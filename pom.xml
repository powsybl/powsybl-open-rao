<?xml version="1.0" encoding="UTF-8"?>
<project xmlns="http://maven.apache.org/POM/4.0.0"
         xmlns:xsi="http://www.w3.org/2001/XMLSchema-instance"
         xsi:schemaLocation="http://maven.apache.org/POM/4.0.0 http://maven.apache.org/xsd/maven-4.0.0.xsd">
    <modelVersion>4.0.0</modelVersion>

    <groupId>com.farao-community.farao</groupId>
    <artifactId>farao-core</artifactId>
    <version>2.1.0-SNAPSHOT</version>
    <packaging>pom</packaging>

    <name>FARAO</name>
    <description>A toolbox based on powsybl framework dedicated to power systems coordinated capacity calculation and security analysis projects</description>
    <url>http://www.farao-community.com</url>

    <licenses>
        <license>
            <name>Mozilla Public License, Version 2.0</name>
            <url>https://www.mozilla.org/en-US/MPL/2.0/</url>
        </license>
    </licenses>

    <scm>
        <connection>scm:git:https://github.com/farao-community/farao-core.git</connection>
        <developerConnection>scm:git:https://github.com/farao-community/farao-core.git</developerConnection>
        <url>https://github.com/farao-community/farao-core.git</url>
    </scm>

    <developers>
        <developer>
            <name>Sebastien MURGEY</name>
            <email>sebastien.murgey@rte-france.com</email>
            <organization>RTE</organization>
            <organizationUrl>http://www.rte-france.com</organizationUrl>
        </developer>
        <developer>
            <name>Baptiste SEGUINOT</name>
            <email>baptiste.seguinot@rte-france.com</email>
            <organization>RTE</organization>
            <organizationUrl>http://www.rte-france.com</organizationUrl>
        </developer>
        <developer>
            <name>Viktor TERRIER</name>
            <email>viktor.terrier@rte-france.com</email>
            <organization>RTE</organization>
            <organizationUrl>http://www.rte-france.com</organizationUrl>
        </developer>
        <developer>
            <name>Alexandre MONTIGNY</name>
            <email>alexandre.montigny@rte-france.com</email>
            <organization>RTE</organization>
            <organizationUrl>http://www.rte-france.com</organizationUrl>
        </developer>
        <developer>
            <name>Philippe EDWARDS</name>
            <email>philippe.edwards@rte-france.com</email>
            <organization>RTE</organization>
            <organizationUrl>http://www.rte-france.com</organizationUrl>
        </developer>
        <developer>
            <name>Joris MANCINI</name>
            <email>joris.mancini@rte-france.com</email>
            <organization>RTE</organization>
            <organizationUrl>http://www.rte-france.com</organizationUrl>
        </developer>
    </developers>

    <modules>
        <module>commons</module>
        <module>data</module>
        <module>distribution</module>
        <module>flowbased-computation</module>
        <module>flow-decomposition</module>
        <module>loopflow-computation</module>
        <module>ra-optimisation</module>
        <module>util</module>
    </modules>

    <properties>
        <!-- Project properties -->
        <project.build.sourceEncoding>UTF-8</project.build.sourceEncoding>

        <!-- Sonar properties -->
        <sonar.coverage.jacoco.xmlReportPaths>
            ../distribution/target/site/jacoco-aggregate/jacoco.xml,
            ../../distribution/target/site/jacoco-aggregate/jacoco.xml,
            ../../../distribution/target/site/jacoco-aggregate/jacoco.xml
        </sonar.coverage.jacoco.xmlReportPaths>

        <!-- Dependencies versions -->
        <apache.commonscsv.version>1.6</apache.commonscsv.version>
        <apache.poi.version>3.17</apache.poi.version>
        <assertj.version>3.8.0</assertj.version>
        <commonsio.version>2.5</commonsio.version>
        <ejml.version>0.32</ejml.version>
        <google.autoservice.version>1.0-rc2</google.autoservice.version>
        <google.guava.version>29.0-jre</google.guava.version>
        <google.ortools.version>6.7.2</google.ortools.version>
        <hamcrest.version>1.3</hamcrest.version>
        <jackson.version>2.10.0</jackson.version>
        <java.version>1.8</java.version>
        <javax.annotation.api.version>1.3</javax.annotation.api.version>
        <javax.validation.version>2.0.1.Final</javax.validation.version>
        <jimfs.version>1.1</jimfs.version>
        <jgrapht.core.version>1.0.1</jgrapht.core.version>
        <junit.version>4.12</junit.version>
        <logback.version>1.2.3</logback.version>
        <lombok.version>1.18.0</lombok.version>
        <maven.buildnumber.version>1.4</maven.buildnumber.version>
        <maven.checkstyle.version>3.1.0</maven.checkstyle.version>
        <maven.compiler.version>3.6.0</maven.compiler.version>
        <maven.dependency.version>2.10</maven.dependency.version>
        <maven.deploy.version>2.8.2</maven.deploy.version>
        <maven.gpg.version>1.6</maven.gpg.version>
        <maven.jacoco.version>0.8.2</maven.jacoco.version>
        <maven.jar.version>3.1.0</maven.jar.version>
        <maven.javadoc.version>3.0.0</maven.javadoc.version>
        <maven.jvnet.jaxb2-basics.version>1.11.1</maven.jvnet.jaxb2-basics.version>
        <maven.source.version>3.0.1</maven.source.version>
        <maven.templating.version>1.0.0</maven.templating.version>
        <mockito.version>2.19.0</mockito.version>
        <powermock.version>2.0.2</powermock.version>
        <powsybl.balances-adjustment.version>1.2.0</powsybl.balances-adjustment.version>
<<<<<<< HEAD
        <powsybl.core.version>3.5.0-RC1</powsybl.core.version>
        <powsybl.hades2.version>2.11.2</powsybl.hades2.version>
=======
        <powsybl.core.version>3.5.0</powsybl.core.version>
        <powsybl.hades2.version>2.12.0</powsybl.hades2.version>
>>>>>>> 163f266e
        <slf4j.version>1.7.22</slf4j.version>
        <test.assert.version>1.4</test.assert.version>
        <vavr.version>0.9.2</vavr.version>
        <threeten.version>1.4</threeten.version>
    </properties>

    <build>
        <plugins>
            <plugin>
                <groupId>org.apache.maven.plugins</groupId>
                <artifactId>maven-compiler-plugin</artifactId>
                <version>${maven.compiler.version}</version>
                <configuration>
                    <source>${java.version}</source>
                    <target>${java.version}</target>
                </configuration>
            </plugin>
            <plugin>
                <groupId>org.apache.maven.plugins</groupId>
                <artifactId>maven-dependency-plugin</artifactId>
                <version>${maven.dependency.version}</version>
                <executions>
                    <execution>
                        <id>analyze</id>
                        <phase>generate-sources</phase>
                        <goals>
                            <goal>analyze-report</goal>
                            <goal>analyze-dep-mgt</goal>
                            <goal>analyze-duplicate</goal>
                        </goals>
                        <configuration>
                            <ignoreNonCompile>true</ignoreNonCompile>
                        </configuration>
                    </execution>
                </executions>
            </plugin>
        </plugins>
        <pluginManagement>
            <plugins>
                <plugin>
                    <groupId>com.powsybl</groupId>
                    <artifactId>powsybl-itools-packager-maven-plugin</artifactId>
                    <version>${powsybl.core.version}</version>
                </plugin>
                <plugin>
                    <groupId>org.apache.maven.plugins</groupId>
                    <artifactId>maven-deploy-plugin</artifactId>
                    <version>${maven.deploy.version}</version>
                </plugin>
                <plugin>
                    <groupId>org.apache.maven.plugins</groupId>
                    <artifactId>maven-jar-plugin</artifactId>
                    <version>${maven.jar.version}</version>
                </plugin>
                <plugin>
                    <groupId>org.apache.maven.plugins</groupId>
                    <artifactId>maven-javadoc-plugin</artifactId>
                    <version>${maven.javadoc.version}</version>
                    <configuration>
                        <tags>
                            <tag>
                                <name>TODO</name>
                                <placement>a</placement>
                                <head>To do:</head>
                            </tag>
                        </tags>
                    </configuration>
                </plugin>
                <plugin>
                    <groupId>org.codehaus.mojo</groupId>
                    <artifactId>buildnumber-maven-plugin</artifactId>
                    <version>${maven.buildnumber.version}</version>
                    <executions>
                        <execution>
                            <phase>validate</phase>
                            <goals>
                                <goal>create</goal>
                            </goals>
                        </execution>
                    </executions>
                    <configuration>
                        <doCheck>false</doCheck>
                        <doUpdate>false</doUpdate>
                    </configuration>
                </plugin>
                <plugin>
                    <groupId>org.codehaus.mojo</groupId>
                    <artifactId>templating-maven-plugin</artifactId>
                    <version>${maven.templating.version}</version>
                    <executions>
                        <execution>
                            <id>filter-src</id>
                            <goals>
                                <goal>filter-sources</goal>
                            </goals>
                        </execution>
                    </executions>
                </plugin>

                <plugin>
                    <groupId>org.jvnet.jaxb2.maven2</groupId>
                    <artifactId>maven-jaxb2-plugin</artifactId>
                    <version>0.14.0</version>
                    <executions>
                        <execution>
                            <goals>
                                <goal>generate</goal>
                            </goals>
                        </execution>
                    </executions>
                    <configuration>
                        <schemaDirectory>src/main/resources/xsd</schemaDirectory>
                        <bindingDirectory>src/main/resources/xjb</bindingDirectory>
                    </configuration>
                </plugin>
            </plugins>
        </pluginManagement>
    </build>

    <profiles>
        <profile>
            <id>checks</id>
            <activation>
                <activeByDefault>true</activeByDefault>
            </activation>
            <build>
                <plugins>
                    <plugin>
                        <groupId>org.apache.maven.plugins</groupId>
                        <artifactId>maven-checkstyle-plugin</artifactId>
                        <version>${maven.checkstyle.version}</version>
                        <executions>
                            <execution>
                                <phase>validate</phase>
                                <goals>
                                    <goal>check</goal>
                                </goals>
                                <configuration>
                                    <configLocation>checkstyle.xml</configLocation>
                                    <suppressionsLocation>checkstyle-suppressions.xml</suppressionsLocation>
                                    <consoleOutput>true</consoleOutput>
                                    <failsOnError>true</failsOnError>
                                    <includeTestSourceDirectory>true</includeTestSourceDirectory>
                                </configuration>
                            </execution>
                        </executions>
                    </plugin>
                </plugins>
            </build>
        </profile>
        <profile>
            <id>coverage</id>
            <build>
                <plugins>
                    <plugin>
                        <groupId>org.jacoco</groupId>
                        <artifactId>jacoco-maven-plugin</artifactId>
                        <version>${maven.jacoco.version}</version>
                        <configuration>
                            <excludes>
                                <!-- exclude generated classes -->
                                <exclude>**/generated/**/*</exclude>
                            </excludes>
                        </configuration>
                        <executions>
                            <execution>
                                <id>prepare-agent</id>
                                <goals>
                                    <goal>prepare-agent</goal>
                                </goals>
                            </execution>
                            <execution>
                                <id>report</id>
                                <goals>
                                    <goal>report</goal>
                                </goals>
                            </execution>
                        </executions>
                    </plugin>
                </plugins>
            </build>
        </profile>
        <profile>
            <id>release</id>
            <activation>
                <activeByDefault>false</activeByDefault>
            </activation>
            <build>
                <plugins>
                    <plugin>
                        <groupId>org.apache.maven.plugins</groupId>
                        <artifactId>maven-gpg-plugin</artifactId>
                        <version>${maven.gpg.version}</version>
                        <executions>
                            <execution>
                                <phase>verify</phase>
                                <goals>
                                    <goal>sign</goal>
                                </goals>
                            </execution>
                        </executions>
                    </plugin>
                    <plugin>
                        <groupId>org.apache.maven.plugins</groupId>
                        <artifactId>maven-javadoc-plugin</artifactId>
                        <version>${maven.javadoc.version}</version>
                        <executions>
                            <execution>
                                <phase>package</phase>
                                <goals>
                                    <goal>jar</goal>
                                </goals>
                            </execution>
                        </executions>
                    </plugin>
                    <plugin>
                        <groupId>org.apache.maven.plugins</groupId>
                        <artifactId>maven-source-plugin</artifactId>
                        <version>${maven.source.version}</version>
                        <executions>
                            <execution>
                                <phase>package</phase>
                                <goals>
                                    <goal>jar-no-fork</goal>
                                    <goal>test-jar-no-fork</goal>
                                </goals>
                            </execution>
                        </executions>
                    </plugin>
                </plugins>
            </build>
            <distributionManagement>
                <snapshotRepository>
                    <id>ossrh</id>
                    <url>https://oss.sonatype.org/content/repositories/snapshots</url>
                </snapshotRepository>
                <repository>
                    <id>ossrh</id>
                    <url>https://oss.sonatype.org/service/local/staging/deploy/maven2/</url>
                </repository>
            </distributionManagement>
        </profile>
    </profiles>

    <dependencyManagement>
        <dependencies>
            <!-- Compile dependencies -->
            <dependency>
                <groupId>com.google.auto.service</groupId>
                <artifactId>auto-service</artifactId>
                <version>${google.autoservice.version}</version>
            </dependency>
            <dependency>
                <groupId>com.google.guava</groupId>
                <artifactId>guava</artifactId>
                <version>${google.guava.version}</version>
            </dependency>
            <dependency>
                <groupId>com.fasterxml.jackson.core</groupId>
                <artifactId>jackson-annotations</artifactId>
                <version>${jackson.version}</version>
            </dependency>
            <dependency>
                <groupId>com.fasterxml.jackson.core</groupId>
                <artifactId>jackson-core</artifactId>
                <version>${jackson.version}</version>
            </dependency>
            <dependency>
                <groupId>com.fasterxml.jackson.core</groupId>
                <artifactId>jackson-databind</artifactId>
                <version>${jackson.version}</version>
            </dependency>
            <dependency>
                <groupId>com.fasterxml.jackson.datatype</groupId>
                <artifactId>jackson-datatype-jdk8</artifactId>
                <version>${jackson.version}</version>
            </dependency>
            <dependency>
                <groupId>com.fasterxml.jackson.datatype</groupId>
                <artifactId>jackson-datatype-guava</artifactId>
                <version>${jackson.version}</version>
            </dependency>
            <dependency>
                <groupId>com.powsybl</groupId>
                <artifactId>powsybl-action-util</artifactId>
                <version>${powsybl.core.version}</version>
            </dependency>
            <dependency>
                <groupId>com.powsybl</groupId>
                <artifactId>powsybl-balances-adjustment</artifactId>
                <version>${powsybl.balances-adjustment.version}</version>
            </dependency>
            <dependency>
                <groupId>com.powsybl</groupId>
                <artifactId>powsybl-commons</artifactId>
                <version>${powsybl.core.version}</version>
            </dependency>
            <dependency>
                <groupId>com.powsybl</groupId>
                <artifactId>powsybl-config-classic</artifactId>
                <version>${powsybl.core.version}</version>
            </dependency>
            <dependency>
                <groupId>com.powsybl</groupId>
                <artifactId>powsybl-contingency-api</artifactId>
                <version>${powsybl.core.version}</version>
            </dependency>
            <dependency>
                <groupId>com.powsybl</groupId>
                <artifactId>powsybl-iidm-api</artifactId>
                <version>${powsybl.core.version}</version>
            </dependency>
            <dependency>
                <groupId>com.powsybl</groupId>
                <artifactId>powsybl-iidm-converter-api</artifactId>
                <version>${powsybl.core.version}</version>
            </dependency>
            <dependency>
                <groupId>com.powsybl</groupId>
                <artifactId>powsybl-iidm-xml-converter</artifactId>
                <version>${powsybl.core.version}</version>
            </dependency>
            <dependency>
                <groupId>com.powsybl</groupId>
                <artifactId>powsybl-loadflow-api</artifactId>
                <version>${powsybl.core.version}</version>
            </dependency>
            <dependency>
                <groupId>com.powsybl</groupId>
                <artifactId>powsybl-math</artifactId>
                <version>${powsybl.core.version}</version>
            </dependency>
            <dependency>
                <groupId>com.powsybl</groupId>
                <artifactId>powsybl-sensitivity-api</artifactId>
                <version>${powsybl.core.version}</version>
            </dependency>
            <dependency>
                <groupId>com.powsybl</groupId>
                <artifactId>powsybl-tools</artifactId>
                <version>${powsybl.core.version}</version>
            </dependency>
            <dependency>
                <groupId>org.threeten</groupId>
                <artifactId>threeten-extra</artifactId>
                <version>${threeten.version}</version>
            </dependency>
            <dependency>
                <groupId>com.rte-france.powsybl</groupId>
                <artifactId>powsybl-hades2-integration</artifactId>
                <version>${powsybl.hades2.version}</version>
            </dependency>
            <dependency>
                <groupId>commons-io</groupId>
                <artifactId>commons-io</artifactId>
                <version>${commonsio.version}</version>
            </dependency>
            <dependency>
                <groupId>io.github.oliviercailloux</groupId>
                <artifactId>google-or-tools</artifactId>
                <version>${google.ortools.version}</version>
            </dependency>
            <dependency>
                <groupId>io.vavr</groupId>
                <artifactId>vavr</artifactId>
                <version>${vavr.version}</version>
            </dependency>
            <dependency>
                <groupId>io.vavr</groupId>
                <artifactId>vavr-jackson</artifactId>
                <version>${vavr.version}</version>
            </dependency>
            <dependency>
                <groupId>javax.annotation</groupId>
                <artifactId>javax.annotation-api</artifactId>
                <version>${javax.annotation.api.version}</version>
            </dependency>
            <dependency>
                <groupId>javax.validation</groupId>
                <artifactId>validation-api</artifactId>
                <version>${javax.validation.version}</version>
            </dependency>
            <dependency>
                <groupId>org.apache.commons</groupId>
                <artifactId>commons-csv</artifactId>
                <version>${apache.commonscsv.version}</version>
            </dependency>
            <dependency>
                <groupId>org.apache.poi</groupId>
                <artifactId>poi</artifactId>
                <version>${apache.poi.version}</version>
            </dependency>
            <dependency>
                <groupId>org.apache.poi</groupId>
                <artifactId>poi-excelant</artifactId>
                <version>${apache.poi.version}</version>
            </dependency>
            <dependency>
                <groupId>org.apache.poi</groupId>
                <artifactId>poi-ooxml</artifactId>
                <version>${apache.poi.version}</version>
            </dependency>
            <dependency>
                <groupId>org.ejml</groupId>
                <artifactId>ejml-all</artifactId>
                <version>${ejml.version}</version>
            </dependency>
            <dependency>
                <groupId>org.jgrapht</groupId>
                <artifactId>jgrapht-core</artifactId>
                <version>${jgrapht.core.version}</version>
            </dependency>
            <dependency>
                <groupId>org.slf4j</groupId>
                <artifactId>slf4j-api</artifactId>
                <version>${slf4j.version}</version>
            </dependency>

            <!-- Provided dependencies -->
            <dependency>
                <groupId>org.projectlombok</groupId>
                <artifactId>lombok</artifactId>
                <version>${lombok.version}</version>
                <scope>provided</scope>
            </dependency>

            <!-- Test dependencies -->
            <dependency>
                <groupId>ch.qos.logback</groupId>
                <artifactId>logback-classic</artifactId>
                <version>${logback.version}</version>
                <scope>test</scope>
            </dependency>
            <dependency>
                <groupId>com.fasterxml.jackson.module</groupId>
                <artifactId>jackson-module-jsonSchema</artifactId>
                <version>${jackson.version}</version>
                <scope>test</scope>
            </dependency>
            <dependency>
                <groupId>com.google.jimfs</groupId>
                <artifactId>jimfs</artifactId>
                <version>${jimfs.version}</version>
                <scope>test</scope>
            </dependency>
            <dependency>
                <groupId>com.powsybl</groupId>
                <artifactId>powsybl-commons</artifactId>
                <version>${powsybl.core.version}</version>
                <type>test-jar</type>
                <scope>test</scope>
            </dependency>
            <dependency>
                <groupId>com.powsybl</groupId>
                <artifactId>powsybl-iidm-impl</artifactId>
                <version>${powsybl.core.version}</version>
                <scope>test</scope>
            </dependency>
            <dependency>
                <groupId>com.powsybl</groupId>
                <artifactId>powsybl-ucte-converter</artifactId>
                <version>${powsybl.core.version}</version>
                <scope>test</scope>
            </dependency>
            <dependency>
                <groupId>junit</groupId>
                <artifactId>junit</artifactId>
                <version>${junit.version}</version>
                <scope>test</scope>
            </dependency>
            <dependency>
                <groupId>org.assertj</groupId>
                <artifactId>assertj-core</artifactId>
                <version>${assertj.version}</version>
                <scope>test</scope>
            </dependency>
            <dependency>
                <groupId>org.easytesting</groupId>
                <artifactId>fest-assert</artifactId>
                <version>${test.assert.version}</version>
                <scope>test</scope>
            </dependency>
            <dependency>
                <groupId>org.hamcrest</groupId>
                <artifactId>hamcrest-library</artifactId>
                <version>${hamcrest.version}</version>
                <scope>test</scope>
            </dependency>
            <dependency>
                <groupId>org.mockito</groupId>
                <artifactId>mockito-core</artifactId>
                <version>${mockito.version}</version>
                <scope>test</scope>
            </dependency>
            <dependency>
                <groupId>org.powermock</groupId>
                <artifactId>powermock-module-junit4</artifactId>
                <version>${powermock.version}</version>
                <scope>test</scope>
            </dependency>
            <dependency>
                <groupId>org.powermock</groupId>
                <artifactId>powermock-api-mockito2</artifactId>
                <version>${powermock.version}</version>
                <scope>test</scope>
            </dependency>
            <dependency>
                <groupId>com.powsybl</groupId>
                <artifactId>powsybl-config-test</artifactId>
                <version>${powsybl.core.version}</version>
                <scope>test</scope>
            </dependency>
        </dependencies>
    </dependencyManagement>

</project><|MERGE_RESOLUTION|>--- conflicted
+++ resolved
@@ -121,13 +121,8 @@
         <mockito.version>2.19.0</mockito.version>
         <powermock.version>2.0.2</powermock.version>
         <powsybl.balances-adjustment.version>1.2.0</powsybl.balances-adjustment.version>
-<<<<<<< HEAD
-        <powsybl.core.version>3.5.0-RC1</powsybl.core.version>
-        <powsybl.hades2.version>2.11.2</powsybl.hades2.version>
-=======
         <powsybl.core.version>3.5.0</powsybl.core.version>
         <powsybl.hades2.version>2.12.0</powsybl.hades2.version>
->>>>>>> 163f266e
         <slf4j.version>1.7.22</slf4j.version>
         <test.assert.version>1.4</test.assert.version>
         <vavr.version>0.9.2</vavr.version>
