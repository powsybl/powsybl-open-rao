--- conflicted
+++ resolved
@@ -368,10 +368,6 @@
 
         assertEquals(UNKNOWN, voltageMonitoringResult.getStatus());
         assertEquals(0, voltageMonitoringResult.getAppliedRas().size());
-<<<<<<< HEAD
-        voltageMonitoringResult.getAppliedRas().forEach((state, networkActions) -> assertTrue(networkActions.isEmpty()));
-=======
->>>>>>> 541591aa
         assertEquals(Double.NaN, voltageMonitoringResult.getMinVoltage(vcPrev));
         assertEquals(Double.NaN, voltageMonitoringResult.getMaxVoltage(vcPrev));
     }
@@ -393,12 +389,7 @@
         runVoltageMonitoring();
 
         assertEquals(HIGH_VOLTAGE_CONSTRAINT, voltageMonitoringResult.getStatus());
-<<<<<<< HEAD
-        assertEquals(1, voltageMonitoringResult.getAppliedRas().size());
-        assertEquals(networkActionName, voltageMonitoringResult.getAppliedRas().entrySet().iterator().next().getValue().stream().findFirst().orElseThrow().getName());
-=======
         assertEquals(0, voltageMonitoringResult.getAppliedRas().size());
->>>>>>> 541591aa
     }
 
     @Test
@@ -444,11 +435,7 @@
         crac.newContingency().withId("co").withNetworkElement("L1").add();
         VoltageCnec vc = addVoltageCnec("vc", Instant.CURATIVE, "co", "VL1", 390., 399.);
         String networkActionName = "Open L1 - 2";
-<<<<<<< HEAD
-        crac.newNetworkAction()
-=======
         RemedialAction<?> networkAction = crac.newNetworkAction()
->>>>>>> 541591aa
                 .withId(networkActionName)
                 .newTopologicalAction().withNetworkElement("L1").withActionType(ActionType.OPEN).add()
                 .newOnVoltageConstraintUsageRule().withInstant(Instant.CURATIVE).withVoltageCnec(vc.getId()).add()
@@ -457,11 +444,7 @@
         runVoltageMonitoring();
 
         assertEquals(1, voltageMonitoringResult.getAppliedRas().size());
-<<<<<<< HEAD
-        assertEquals(networkActionName, voltageMonitoringResult.getAppliedRas().entrySet().iterator().next().getValue().stream().findFirst().orElseThrow().getName());
-=======
         assertEquals(Set.of(networkAction), voltageMonitoringResult.getAppliedRas().get(crac.getState("co", Instant.CURATIVE)));
->>>>>>> 541591aa
         assertEquals(HIGH_VOLTAGE_CONSTRAINT, voltageMonitoringResult.getStatus());
     }
 
@@ -478,11 +461,7 @@
         crac.newContingency().withId("co").withNetworkElement("L1").add();
         VoltageCnec vc =  addVoltageCnec("vc", Instant.CURATIVE, "co", "VL1", 440., 450.);
         String networkActionName = "Open L1 - 2";
-<<<<<<< HEAD
-        crac.newNetworkAction()
-=======
         RemedialAction<?> networkAction = crac.newNetworkAction()
->>>>>>> 541591aa
                 .withId(networkActionName)
                 .newTopologicalAction().withNetworkElement("L1").withActionType(ActionType.OPEN).add()
                 .newOnVoltageConstraintUsageRule().withInstant(Instant.CURATIVE).withVoltageCnec(vc.getId()).add()
@@ -491,11 +470,7 @@
         runVoltageMonitoring();
 
         assertEquals(1, voltageMonitoringResult.getAppliedRas().size());
-<<<<<<< HEAD
-        assertEquals(networkActionName, voltageMonitoringResult.getAppliedRas().entrySet().iterator().next().getValue().stream().findFirst().orElseThrow().getName());
-=======
         assertEquals(Set.of(networkAction), voltageMonitoringResult.getAppliedRas().get(crac.getState("co", Instant.CURATIVE)));
->>>>>>> 541591aa
         assertEquals(LOW_VOLTAGE_CONSTRAINT, voltageMonitoringResult.getStatus());
     }
 
@@ -506,11 +481,7 @@
         crac.newContingency().withId("co").withNetworkElement("L1").add();
         VoltageCnec vc = addVoltageCnec("vc", Instant.CURATIVE, "co", "VL2", 385., 400.);
         String networkActionName = "Close L1 - 1";
-<<<<<<< HEAD
-        crac.newNetworkAction()
-=======
         RemedialAction<?> networkAction = crac.newNetworkAction()
->>>>>>> 541591aa
                 .withId(networkActionName)
                 .newTopologicalAction().withNetworkElement("L1").withActionType(ActionType.CLOSE).add()
                 .newOnVoltageConstraintUsageRule().withInstant(Instant.CURATIVE).withVoltageCnec(vc.getId()).add()
@@ -520,11 +491,7 @@
 
         assertEquals(SECURE, voltageMonitoringResult.getStatus());
         assertEquals(1, voltageMonitoringResult.getAppliedRas().size());
-<<<<<<< HEAD
-        assertEquals(networkActionName, voltageMonitoringResult.getAppliedRas().entrySet().iterator().next().getValue().stream().findFirst().orElseThrow().getName());
-=======
         assertEquals(Set.of(networkAction), voltageMonitoringResult.getAppliedRas().get(crac.getState("co", Instant.CURATIVE)));
->>>>>>> 541591aa
     }
 
     @Test
@@ -534,11 +501,7 @@
         crac.newContingency().withId("co").withNetworkElement("L1").add();
         VoltageCnec vc =  addVoltageCnec("vc", Instant.CURATIVE, "co", "VL2", 340., 350.);
         String networkActionName = "Close L1 - 1";
-<<<<<<< HEAD
-        crac.newNetworkAction()
-=======
         RemedialAction<?> networkAction = crac.newNetworkAction()
->>>>>>> 541591aa
                 .withId(networkActionName)
                 .newTopologicalAction().withNetworkElement("L2").withActionType(ActionType.OPEN).add()
                 .newOnVoltageConstraintUsageRule().withInstant(Instant.CURATIVE).withVoltageCnec(vc.getId()).add()
@@ -548,10 +511,6 @@
 
         assertEquals(SECURE, voltageMonitoringResult.getStatus());
         assertEquals(1, voltageMonitoringResult.getAppliedRas().size());
-<<<<<<< HEAD
-        assertEquals(networkActionName, voltageMonitoringResult.getAppliedRas().entrySet().iterator().next().getValue().stream().findFirst().orElseThrow().getName());
-=======
         assertEquals(Set.of(networkAction), voltageMonitoringResult.getAppliedRas().get(crac.getState("co", Instant.CURATIVE)));
->>>>>>> 541591aa
     }
 }
