--- conflicted
+++ resolved
@@ -38,14 +38,11 @@
  */
 class VoltageMonitoringTest {
     private static final double VOLTAGE_TOLERANCE = 0.5;
-<<<<<<< HEAD
     private static final String PREVENTIVE_INSTANT_ID = "preventive";
     private static final String OUTAGE_INSTANT_ID = "outage";
     private static final String AUTO_INSTANT_ID = "auto";
     private static final String CURATIVE_INSTANT_ID = "curative";
 
-=======
->>>>>>> 9f869e09
     private Network network;
     private Crac crac;
     private RaoResult raoResult;
@@ -350,13 +347,8 @@
         // VL45 : Min = 144.38, Max = 148.41
         // VL46 : Min = 143.10, Max = 147.66
 
-<<<<<<< HEAD
         VoltageCnec vc1 = addVoltageCnec("VL45", PREVENTIVE_INSTANT_ID, null, "VL45", 145., 150.);
         VoltageCnec vc2 = addVoltageCnec("VL46", PREVENTIVE_INSTANT_ID, null, "VL46", 140., 145.);
-=======
-        VoltageCnec vc1 = addVoltageCnec("VL45", Instant.PREVENTIVE, null, "VL45", 145., 150.);
-        VoltageCnec vc2 = addVoltageCnec("VL46", Instant.PREVENTIVE, null, "VL46", 140., 145.);
->>>>>>> 9f869e09
 
         runVoltageMonitoring();
 
@@ -384,21 +376,12 @@
     }
 
     public void mockPreventiveState() {
-<<<<<<< HEAD
         vcPrev = addVoltageCnec("vcPrev", PREVENTIVE_INSTANT_ID, null, "VL45", 145., 150.);
-        crac.newNetworkAction()
-                .withId("Open L1 - 1")
-                .newTopologicalAction().withNetworkElement("L1").withActionType(ActionType.OPEN).add()
-                .newOnVoltageConstraintUsageRule().withInstant(PREVENTIVE_INSTANT_ID).withVoltageCnec(vcPrev.getId()).add()
-                .add();
-=======
-        vcPrev = addVoltageCnec("vcPrev", Instant.PREVENTIVE, null, "VL45", 145., 150.);
         crac.newNetworkAction()
             .withId("Open L1 - 1")
             .newTopologicalAction().withNetworkElement("L1").withActionType(ActionType.OPEN).add()
-            .newOnVoltageConstraintUsageRule().withInstant(Instant.PREVENTIVE).withVoltageCnec(vcPrev.getId()).add()
-            .add();
->>>>>>> 9f869e09
+            .newOnVoltageConstraintUsageRule().withInstant(PREVENTIVE_INSTANT_ID).withVoltageCnec(vcPrev.getId()).add()
+            .add();
     }
 
     @Test
@@ -419,7 +402,6 @@
         setUpCracFactory("network2.xiidm");
 
         crac.newContingency().withId("co").withNetworkElement("L1").add();
-<<<<<<< HEAD
         VoltageCnec vc = addVoltageCnec("vc", CURATIVE_INSTANT_ID, "co", "VL1", 390., 399.);
 
         String networkActionName = "Open L2 - 1";
@@ -428,16 +410,6 @@
                 .newTopologicalAction().withNetworkElement("L2").withActionType(ActionType.OPEN).add()
                 .newOnVoltageConstraintUsageRule().withInstant(CURATIVE_INSTANT_ID).withVoltageCnec(vc.getId()).add()
                 .add();
-=======
-        VoltageCnec vc = addVoltageCnec("vc", Instant.CURATIVE, "co", "VL1", 390., 399.);
-
-        String networkActionName = "Open L2 - 1";
-        crac.newNetworkAction()
-            .withId(networkActionName)
-            .newTopologicalAction().withNetworkElement("L2").withActionType(ActionType.OPEN).add()
-            .newOnVoltageConstraintUsageRule().withInstant(Instant.CURATIVE).withVoltageCnec(vc.getId()).add()
-            .add();
->>>>>>> 9f869e09
 
         runVoltageMonitoring();
 
@@ -453,17 +425,10 @@
         crac.newContingency().withId("coL3").withNetworkElement("L3").add();
         VoltageCnec vc = addVoltageCnec("vcCur1", CURATIVE_INSTANT_ID, "coL3", "VL3", 375., 395.);
         crac.newNetworkAction()
-<<<<<<< HEAD
-                .withId("Open L1 - 2")
-                .newTopologicalAction().withNetworkElement("L1").withActionType(ActionType.OPEN).add()
-                .newOnVoltageConstraintUsageRule().withInstant(PREVENTIVE_INSTANT_ID).withVoltageCnec(vc.getId()).add()
-                .add();
-=======
             .withId("Open L1 - 2")
             .newTopologicalAction().withNetworkElement("L1").withActionType(ActionType.OPEN).add()
-            .newOnVoltageConstraintUsageRule().withInstant(Instant.PREVENTIVE).withVoltageCnec(vc.getId()).add()
-            .add();
->>>>>>> 9f869e09
+            .newOnVoltageConstraintUsageRule().withInstant(PREVENTIVE_INSTANT_ID).withVoltageCnec(vc.getId()).add()
+            .add();
 
         runVoltageMonitoring();
 
@@ -474,11 +439,7 @@
     @Test
     void testUnsecureInitialSituationWithoutAvailableRemedialActions() {
         setUpCracFactory("network.xiidm");
-<<<<<<< HEAD
         vcPrev = addVoltageCnec("vcPrev", PREVENTIVE_INSTANT_ID, null, "VL1", 390., 399.);
-=======
-        vcPrev = addVoltageCnec("vcPrev", Instant.PREVENTIVE, null, "VL1", 390., 399.);
->>>>>>> 9f869e09
 
         runVoltageMonitoring();
 
@@ -490,47 +451,6 @@
     void testUnsecureInitialSituationWithRemedialActionThatDoNotSolveVC() {
         setUpCracFactory("network.xiidm");
         vcPrev = addVoltageCnec("vcPrev", PREVENTIVE_INSTANT_ID, null, "VL1", 390., 399.);
-        crac.newNetworkAction()
-<<<<<<< HEAD
-                .withId("Open L1 - 1")
-                .newTopologicalAction().withNetworkElement("L1").withActionType(ActionType.OPEN).add()
-                .newOnVoltageConstraintUsageRule().withInstant(PREVENTIVE_INSTANT_ID).withVoltageCnec(vcPrev.getId()).add()
-                .add();
-=======
-            .withId("Open L1 - 1")
-            .newTopologicalAction().withNetworkElement("L1").withActionType(ActionType.OPEN).add()
-            .newOnVoltageConstraintUsageRule().withInstant(Instant.PREVENTIVE).withVoltageCnec(vcPrev.getId()).add()
-            .add();
->>>>>>> 9f869e09
-
-        crac.newContingency().withId("co").withNetworkElement("L1").add();
-        VoltageCnec vc = addVoltageCnec("vc", CURATIVE_INSTANT_ID, "co", "VL1", 390., 399.);
-        String networkActionName = "Open L1 - 2";
-        RemedialAction<?> networkAction = crac.newNetworkAction()
-<<<<<<< HEAD
-                .withId(networkActionName)
-                .newTopologicalAction().withNetworkElement("L1").withActionType(ActionType.OPEN).add()
-                .newOnVoltageConstraintUsageRule().withInstant(CURATIVE_INSTANT_ID).withVoltageCnec(vc.getId()).add()
-                .add();
-=======
-            .withId(networkActionName)
-            .newTopologicalAction().withNetworkElement("L1").withActionType(ActionType.OPEN).add()
-            .newOnVoltageConstraintUsageRule().withInstant(Instant.CURATIVE).withVoltageCnec(vc.getId()).add()
-            .add();
->>>>>>> 9f869e09
-
-        runVoltageMonitoring();
-
-        assertEquals(1, voltageMonitoringResult.getAppliedRas().size());
-        assertEquals(Set.of(networkAction), voltageMonitoringResult.getAppliedRas().get(crac.getState("co", curativeInstant)));
-        assertEquals(HIGH_VOLTAGE_CONSTRAINT, voltageMonitoringResult.getStatus());
-    }
-
-    @Test
-    void testUnsecureInitialSituationWithRemedialActionThatDoNotSolveVCBis() {
-        setUpCracFactory("network.xiidm");
-<<<<<<< HEAD
-        vcPrev = addVoltageCnec("vcPrev", PREVENTIVE_INSTANT_ID, null, "VL1", 440., 450.);
         crac.newNetworkAction()
                 .withId("Open L1 - 1")
                 .newTopologicalAction().withNetworkElement("L1").withActionType(ActionType.OPEN).add()
@@ -538,30 +458,39 @@
                 .add();
 
         crac.newContingency().withId("co").withNetworkElement("L1").add();
-        VoltageCnec vc = addVoltageCnec("vc", CURATIVE_INSTANT_ID, "co", "VL1", 440., 450.);
-        String networkActionName = "Open L1 - 2";
-        RemedialAction<?> networkAction = crac.newNetworkAction()
-                .withId(networkActionName)
-                .newTopologicalAction().withNetworkElement("L1").withActionType(ActionType.OPEN).add()
-                .newOnVoltageConstraintUsageRule().withInstant(CURATIVE_INSTANT_ID).withVoltageCnec(vc.getId()).add()
-                .add();
-=======
-        vcPrev = addVoltageCnec("vcPrev", Instant.PREVENTIVE, null, "VL1", 440., 450.);
-        crac.newNetworkAction()
-            .withId("Open L1 - 1")
-            .newTopologicalAction().withNetworkElement("L1").withActionType(ActionType.OPEN).add()
-            .newOnVoltageConstraintUsageRule().withInstant(Instant.PREVENTIVE).withVoltageCnec(vcPrev.getId()).add()
-            .add();
-
-        crac.newContingency().withId("co").withNetworkElement("L1").add();
-        VoltageCnec vc = addVoltageCnec("vc", Instant.CURATIVE, "co", "VL1", 440., 450.);
+        VoltageCnec vc = addVoltageCnec("vc", CURATIVE_INSTANT_ID, "co", "VL1", 390., 399.);
         String networkActionName = "Open L1 - 2";
         RemedialAction<?> networkAction = crac.newNetworkAction()
             .withId(networkActionName)
             .newTopologicalAction().withNetworkElement("L1").withActionType(ActionType.OPEN).add()
-            .newOnVoltageConstraintUsageRule().withInstant(Instant.CURATIVE).withVoltageCnec(vc.getId()).add()
-            .add();
->>>>>>> 9f869e09
+            .newOnVoltageConstraintUsageRule().withInstant(CURATIVE_INSTANT_ID).withVoltageCnec(vc.getId()).add()
+            .add();
+
+        runVoltageMonitoring();
+
+        assertEquals(1, voltageMonitoringResult.getAppliedRas().size());
+        assertEquals(Set.of(networkAction), voltageMonitoringResult.getAppliedRas().get(crac.getState("co", curativeInstant)));
+        assertEquals(HIGH_VOLTAGE_CONSTRAINT, voltageMonitoringResult.getStatus());
+    }
+
+    @Test
+    void testUnsecureInitialSituationWithRemedialActionThatDoNotSolveVCBis() {
+        setUpCracFactory("network.xiidm");
+        vcPrev = addVoltageCnec("vcPrev", PREVENTIVE_INSTANT_ID, null, "VL1", 440., 450.);
+        crac.newNetworkAction()
+            .withId("Open L1 - 1")
+            .newTopologicalAction().withNetworkElement("L1").withActionType(ActionType.OPEN).add()
+            .newOnVoltageConstraintUsageRule().withInstant(PREVENTIVE_INSTANT_ID).withVoltageCnec(vcPrev.getId()).add()
+            .add();
+
+        crac.newContingency().withId("co").withNetworkElement("L1").add();
+        VoltageCnec vc = addVoltageCnec("vc", CURATIVE_INSTANT_ID, "co", "VL1", 440., 450.);
+        String networkActionName = "Open L1 - 2";
+        RemedialAction<?> networkAction = crac.newNetworkAction()
+            .withId(networkActionName)
+            .newTopologicalAction().withNetworkElement("L1").withActionType(ActionType.OPEN).add()
+            .newOnVoltageConstraintUsageRule().withInstant(CURATIVE_INSTANT_ID).withVoltageCnec(vc.getId()).add()
+            .add();
 
         runVoltageMonitoring();
 
@@ -578,17 +507,10 @@
         VoltageCnec vc = addVoltageCnec("vc", CURATIVE_INSTANT_ID, "co", "VL2", 385., 400.);
         String networkActionName = "Close L1 - 1";
         RemedialAction<?> networkAction = crac.newNetworkAction()
-<<<<<<< HEAD
-                .withId(networkActionName)
-                .newTopologicalAction().withNetworkElement("L1").withActionType(ActionType.CLOSE).add()
-                .newOnVoltageConstraintUsageRule().withInstant(CURATIVE_INSTANT_ID).withVoltageCnec(vc.getId()).add()
-                .add();
-=======
             .withId(networkActionName)
             .newTopologicalAction().withNetworkElement("L1").withActionType(ActionType.CLOSE).add()
-            .newOnVoltageConstraintUsageRule().withInstant(Instant.CURATIVE).withVoltageCnec(vc.getId()).add()
-            .add();
->>>>>>> 9f869e09
+            .newOnVoltageConstraintUsageRule().withInstant(CURATIVE_INSTANT_ID).withVoltageCnec(vc.getId()).add()
+            .add();
 
         runVoltageMonitoring();
 
@@ -602,23 +524,13 @@
         setUpCracFactory("network3.xiidm");
 
         crac.newContingency().withId("co").withNetworkElement("L1").add();
-<<<<<<< HEAD
         VoltageCnec vc = addVoltageCnec("vc", CURATIVE_INSTANT_ID, "co", "VL2", 340., 350.);
-        String networkActionName = "Close L1 - 1";
-        RemedialAction<?> networkAction = crac.newNetworkAction()
-                .withId(networkActionName)
-                .newTopologicalAction().withNetworkElement("L2").withActionType(ActionType.OPEN).add()
-                .newOnVoltageConstraintUsageRule().withInstant(CURATIVE_INSTANT_ID).withVoltageCnec(vc.getId()).add()
-                .add();
-=======
-        VoltageCnec vc = addVoltageCnec("vc", Instant.CURATIVE, "co", "VL2", 340., 350.);
         String networkActionName = "Close L1 - 1";
         RemedialAction<?> networkAction = crac.newNetworkAction()
             .withId(networkActionName)
             .newTopologicalAction().withNetworkElement("L2").withActionType(ActionType.OPEN).add()
-            .newOnVoltageConstraintUsageRule().withInstant(Instant.CURATIVE).withVoltageCnec(vc.getId()).add()
-            .add();
->>>>>>> 9f869e09
+            .newOnVoltageConstraintUsageRule().withInstant(CURATIVE_INSTANT_ID).withVoltageCnec(vc.getId()).add()
+            .add();
 
         runVoltageMonitoring();
 
