/*
 * Copyright (c) 2022, RTE (http://www.rte-france.com)
 * This Source Code Form is subject to the terms of the Mozilla Public
 * License, v. 2.0. If a copy of the MPL was not distributed with this
 * file, You can obtain one at http://mozilla.org/MPL/2.0/.
 */

package com.farao_community.farao.monitoring.angle_monitoring;

import com.farao_community.farao.commons.FaraoException;
import com.farao_community.farao.commons.Unit;
import com.farao_community.farao.data.crac_api.*;
import com.farao_community.farao.data.crac_api.cnec.AngleCnec;
import com.farao_community.farao.data.crac_api.network_action.ActionType;
import com.farao_community.farao.data.crac_api.network_action.NetworkAction;
import com.farao_community.farao.data.crac_api.usage_rule.UsageMethod;
import com.farao_community.farao.data.crac_creation.creator.api.parameters.CracCreationParameters;
import com.farao_community.farao.data.crac_creation.creator.cim.CimCrac;
import com.farao_community.farao.data.crac_creation.creator.cim.crac_creator.CimCracCreationContext;
import com.farao_community.farao.data.crac_creation.creator.cim.crac_creator.CimCracCreator;
import com.farao_community.farao.data.crac_creation.creator.cim.importer.CimCracImporter;
import com.farao_community.farao.data.rao_result_api.RaoResult;
import com.google.common.base.Suppliers;
import com.powsybl.computation.local.LocalComputationManager;
import com.powsybl.glsk.cim.CimGlskDocument;
import com.powsybl.iidm.network.ImportConfig;
import com.powsybl.iidm.network.Network;
import com.powsybl.loadflow.LoadFlowParameters;
import org.junit.jupiter.api.BeforeEach;
import org.junit.jupiter.api.Test;
import org.mockito.Mockito;

import java.io.File;
import java.io.InputStream;
import java.nio.file.Paths;
import java.time.OffsetDateTime;
import java.util.*;
import java.util.stream.Collectors;

import static org.junit.jupiter.api.Assertions.*;
import static org.mockito.ArgumentMatchers.any;
import static org.mockito.Mockito.when;

/**
 * Angle monitoring with Crac Factory test class
 *
 * @author Godelaine de Montmorillon {@literal <godelaine.demontmorillon at rte-france.com>}
 */
class AngleMonitoringTest {
    private static final double ANGLE_TOLERANCE = 0.5;
    private static final String PREVENTIVE_INSTANT_ID = "preventive";
    private static final String OUTAGE_INSTANT_ID = "outage";
    private static final String AUTO_INSTANT_ID = "auto";
    private static final String CURATIVE_INSTANT_ID = "curative";

    private OffsetDateTime glskOffsetDateTime;
    private Network network;
    private Crac crac;
    private RaoResult raoResult;
    private LoadFlowParameters loadFlowParameters;
    private CimGlskDocument cimGlskDocument;
    private AngleMonitoringResult angleMonitoringResult;
    // Crac Factory
    private AngleCnec acPrev;
    private AngleCnec acCur1;
    private NetworkAction naL1Cur;
    private Instant curativeInstant;

    @BeforeEach
    public void generalSetUp() {
        loadFlowParameters = new LoadFlowParameters();
        loadFlowParameters.setDc(false);

        raoResult = Mockito.mock(RaoResult.class);
        when(raoResult.getActivatedNetworkActionsDuringState(any())).thenReturn(Collections.emptySet());
        when(raoResult.getActivatedRangeActionsDuringState(any())).thenReturn(Collections.emptySet());
    }

    public void setUpCimCrac(String fileName, OffsetDateTime parametrableOffsetDateTime, CracCreationParameters cracCreationParameters) {
        Properties importParams = new Properties();
        importParams.put("iidm.import.cgmes.source-for-iidm-id", "rdfID");
        network = Network.read(Paths.get(new File(AngleMonitoringTest.class.getResource("/MicroGrid.zip").getFile()).toString()), LocalComputationManager.getDefault(), Suppliers.memoize(ImportConfig::load).get(), importParams);
        InputStream is = getClass().getResourceAsStream(fileName);
        CimCracImporter cracImporter = new CimCracImporter();
        CimCrac cimCrac = cracImporter.importNativeCrac(is);
        CimCracCreator cimCracCreator = new CimCracCreator();
        CimCracCreationContext cracCreationContext = cimCracCreator.createCrac(cimCrac, network, parametrableOffsetDateTime, cracCreationParameters);
        crac = cracCreationContext.getCrac();
        curativeInstant = crac.getInstant(CURATIVE_INSTANT_ID);
        cimGlskDocument = CimGlskDocument.importGlsk(getClass().getResourceAsStream("/GlskB45MicroGridTest.xml"));
        glskOffsetDateTime = OffsetDateTime.parse("2021-04-02T05:30Z");
    }

    public void setUpCracFactory(String networkFileName) {
        network = Network.read(networkFileName, getClass().getResourceAsStream("/" + networkFileName));
        crac = CracFactory.findDefault().create("test-crac")
            .newInstant(PREVENTIVE_INSTANT_ID, InstantKind.PREVENTIVE)
            .newInstant(OUTAGE_INSTANT_ID, InstantKind.OUTAGE)
            .newInstant(AUTO_INSTANT_ID, InstantKind.AUTO)
            .newInstant(CURATIVE_INSTANT_ID, InstantKind.CURATIVE);
        curativeInstant = crac.getInstant(CURATIVE_INSTANT_ID);
        cimGlskDocument = CimGlskDocument.importGlsk(getClass().getResourceAsStream("/GlskB45test.xml"));
        glskOffsetDateTime = OffsetDateTime.parse("2017-04-12T02:30Z");
    }

    public void mockPreventiveState() {
        acPrev = addAngleCnec("acPrev", PREVENTIVE_INSTANT_ID, null, "VL1", "VL2", -2., 500.);
        crac.newNetworkAction()
                .withId("Open L1 - 1")
                .newTopologicalAction().withNetworkElement("L1").withActionType(ActionType.OPEN).add()
<<<<<<< HEAD
                .newOnAngleConstraintUsageRule().withInstant(Instant.PREVENTIVE).withAngleCnec(acPrev.getId()).withUsageMethod(UsageMethod.AVAILABLE).add()
=======
                .newOnAngleConstraintUsageRule().withInstant(PREVENTIVE_INSTANT_ID).withAngleCnec(acPrev.getId()).add()
>>>>>>> 893fb408
                .add();
    }

    public void mockCurativeStates() {
        crac.newContingency().withId("coL1").withNetworkElement("L1").add();
        crac.newContingency().withId("coL2").withNetworkElement("L2").add();
        crac.newContingency().withId("coL1L2").withNetworkElement("L1").withNetworkElement("L2").add();
        acCur1 = addAngleCnec("acCur1", CURATIVE_INSTANT_ID, "coL1", "VL1", "VL2", -3., null);
    }

    public void mockCurativeStatesSecure() {
        crac.newContingency().withId("coL1").withNetworkElement("L1").add();
        crac.newContingency().withId("coL2").withNetworkElement("L2").add();
        crac.newContingency().withId("coL1L2").withNetworkElement("L1").withNetworkElement("L2").add();
        acCur1 = addAngleCnec("acCur1", CURATIVE_INSTANT_ID, "coL1", "VL1", "VL2", -6., null);
    }

    private AngleCnec addAngleCnec(String id, String instantId, String contingency, String importingNetworkElement, String exportingNetworkElement, Double min, Double max) {
        return crac.newAngleCnec()
                .withId(id)
                .withInstant(instantId)
                .withContingency(contingency)
                .withImportingNetworkElement(importingNetworkElement)
                .withExportingNetworkElement(exportingNetworkElement)
                .withMonitored()
                .newThreshold().withUnit(Unit.DEGREE).withMin(min).withMax(max).add()
                .add();
    }

    private void runAngleMonitoring() {
        angleMonitoringResult = new AngleMonitoring(crac, network, raoResult, cimGlskDocument).run("OpenLoadFlow", loadFlowParameters, 2, glskOffsetDateTime);
    }

    @Test
    void testDivergentAngleMonitoring() {
        // LoadFlow diverges
        setUpCracFactory("networkKO.xiidm");
        mockCurativeStates();
        runAngleMonitoring();
        assertTrue(angleMonitoringResult.isDivergent());
        angleMonitoringResult.getAppliedCras().forEach((state, networkActions) -> assertTrue(networkActions.isEmpty()));
        assertTrue(angleMonitoringResult.getAngleCnecsWithAngle().stream().allMatch(angleResult -> angleResult.getAngle().isNaN()));
        assertEquals(angleMonitoringResult.printConstraints(), List.of("Load flow divergence."));
    }

    @Test
    void testNoAngleCnecsDefined() {
        setUpCracFactory("network.xiidm");
        runAngleMonitoring();
        assertTrue(angleMonitoringResult.isSecure());
    }

    @Test
    void testPreventiveStateOnly() {
        setUpCracFactory("network.xiidm");
        mockPreventiveState();
        runAngleMonitoring();
        assertTrue(angleMonitoringResult.isUnsecure());
        angleMonitoringResult.getAppliedCras().forEach((state, networkActions) -> assertTrue(networkActions.isEmpty()));
        assertEquals(angleMonitoringResult.printConstraints(), List.of(
            "Some AngleCnecs are not secure:",
            "AngleCnec acPrev (with importing network element VL1 and exporting network element VL2) at state preventive has an angle of -4°."
        ));
        assertEquals(angleMonitoringResult.getAngle(acPrev, Unit.DEGREE), -3.67, ANGLE_TOLERANCE);
    }

    @Test
    void testCurativeStateOnlyWithNoRa() {
        setUpCracFactory("network.xiidm");
        mockCurativeStates();
        runAngleMonitoring();
        assertTrue(angleMonitoringResult.isUnsecure());
        angleMonitoringResult.getAppliedCras().forEach((state, networkActions) -> assertTrue(networkActions.isEmpty()));
        assertEquals(angleMonitoringResult.printConstraints(), List.of(
            "Some AngleCnecs are not secure:",
            "AngleCnec acCur1 (with importing network element VL1 and exporting network element VL2) at state coL1 - curative has an angle of -8°."
        ));
    }

    @Test
    void testCurativeStateOnlyWithAvailableTopoRa() {
        setUpCracFactory("network.xiidm");
        mockCurativeStates();
        naL1Cur = crac.newNetworkAction()
                .withId("Open L1 - 2")
                .newTopologicalAction().withNetworkElement("L1").withActionType(ActionType.OPEN).add()
<<<<<<< HEAD
                .newOnAngleConstraintUsageRule().withInstant(Instant.CURATIVE).withAngleCnec(acCur1.getId()).withUsageMethod(UsageMethod.AVAILABLE).add()
=======
                .newOnAngleConstraintUsageRule().withInstant(CURATIVE_INSTANT_ID).withAngleCnec(acCur1.getId()).add()
>>>>>>> 893fb408
                .add();
        runAngleMonitoring();
        assertTrue(angleMonitoringResult.isUnsecure());
        angleMonitoringResult.getAppliedCras().forEach((state, networkActions) -> assertTrue(networkActions.isEmpty()));
        assertEquals(angleMonitoringResult.printConstraints(), List.of(
            "Some AngleCnecs are not secure:",
            "AngleCnec acCur1 (with importing network element VL1 and exporting network element VL2) at state coL1 - curative has an angle of -8°."
        ));
    }

    @Test
    void testCurativeStateOnlyWithAvailableInjectionRa() {
        setUpCracFactory("network.xiidm");
        mockCurativeStatesSecure();
        naL1Cur = crac.newNetworkAction()
                .withId("Injection L1 - 2")
                .newInjectionSetPoint().withNetworkElement("LD2").withSetpoint(50.).withUnit(Unit.MEGAWATT).add()
<<<<<<< HEAD
                .newOnAngleConstraintUsageRule().withInstant(Instant.CURATIVE).withAngleCnec(acCur1.getId()).withUsageMethod(UsageMethod.AVAILABLE).add()
=======
                .newOnAngleConstraintUsageRule().withInstant(CURATIVE_INSTANT_ID).withAngleCnec(acCur1.getId()).add()
>>>>>>> 893fb408
                .add();
        runAngleMonitoring();
        assertTrue(angleMonitoringResult.isSecure());
        assertEquals(Set.of(naL1Cur.getId()), angleMonitoringResult.getAppliedCras("coL1 - curative"));
        assertEquals(angleMonitoringResult.printConstraints(), List.of("All AngleCnecs are secure."));
    }

    @Test
    void testGetAngleExceptions1() {
        setUpCracFactory("network.xiidm");
        mockPreventiveState();
        runAngleMonitoring();
        mockCurativeStates();
        FaraoException exception = assertThrows(FaraoException.class, () -> angleMonitoringResult.getAngle(acCur1, Unit.DEGREE));
        assertEquals("AngleMonitoringResult was not defined with AngleCnec acCur1 and state coL1 - curative", exception.getMessage());
    }

    @Test
    void testGetAngleExceptions2() {
        setUpCracFactory("network.xiidm");
        mockPreventiveState();
        runAngleMonitoring();
        FaraoException exception = assertThrows(FaraoException.class, () -> angleMonitoringResult.getAngle(acPrev, Unit.KILOVOLT));
        assertEquals("Unhandled unit kV for AngleCnec acPrev", exception.getMessage());
    }

    @Test
    void testAngleCnecOnBus() {
        setUpCracFactory("network.xiidm");
        crac.newContingency().withId("coL1").withNetworkElement("L2").add();
        acCur1 = addAngleCnec("acCur1", CURATIVE_INSTANT_ID, "coL1", network.getBusView().getBus("VL1_0").getId(), "VL2", -8., null);

        runAngleMonitoring();
        assertEquals(1, angleMonitoringResult.getAngleCnecsWithAngle().size());
        assertEquals("acCur1", angleMonitoringResult.getAngleCnecsWithAngle().stream().findFirst().orElseThrow().getId());
        assertTrue(angleMonitoringResult.isSecure());
    }

    @Test
    void testCracCim() {
        setUpCimCrac("/CIM_21_7_1_AngMon.xml", OffsetDateTime.parse("2021-04-02T05:00Z"), new CracCreationParameters());
        assertEquals(2, crac.getAngleCnecs().size());
        assertEquals(Set.of("AngleCnec1", "AngleCnec2"), crac.getAngleCnecs().stream().map(Identifiable::getId).collect(Collectors.toSet()));
        runAngleMonitoring();
        // Status checks
        assertEquals("UNSECURE", angleMonitoringResult.getStatus().toString());
        assertTrue(angleMonitoringResult.isUnsecure());
        assertFalse(angleMonitoringResult.isSecure());
        assertFalse(angleMonitoringResult.isUnknown());
        // Applied cras
        State state = crac.getState("Co-1", curativeInstant);
        assertEquals(1, angleMonitoringResult.getAppliedCras(state).size());
        assertTrue(angleMonitoringResult.getAppliedCras(state).contains(crac.getNetworkAction("RA-1")));
        assertEquals(1, angleMonitoringResult.getAppliedCras("Co-1 - curative").size());
        assertTrue(angleMonitoringResult.getAppliedCras("Co-1 - curative").contains("RA-1"));
        assertEquals(2, angleMonitoringResult.getAppliedCras().size());
        // AngleCnecsWithAngle
        assertEquals(2, angleMonitoringResult.getAngleCnecsWithAngle().size());
        assertEquals(5.22, angleMonitoringResult.getAngle(crac.getAngleCnec("AngleCnec1"), Unit.DEGREE), ANGLE_TOLERANCE);
        assertEquals(angleMonitoringResult.printConstraints(), List.of(
            "Some AngleCnecs are not secure:",
            "AngleCnec AngleCnec1 (with importing network element _d77b61ef-61aa-4b22-95f6-b56ca080788d and exporting network element _8d8a82ba-b5b0-4e94-861a-192af055f2b8) at state Co-1 - curative has an angle of 5°."
        ));
    }
}<|MERGE_RESOLUTION|>--- conflicted
+++ resolved
@@ -108,11 +108,7 @@
         crac.newNetworkAction()
                 .withId("Open L1 - 1")
                 .newTopologicalAction().withNetworkElement("L1").withActionType(ActionType.OPEN).add()
-<<<<<<< HEAD
-                .newOnAngleConstraintUsageRule().withInstant(Instant.PREVENTIVE).withAngleCnec(acPrev.getId()).withUsageMethod(UsageMethod.AVAILABLE).add()
-=======
-                .newOnAngleConstraintUsageRule().withInstant(PREVENTIVE_INSTANT_ID).withAngleCnec(acPrev.getId()).add()
->>>>>>> 893fb408
+                .newOnAngleConstraintUsageRule().withInstant(PREVENTIVE_INSTANT_ID).withAngleCnec(acPrev.getId()).withUsageMethod(UsageMethod.AVAILABLE).add()
                 .add();
     }
 
@@ -199,11 +195,7 @@
         naL1Cur = crac.newNetworkAction()
                 .withId("Open L1 - 2")
                 .newTopologicalAction().withNetworkElement("L1").withActionType(ActionType.OPEN).add()
-<<<<<<< HEAD
-                .newOnAngleConstraintUsageRule().withInstant(Instant.CURATIVE).withAngleCnec(acCur1.getId()).withUsageMethod(UsageMethod.AVAILABLE).add()
-=======
-                .newOnAngleConstraintUsageRule().withInstant(CURATIVE_INSTANT_ID).withAngleCnec(acCur1.getId()).add()
->>>>>>> 893fb408
+                .newOnAngleConstraintUsageRule().withInstant(CURATIVE_INSTANT_ID).withAngleCnec(acCur1.getId()).withUsageMethod(UsageMethod.AVAILABLE).add()
                 .add();
         runAngleMonitoring();
         assertTrue(angleMonitoringResult.isUnsecure());
@@ -221,11 +213,7 @@
         naL1Cur = crac.newNetworkAction()
                 .withId("Injection L1 - 2")
                 .newInjectionSetPoint().withNetworkElement("LD2").withSetpoint(50.).withUnit(Unit.MEGAWATT).add()
-<<<<<<< HEAD
-                .newOnAngleConstraintUsageRule().withInstant(Instant.CURATIVE).withAngleCnec(acCur1.getId()).withUsageMethod(UsageMethod.AVAILABLE).add()
-=======
-                .newOnAngleConstraintUsageRule().withInstant(CURATIVE_INSTANT_ID).withAngleCnec(acCur1.getId()).add()
->>>>>>> 893fb408
+                .newOnAngleConstraintUsageRule().withInstant(CURATIVE_INSTANT_ID).withAngleCnec(acCur1.getId()).withUsageMethod(UsageMethod.AVAILABLE).add()
                 .add();
         runAngleMonitoring();
         assertTrue(angleMonitoringResult.isSecure());
