/*
 * Copyright (c) 2018, RTE (http://www.rte-france.com)
 * This Source Code Form is subject to the terms of the Mozilla Public
 * License, v. 2.0. If a copy of the MPL was not distributed with this
 * file, You can obtain one at http://mozilla.org/MPL/2.0/.
 */
package com.farao_community.farao.util;

import com.farao_community.farao.commons.FaraoException;
import com.farao_community.farao.data.crac_api.*;
import com.farao_community.farao.data.crac_impl.ComplexContingency;
import com.farao_community.farao.data.crac_impl.SimpleCnec;
import com.farao_community.farao.data.crac_impl.SimpleCrac;
import com.farao_community.farao.data.crac_impl.SimpleState;
import com.farao_community.farao.data.crac_impl.threshold.AbsoluteFlowThreshold;
import com.farao_community.farao.data.crac_impl.threshold.RelativeFlowThreshold;
import com.google.common.jimfs.Configuration;
import com.google.common.jimfs.Jimfs;
import com.powsybl.commons.config.InMemoryPlatformConfig;
import com.powsybl.computation.ComputationManager;
import com.powsybl.computation.local.LocalComputationManager;
import com.powsybl.iidm.import_.Importers;
import com.powsybl.iidm.network.Network;
import com.powsybl.loadflow.LoadFlow;
import com.powsybl.loadflow.LoadFlowResultImpl;
import com.powsybl.sensitivity.*;
import org.junit.Before;
import org.junit.Test;
import org.mockito.Mockito;
import org.slf4j.Logger;
import org.slf4j.LoggerFactory;

import java.nio.file.FileSystem;
import java.util.*;
import java.util.concurrent.CompletableFuture;
import java.util.stream.Collectors;

import static org.junit.Assert.*;

/**
 * @author Pengbo Wang {@literal <pengbo.wang at rte-international.com>}
 */
public class SystematicSensitivityAnalysisServiceTest {

    private static final Logger LOGGER = LoggerFactory.getLogger(SystematicSensitivityAnalysisServiceTest.class);

    private Network network;
    private ComputationManager computationManager;
    private Crac crac;

    @Before
    public void setUp() {
        FileSystem fileSystem = Jimfs.newFileSystem(Configuration.unix());
        InMemoryPlatformConfig platformConfig = new InMemoryPlatformConfig(fileSystem);

        network = Importers.loadNetwork("TestCase12Nodes.uct", getClass().getResourceAsStream("/TestCase12Nodes.uct"));
        crac = create();

        computationManager = LocalComputationManager.getDefault();
        SensitivityComputationFactory sensitivityComputationFactory = new MockSensitivityComputationFactory();
        SensitivityComputationService.init(sensitivityComputationFactory, computationManager);

        LoadFlow.Runner loadFlowRunner = Mockito.mock(LoadFlow.Runner.class);
        Mockito.when(loadFlowRunner.run(Mockito.any(), Mockito.any(), Mockito.any(), Mockito.any())).thenReturn(new LoadFlowResultImpl(true, Collections.emptyMap(), ""));
        LoadFlowService.init(loadFlowRunner, computationManager);
    }

    @Test
    public void testSensiSAresult() {
        Map<State, SensitivityComputationResults> stateSensiMap = new HashMap<>();
        Map<Cnec, Double> cnecMarginMap = new HashMap<>();
        Map<Cnec, Double> cnecMaxThresholdMap = new HashMap<>();
        SystematicSensitivityAnalysisResult result = new SystematicSensitivityAnalysisResult(stateSensiMap, cnecMarginMap, cnecMaxThresholdMap);
        assertNotNull(result);
        assertNotNull(result.getCnecMarginMap());
        assertNotNull(result.getStateSensiMap());
    }

    @Test(expected = FaraoException.class)
    public void testException() {
        LoadFlow.Runner loadFlowRunner = Mockito.mock(LoadFlow.Runner.class);
        Mockito.when(loadFlowRunner.run(Mockito.any(), Mockito.any(), Mockito.any(), Mockito.any())).thenThrow(new FaraoException("test exception."));
        LoadFlowService.init(loadFlowRunner, computationManager);
        SystematicSensitivityAnalysisResult result = SystematicSensitivityAnalysisService.runAnalysis(network, crac, computationManager);
        assertNotNull(result);
    }

    @Test
    public void testSensiSArunSensitivitySA() {
        SystematicSensitivityAnalysisResult result = SystematicSensitivityAnalysisService.runAnalysis(network, crac, computationManager);
        assertNotNull(result);
    }

    private static Crac create() {
        Crac crac = new SimpleCrac("idSimpleCracTestUS", "nameSimpleCracTestUS");

        ComplexContingency contingency1 = new ComplexContingency("Contingency FR1 FR3", "Trip of FFR1AA1 FFR3AA1 1",
                new HashSet<>(Arrays.asList(new NetworkElement("FFR1AA1  FFR3AA1  1"))));
        crac.addContingency(contingency1);
        ComplexContingency contingency2 = new ComplexContingency("Contingency FR1 FR2", "Trip of FFR1AA1 FFR2AA1 1",
                new HashSet<>(Arrays.asList(new NetworkElement("FFR1AA1  FFR2AA1  1"))));
        crac.addContingency(contingency2);

        // Instant
        Instant basecase = new Instant("initial", 0);
        Instant defaut = new Instant("default", 60);
        Instant curative = new Instant("curative", 1200);

        //NetworkElement
        NetworkElement monitoredElement1 = new NetworkElement("BBE2AA1  FFR3AA1  1", "BBE2AA1  FFR3AA1  1 name");
        NetworkElement monitoredElement2 = new NetworkElement("FFR2AA1  DDE3AA1  1", "FFR2AA1  DDE3AA1  1 name");

        // State
        State stateBasecase = new SimpleState(Optional.empty(), basecase);
        State stateCurativeContingency1 = new SimpleState(Optional.of(contingency1), curative);
        State stateCurativeContingency2 = new SimpleState(Optional.of(contingency2), curative);

        // Thresholds
        AbsoluteFlowThreshold thresholdAbsFlow = new AbsoluteFlowThreshold(Unit.AMPERE, Side.LEFT, Direction.IN, 1500);
        RelativeFlowThreshold thresholdRelativeFlow = new RelativeFlowThreshold(Unit.AMPERE, Side.LEFT, Direction.IN, 30);

        // CNECs
<<<<<<< HEAD
        SimpleCnec cnec1 = new SimpleCnec("idCnec", "Cnec", null, threshold1, stateCurative);
        cnec1.setCriticalNetworkElement(monitoredElement);
        SimpleCnec cnec2 = new SimpleCnec("idCnec2", "Cnec 2", monitoredElement, null, null);
        cnec2.setState(stateBasecase);
        cnec2.setThreshold(threshold2);

        // Usage rules
        FreeToUse freeToUse = new FreeToUse(null, null);
        freeToUse.setUsageMethod(UsageMethod.AVAILABLE);
        freeToUse.setState(stateBasecase);
        OnContingency onContingency = new OnContingency(UsageMethod.FORCED, stateCurative, null);
        onContingency.setContingency(contingency);
        OnConstraint onConstraint = new OnConstraint(UsageMethod.FORCED, stateCurative, null);
        onConstraint.setCnec(cnec1);

        // NetworkAction
        ComplexNetworkAction networkAction1 = new ComplexNetworkAction("id1", "name1", "operator1");
        networkAction1.addUsageRule(freeToUse);
        networkAction1.addApplicableNetworkAction(hvdcSetpoint);
        networkAction1.addApplicableNetworkAction(topology2);
        ComplexNetworkAction networkAction2 = new ComplexNetworkAction(
            "id2",
            "name2",
            "operator1");
        networkAction2.addUsageRule(freeToUse);
        networkAction2.addApplicableNetworkAction(pstSetpoint);

        // RangeAction
        ComplexRangeAction rangeAction1 = new ComplexRangeAction("idRangeAction", "myRangeAction", "operator1");
        List<Range> ranges = new ArrayList<>(Arrays.asList(absoluteFixedRange, relativeDynamicRange));
        ranges.forEach(rangeAction1::addRange);
        rangeAction1.addRange(relativeFixedRange);
        List<ApplicableRangeAction> elementaryRangeActions = new ArrayList<>(Collections.singletonList(pstRange1));
        elementaryRangeActions.forEach(rangeAction1::addApplicableRangeAction);
        rangeAction1.addApplicableRangeAction(hvdcRange1);
        List<UsageRule> usageRules =  new ArrayList<>(Arrays.asList(freeToUse, onConstraint));
        rangeAction1.setUsageRules(usageRules);
        rangeAction1.addUsageRule(onContingency);

        ComplexRangeAction rangeAction2 = new ComplexRangeAction("idRangeAction2", "myRangeAction2", "operator1");
        usageRules.forEach(rangeAction2::addUsageRule);
        ranges.forEach(rangeAction2::addRange);
        rangeAction2.addApplicableRangeAction(pstRange1);

        Crac crac = new SimpleCrac("idCrac", "name");

        crac.addCnec(cnec1);
        crac.addCnec(cnec2);
        crac.addNetworkAction(networkAction1);
        crac.addNetworkAction(networkAction2);
        crac.addRangeAction(rangeAction1);
        crac.addRangeAction(rangeAction2);

        String branchId = "BBE2AA1  BBE3AA1  1";
        ComplexContingency contingency1 = new ComplexContingency("idContingency2", "My contingency",
                Collections.singleton(new NetworkElement(branchId)));
        crac.addContingency(contingency1);
=======
        SimpleCnec cnec1basecase = new SimpleCnec("cnec1basecase", "", monitoredElement1, null, stateBasecase);
        SimpleCnec cnec1stateCurativeContingency1 = new SimpleCnec("cnec1stateCurativeContingency1", "", monitoredElement1, null, stateCurativeContingency1);
        SimpleCnec cnec1stateCurativeContingency2 = new SimpleCnec("cnec1stateCurativeContingency2", "", monitoredElement1, null, stateCurativeContingency2);
        cnec1basecase.setThreshold(thresholdAbsFlow);
        cnec1stateCurativeContingency1.setThreshold(thresholdAbsFlow);
        cnec1stateCurativeContingency2.setThreshold(thresholdAbsFlow);

        SimpleCnec cnec2basecase = new SimpleCnec("cnec2basecase", "", monitoredElement2, null, stateBasecase);
        SimpleCnec cnec2stateCurativeContingency1 = new SimpleCnec("cnec2stateCurativeContingency1", "", monitoredElement2, null, stateCurativeContingency1);
        SimpleCnec cnec2stateCurativeContingency2 = new SimpleCnec("cnec2stateCurativeContingency2", "", monitoredElement2, null, stateCurativeContingency2);
        cnec2basecase.setThreshold(thresholdRelativeFlow);
        cnec2stateCurativeContingency1.setThreshold(thresholdRelativeFlow);
        cnec2stateCurativeContingency2.setThreshold(thresholdRelativeFlow);

        crac.addCnec(cnec1basecase);
        crac.addCnec(cnec1stateCurativeContingency1);
        crac.addCnec(cnec1stateCurativeContingency2);
        crac.addCnec(cnec2basecase);
        crac.addCnec(cnec2stateCurativeContingency1);
        crac.addCnec(cnec2stateCurativeContingency2);
>>>>>>> fe367955

        return crac;
    }

    public class MockSensitivityComputationFactory implements SensitivityComputationFactory {
        class MockSensitivityComputation implements SensitivityComputation {
            private final Network network;

            MockSensitivityComputation(Network network) {
                this.network = network;
            }

            @Override
            public CompletableFuture<SensitivityComputationResults> run(SensitivityFactorsProvider sensitivityFactorsProvider, String s, SensitivityComputationParameters sensitivityComputationParameters) {
                return CompletableFuture.completedFuture(randomResults(network, sensitivityFactorsProvider));
            }

            private SensitivityComputationResults randomResults(Network network, SensitivityFactorsProvider sensitivityFactorsProvider) {
                List<SensitivityValue> randomSensitivities = sensitivityFactorsProvider.getFactors(network).stream().map(factor -> new SensitivityValue(factor, Math.random(), Math.random(), Math.random())).collect(Collectors.toList());
                return new SensitivityComputationResults(true, Collections.emptyMap(), "", randomSensitivities);
            }

            @Override
            public String getName() {
                return "Mock";
            }

            @Override
            public String getVersion() {
                return "Mock";
            }
        }

        @Override
        public SensitivityComputation create(Network network, ComputationManager computationManager, int i) {
            return new MockSensitivityComputation(network);
        }
    }
}<|MERGE_RESOLUTION|>--- conflicted
+++ resolved
@@ -120,65 +120,6 @@
         RelativeFlowThreshold thresholdRelativeFlow = new RelativeFlowThreshold(Unit.AMPERE, Side.LEFT, Direction.IN, 30);
 
         // CNECs
-<<<<<<< HEAD
-        SimpleCnec cnec1 = new SimpleCnec("idCnec", "Cnec", null, threshold1, stateCurative);
-        cnec1.setCriticalNetworkElement(monitoredElement);
-        SimpleCnec cnec2 = new SimpleCnec("idCnec2", "Cnec 2", monitoredElement, null, null);
-        cnec2.setState(stateBasecase);
-        cnec2.setThreshold(threshold2);
-
-        // Usage rules
-        FreeToUse freeToUse = new FreeToUse(null, null);
-        freeToUse.setUsageMethod(UsageMethod.AVAILABLE);
-        freeToUse.setState(stateBasecase);
-        OnContingency onContingency = new OnContingency(UsageMethod.FORCED, stateCurative, null);
-        onContingency.setContingency(contingency);
-        OnConstraint onConstraint = new OnConstraint(UsageMethod.FORCED, stateCurative, null);
-        onConstraint.setCnec(cnec1);
-
-        // NetworkAction
-        ComplexNetworkAction networkAction1 = new ComplexNetworkAction("id1", "name1", "operator1");
-        networkAction1.addUsageRule(freeToUse);
-        networkAction1.addApplicableNetworkAction(hvdcSetpoint);
-        networkAction1.addApplicableNetworkAction(topology2);
-        ComplexNetworkAction networkAction2 = new ComplexNetworkAction(
-            "id2",
-            "name2",
-            "operator1");
-        networkAction2.addUsageRule(freeToUse);
-        networkAction2.addApplicableNetworkAction(pstSetpoint);
-
-        // RangeAction
-        ComplexRangeAction rangeAction1 = new ComplexRangeAction("idRangeAction", "myRangeAction", "operator1");
-        List<Range> ranges = new ArrayList<>(Arrays.asList(absoluteFixedRange, relativeDynamicRange));
-        ranges.forEach(rangeAction1::addRange);
-        rangeAction1.addRange(relativeFixedRange);
-        List<ApplicableRangeAction> elementaryRangeActions = new ArrayList<>(Collections.singletonList(pstRange1));
-        elementaryRangeActions.forEach(rangeAction1::addApplicableRangeAction);
-        rangeAction1.addApplicableRangeAction(hvdcRange1);
-        List<UsageRule> usageRules =  new ArrayList<>(Arrays.asList(freeToUse, onConstraint));
-        rangeAction1.setUsageRules(usageRules);
-        rangeAction1.addUsageRule(onContingency);
-
-        ComplexRangeAction rangeAction2 = new ComplexRangeAction("idRangeAction2", "myRangeAction2", "operator1");
-        usageRules.forEach(rangeAction2::addUsageRule);
-        ranges.forEach(rangeAction2::addRange);
-        rangeAction2.addApplicableRangeAction(pstRange1);
-
-        Crac crac = new SimpleCrac("idCrac", "name");
-
-        crac.addCnec(cnec1);
-        crac.addCnec(cnec2);
-        crac.addNetworkAction(networkAction1);
-        crac.addNetworkAction(networkAction2);
-        crac.addRangeAction(rangeAction1);
-        crac.addRangeAction(rangeAction2);
-
-        String branchId = "BBE2AA1  BBE3AA1  1";
-        ComplexContingency contingency1 = new ComplexContingency("idContingency2", "My contingency",
-                Collections.singleton(new NetworkElement(branchId)));
-        crac.addContingency(contingency1);
-=======
         SimpleCnec cnec1basecase = new SimpleCnec("cnec1basecase", "", monitoredElement1, null, stateBasecase);
         SimpleCnec cnec1stateCurativeContingency1 = new SimpleCnec("cnec1stateCurativeContingency1", "", monitoredElement1, null, stateCurativeContingency1);
         SimpleCnec cnec1stateCurativeContingency2 = new SimpleCnec("cnec1stateCurativeContingency2", "", monitoredElement1, null, stateCurativeContingency2);
@@ -199,7 +140,6 @@
         crac.addCnec(cnec2basecase);
         crac.addCnec(cnec2stateCurativeContingency1);
         crac.addCnec(cnec2stateCurativeContingency2);
->>>>>>> fe367955
 
         return crac;
     }
