/*
 * Copyright (c) 2018, RTE (http://www.rte-france.com)
 * This Source Code Form is subject to the terms of the Mozilla Public
 * License, v. 2.0. If a copy of the MPL was not distributed with this
 * file, You can obtain one at http://mozilla.org/MPL/2.0/.
 */
package com.farao_community.farao.util;

import com.farao_community.farao.data.crac_api.*;
import com.farao_community.farao.data.crac_impl.ComplexContingency;
import com.farao_community.farao.data.crac_impl.SimpleCnec;
import com.farao_community.farao.data.crac_impl.SimpleCrac;
import com.farao_community.farao.data.crac_impl.SimpleState;
import com.farao_community.farao.data.crac_impl.range_domain.AbsoluteFixedRange;
import com.farao_community.farao.data.crac_impl.range_domain.RelativeDynamicRange;
import com.farao_community.farao.data.crac_impl.range_domain.RelativeFixedRange;
import com.farao_community.farao.data.crac_impl.remedial_action.network_action.*;
import com.farao_community.farao.data.crac_impl.remedial_action.range_action.*;
import com.farao_community.farao.data.crac_impl.threshold.AbsoluteFlowThreshold;
import com.farao_community.farao.data.crac_impl.threshold.VoltageThreshold;
import com.farao_community.farao.data.crac_impl.usage_rule.FreeToUse;
import com.farao_community.farao.data.crac_impl.usage_rule.OnConstraint;
import com.farao_community.farao.data.crac_impl.usage_rule.OnContingency;
import com.powsybl.computation.ComputationManager;
import com.powsybl.computation.local.LocalComputationManager;
import com.powsybl.iidm.import_.Importers;
import com.powsybl.iidm.network.Network;
import com.powsybl.sensitivity.*;
import org.junit.Before;
import org.junit.Test;
import org.mockito.Mockito;
import org.slf4j.Logger;
import org.slf4j.LoggerFactory;

import java.util.*;
import java.util.concurrent.CompletableFuture;
import java.util.stream.Collectors;

import static com.farao_community.farao.data.crac_api.ActionType.CLOSE;
import static com.farao_community.farao.data.crac_api.ActionType.OPEN;
import static com.farao_community.farao.data.crac_api.Direction.IN;
import static com.farao_community.farao.data.crac_api.Direction.OUT;
import static com.farao_community.farao.data.crac_api.Side.LEFT;
import static com.farao_community.farao.data.crac_api.Side.RIGHT;
import static org.junit.Assert.*;

/**
 * @author Pengbo Wang {@literal <pengbo.wang at rte-international.com>}
 */
public class SensitivitySecurityAnalysisServiceTest {

    private static final Logger LOGGER = LoggerFactory.getLogger(SensitivitySecurityAnalysisServiceTest.class);

    private Network network;
    private ComputationManager computationManager;
<<<<<<< HEAD
    private SimpleCrac crac;
    private SensitivityComputationFactory sensitivityComputationFactory;
=======
    private Crac crac;
>>>>>>> b697af79

    @Before
    public void setUp() {
        network = Importers.loadNetwork("TestCase12Nodes.uct", getClass().getResourceAsStream("/TestCase12Nodes.uct"));
        computationManager = LocalComputationManager.getDefault();
        crac = create();

        sensitivityComputationFactory = new MockSensitivityComputationFactory();
        SensitivityComputationService.init(sensitivityComputationFactory, computationManager);
    }

    @Test
    public void testSensiSAresult() {
        SensitivityComputationResults precontingencyResult = Mockito.mock(SensitivityComputationResults.class);
        Map<Contingency, SensitivityComputationResults> resultMap = new HashMap<>();
        SensitivitySecurityAnalysisResult result = new SensitivitySecurityAnalysisResult(precontingencyResult, resultMap);
        result.setPrecontingencyResult(precontingencyResult);
        result.setResultMap(resultMap);
        assertNotNull(result);
        assertNotNull(result.getPrecontingencyResult());
        assertNotNull(result.getResultMap());
    }

    @Test
    public void testSensiSArunSensitivitySA() {
        SensitivitySecurityAnalysisResult result = SensitivitySecurityAnalysisService.runSensitivity(network, crac, computationManager, sensitivityComputationFactory);
        assertNotNull(result);
        assertTrue(result.getPrecontingencyResult().isOk());
        assertEquals(2, result.getResultMap().keySet().size());
    }

    private static Crac create() {
        // Redispatching
        NetworkElement generator = new NetworkElement("idGenerator", "My Generator");
        Redispatching rd = new Redispatching(10, 20, 18, 1000, 12, generator);
        rd.setMinimumPower(rd.getMinimumPower() + 1);
        rd.setMaximumPower(rd.getMaximumPower() + 1);
        rd.setTargetPower(rd.getTargetPower() + 1);
        rd.setStartupCost(rd.getStartupCost() + 1);
        rd.setMarginalCost(rd.getMarginalCost() + 1);

        // Range domain
        RelativeFixedRange relativeFixedRange = new RelativeFixedRange(0, 1);
        relativeFixedRange.setMin(1);
        relativeFixedRange.setMax(10);
        RelativeDynamicRange relativeDynamicRange = new RelativeDynamicRange(0, 1);
        relativeDynamicRange.setMin(100);
        relativeDynamicRange.setMax(1000);
        AbsoluteFixedRange absoluteFixedRange = new AbsoluteFixedRange(0, 1);
        absoluteFixedRange.setMin(10);
        absoluteFixedRange.setMax(1000);

        // PstRange
        NetworkElement pst1 = new NetworkElement("idPst1", "My Pst 1");
        PstRange pstRange1 = new PstRange(null);
        pstRange1.setNetworkElement(pst1);

        // HvdcRange
        NetworkElement hvdc1 = new NetworkElement("idHvdc1", "My Hvdc 1");
        HvdcRange hvdcRange1 = new HvdcRange(null);
        hvdcRange1.setNetworkElement(hvdc1);

        // GeneratorRange
        NetworkElement generator1 = new NetworkElement("idGen1", "My Generator 1");
        InjectionRange injectionRange1 = new InjectionRange(null);
        injectionRange1.setNetworkElement(generator1);

        // Countertrading
        Countertrading countertrading = new Countertrading();

        // Topology
        NetworkElement line1 = new NetworkElement("idLine1", "My Line 1");
        Topology topology1 = new Topology(line1, OPEN);
        NetworkElement switch1 = new NetworkElement("idSwitch1", "My Switch 1");
        Topology topology2 = new Topology(null, null);
        topology2.setNetworkElement(switch1);
        topology2.setActionType(CLOSE);

        // Hvdc setpoint
        HvdcSetpoint hvdcSetpoint = new HvdcSetpoint(switch1, 0);
        hvdcSetpoint.setNetworkElement(line1);
        hvdcSetpoint.setSetpoint(1000);

        // Pst setpoint
        PstSetpoint pstSetpoint = new PstSetpoint(switch1, 0);
        pstSetpoint.setNetworkElement(pst1);
        pstSetpoint.setSetpoint(5);

        // Injection setpoint
        InjectionSetpoint injectionSetpoint = new InjectionSetpoint(switch1, 0);
        injectionSetpoint.setNetworkElement(generator1);
        injectionSetpoint.setSetpoint(100);

        NetworkElement line2 = new NetworkElement("BBE1AA1  BBE2AA1  1");

        ComplexContingency contingency = new ComplexContingency("idContingency");
        contingency.addNetworkElement(line2);

        // Instant
        Instant basecase = new Instant("initial", 0);
        Instant curative = new Instant("curative", -1);
        curative.setSeconds(200);

        // State
        State stateBasecase = new SimpleState(Optional.empty(), basecase);
        State stateCurative = new SimpleState(Optional.of(contingency), curative);

        NetworkElement monitoredElement = new NetworkElement("idMR", "Monitored Element");

        // Thresholds
        AbsoluteFlowThreshold threshold1 = new AbsoluteFlowThreshold(Unit.AMPERE, LEFT, IN, 1000);
        threshold1.setSide(RIGHT);
        threshold1.setDirection(OUT);
        threshold1.setMaxValue(999);
        VoltageThreshold threshold2 = new VoltageThreshold(280, 300);
        threshold2.setMinValue(275);
        threshold2.setMaxValue(305);

        // CNECs
        SimpleCnec cnec1 = new SimpleCnec("idCnec", "Cnec", null, threshold1, stateCurative);
        cnec1.setCriticalNetworkElement(monitoredElement);
        SimpleCnec cnec2 = new SimpleCnec("idCnec2", "Cnec 2", monitoredElement, null, null);
        cnec2.setState(stateBasecase);
        cnec2.setThreshold(threshold2);

        // Usage rules
        FreeToUse freeToUse = new FreeToUse(null, null);
        freeToUse.setUsageMethod(UsageMethod.AVAILABLE);
        freeToUse.setState(stateBasecase);
        OnContingency onContingency = new OnContingency(UsageMethod.FORCED, stateCurative, null);
        onContingency.setContingency(contingency);
        OnConstraint onConstraint = new OnConstraint(UsageMethod.FORCED, stateCurative, null);
        onConstraint.setCnec(cnec1);

        // NetworkAction
        ComplexNetworkAction networkAction1 = new ComplexNetworkAction(
            "id1",
            "name1",
            "operator1",
            new ArrayList<>(Collections.singletonList(freeToUse)),
            new ArrayList<>(Collections.singletonList(hvdcSetpoint))
        );
        networkAction1.addApplicableNetworkAction(topology2);
        ComplexNetworkAction networkAction2 = new ComplexNetworkAction(
            "id2",
            "name2",
            "operator1",
            new ArrayList<>(Collections.singletonList(freeToUse)),
            new ArrayList<>(Collections.singletonList(pstSetpoint))
        );

        // RangeAction
        ComplexRangeAction rangeAction1 = new ComplexRangeAction("idRangeAction", "myRangeAction", "operator1", null, null, null);
        List<Range> ranges = new ArrayList<>(Arrays.asList(absoluteFixedRange, relativeDynamicRange));
        rangeAction1.setRanges(ranges);
        rangeAction1.addRange(relativeFixedRange);
        List<ApplicableRangeAction> elementaryRangeActions = new ArrayList<>(Collections.singletonList(pstRange1));
        rangeAction1.setApplicableRangeActions(elementaryRangeActions);
        rangeAction1.addApplicableRangeAction(hvdcRange1);
        List<UsageRule> usageRules =  new ArrayList<>(Arrays.asList(freeToUse, onConstraint));
        rangeAction1.setUsageRules(usageRules);
        rangeAction1.addUsageRule(onContingency);

        ComplexRangeAction rangeAction2 = new ComplexRangeAction("idRangeAction2", "myRangeAction2", "operator1", usageRules, ranges, new ArrayList<>(Collections.singletonList(pstRange1)));

        Crac crac = new SimpleCrac("idCrac", "name");

        crac.addCnec(cnec1);
        crac.addCnec(cnec2);
        crac.addNetworkAction(networkAction1);
        crac.addNetworkAction(networkAction2);
        crac.addRangeAction(rangeAction1);
        crac.addRangeAction(rangeAction2);

        String branchId = "BBE2AA1  BBE3AA1  1";
        ComplexContingency contingency1 = new ComplexContingency("idContingency2", "My contingency",
                Collections.singleton(new NetworkElement(branchId)));
        crac.addContingency(contingency1);

        return crac;
    }

    public class MockSensitivityComputationFactory implements SensitivityComputationFactory {
        class MockSensitivityComputation implements SensitivityComputation {
            private final Network network;

            MockSensitivityComputation(Network network) {
                this.network = network;
            }

            @Override
            public CompletableFuture<SensitivityComputationResults> run(SensitivityFactorsProvider sensitivityFactorsProvider, String s, SensitivityComputationParameters sensitivityComputationParameters) {
                return CompletableFuture.completedFuture(randomResults(network, sensitivityFactorsProvider));
            }

            private SensitivityComputationResults randomResults(Network network, SensitivityFactorsProvider sensitivityFactorsProvider) {
                List<SensitivityValue> randomSensitivities = sensitivityFactorsProvider.getFactors(network).stream().map(factor -> new SensitivityValue(factor, Math.random(), Math.random(), Math.random())).collect(Collectors.toList());
                return new SensitivityComputationResults(true, Collections.emptyMap(), "", randomSensitivities);
            }

            @Override
            public String getName() {
                return "Mock";
            }

            @Override
            public String getVersion() {
                return "Mock";
            }
        }

        @Override
        public SensitivityComputation create(Network network, ComputationManager computationManager, int i) {
            return new MockSensitivityComputation(network);
        }
    }
}<|MERGE_RESOLUTION|>--- conflicted
+++ resolved
@@ -53,12 +53,8 @@
 
     private Network network;
     private ComputationManager computationManager;
-<<<<<<< HEAD
-    private SimpleCrac crac;
     private SensitivityComputationFactory sensitivityComputationFactory;
-=======
     private Crac crac;
->>>>>>> b697af79
 
     @Before
     public void setUp() {
