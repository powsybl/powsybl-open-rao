--- conflicted
+++ resolved
@@ -6,7 +6,6 @@
  */
 package com.farao_community.farao.util;
 
-import com.powsybl.commons.config.ComponentDefaultConfig;
 import com.powsybl.computation.ComputationManager;
 import com.powsybl.computation.DefaultComputationManagerConfig;
 import com.powsybl.iidm.network.Network;
@@ -32,18 +31,13 @@
 
     public static LoadFlowResult runLoadFlow(Network network,
                                                 String workingStateId) {
-<<<<<<< HEAD
         if (!initialised()) {
-            init(ComponentDefaultConfig.load().newFactoryImpl(LoadFlowFactory.class), DefaultComputationManagerConfig.load().createShortTimeExecutionComputationManager());
+            init(LoadFlow.find(), DefaultComputationManagerConfig.load().createShortTimeExecutionComputationManager());
         }
-        LoadFlow computation = loadFlowFactory.create(network, computationManager, 1);
-        return computation.run(workingStateId, LoadFlowParameters.load()).join();
-=======
         return loadFlowRunner.run(network, workingStateId, computationManager, LoadFlowParameters.load());
->>>>>>> ebb90c45
     }
 
     private static boolean initialised() {
-        return loadFlowFactory != null && computationManager != null;
+        return loadFlowRunner != null && computationManager != null;
     }
 }