--- conflicted
+++ resolved
@@ -8,12 +8,8 @@
 
 import com.powsybl.openrao.commons.OpenRaoException;
 import com.powsybl.openrao.data.cracapi.cnec.BranchCnec;
-<<<<<<< HEAD
 import com.powsybl.openrao.data.cracapi.cnec.FlowCnec;
-import com.powsybl.openrao.data.cracapi.cnec.Side;
-=======
 import com.powsybl.iidm.network.TwoSides;
->>>>>>> f0a6cb98
 
 import java.util.EnumMap;
 import java.util.HashMap;
@@ -79,13 +75,13 @@
         return loopFlowMap.get(cnec).get(side).getTotalFlow();
     }
 
-    public Map<FlowCnec, Map<Side, Double>> getCommercialFlowsMap() {
-        Map<FlowCnec, Map<Side, Double>> map = new HashMap<>();
+    public Map<FlowCnec, Map<TwoSides, Double>> getCommercialFlowsMap() {
+        Map<FlowCnec, Map<TwoSides, Double>> map = new HashMap<>();
         loopFlowMap.keySet().stream()
             .filter(FlowCnec.class::isInstance)
             .map(FlowCnec.class::cast)
             .forEach(cnec -> {
-                Map<Side, Double> cnecMap = new EnumMap<>(Side.class);
+                Map<TwoSides, Double> cnecMap = new EnumMap<>(TwoSides.class);
                 loopFlowMap.get(cnec).keySet().forEach(side ->
                     cnecMap.put(side, this.getCommercialFlow(cnec, side))
                 );
