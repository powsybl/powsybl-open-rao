--- conflicted
+++ resolved
@@ -35,24 +35,15 @@
     private ZonalData<LinearGlsk> glsk;
     private ReferenceProgram referenceProgram;
 
-<<<<<<< HEAD
-    public LoopFlowComputation(GlskProvider glskProvider, ReferenceProgram referenceProgram) {
-        this.glskProvider = requireNonNull(glskProvider, "glskProvider should not be null");
-=======
     public LoopFlowComputation(ZonalData<LinearGlsk> glsk, ReferenceProgram referenceProgram) {
         this.glsk = requireNonNull(glsk, "glskProvider should not be null");
->>>>>>> d5ec4e2f
         this.referenceProgram = requireNonNull(referenceProgram, "referenceProgram should not be null");
     }
 
     public LoopFlowResult calculateLoopFlows(Network network, SensitivityAnalysisParameters sensitivityAnalysisParameters, Set<Cnec> cnecs) {
         SystematicSensitivityInterface systematicSensitivityInterface = SystematicSensitivityInterface.builder()
             .withDefaultParameters(sensitivityAnalysisParameters)
-<<<<<<< HEAD
-            .withPtdfSensitivities(glskProvider, cnecs, Collections.singleton(Unit.MEGAWATT))
-=======
-            .withPtdfSensitivities(glsk, cnecs)
->>>>>>> d5ec4e2f
+            .withPtdfSensitivities(glsk, cnecs, Collections.singleton(Unit.MEGAWATT))
             .build();
 
         SystematicSensitivityResult ptdfsAndRefFlows = systematicSensitivityInterface.run(network);
