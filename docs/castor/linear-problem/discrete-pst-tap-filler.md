# Using integer variables for PST taps

## Used input data

<<<<<<< HEAD
| Name                             | Symbol                                               | Details                                                                                                   |
|----------------------------------|------------------------------------------------------|-----------------------------------------------------------------------------------------------------------|
| PstRangeActions                  | $r \in \mathcal{RA}^{PST}$                           | Set of PST RangeActions                                                                                   |
| reference angle                  | $\alpha _n(r)$                                       | angle of PstRangeAction $r$ at the beginning of the current iteration of the MILP                         |
| reference tap position           | $t_{n}(r)$                                           | tap of PstRangeAction $r$ at the beginning of the current iteration of the MILP                           |
| PstRangeAction angle bounds      | $\underline{\alpha(r)} \: , \: \overline{\alpha(r)}$ | min and max angle[^1] of PstRangeAction $r$                                                               |
| PstRangeAction tap bounds        | $\underline{t(r)} \: , \: \overline{t(r)}$           | min and max tap[^1] of PstRangeAction $r$                                                                 |
| tap-to-angle conversion function | $f_r(t) = \alpha$                                    | Discrete function $f$, which gives, for a given tap of the PstRangeAction $r$, its associated angle value |
=======
| Name                             | Symbol                        | Details                                                                                                   |
|----------------------------------|-------------------------------|-----------------------------------------------------------------------------------------------------------|
| PstRangeActions                  | $r \in \mathcal{RA}^{PST}$    | Set of PST RangeActions                                                                                   |
| PstRangeActions                  | $r,s \in \mathcal{RA}^{PST}$  | set of PST RangeActions and state on which they are applied                                               |
| reference angle                  | $\alpha _n(r, s)$             | angle of PstRangeAction $r$ at state $s$, at the beginning of the current iteration of the MILP           |
| reference tap position           | $t_{n}(r, s)$                 | tap of PstRangeAction $r$ at state $s$, at the beginning of the current iteration of the MILP             |
| PstRangeAction tap bounds        | $t^-(r) \: , \: t^+(r)$       | min and max tap[^1] of PstRangeAction $r$                                                                 |
| tap-to-angle conversion function | $f_r(t) = \alpha$             | Discrete function $f$, which gives, for a given tap of the PstRangeAction $r$, its associated angle value |
>>>>>>> dc31f038

[^1]: PST range actions' lower & upper bounds are computed using CRAC + network + previous RAO results, depending on the
types of their ranges: ABSOLUTE, RELATIVE_TO_INITIAL_NETWORK, RELATIVE_TO_PREVIOUS_INSTANT (more
information [here](/input-data/crac/json.md#range-actions))

## Used parameters

| Name                                             | Details                                                                       |
|--------------------------------------------------|-------------------------------------------------------------------------------|
| [pst-model](/parameters.md#pst-model) | This filler is used only if this parameters is set to *APPROXIMATED_INTEGERS* |

## Defined optimization variables

| Name                                         | Symbol                | Details                                                                                                                 | Type    | Index                                                                                         | Unit                     | Lower bound | Upper bound |
|----------------------------------------------|-----------------------|-------------------------------------------------------------------------------------------------------------------------|---------|-----------------------------------------------------------------------------------------------|--------------------------|-------------|-------------|
| PstRangeAction tap upward variation          | $\Delta t^{+} (r, s)$ | upward tap variation of PstRangeAction $r$, at state $s$, between two iterations of the optimisation                    | Integer | One variable for every element of PstRangeActions and for evey state in which it is optimized | No unit (number of taps) | 0           | $+\infty$   |
| PstRangeAction tap downward variation        | $\Delta t^{-} (r, s)$ | downward tap variation of PstRangeAction $r$, at state $s$, between two iterations of the optimisation                  | Integer | One variable for every element of PstRangeActions and for evey state in which it is optimized | No unit (number of taps) | 0           | $+\infty$   |
| PstRangeAction tap upward variation binary   | $\delta ^{+} (r, s)$  | indicates whether the tap of PstRangeAction $r$ has increased, at state $s$, between two iterations of the optimisation | Binary  | One variable for every element of PstRangeActions and for evey state in which it is optimized | No unit                  | 0           | 1           |
| PstRangeAction tap downward variation binary | $\delta ^{-} (r, s)$  | indicates whether the tap of PstRangeAction $r$ has decreased, at state $s$, between two iterations of the optimisation | Binary  | One variable for every element of PstRangeActions and for evey state in which it is optimized | No unit                  | 0           | 1           |

## Used optimization variables

| Name        | Symbol | Defined in                                                                 |
|-------------|--------|----------------------------------------------------------------------------|
| RA setpoint | $A(r, s)$ | [CoreProblemFiller](core-problem-filler.md#defined-optimization-variables) |

## Defined constraints

### Tap to angle conversion constraint

$$
\begin{equation}
A(r, s) = \alpha_{n}(r, s) + c^{+}_{tap \rightarrow a}(r, s) * \Delta t^{+} (r, s) - 
c^{-}_{tap \rightarrow a}(r, s) * \Delta t^{-} (r, s)
, \forall (r,s) \in \mathcal{RA}^{PST}
\end{equation}
$$

<br>

Where the computation of the conversion depends on the context in which the optimization problem is solved.

For the **first solve**, the coefficients are calibrated on the maximum possible variations of the PST:

$$
\begin{equation}
<<<<<<< HEAD
c^{+}_{tap \rightarrow a}(r) = \frac{f_r(t^{max}(r)) - f_r(t_{n}(r))}{t^{max}(r) - t_{n}(r)}
=======
c^{+}_{tap \rightarrow a}(r, s) = \frac{f_r(t^+(r)) - f_r(t_{n}(r, s))}{t^+(r) - t_{n}(r, s)}
>>>>>>> dc31f038
\end{equation}
$$

$$
\begin{equation}
<<<<<<< HEAD
c^{-}_{tap \rightarrow a}(r) = \frac{f_r(t_{n}(r)) - f_r(t^{min}(r))}{t_{n}(r) - t^{min}(r)}
=======
c^{-}_{tap \rightarrow a}(r, s) = \frac{f_r(t_{n}(r, s)) - f_r(t^-(r))}{t_{n}(r, s) - t^-(r)}
>>>>>>> dc31f038
\end{equation}
$$

For the **second and next solves** (during the iteration of the linear optimization), the coefficients are calibrated on
a small variation of 1 tap:

$$
\begin{equation}
c^{+}_{tap \rightarrow a}(r, s) = f_r(t_{n}(r, s) + 1) - f_r(t_{n}(r, s))
\end{equation}
$$

$$
\begin{equation}
c^{-}_{tap \rightarrow a}(r, s) = f_r(t_{n}(r, s)) - f_r(t_{n}(r, s) - 1)
\end{equation}
$$

<br>

<<<<<<< HEAD
*Note that if $t_n(r)$ is equal to its bound $t^{max}(r)$ (resp. $t^{min}(r)$), then the coefficient
$c^{+}_{tap \rightarrow a}(r)$ (resp. $c^{-}_{tap \rightarrow a}(r)$) is set equal to 0 instead.*
=======
*Note that if $t_n(r, s)$ is equal to its bound $t^+(r)$ (resp. $t^-(r)$), then the coefficient
$c^{+}_{tap \rightarrow a}(r, s)$ (resp. $c^{-}_{tap \rightarrow a}(r, s)$) is set equal to 0 instead.*
>>>>>>> dc31f038

<br>

### Tap variation can only be in one direction, upward or downward

$$
\begin{equation}
<<<<<<< HEAD
\Delta t^{+} (r) \leq \delta ^{+} (r) [t^{max}(r) - t_{n}(r)] , \forall r \in \mathcal{RA}^{PST}
=======
\Delta t^{+} (r) \leq \delta ^{+} (r, s) [t^+(r) - t_{n}(r, s)] , \forall (r, s) \in \mathcal{RA}^{PST}
>>>>>>> dc31f038
\end{equation}
$$

$$
\begin{equation}
<<<<<<< HEAD
\Delta t^{-} (r) \leq \delta ^{-} (r) [t_{n}(r) - t^{min}(r)] , \forall r \in \mathcal{RA}^{PST}
=======
\Delta t^{-} (r) \leq \delta ^{-} (r, s) [t_{n}(r, s) - t^-(r)] , \forall (r, s) \in \mathcal{RA}^{PST}
>>>>>>> dc31f038
\end{equation}
$$

$$
\begin{equation}
\delta ^{+} (r, s) + \delta ^{-} (r, s)  \leq 1 , \forall (r, s) \in \mathcal{RA}^{PST}
\end{equation}
$$

<br>

### RangeActions relative tap variations

If PST $r$ has a `RELATIVE_TO_PREVIOUS_INSTANT` range constraints, between $t^-_{rel}(r)$ and $t^+_{rel}(r)$, the
following constraint is added:  

$$
\begin{equation}
t^-_{rel}(r) \leq (t_{n}(r, s) + \Delta t^+(r, s) - \Delta t^-(r, s)) - (t_{n}(r, s') + \Delta t^+(r, s') - \Delta t^-(r, s')) \leq t^+_{rel}(r)
\end{equation}
$$

where $s'$ is the last state preceding $s$ where $r$ is also optimized.<|MERGE_RESOLUTION|>--- conflicted
+++ resolved
@@ -2,16 +2,6 @@
 
 ## Used input data
 
-<<<<<<< HEAD
-| Name                             | Symbol                                               | Details                                                                                                   |
-|----------------------------------|------------------------------------------------------|-----------------------------------------------------------------------------------------------------------|
-| PstRangeActions                  | $r \in \mathcal{RA}^{PST}$                           | Set of PST RangeActions                                                                                   |
-| reference angle                  | $\alpha _n(r)$                                       | angle of PstRangeAction $r$ at the beginning of the current iteration of the MILP                         |
-| reference tap position           | $t_{n}(r)$                                           | tap of PstRangeAction $r$ at the beginning of the current iteration of the MILP                           |
-| PstRangeAction angle bounds      | $\underline{\alpha(r)} \: , \: \overline{\alpha(r)}$ | min and max angle[^1] of PstRangeAction $r$                                                               |
-| PstRangeAction tap bounds        | $\underline{t(r)} \: , \: \overline{t(r)}$           | min and max tap[^1] of PstRangeAction $r$                                                                 |
-| tap-to-angle conversion function | $f_r(t) = \alpha$                                    | Discrete function $f$, which gives, for a given tap of the PstRangeAction $r$, its associated angle value |
-=======
 | Name                             | Symbol                        | Details                                                                                                   |
 |----------------------------------|-------------------------------|-----------------------------------------------------------------------------------------------------------|
 | PstRangeActions                  | $r \in \mathcal{RA}^{PST}$    | Set of PST RangeActions                                                                                   |
@@ -20,7 +10,6 @@
 | reference tap position           | $t_{n}(r, s)$                 | tap of PstRangeAction $r$ at state $s$, at the beginning of the current iteration of the MILP             |
 | PstRangeAction tap bounds        | $t^-(r) \: , \: t^+(r)$       | min and max tap[^1] of PstRangeAction $r$                                                                 |
 | tap-to-angle conversion function | $f_r(t) = \alpha$             | Discrete function $f$, which gives, for a given tap of the PstRangeAction $r$, its associated angle value |
->>>>>>> dc31f038
 
 [^1]: PST range actions' lower & upper bounds are computed using CRAC + network + previous RAO results, depending on the
 types of their ranges: ABSOLUTE, RELATIVE_TO_INITIAL_NETWORK, RELATIVE_TO_PREVIOUS_INSTANT (more
@@ -67,21 +56,13 @@
 
 $$
 \begin{equation}
-<<<<<<< HEAD
-c^{+}_{tap \rightarrow a}(r) = \frac{f_r(t^{max}(r)) - f_r(t_{n}(r))}{t^{max}(r) - t_{n}(r)}
-=======
 c^{+}_{tap \rightarrow a}(r, s) = \frac{f_r(t^+(r)) - f_r(t_{n}(r, s))}{t^+(r) - t_{n}(r, s)}
->>>>>>> dc31f038
 \end{equation}
 $$
 
 $$
 \begin{equation}
-<<<<<<< HEAD
-c^{-}_{tap \rightarrow a}(r) = \frac{f_r(t_{n}(r)) - f_r(t^{min}(r))}{t_{n}(r) - t^{min}(r)}
-=======
 c^{-}_{tap \rightarrow a}(r, s) = \frac{f_r(t_{n}(r, s)) - f_r(t^-(r))}{t_{n}(r, s) - t^-(r)}
->>>>>>> dc31f038
 \end{equation}
 $$
 
@@ -102,13 +83,8 @@
 
 <br>
 
-<<<<<<< HEAD
-*Note that if $t_n(r)$ is equal to its bound $t^{max}(r)$ (resp. $t^{min}(r)$), then the coefficient
-$c^{+}_{tap \rightarrow a}(r)$ (resp. $c^{-}_{tap \rightarrow a}(r)$) is set equal to 0 instead.*
-=======
 *Note that if $t_n(r, s)$ is equal to its bound $t^+(r)$ (resp. $t^-(r)$), then the coefficient
 $c^{+}_{tap \rightarrow a}(r, s)$ (resp. $c^{-}_{tap \rightarrow a}(r, s)$) is set equal to 0 instead.*
->>>>>>> dc31f038
 
 <br>
 
@@ -116,21 +92,13 @@
 
 $$
 \begin{equation}
-<<<<<<< HEAD
-\Delta t^{+} (r) \leq \delta ^{+} (r) [t^{max}(r) - t_{n}(r)] , \forall r \in \mathcal{RA}^{PST}
-=======
 \Delta t^{+} (r) \leq \delta ^{+} (r, s) [t^+(r) - t_{n}(r, s)] , \forall (r, s) \in \mathcal{RA}^{PST}
->>>>>>> dc31f038
 \end{equation}
 $$
 
 $$
 \begin{equation}
-<<<<<<< HEAD
-\Delta t^{-} (r) \leq \delta ^{-} (r) [t_{n}(r) - t^{min}(r)] , \forall r \in \mathcal{RA}^{PST}
-=======
 \Delta t^{-} (r) \leq \delta ^{-} (r, s) [t_{n}(r, s) - t^-(r)] , \forall (r, s) \in \mathcal{RA}^{PST}
->>>>>>> dc31f038
 \end{equation}
 $$
 
