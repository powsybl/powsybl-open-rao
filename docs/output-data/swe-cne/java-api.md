--- conflicted
+++ resolved
@@ -1,25 +1,11 @@
 After completing the RAO, the user can export the [`RaoResult`](/output-data/rao-result.md) object as a SWE CNE file using the `write` method with the `"SWE CNE""` format:
 
 ~~~java
-<<<<<<< HEAD
 // RaoResult interface
 public void write(CracCreationContext cracCreationContext, Properties properties, OutputStream outputStream)
-=======
-public void exportCne(Crac crac, 
-        CimCracCreationContext cracCreationContext, 
-        RaoResult raoResult, RaoParameters raoParameters, 
-        CneExporterParameters exporterParameters, OutputStream outputStream)
->>>>>>> dc54de8e
 ~~~
 
-
 With:
-<<<<<<< HEAD
-=======
-- **crac**: the [CRAC object](/input-data/crac/json.md) used for the RAO.
-- **cracCreationContext**: the [CimCracCreationContext object](/input-data/crac/creation-context.md#cim-implementation) generated during
-  [CRAC creation](/input-data/crac/import.md) from a native [CIM CRAC file](/input-data/crac/cim.md).
->>>>>>> dc54de8e
 - **raoResult**: the [RaoResult](/output-data/rao-result.md) object containing selected remedial actions and flow
   results, as well as [angle results](/castor/monitoring/angle-monitoring.md) if the CRAC contains [Angle CNECs](/input-data/crac/json.md#angle-cnecs)
 - **cracCreationContext**: the [CimCracCreationContext object](/input-data/crac/creation-context.md#cim-implementation) generated during
@@ -89,9 +75,5 @@
 }
 // Export CNE to output stream
 OutputStream os = ...
-<<<<<<< HEAD
 raoResult.write("SWE CNE", cracCreationContext, properties, os);
-=======
-new SweCneExporter().exportCne(crac, cracCreationContext, raoResult, raoParameters, exporterParameters, os); 
->>>>>>> dc54de8e
 ~~~