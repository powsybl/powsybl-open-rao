# Implementation specific parameters

## Rao parameters Extensions

Used to configure RAO implementation specific parameters

### Open Rao Search Tree Parameters extension

This extension is used to configure Open RAO specific parameters for search tree algorithms

#### Objective function parameters

##### curative-min-obj-improvement
- **Expected value**: numeric value, where the unit is that of the objective function
- **Default value**: 0
- **Usage**: used as a minimum improvement of the preventive RAO objective value for the curative RAO objective value,
  when [type](business-parameters.md#type) is set to MAX_MIN_MARGIN or MAX_MIN_RELATIVE_MARGIN.

#### Range actions optimisation parameters
These parameters (range-actions-optimization) tune the [linear optimiser](../algorithms/castor/linear-problem.md) used to optimise range actions.  
(See [Modelling CNECs and range actions](../algorithms/castor/linear-problem/core-problem-filler.md))

##### max-mip-iterations
- **Expected value**: integer
- **Default value**: 10
- **Usage**: defines the maximum number of iterations to be executed by the iterating linear optimiser of the RAO.  
  One iteration of the iterating linear optimiser includes: the resolution of one linear problem (MIP), an update of the
  network with the optimal PST taps found in the linear problem, a security analysis of the updated network and an
  assessment of the objective function based on the results of the security analysis.  
  The linear problem relies on sensitivity coefficients to estimate the flows on each CNEC, and those estimations might
  not be perfect when several PSTs taps are significantly changed. When the linear optimisation problem makes a (n+1)th
  iteration, it refines its solution with new sensitivity coefficients, which better describe the neighbourhood of the
  solution found in iteration (n).  
  Note that the linear optimisation problems usually "converge" with very few iterations (1 to 4 iterations).

##### pst-model
- **Expected value**: one of the following:
  - "CONTINUOUS"
  - "APPROXIMATED_INTEGERS"
- **Default value**: "CONTINUOUS"
- **Usage**: the method to model PSTs in the linear problem:
  - **CONTINUOUS**: PSTs are represented by their angle set-points; the set-points are continuous optimisation variables
    and OpenRAO rounds the result to the best tap (around the optimal set-point) after optimisation. This approach is not
    very precise but does not create integer optimisation variables; thus it is quicker to solve, especially with
    open-source solvers.
  - **APPROXIMATED_INTEGERS**: a PST is represented by its tap positions, and these tap positions are considered
    proportional to the PST's angle set-point (hence the "approximated" adjective). Thus, these tap positions can be
    used as a multiplier of the sensitivity values when representing the impact of the PST on CNECs. This approach is
    more precise and thus has the advantage of better respecting Loop-Flow and MNEC constraints. But it introduces
    integer variables (tap positions) and can be harder to solve.  
    See [Using integer variables for PST taps](../algorithms/castor/linear-problem/discrete-pst-tap-filler.md).

##### pst-sensitivity-threshold
- **Expected value**: numeric value, unit: MW / ° (per degree)
- **Default value**: 0.0
- **Usage**: the pst sensitivity coefficients which are below the pst-sensitivity-threshold will be considered equal to
  zero by the linear optimisation problem. Filtering some small sensitivity coefficients have the two following perks
  for the RAO:
  - it decreases the complexity of the optimisation problem by reducing significantly the number of non-zero elements
  - it can avoid changes of PST set-points when they only allow to earn a few MW on the margins of some CNECs.

##### hvdc-sensitivity-threshold
- **Expected value**: numeric value, unit: MW / MW
- **Default value**: 0.0
- **Usage**: the hvdc sensitivity coefficients which are below the hvdc-sensitivity-threshold will be considered equal
  to zero by the linear optimisation problem. Filtering some of the small sensitivity coefficients have the two
  following perks regarding the RAO:
  - it decreases the complexity of the optimisation problem by reducing significantly the number of non-null elements
  - it can avoid changes of HVDC set-points when they only allow to earn a few MW on the margins of some CNECs.

##### injection-ra-sensitivity-threshold
- **Expected value**: numeric value, unit: MW / MW
- **Default value**: 0.0
- **Usage**: the injection sensitivity coefficients which are below the injection-ra-sensitivity-threshold will be
  considered equal to zero by the linear optimisation problem.  
  The perks are the same as the two parameters above.

##### ra-range-shrinking
- **Expected value**: one of the following:
  - "DISABLED"
  - "ENABLED"
  - "ENABLED_IN_FIRST_PRAO_AND_CRAO"
- **Default value**: "DISABLED"
- **Usage**: CASTOR makes the approximation that range action sensitivities on CNECs are linear. However, in
  active+reactive computations, this approximation may be incorrect. The linear problem can thus find a worse solution
  than in its previous iteration.
  - **DISABLED**: if this situation occurs, the linear problem stops and returns the previous solution,
    see this schema : [Linear Remedial Actions Optimisation](../algorithms/castor/linear-problem.md#algorithm).
  - **ENABLED**: this introduces two new behaviors to the iterating linear optimiser:
    1. If the linear problem finds a solution worse than in its previous iteration, it continues iterating.  
       When stop condition is met ([max-mip-iterations](#max-mip-iterations) reached, or two successive iterations have
       the same optimal RA set-points), then the problem returns the best solution it has found.
    2. At each new iteration, the range action's allowed range shrinks according to equations [described here](../algorithms/castor/linear-problem/core-problem-filler.md#shrinking-the-allowed-range).
       These equations have been chosen to force the linear problem convergence while allowing the RA to go
       back to its initial solution if needed.
  - **ENABLED_IN_FIRST_PRAO_AND_CRAO**:
    same as **ENABLED** but only for first preventive and curative RAO. This parameter value has been introduced because
    sensitivity computations in the second preventive RAO can be slow (due to the larger optimization perimeter), thus
    computation time loss may outweigh the gains of RA range shrinking.

##### linear-optimization-solver
These are parameters that tune the solver used to solve the MIP problem.

###### solver
- **Expected value**: one of the following:
  - "CBC"
  - "SCIP"
  - "XPRESS"
- **Default value**: "CBC"
- **Usage**: the solver called for optimising the linear problem.  
  Note that theoretically all solvers supported by OR-Tools can be called, but the OpenRAO interface only allows CBC
  (open-source), SCIP (commercial) and XPRESS (commercial) for the moment.  
  If needed, other solvers can be easily added.

###### relative-mip-gap
- **Expected value**: double
- **Default value**: 0.0001
- **Usage**: the relative MILP (Mixed-Integer-Linear-Programming) target gap.  
  During branch-and-bound algorithm (only in MILP case), the solver will stop branching when this relative gap is
  reached between the best found objective function and the estimated objective function best bound.

###### solver-specific-parameters

- **Expected value**: String, space-separated parameters (keys and values) understandable by OR-Tools (for example "key1
  value1 key2 value2")
- **Default value**: empty
- **Usage**: this can be used to set solver-specific parameters, when the OR-Tools API and its generic parameters are
  not enough.

#### Network actions optimisation parameters
These parameters (topological-actions-optimization) tune the [search-tree algorithm](../algorithms/castor.md#search-tree-algorithm)
when searching for the best network actions.

##### max-preventive-search-tree-depth
- **Expected value**: integer
- **Default value**: 2^32 -1 (max integer value)
- **Usage**: maximum search-tree depth for preventive optimization.  
  Applies to the preventive RAO.

##### max-curative-search-tree-depth
- **Expected value**: integer
- **Default value**: 2^32 -1 (max integer value)
- **Usage**: maximum search-tree depth for curative optimization.  
  Applies separately to each perimeter-specific curative RAO.

##### predefined-combinations
- **Expected value**: an array containing sets of network action IDs
- **Default value**: empty
- **Usage**: this parameter contains hints for the search-tree RAO, consisting of combinations of multiple network
  actions that the user considers interesting to test together during the RAO.  
  These combinations will be tested in the first search depth of the search-tree

![Search-tree-with-combinations](../_static/img/Search-tree-with-combinations.png){.forced-white-background}

##### skip-actions-far-from-most-limiting-element
- **Expected value**: true/false
- **Default value**: false
- **Usage**: whether the RAO should skip evaluating topological actions that are geographically far from the most
  limiting element at the time of the evaluation. Proximity is defined by the number of country boundaries separating
  the element from the topological action (see [max-number-of-boundaries-for-skipping-actions](#max-number-of-boundaries-for-skipping-actions)).  
  Setting this to true allows you to speed up the search tree RAO, while keeping a good precision, since topological
  actions that are far from the most limiting element have almost no impact on the minimum margin.

##### max-number-of-boundaries-for-skipping-actions
- **Expected value**: integer (>= 0)
- **Default value**: 2
- **Usage**: the maximum number of country boundaries between the most limiting element and the topological actions that
  shall be evaluated. The most limiting element is defined as the element with the minimum margin at **the time of this
  evaluation**.  
  If the most limiting element has nodes in two countries, the smallest distance is considered.  
  If the value is set to zero, only topological actions in the same country as the most limiting element will be
  evaluated in the search-tree.  
  If the value is set to 1, topological actions from direct neighbors will also be considered, etc.  
  *Note that the topology of the network is automatically deduced from the network file: countries sharing tie lines are
  considered direct neighbors; dangling lines are not considered linked (ie BE and DE are not considered neighbors, even
  though they share the Alegro line)*

#### Second preventive RAO parameters
These parameters (second-preventive-rao) tune the behaviour of the [second preventive RAO](../algorithms/castor/rao-steps.md#second-preventive-rao).

##### execution-condition
- **Expected value**: one of the following:
  - "DISABLED"
  - "COST_INCREASE"
  - "POSSIBLE_CURATIVE_IMPROVEMENT"
- **Default value**: "DISABLED"
- **Usage**: configures whether a 2nd preventive RAO should be run after the curative RAO.  
  *Note: if there are automatons, and if a 2nd preventive RAO is run, then a 2nd automaton RAO is also run*
  - **DISABLED**: 2nd preventive RAO is not run
  - **COST_INCREASE**: a 2nd preventive RAO is run if the RAO's overall cost has increased after optimisation compared to
    before optimisation; for example due to a curative CNEC margin decreased in 1st preventive RAO and not reverted
    during curative RAO
  - **POSSIBLE_CURATIVE_IMPROVEMENT**: a 2nd preventive RAO is run only if it is possible to improve a curative perimeter,
    i.e. if the curative RAO stop criterion on at least one contingency is not reached.  
    This depends on the value of parameter [type](business-parameters.md#type):
    - **SECURE_FLOW**: 2nd preventive RAO is run if one curative perimeter is not secure after optimisation
    - **MAX_MIN_MARGIN** or **MAX_MIN_RELATIVE_MARGIN**: 2nd preventive RAO is run if one curative perimeter reached an objective function value
      after optimisation that is worse than the preventive perimeter's (decreased by [curative-min-obj-improvement](#curative-min-obj-improvement))

##### hint-from-first-preventive-rao
- **Expected value**: true/false
- **Default value**: false
- **Usage**: if set to true, the RAO will use the optimal combination of network actions found in the first preventive
  RAO, as a predefined combination ("hint") to test at the first search depth of the second preventive RAO. This way,
  if this combination is optimal in the 2nd preventive RAO as well, getting to the optimal solution will be much faster.

#### CNECs that should not be optimised
These parameters (not-optimized-cnecs) allow the activation of region-specific features, that de-activate the
optimisation of specific CNECs in specific conditions.

##### do-not-optimize-curative-cnecs-for-tsos-without-cras
- **Expected value**: true/false
- **Default value**: false
- **Usage**: if this parameter is set to true, the RAO will detect TSOs not sharing any curative remedial actions (in
  the CRAC). During the curative RAO, these TSOs' CNECs will not be taken into account in the minimum margin objective
  function, unless the applied curative remedial actions decrease their margins (compared to their margins before
  applying any curative action).  
  If it is set to false, all CNECs are treated equally in the curative RAO.  
  This parameter has no effect on the preventive RAO.  
  This parameter should be set to true for CORE CC.

#### Load-flow and sensitivity computation parameters
These parameters (load-flow-and-sensitivity-computation) configure the load-flow and sensitivity computations providers
from inside the RAO.

##### load-flow-provider
- **Expected value**: String, should refer to a [PowSyBl load flow provider implementation](inv:powsyblcore:std:doc#simulation/loadflow/index)
- **Default value**: "OpenLoadFlow" (see [OpenLoadFlow](inv:powsyblopenloadflow:std:doc#index))
- **Usage**: the name of the load flow provider to use when a load flow is needed

##### sensitivity-provider
- **Expected value**: String, should refer to a [PowSyBl sensitivity provider implementation](inv:powsyblcore:std:doc#simulation/sensitivity/index)
- **Default value**: "OpenLoadFlow" (see [OpenLoadFlow](inv:powsyblopenloadflow:std:doc#index))
- **Usage**: the name of the sensitivity provider to use in the RAO

##### sensitivity-failure-over-cost
- **Expected value**: numeric value, where the unit is that of the objective function
- **Default value**: 10000.0
- **Usage**: if the systematic sensitivity analysis fails (= diverged) due to a combination of remedial actions, its
  objective function assessment will be penalized by this value. In other words, the criterion for this combination of RA
  will be (e.g.) : minMargin - sensitivity-failure-over-cost.  
  If this parameter is strictly positive, the RAO will discriminate the combinations of RA for which the systematic
  analysis didn't converge. The RAO might therefore put aside the solution with the best objective-function if it has
  lead to a sensitivity failure, and instead propose a solution whose objective-function is worse, but whose associated
  network is converging for all contingency scenarios.

##### sensitivity-parameters
- **Expected value**: SensitivityComputationParameters ([PowSyBl](inv:powsyblcore:std:doc#simulation/sensitivity/configuration) configuration)
- **Default value**: PowSyBl's default value (it is generally a bad idea to keep the default value for this parameter)
- **Usage**: sensitivity-parameters is the configuration of the PowSyBl sensitivity engine, which is used within OpenRAO.
  The underlying "load-flow-parameters" is also used whenever an explicit pure load-flow computation is needed.

#### Multi-threading parameters
These parameters (multi-threading) allow you to run a RAO making the most out of your computation resources.

##### available-cpus
- **Expected value**: integer
- **Default value**: 1
- **Usage**: It should not exceed the number of cores of the computer on which the computation is made.
  Then it is used for:
  - number of contingency scenarios (auto + curative instants) to optimise in parallel.  
  - number of combination of remedial actions that the search-tree will investigate in
    parallel during the <ins>preventive</ins> RAO and <ins>automaton</ins> RAO.
  *Note that the more available cpus is configured, the more RAM is required by the RAO, and that the performance
  of the RAO might significantly decrease on a machine with limited memory resources.*

#### Loop-flow optional parameter
Adding a LoopFlowParameters to OpenRaoSearchTreeParameters will activate [loop-flow constraints](../algorithms/castor/special-features/loop-flows.md).  
(The RAO will monitor the loop-flows on CNECs that have a LoopFlowThreshold extension.)  
The following parameters tune some of these constraints, the one which are implementation specific.
See also: [Modelling loop-flows and their virtual cost](../algorithms/castor/linear-problem/special-features/max-loop-flow-filler.md)  

##### ptdf-approximation
- **Expected value**: one of the following:
  - "FIXED_PTDF"
  - "UPDATE_PTDF_WITH_TOPO"
  - "UPDATE_PTDF_WITH_TOPO_AND_PST"
- **Default value**: "FIXED_PTDF"
- **Usage**: defines the frequency at which the PTDFs will be updated for the loop-flow computation.
  This parameter enables to set the desired trade-off between the accuracy of the loop-flow computation, and the
  computation time of the RAO.  
  - **FIXED_PTDF**: the PTDFs are computed only once at the beginning of the RAO.  
  - **UPDATE_PTDF_WITH_TOPO**: the PTDFs are re-computed for each new combination of topological actions (i.e.
    for each new node of the search-tree).  
  - **UPDATE_PTDF_WITH_TOPO_AND_PST**: the PTDFs are re-computed for each new combination of topological action and for
    each new combination of PST taps (i.e. for each iteration of the linear optimisation).  
    *Note that this option is only relevant in AC-loadflow mode, as the UPDATE_PTDF_WITH_TOPO already maximizes accuracy in DC.*

##### constraint-adjustment-coefficient

- **Expected value**: numeric values, in MEGAWATT unit
- **Default value**: 0.0 MW
- **Usage**: this parameter acts as a margin which tightens, in the linear optimisation problem of RAO, the bounds of the
  loop-flow constraints. It conceptually behaves as the coefficient *cAdjustment* from the constraint below:  
  *abs(LoopFlow(cnec)) <= LoopFlowThreshold - cAdjustment*  
  This parameter is a safety margin that can absorb some approximations made in the linear
  optimisation problem of the RAO (non-integer PSTs taps, flows approximated by sensitivity coefficients, etc.), and
  therefore increase the probability that the loop-flow constraints which are respected in the linear optimisation
  problem, remain respected once the loop-flows are re-computed without the linear approximations.

##### violation-cost
- **Expected value**: numeric values, unit = unit of the objective function per MEGAWATT
- **Default value**: 10.0
- **Usage**: this parameter is the cost of each excess of loop-flow. That is to say, if the loop-flows on one or several
  CNECs exceed the loop-flow threshold, a penalty will be added in the objective function of the RAO equal to:  
  *violation-cost x sum{cnec} excess-loop-flow(cnec)*

#### MNEC optional parameter

Adding a MnecParameters to OpenRaoSearchTreeParameters will activate [MNEC constraints](../algorithms/castor/linear-problem/special-features/mnec-filler.md).  
(The RAO will only monitor CNECs that are only ["monitored"](../input-data/crac/json.md#cnecs)).
The following parameters tune some of these constraints, the one which are implementation specific.

<a id="mnec-violation-cost"></a>
##### violation-cost

- **Expected value**: numeric values, no unit (it applies as a multiplier for the constraint violation inside the
  objective function)
- **Default value**: 10.0 (same as [loop-flow violation cost](#violation-cost))
- **Usage**: the penalty cost associated to the violation of a MNEC constraint.
  In order to avoid optimisation infeasibility, the MNEC constraints are soft: they can be violated. These violations
  are penalized by a significant cost, in order to guide the optimiser towards a solution where - if possible - all
  MNECs' constraints are respected. The penalty injected in the objective function is equal to the violation (difference
  between actual margin and least acceptable margin) multiplied by this parameter.

<a id="mnec-violation-constraint-adjustment-coefficient"></a>
##### constraint-adjustment-coefficient

- **Expected value**: numeric values, in MEGAWATT unit
- **Default value**: 0.0
- **Usage**: this coefficient is here to mitigate the approximation made by the linear optimisation (approximation = use
  of sensitivities to linearize the flows, rounding of the PST taps).  
  *Mcnec ≥ max(0 , m0cnec - acceptableDiminution) + constraintAdjustment*  
  With *constraintAdjustment* the so-called "constraint-adjustment-coefficient".  
  It tightens the MNEC constraint, in order to take some margin for that constraint to stay respected once the
  approximations are removed (i.e. taps have been rounded and real flow calculated)

#### Relative margins optional parameter
Adding a RelativeMarginsParameters is mandatory when [objective function is relative](business-parameters.md#type).  
The following parameters tune the constraints which are implementation specific.
See also: [Modelling the maximum minimum relative margin objective function](../algorithms/castor/linear-problem/objective-function-types/max-min-relative-margin-filler.md)

##### ptdf-approximation
- **Expected value**: one of the following:
  - "FIXED_PTDF"
  - "UPDATE_PTDF_WITH_TOPO"
  - "UPDATE_PTDF_WITH_TOPO_AND_PST"
- **Default value**: "FIXED_PTDF"
- **Usage**: defines the frequency at which the PTDFs will be updated for the relative margins computation.
  This parameter enables to set the desired trade-off between the accuracy of the relative margins computation, and the
  computation time of the RAO.
  - **FIXED_PTDF**: the PTDFs are computed only once at the beginning of the RAO.
  - **UPDATE_PTDF_WITH_TOPO**: the PTDFs are re-computed for each new combination of topological actions (i.e.
    for each new node of the search-tree).
  - **UPDATE_PTDF_WITH_TOPO_AND_PST**: the PTDFs are re-computed for each new combination of topological action and for
    each new combination of PST taps (i.e. for each iteration of the linear optimisation).  
    *Note that this option is only relevant in AC-loadflow mode, as the UPDATE_PTDF_WITH_TOPO already maximizes accuracy in DC.*

##### ptdf-sum-lower-bound
- **Expected value**: numeric value, no unit (homogeneous to PTDFs)
- **Default value**: 0.01
- **Usage**: PTDF absolute sums are used as a denominator in the objective function. In order to prevent the objective
  function from diverging to infinity (resulting in unbounded problems), the denominator should be prevented from
  getting close to zero. This parameter acts as a lower bound to the denominator.

#### Min margin optional parameters

These parameters are meant to be used in costly optimization only.

##### shifted-violation-penalty

- **Expected value**: numeric positive value, no unit (monetary cost)
- **Default value**: 1000.0
- **Usage**: Monetary penalty taken in account for each MW or A of overload on the min margin, with respect to `shifted-violation-threshold`.

##### shifted-violation-threshold

- **Expected value**: numeric positive value, in MW or A unit (same as min margin)
- **Default value**: 0.0
- **Usage**: Shifts the security domain of the CNECs (only for costly optimization): each FlowCNEC with a margin below `shifted-violation-threshold` will be considered as in violation during the linear RAO. This is meant to prevent the RAO from choosing set-points that make the min margin exactly equal to 0 (which might create rounding issues).

<<<<<<< HEAD
#### PST regulation parameters

##### psts-to-regulate

- **Expected value**: a map with string keys (each being the identifier of a PST in the network) and string values (each being the line secured by the regulated PST)
- **Default value**: empty map
- **Usage**: List of PSTs to regulate at the end of curative optimization if a FlowCNEC defined on any of their associated elements is overloaded and is the most limiting element.
=======
### FastRAO Parameters extension

#### number-of-cnecs-to-add
- **Expected value**: integer, no unit
- **Default value**: 20 
- **Usage**: This value corresponds to the number of worst CNECs (in terms of margin) to be added to the set of considered CNECs at each iteration of FastRAO.

#### add-unsecure-cnecs
- **Expected value**: boolean
- **Default value**: false
- **Usage**: Indicates whether all unsecure CNECs are added to the set of considered CNECs at each iteration of FastRAO.

#### margin-limit
- **Expected value**: numeric value, in MW unit
- **Default value**: 5
- **Usage**: If `add-unsecure-cnecs` is enabled, a CNEC will be considered unsecure if its margin is lower than `margin-limit`.
>>>>>>> ed2f4f72

## Examples
> ⚠️  **NOTE**  
> The following examples in json and yaml are not equivalent

::::{tabs}
:::{group-tab} JSON
~~~json
{
  "version" : "3.2",
  "extensions" : {
    "fast-rao-parameters" : {
      "number-of-cnecs-to-add" : 20,
      "add-unsecure-cnecs" : false,
      "margin-limit" : 5.0
    },
    "open-rao-search-tree-parameters": {
      "objective-function" : {
        "curative-min-obj-improvement" : 0.0
      },
      "range-actions-optimization" : {
        "max-mip-iterations" : 5,
        "pst-sensitivity-threshold" : 0.0,
        "pst-model" : "APPROXIMATED_INTEGERS",
        "hvdc-sensitivity-threshold" : 0.0,
        "injection-ra-sensitivity-threshold" : 0.0,
        "linear-optimization-solver" : {
          "solver" : "CBC",
          "relative-mip-gap" : 0.001,
          "solver-specific-parameters" : "THREADS 10 MAXTIME 3000"
        }
      },
      "topological-actions-optimization" : {
        "max-preventive-search-tree-depth" : 2,
        "max-curative-search-tree-depth" : 2,
        "predefined-combinations" : [ "na1 + na2", "na4 + na5 + na6"],
        "skip-actions-far-from-most-limiting-element" : false,
        "max-number-of-boundaries-for-skipping-actions" : 2
      },
      "multi-threading" : {
        "available-cpus" : 4
      },
      "second-preventive-rao" : {
        "execution-condition" : "POSSIBLE_CURATIVE_IMPROVEMENT",
        "hint-from-first-preventive-rao" : true
      },
      "load-flow-and-sensitivity-computation" : {
        "load-flow-provider" : "OpenLoadFlow",
        "sensitivity-provider" : "OpenLoadFlow",
        "sensitivity-failure-over-cost" : 0.0,
        "sensitivity-parameters" : {
          "version" : "1.0",
          "load-flow-parameters" : {
            "version" : "1.9",
            "voltageInitMode" : "DC_VALUES",
            "transformerVoltageControlOn" : false,
            "phaseShifterRegulationOn" : true,
            "noGeneratorReactiveLimits" : false,
            "twtSplitShuntAdmittance" : false,
            "shuntCompensatorVoltageControlOn" : false,
            "readSlackBus" : true,
            "writeSlackBus" : false,
            "dc" : false,
            "distributedSlack" : true,
            "balanceType" : "PROPORTIONAL_TO_GENERATION_P",
            "dcUseTransformerRatio" : true,
            "countriesToBalance" : [ "TR", "BE", "SI", "CH", "AL", "ES", "SK", "BA", "RO", "PT", "DE", "AT", "FR", "CZ", "ME", "NL", "PL", "GR", "IT", "UA", "HU", "BG", "MK", "HR", "RS" ],
            "connectedComponentMode" : "MAIN",
            "hvdcAcEmulation" : true,
            "dcPowerFactor" : 1.0,
            "extensions" : {
              "open-load-flow-parameters" : {
                "plausibleActivePowerLimit" : 10000.0,
                "minPlausibleTargetVoltage" : 0.5,
                "maxPlausibleTargetVoltage" : 1.5,
                "maxNewtonRaphsonIterations" : 100,
                "newtonRaphsonConvEpsPerEq" : 1.0E-3,
                "slackBusSelectionMode" : "MOST_MESHED",
                "slackBusesIds" : [ ],
                "throwsExceptionInCaseOfSlackDistributionFailure" : false,
                "lowImpedanceBranchMode" : "REPLACE_BY_ZERO_IMPEDANCE_LINE",
                "loadPowerFactorConstant" : false,
                "addRatioToLinesWithDifferentNominalVoltageAtBothEnds" : true,
                "slackBusPMaxMismatch" : 1.0,
                "voltagePerReactivePowerControl" : false,
                "voltageInitModeOverride" : "NONE",
                "transformerVoltageControlMode" : "WITH_GENERATOR_VOLTAGE_CONTROL",
                "minRealisticVoltage" : 0.5,
                "maxRealisticVoltage" : 1.5,
                "reactiveRangeCheckMode" : "MAX"
              }
            }
          }
        }
      }
    },
    "loop-flow-parameters" : {
      "acceptable-increase" : 10.0,
      "ptdf-approximation" : "FIXED_PTDF",
      "constraint-adjustment-coefficient" : 10.0,
      "violation-cost" : 10.0,
      "countries" : [ "FR", "ES", "PT" ]
    },
    "mnec-parameters" : {
      "acceptable-margin-decrease" : 50.0,
      "violation-cost" : 10.0,
      "constraint-adjustment-coefficient" : 1.0
    },
    "relative-margins-parameters" : {
      "ptdf-boundaries" : [ "{FR}-{BE}", "{FR}-{DE}", "{BE}-{NL}", "{NL}-{DE}", "{DE}-{PL}", "{DE}-{CZ}", "{DE}-{AT}", "{PL}-{CZ}", "{PL}-{SK}", "{CZ}-{SK}", "{CZ}-{AT}", "{AT}-{HU}", "{AT}-{SI}", "{SI}-{HR}", "{SK}-{HU}", "{HU}-{RO}", "{HU}-{HR}", "{BE}-{22Y201903144---9}-{DE}+{22Y201903145---4}" ],
      "ptdf-approximation" : "FIXED_PTDF",
      "ptdf-sum-lower-bound" : 0.01
    },
    "costly-min-margin-parameters" : {
      "shifted-violation-penalty": 1000.0,
      "shifted-violation-threshold": 0.0
    },
    "pst-regulation-parameters" : {
      "psts-to-regulate": {
        "pst-1": "line-1",
        "pst-2": "line-2"
      }
    }
  }
}
~~~
:::
:::{group-tab} iTools
Based on PowSyBl's [configuration mechanism](inv:powsyblcore:std:doc#user/configuration/index).
~~~yaml
search-tree-range-actions-optimization:
  max-mip-iterations: 5
  pst-sensitivity-threshold: 0.01
  pst-model: APPROXIMATED_INTEGERS

search-tree-linear-optimization-solver:
  solver: CBC

search-tree-topological-actions-optimization:
  max-preventive-search-tree-depth: 3
  max-curative-search-tree-depth: 3
  predefined-combinations: [ "{na1}+{na2}", "{na3}+{na4}+{na5}" ]
  relative-minimum-impact-threshold: 0.0
  absolute-minimum-impact-threshold: 2.0

search-tree-multi-threading:
  available-cpus: 4

search-tree-second-preventive-rao:
  execution-condition: POSSIBLE_CURATIVE_IMPROVEMENT
  hint-from-first-preventive-rao: true

search-tree-load-flow-and-sensitivity-computation:
  load-flow-provider: OpenLoadFlow
  sensitivity-provider: OpenLoadFlow

load-flow-default-parameters:
  voltageInitMode: DC_VALUES
  balanceType: PROPORTIONAL_TO_GENERATION_P
  countriesToBalance: AL,AT,BA,BE,BG,CH,CZ,DE,ES,FR,GR,HR,HU,IT,ME,MK,NL,PL,PT,RO,RS,SI,SK,UA
  update parameters to version 2.0 phaseShifterRegulationOn: true

open-loadflow-default-parameters:
  minPlausibleTargetVoltage: 0.5
  maxPlausibleTargetVoltage: 1.5
  plausibleActivePowerLimit: 10000
  newtonRaphsonConvEpsPerEq : 1.0E-2


fast-rao-parameters:
  number-of-cnecs-to-add: 20
  add-unsecure-cnecs: false
  margin-limit: 5.0
~~~
:::
::::
<|MERGE_RESOLUTION|>--- conflicted
+++ resolved
@@ -379,15 +379,6 @@
 - **Default value**: 0.0
 - **Usage**: Shifts the security domain of the CNECs (only for costly optimization): each FlowCNEC with a margin below `shifted-violation-threshold` will be considered as in violation during the linear RAO. This is meant to prevent the RAO from choosing set-points that make the min margin exactly equal to 0 (which might create rounding issues).
 
-<<<<<<< HEAD
-#### PST regulation parameters
-
-##### psts-to-regulate
-
-- **Expected value**: a map with string keys (each being the identifier of a PST in the network) and string values (each being the line secured by the regulated PST)
-- **Default value**: empty map
-- **Usage**: List of PSTs to regulate at the end of curative optimization if a FlowCNEC defined on any of their associated elements is overloaded and is the most limiting element.
-=======
 ### FastRAO Parameters extension
 
 #### number-of-cnecs-to-add
@@ -404,7 +395,14 @@
 - **Expected value**: numeric value, in MW unit
 - **Default value**: 5
 - **Usage**: If `add-unsecure-cnecs` is enabled, a CNEC will be considered unsecure if its margin is lower than `margin-limit`.
->>>>>>> ed2f4f72
+
+#### PST regulation parameters
+
+##### psts-to-regulate
+
+- **Expected value**: a map with string keys (each being the identifier of a PST in the network) and string values (each being the line secured by the regulated PST)
+- **Default value**: empty map
+- **Usage**: List of PSTs to regulate at the end of curative optimization if a FlowCNEC defined on any of their associated elements is overloaded and is the most limiting element.
 
 ## Examples
 > ⚠️  **NOTE**  
@@ -580,4 +578,4 @@
   margin-limit: 5.0
 ~~~
 :::
-::::
+::::