---
title: Internal json CRAC format
---

# Internal json CRAC format

## Introduction

The name CRAC is a standard denomination defined by the ENTSO-E which means: **C**ontingency list, **R**emedial 
**A**ctions, and additional **C**onstraints.

In other words, it gathers the following information:
- critical outages,
- critical network elements,
- and remedial actions.

It is typically used in European coordinated processes. It enables, for a given geographical region, to define the 
network elements that might be critical after specific outages, and the remedial actions that might help to manage them.  

**A CRAC object model has been designed in OpenRAO** in order to store all the aforementioned information. This page aims to present:
- the content and the organization of the data present in the OpenRAO CRAC object model,
- how a OpenRAO CRAC object can be built,
  - using the java API,
  - or using the OpenRAO internal Json CRAC format.

Note that other pages of this documentation describe how the OpenRAO CRAC object model can be built with other standard 
CRAC formats, such as the [FlowBasedConstraint](fbconstraint) format, the [CSE](cse) Format, and the [CIM](cim) format.

## Full CRAC examples
Example of complete CRACs are given below

::::{tabs}
:::{group-tab} JAVA creation API
The creation of a small CRAC is for instance made in this test class of powsybl-open-rao repository:  
[example on GitHub](https://github.com/powsybl/powsybl-open-rao/blob/main/data/crac/crac-impl/src/test/java/com/powsybl/openrao/data/cracimpl/utils/CommonCracCreation.java)
:::
:::{group-tab} JSON file
An example of a small CRAC in the json internal format of OpenRAO is given below:  
[example on GitHub](https://github.com/powsybl/powsybl-open-rao/blob/main/ra-optimisation/search-tree-rao/src/test/resources/crac/small-crac-with-network-actions.json)
:::
::::
  
The following paragraphs of this page explain, step by step, the content of these examples.

> **KEY**  
> 🔴 marks a **mandatory** field  
> ⚪ marks an **optional** field  
> 🔵 marks a field that can be **mandatory in some cases**  
> ⭐ marks a field that must be **unique** in the CRAC  

## Network elements 
OpenRAO relies on the [PowSyBl framework](https://www.powsybl.org/), and OpenRAO's CRAC relies on some elements of
[PowSyBl's network model](https://www.powsybl.org/pages/documentation/grid/model/): the so-called network elements.

The network elements can be:
- the elements that are disconnected from the network by a contingency,
- the power lines that are identified as critical network elements in the CRAC,
- the PSTs that are identified by the CRAC as remedial actions,
- the switches that can be used as topological remedial actions...

Network elements are referenced in the CRAC with:

🔴⭐ an id
: The id **must** match the [unique id of a PowSyBl object](https://www.powsybl.org/pages/documentation/grid/model/#introduction).
When using a network element, the applications relying on the CRAC will look in the Network for an identifiable element
with the very same id: if this element cannot be found, it can lead to an error in the application. When building the CRAC,
one must therefore make sure that only the network elements whose IDs can be understood by the PowSyBl iidm Network are
added to the CRAC. This is particularly important to keep in mind if you want to [develop your own CRAC importer](import.md#implementing-new-crac-formats).

⚪ a name
: The name shouldn't be absolutely required by the application relying on the CRAC object, but it could be useful to
make the CRAC or some outputs of the application more readable for humans.

::::{tabs}
:::{group-tab} JAVA creation API
Network elements are never built on their own in the CRAC object: they are always a component of a larger business object,
and are added implicitly to the CRAC when the business object is added (e.g. a CNEC, or a remedial action).
When building a business object, one of the two following methods can be used to add a network element to it (using an
ID only, or an ID and a name).
~~~java
(...).withNetworkElement("network_element_id")
(...).withNetworkElement("network_element_id", "network_element_name")
~~~
These methods will be depicted in the following examples on this page.
:::
:::{group-tab} JSON file
Network elements' IDs are defined within the objects that contain them. Examples are given later in this page,
for contingencies, CNECs and remedial actions. Moreover, the internal Json CRAC format contains an index of network
element names, in which network elements that have a name are listed, with their name and their ID.
~~~json
"networkElementsNamePerId" : {
  "network_element_id_1" : "[BE-FR] Interconnection between Belgium and France",
  "network_element_id_4" : "[DE-DE] Internal PST in Germany"
},
~~~
:::
::::

## Contingencies
A CRAC object must define "critical contingencies" (or "critical outages", or "CO", or "N-k"...).  
The denomination chosen within the OpenRAO internal format is **"Contingency"**.

A contingency is the representation of an incident on the network (i.e. a cut line or a group/transformer failure, etc.).
In OpenRAO, it is modelled by the loss of one or several network elements. Usually we have either a one-network-element-loss
called "N-1", or a two-network-element-loss called "N-2".

Examples:
- N-1: The loss of one generator
- N-2: The loss of two parallel power lines

A contingency is a probable event that can put the grid at risk. Therefore, contingencies must
be considered when operating the electrical transmission / distribution system.

<<<<<<< HEAD
In FARAO, contingencies come from PowSyBl Contingency, where a contingency element has the id of the impacted network element, and its type is linked to the network elements type.
They are represented in the following way:
=======
In OpenRAO, contingencies are defined in the following way:
>>>>>>> c182daed

::::{tabs}
:::{group-tab} JAVA creation API
~~~java
crac.newContingency()
    .withId("CO_0001")
    .withName("N-1 on generator")
    .withContingencyElement("powsybl_generator_id", ContingencyElementType.GENERATOR)
    .add();

crac.newContingency()
    .withId("CO_0002")
    .withName("N-2 on electrical lines")
    .withContingencyElement("powsybl_electrical_line_1_id", ContingencyElementType.LINE)
    .withContingencyElement("powsybl_electrical_line_2_id", ContingencyElementType.LINE)
    .add();
~~~
:::
:::{group-tab} JSON file
~~~json
"contingencies" : [{
    "id" : "CO_0001",
    "name" : "N-1 on generator",
    "networkElementsIds" : [ "powsybl_generator_id" ]
}, {
    "id" : "CO_0002",
    "name" : "N-1 electrical lines",
    "networkElementsIds" : [ "powsybl_electrical_line_1_id", "powsybl_electrical_line_2_id" ]
}],
~~~
:::
:::{group-tab} Object fields
🔴⭐ **identifier**  
⚪ **name**  
⚪ **contingency elements**: list of 0 to N contingency elements  
&nbsp;&nbsp;&nbsp;&nbsp;&nbsp;&nbsp; 🔴 **contingency element id**: must be the id of a PowSyBl network identifiable  
&nbsp;&nbsp;&nbsp;&nbsp;&nbsp;&nbsp; 🔴 **contingency element type**: type of element in the network. Currently, PowSyBl handles: 
GENERATOR, STATIC_VAR_COMPENSATOR, SHUNT_COMPENSATOR, BRANCH, HVDC_LINE, BUSBAR_SECTION, DANGLING_LINE, LINE, TWO_WINDINGS_TRANSFORMER, 
THREE_WINDINGS_TRANSFORMER, LOAD, SWITCH, BATTERY, BUS, TIE_LINE. The contingency elements type can be retrieved from the PowSyBl Network using the network element id, using: 
`ContingencyElement.of(network.getIdentifiable(id)).getType()`.  
:::
::::

<<<<<<< HEAD
=======
> 💡  **NOTE**  
> The network elements currently handled by OpenRAO's contingencies are: internal lines, interconnections, transformers,
> PSTs, generators, HVDCs, bus-bar sections, and dangling lines.

>>>>>>> c182daed
## Instants and States
The instant is a moment in the chronology of a contingency event. Four instants kinds currently exist in OpenRAO:
- the **preventive** instant kind occurs before any contingency, and describes the "base-case" situation. A CRAC may
  contain only one instant of kind preventive.
- the **outage** instant kind occurs just after a contingency happens, in a time too short to allow the activation of any
  curative remedial action. A CRAC may contain only one instant of kind outage.
- the **auto** instant kind occurs after a contingency happens, and spans through the activation of automatic curative
  remedial actions ("automatons") that are triggered without any human intervention. These automatons are pre-configured
  to reduce some constraints, even though they can generate constraints elsewhere in the network. A CRAC may contain any
  number of instants of kind auto.
- the **curative** instant kind occurs after a contingency happens, after enough time that would allow the human activation
  of curative remedial actions. A CRAC may contain any number of instants of kind auto.

> 💡  **NOTE**  
> Flow / angle / voltage limits on critical network elements are usually different for each instant.  
> The outage and auto instant kinds are transitory, therefore less restrictive temporary limits (TATL) can be allowed in
> these instants.  
> On the contrary, the preventive and curative instant kinds are supposed to be a lasting moment during which the grid
> operation is nominal (sometimes thanks to preventive and/or curative remedial actions), so they usually come with
> more restrictive permanent limits (PATL).  
> OpenRAO allows a different limit setting for different instants on critical network elements (see [CNECs](#cnecs)).
>
> ![patl-vs-tatl](/_static/img/patl-tatl.png){.forced-white-background}
> (**PRA** = Preventive Remedial Action,
> **ARA** = Automatic Remedial Action,
> **CRA** = Curative Remedial Action)

The OpenRAO object model includes the notion of "state". A state is either:

- the preventive state: the state of the base-case network, without any contingency, at the preventive instant.
- the combination of a given contingency with instant outage, auto or curative: the state of the network after the said
  contingency, at the given instant (= with more or less delay after this contingency).

The scheme below illustrates these notions of instant and state. It highlights the combinations of the situations which can be described in a CRAC, with a base-case situation, but also variants of this situation occurring at different moments in time after different probable and hypothetical contingencies.

![Instants & states](/_static/img/States_AUTO.png)

States are not directly added to a OpenRAO CRAC object model; they are implicitly created by business objects
that are described in the following paragraphs ([CNECs](#cnecs) and [remedial actions](#remedial-actions-and-usages-rules)).

Instants are added one after the other in the CRAC object.
The first instant must be of kind preventive.
The second instant must be of kind outage.

::::{tabs}
:::{group-tab} JAVA creation API
~~~java
crac.newInstant("preventive", InstantKind.PREVENTIVE)
    .newInstant("outage", InstantKind.OUTAGE)
    .newInstant("auto", InstantKind.AUTO)
    .newInstant("curative1", InstantKind.CURATIVE)
    .newInstant("curative2", InstantKind.CURATIVE);
~~~
:::
:::{group-tab} JSON file
~~~json
  "instants" : [ {
    "id": "preventive",
    "kind": "PREVENTIVE"
  }, {
    "id": "outage",
    "kind": "OUTAGE"
  }, {
    "id": "auto",
    "kind": "AUTO"
  }, {
  "id": "curative1",
  "kind": "CURATIVE"
  }, {
    "id": "curative2",
    "kind": "CURATIVE"
  } ],
~~~
:::
::::


## CNECs
A CRAC should define CNECs. A CNEC is a "**C**ritical **N**etwork **E**lement and **C**ontingency" (also known as "CBCO"
or "Critical Branch and Critical Outage").

A CNEC is a **network element**, which is considered at a given **instant**, after a given **contingency** (i.e. at a
given OpenRAO ["state"](#instants-and-states)).  
The contingency is omitted if the CNEC is defined at the preventive instant.

> 💡  **NOTE**  
> A OpenRAO CNEC is associated to one instant and one contingency only. This is not the case for all native CRAC formats:
> for instance, in the [CORE merged-CB CRAC format](fbconstraint), the post-outage CNECs are implicitly defined for the
> two instants outage and curative.
>
> However, we are talking here about the internal OpenRAO CRAC format, which has its own independent conventions, and which
> is imported from native CRAC formats using [CRAC importers](import).

A CNEC has an operator, i.e. the identifier of the TSO operating its network element.  
Moreover, a CNEC can have a reliability margin: a safety buffer to cope with unplanned events or uncertainties of input
data (i.e. an extra margin).

### Optimised and monitored CNECs
CNECs can be monitored and/or optimised. This notion of monitored/optimised has been introduced by the capacity
calculation on the CORE region, and is now also used for the CSE region:
- maximise the margins of CNECs that are "optimised"
- ensure that the margins of "monitored" CNECs are positive and/or are not decreased by the RAO.

OpenRAO contains 3 families of CNECs, depending on which type of physical constraints they have: **FlowCnecs**,
**AngleCnecs** and **VoltageCnecs**.

### Flow CNECs
A "FlowCnec" has the two following specificities:

- it contains one network element that is a **Branch**. In the PowSyBl vocabulary, a "Branch"
  is an element connected to two terminals. For instance,
  [lines](https://www.powsybl.org/pages/documentation/grid/model/#line),
  [tie-lines](https://www.powsybl.org/pages/documentation/grid/model/#tie-line),
  [transformers](https://www.powsybl.org/pages/documentation/grid/model/#transformers)
  and [PSTs](https://www.powsybl.org/pages/documentation/grid/model/#phase-tap-changer)
  are all "Branches".
- the physical parameter which is monitored on the CNEC is the **power flow**.

A FlowCnec has **two sides**, which correspond to the two terminals of the PowSyBl network element of the FlowCnec
(usually called terminals "one" and "two", or terminals "left" and "right").
The notion of **direction** is also inherent to the FlowCnec: a flow in direction "direct" is a flow from terminal
one/left to terminal two/right, while a flow in direction "opposite" is a flow from terminal two/right to terminal
one/left. The convention of OpenRAO is that a positive flow is a flow in the "direct" direction, while a negative flow is
a flow in the "opposite" direction.

> 💡  **NOTE**  
> A OpenRAO FlowCnec is one implementation of the generic ["BranchCnec"](https://github.com/powsybl/powsybl-open-rao/blob/main/data/crac/crac-api/src/main/java/com/powsybl/openrao/data/cracapi/cnec/BranchCnec.java).
> If needed, this would allow you a fast implementation of other types of CNECs, on branches, but with a monitored
> physical parameter other than power flow.

#### Flow limits on a FlowCnec
A FlowCnec has flow limits, called "thresholds" in OpenRAO. These thresholds define the limits between which the power
flow of the FlowCnec should ideally remain.
- They can be defined in megawatt, ampere, or in percentage of the Imax of the branch (in which case the Imax is read in
  the network file).
- A threshold is defined either on the left or on the right side of the FlowCnec.
  > 💡  **NOTE**
  > The side of the branch on which the threshold is set is particularly crucial in the following cases:
  > - when the threshold is defined in ampere or %Imax on a [**transformer**](https://www.powsybl.org/pages/documentation/grid/model/#transformers),
      >   as the current values on the two sides of a transformer are different,
  > - when the threshold is defined in %Imax on a [**tie-line**](https://www.powsybl.org/pages/documentation/grid/model/#tie-line),
      >   as the current limits are usually different on both sides of a tie-line,
  > - when the application uses **AC load-flow** computation, as the flow values on the two sides of a branch are
      >   different (due to losses). The CracCreationParameters allows the user to [decide which side(s) should be monitored by default](creation-parameters.md#default-monitored-line-side).
- A threshold has a minimum and/or a maximum value. The maximum value represents the maximum value of the flow in the "direct" direction
  and the minimum value represents the maximum value of the flow in the "opposite" direction.
  Therefore, for FlowCnecs that only have one minimum or one maximum value, the flow is implicitly monitored in
  only one direction (see example 1 of picture below).

![FlowCnec-Threshold](/_static/img/flowcnec.png)


In the examples above, all the thresholds are defined in megawatt. If the thresholds are defined in ampere, or in %Imax,
additional data is required in order to handle the following conversions:
- if one threshold of the FlowCnec is in ampere or in percentage of Imax, the nominal voltage on both sides of the threshold must be defined
- if one threshold of the FlowCnec is in percentage of Imax, the Imax of the FlowCnec on the side of the threshold must be defined

> 💡  **NOTE**
> A FlowCnec's reliability margin is also known as FRM for Flow Reliability Margin.
> It can only be defined in megawatt, it is subtracted from the thresholds of the FlowCnec, adding an extra constraint.

#### Creating a FlowCnec
In OpenRAO, FlowCnecs can be created by the java API, or written in the json CRAC internal format, as shown below:

::::{tabs}
:::{group-tab} JAVA creation API
~~~java
crac.newFlowCnec()
    .withId("preventive-cnec-with-one-threshold-id")
    .withNetworkElement("network-element-id")
    .withInstant("preventive")
    .withOperator("operator1")
    .withReliabilityMargin(50.)
    .withOptimized(true)
    .newThreshold()
      .withUnit(Unit.MEGAWATT)
      .withSide(Side.LEFT)
      .withMin(-1500.)
      .withMax(1500.)
      .add()
    .add();

crac.newFlowCnec()
    .withId("curative-cnec-with-two-thresholds-id")
    .withName("curative-cnec-with-two-thresholds-name")
    .withNetworkElement("network-element-id")
    .withInstant("curative")
    .withContingency("contingency-id")
    .withOperator("operator1")
    .newThreshold()
      .withUnit(Unit.PERCENT_IMAX)
      .withSide(Side.RIGHT)
      .withMax(0.95)
      .add()
    .newThreshold()
      .withUnit(Unit.AMPERE)
      .withSide(Side.LEFT)
      .withMin(-450.)
      .add()
    .withReliabilityMargin(50.)
    .withOptimized(true)
    .withMonitored(false)
    .withNominalVoltage(380., Side.LEFT)
    .withNominalVoltage(220., Side.RIGHT)
    .withIMax(500.) // this means that the value is the same on both sides, but the side could have been specified using "withImax(500., Side.RIGHT)" instead 
    .add();
~~~
:::
:::{group-tab} JSON file
~~~json
"flowCnecs" : [ {
  "id" : "preventive-cnec-with-one-threshold-id",
  "name" : "preventive-cnec-with-one-threshold-id",
  "networkElementId" : "network-element-id",
  "operator" : "operator1",
  "instant" : "preventive",
  "optimized" : true,
  "monitored" : false,
  "frm" : 50.0,
  "thresholds" : [ {
    "unit" : "megawatt",
    "min" : -1500.0,
    "max" : 1500.0,
    "side" : "left"
  } ]
},  {
  "id" : "curative-cnec-with-two-thresholds-id",
  "name" : "curative-cnec-with-two-thresholds-name",
  "networkElementId" : "network-element-id",
  "operator" : "operator1",
  "instant" : "curative",
  "contingencyId" : "contingency-id",
  "optimized" : true,
  "monitored" : false,
  "frm" : 50.0,
  "iMax" : [ 500.0 ],
  "nominalV" : [ 380.0, 220.0 ],
  "thresholds" : [ {
    "unit" : "ampere",
    "min" : -450.0,
    "side" : "left"
  }, {
    "unit" : "percent_imax",
    "max" : 0.95,
    "side" : "right"
  } ]
} ]
~~~
:::
:::{group-tab} Object fields
🔴⭐ **identifier**  
⚪ **name**  
🔴 **network element**: one network element  
&nbsp;&nbsp;&nbsp;&nbsp;&nbsp;&nbsp; 🔴 **network element id**: must be the id of a PowSyBl network identifiable  
&nbsp;&nbsp;&nbsp;&nbsp;&nbsp;&nbsp; ⚪ **network element name**  
🔴 **instant**  
🔵 **contingency**: mandatory, except if the instant is preventive. Must be the id of a contingency which exists in the CRAC  
⚪ **operator**  
⚪ **reliability margin**: default value = 0 MW  
⚪ **optimized**: default value = false  
⚪ **monitored**: default value = false  
🔴 **thresholds**: list of 1 to N thresholds, a FlowCnec must contain at least one threshold  
&nbsp;&nbsp;&nbsp;&nbsp;&nbsp;&nbsp; 🔴 **unit**  
&nbsp;&nbsp;&nbsp;&nbsp;&nbsp;&nbsp; 🔴 **side**  
&nbsp;&nbsp;&nbsp;&nbsp;&nbsp;&nbsp; 🔵 **minValue**  
&nbsp;&nbsp;&nbsp;&nbsp;&nbsp;&nbsp; 🔵 **maxValue**: at least one of minValue/maxValue should be defined  
🔵 **nominal voltages**: mandatory if the FlowCnec has at least one threshold in %Imax or A  
🔵 **iMax**:  mandatory if the FlowCnec has at least one threshold in %Imax  
:::
::::

#### Loop-flow extension
When a FlowCnec carries a LoopFlowThreshold extension (and if [loop-flow constraints are enabled in the RAO](/parameters/parameters.md#loop-flow-extension)),
its loop-flow is monitored by the RAO, that will keep it [under its threshold](/castor/special-features/loop-flows.md)
when optimising remedial actions.  
The loop-flow extension defines the loop-flow threshold to be respected by the RAO (even though the initial loop-flow
value on this CNEC may override this user-defined thrshold, as explained [here](/castor/linear-problem/max-loop-flow-filler.md)).

::::{tabs}
:::{group-tab} JAVA creation API
~~~java
flowCnec = crac.getFlowCnec("cnec-with-mw-loop-flow-extension");
flowCnec.newExtension(LoopFlowThresholdAdder.class)
        .withUnit(Unit.MEGAWATT)
        .withValue(150.0)
        .add();

flowCnec = crac.getFlowCnec("cnec-with-pimax-loop-flow-extension");
flowCnec.newExtension(LoopFlowThresholdAdder.class)
        .withUnit(Unit.PERCENT_IMAX)
        .withValue(0.9)
        .add();
~~~
:::
:::{group-tab} JSON file
~~~json
"flowCnecs" : [ {
  "id" : "cnec-with-mw-loop-flow-extension",
  "extensions" : {
    "LoopFlowThreshold" : {
      "inputThreshold" : 150.0,
      "inputThresholdUnit" : "megawatt"
    }
  }
}, {
  "id" : "cnec-with-pimax-loop-flow-extension",
  "extensions" : {
    "LoopFlowThreshold" : {
      "inputThreshold" : 0.9,
      "inputThresholdUnit" : "percent_imax"
    }
  }
} ]
~~~
:::
:::{group-tab} Object fields
🔴 **unit**: unit of the threshold  
🔴 **value**: value of the threshold in the given unit  
&nbsp;&nbsp;&nbsp;&nbsp;&nbsp;&nbsp; *(if the unit is %Imax, the value should be between 0 and 1, where 1 = 100%)*
:::
::::

### Angle CNECs
An "AngleCnec" is a branch which may see a phase angle shift between its two ends when it's disconnected. This may induce
insecurities in the network when it's back up. That's why we monitor angle CNECs and associate with them remedial actions
(generally re-dispatching) that can reduce the phase angle shift between the two ends.

In terms of OpenRAO object model, an AngleCnec is a CNEC. Even though it is associated with a branch, it is not a
BranchCnec, because we cannot define on which side it is monitored: it is monitored on both sides (more specifically,
we monitor the phase shift between the two sides).

An AngleCnec has the following specificities:

- it contains two network elements, an importing node and an exporting node, that represent the importing and exporting ends of the branch.
- the physical parameter which is monitored by the CNEC is the **angle**.
- it must contain at least one threshold, defined in degrees. A threshold has a minimum and/or a maximum value.

> 💡  **NOTE**
> AngleCnecs currently cannot be optimised by the RAO, but they are monitored by an independent
> [AngleMonitoring](/castor/angle-monitoring/angle-monitoring.md) module.

#### Creating an AngleCnec
In OpenRAO, AngleCnecs can be created by the java API, or written in the json CRAC internal format, as shown below:

::::{tabs}
:::{group-tab} JAVA creation API
~~~java
 cnec1 = crac.newAngleCnec()
  .withId("angleCnecId1")
  .withName("angleCnecName1")
  .withInstant("outage")
  .withContingency(contingency1Id)
  .withOperator("cnec1Operator")
  .withExportingNetworkElement("eneId1", "eneName1")
  .withImportingNetworkElement("ineId1", "ineName1")
  .newThreshold()
    .withUnit(Unit.DEGREE)
    .withMax(1000.0)
    .withMin(-1000.0)
    .add()
  .withMonitored()
  .add();

cnec2 = crac.newAngleCnec()
  .withId("angleCnecId2")
  .withInstant("preventive")
  .withOperator("cnec2Operator")
  .withExportingNetworkElement("eneId2")
  .withImportingNetworkElement("ineId2")
  .withReliabilityMargin(5.0)
  .newThreshold()
    .withUnit(Unit.DEGREE)
    .withMax(500.0)
    .add()
  .withMonitored()
  .add();
~~~
:::
:::{group-tab} JSON file
~~~json
    "angleCnecs" : [ {
    "id" : "angleCnecId1",
    "name" : "angleCnecName1",
    "exportingNetworkElementId" : "eneId1",
    "importingNetworkElementId" : "ineId1",
    "operator" : "cnec1Operator",
    "instant" : "outage",
    "contingencyId" : "contingency1Id",
    "optimized" : false,
    "monitored" : true,
    "reliabilityMargin" : 0.0,
    "thresholds" : [ {
      "unit" : "degree",
      "min" : -1000.0,
      "max" : 1000.0
    } ]
  } ],
    "angleCnecs" : [ {
    "id" : "angleCnecId2",
    "exportingNetworkElementId" : "eneId2",
    "importingNetworkElementId" : "ineId2",
    "operator" : "cnec2Operator",
    "instant" : "preventive",
    "optimized" : false,
    "monitored" : true,
    "reliabilityMargin" : 5.0,
    "thresholds" : [ {
      "unit" : "degree",
      "max" : 500.0
    } ]
  } ]
~~~
:::
:::{group-tab} Object fields
🔴⭐ **identifier**  
⚪ **name**  
🔴 **importing network element**: one network element  
&nbsp;&nbsp;&nbsp;&nbsp;&nbsp;&nbsp; 🔴 **network element id**: must be the id of a PowSyBl network identifiable  
&nbsp;&nbsp;&nbsp;&nbsp;&nbsp;&nbsp; ⚪ **network element name**  
🔴 **exporting network element**: one network element  
&nbsp;&nbsp;&nbsp;&nbsp;&nbsp;&nbsp; 🔴 **network element id**: must be the id of a PowSyBl network identifiable  
&nbsp;&nbsp;&nbsp;&nbsp;&nbsp;&nbsp; ⚪ **network element name**  
🔴 **instant**  
🔵 **contingency**: mandatory, except if the instant is preventive. Must be the id of a contingency which exists in the CRAC  
⚪ **operator**  
⚪ **reliability margin**: default value = 0 °  
⚪ **optimized**: default value = false  
⚪ **monitored**: default value = false  
🔴 **thresholds**: list of 1 to N thresholds, an AngleCnec must contain at least one threshold  
&nbsp;&nbsp;&nbsp;&nbsp;&nbsp;&nbsp; 🔴 **unit**  : must be in degrees  
&nbsp;&nbsp;&nbsp;&nbsp;&nbsp;&nbsp; 🔵 **minValue**  
&nbsp;&nbsp;&nbsp;&nbsp;&nbsp;&nbsp; 🔵 **maxValue**: at least one of these two values (min/max) is required   
:::
::::

### Voltage CNECs
A "VoltageCnec" is a CNEC on which we monitor the voltage on substations. It has the following specificities:
- it contains one network element (a [VoltageLevel](https://www.powsybl.org/pages/documentation/grid/model/#voltage-level))
- the physical parameter which is monitored by the CNEC is the **voltage**.
- it must contain at least one threshold, defined in kilovolts. A threshold has a minimum and/or a maximum value.

> 💡  **NOTE**
> VoltageCnecs currently cannot be optimised by the RAO, but they are monitored by an independent
> [VoltageMonitoring](/castor/voltage-monitoring/voltage-monitoring.md) module.

#### Creating a VoltageCnec
In OpenRAO, VoltageCnecs can be created by the java API, or written in the json CRAC internal format, as shown below:

::::{tabs}
:::{group-tab} JAVA creation API
~~~java
crac.newVoltageCnec()
    .withId("voltageCnecId1")
    .withName("voltageCnecName1")
    .withInstant("outage")
    .withContingency(contingency1Id)
    .withOperator("cnec1Operator")
    .withNetworkElement("neId1", "neName1")
    .newThreshold()
      .withUnit(Unit.KILOVOLT)
      .withMax(420.0)
      .withMin(360.0)
      .add()
    .withMonitored()
    .add();
crac.newVoltageCnec()
    .withId("voltageCnecId2")
    .withInstant("preventive")
    .withOperator("cnec2Operator")
    .withNetworkElement("neId2")
    .newThreshold()
      .withUnit(Unit.KILOVOLT)
      .withMax(440.0)
      .add()
    .withMonitored()
    .add();
~~~
:::
:::{group-tab} JSON file
~~~json
    "voltageCnecs" : [ {
    "id" : "voltageCnecId1",
    "name" : "voltageCnecName1",
    "networkElementId" : "neId1",
    "operator" : "cnec1Operator",
    "instant" : "outage",
    "contingencyId" : "contingency1Id",
    "optimized" : false,
    "monitored" : true,
    "reliabilityMargin" : 0.0,
    "thresholds" : [ {
      "unit" : "kilovolt",
      "min" : 360.0,
      "max" : 420.0
    } ]
  } ],
    "voltageCnecs" : [ {
    "id" : "voltageCnecId2",
    "networkElementId" : "neId2",
    "operator" : "cnec2Operator",
    "instant" : "preventive",
    "optimized" : false,
    "monitored" : true,
    "reliabilityMargin" : 0.0,
    "thresholds" : [ {
      "unit" : "kilovolt",
      "max" : 440.0
    } ]
  } ]
~~~
:::
:::{group-tab} Object fields
🔴⭐ **identifier**  
⚪ **name**  
🔴 **network element**: one network element  
&nbsp;&nbsp;&nbsp;&nbsp;&nbsp;&nbsp; 🔴 **network element id**: must be the id of a PowSyBl network identifiable  
&nbsp;&nbsp;&nbsp;&nbsp;&nbsp;&nbsp; ⚪ **network element name**  
🔴 **instant**  
🔵 **contingency**: mandatory, except if the instant is preventive. Must be the id of a contingency which exists in the CRAC  
⚪ **operator**  
⚪ **reliability margin**: default value = 0 kV  
⚪ **optimized**: default value = false  
⚪ **monitored**: default value = false  
🔴 **thresholds**: list of 1 to N thresholds, a VoltageCnec must contain at least one threshold  
&nbsp;&nbsp;&nbsp;&nbsp;&nbsp;&nbsp; 🔴 **unit**  : must be in kilovolts  
&nbsp;&nbsp;&nbsp;&nbsp;&nbsp;&nbsp; 🔵 **minValue**  
&nbsp;&nbsp;&nbsp;&nbsp;&nbsp;&nbsp; 🔵 **maxValue**: at least one of these two values (min/max) is required   
:::
::::

## Remedial actions and usages rules
A remedial action is an action on the network that is considered capable of reducing constraints on the CNECs.

Two types of remedial action exists in OpenRAO:
- **Network Actions**: they have the specificity of being binary. A Network Action is either applied on the network, or
  not applied. Topological actions are a typical example of Network Actions.
- **Range Actions**: they have the specificity of having a degree of freedom, a set-point. When a Range Action is
  activated, it is activated at a given value of its set-point. PSTs are a typical example of Range Actions.

Both Network Actions and Range Actions have usage rules which define the conditions under which they can be activated.
The usage rules which exist in OpenRAO are:
- the **FreeToUse** usage rule (defined for a specific [instant](#instants-and-states)): the remedial action is available in all
  the states of a given instant.
- the **OnState** usage rule (defined for a specific [state](#instants-and-states)): the remedial action is available in a given state.
- the **OnFlowConstraintInCountry** usage rule (defined for a specific [Country](https://github.com/powsybl/powsybl-core/blob/main/iidm/iidm-api/src/main/java/com/powsybl/iidm/network/Country.java)
  and a specific [instant](#instants-and-states)): the remedial action is available if any FlowCnec in the given country is
  constrained (ie has a flow greater than one of its thresholds) at the given instant.
- the **OnFlowConstraint** usage rule (defined for a specific [instant](#instants-and-states) and a specific [FlowCnec](#flow-cnecs)):
  the remedial action is available if the given FlowCnec is constrained at the given instant.
- the **OnAngleConstraint** usage rule (defined for a specific [instant](#instants-and-states) and a specific [AngleCnec](#angle-cnecs)):
  the remedial action is available if the given AngleCnec is constrained at the given instant.
- the **OnVoltageConstraint** usage rule (defined for a specific [instant](#instants-and-states) and a specific [VoltageCnec](#voltage-cnecs)):
  the remedial action is available if the given VoltageCnec is constrained at the given instant.


A remedial action has an operator, which is the name of the TSO which operates the remedial action.

::::{tabs}
:::{group-tab} JAVA creation API
The examples below are given for a Network Action, but the same methods exists for Range Actions.  
Complete examples of Network and Range Action creation are given in the following paragraphs.
~~~java
crac.newNetworkAction()
    .newFreeToUseUsageRule()
        .withUsageMethod(UsageMethod.AVAILABLE)
        .withInstant("preventive")
        .add();

crac.newNetworkAction()
    .newOnStateUsageRule()
        .withUsageMethod(UsageMethod.AVAILABLE)
        .withInstant("curative")
        .withContingency("contingency-id")
        .add();

crac.newNetworkAction()
    .newOnFlowConstraintUsageRule()
        .withInstant("auto")
        .withFlowCnec("flow-cnec-id")
        .add();

crac.newNetworkAction()
    .newOnFlowConstraintInCountryUsageRule()
        .withInstant("preventive")
        .withCountry(Country.FR)
        .add();

crac.newNetworkAction()
    .newOnAngleConstraintUsageRule()
        .withInstant("curative")
        .withAngleCnec("angle-cnec-id")
        .add();

crac.newNetworkAction()
    .newOnVoltageConstraintUsageRule()
        .withInstant("curative")
        .withVoltageCnec("voltage-cnec-id")
        .add();
~~~
:::
:::{group-tab} JSON file
Complete examples of Network and Range Action in Json format are given in the following paragraphs
~~~json
"freeToUseUsageRules" : [ {
  "instant" : "preventive",
  "usageMethod" : "available"
} ],
"onStateUsageRules" : [ {
  "instant" : "curative",
  "contingencyId" : "contingency-id",
  "usageMethod" : "available"
} ],
"onFlowConstraintUsageRules" : [ {
    "instant" : "auto",
    "flowCnecId" : "flow-cnec-id"
} ],
"onFlowConstraintInCountryUsageRules" : [ {
    "instant" : "preventive",
    "country" : "FR"
} ],
"onAngleConstraintUsageRules" : [ {
    "instant" : "curative",
    "angleCnecId" : "angle-cnec-id"
} ],
"onVoltageConstraintUsageRules" : [ {
    "instant" : "curative",
    "voltageCnecId" : "voltage-cnec-id"
} ]
~~~
:::
:::{group-tab} Object fields
<ins>**For FreeToUse usage rules**</ins>  
🔴 **instant**  
🔴 **usageMethod**  
<ins>**For OnState usage rules**</ins>  
🔴 **instant**  
🔴 **usageMethod**  
🔴 **contingency**: must be the id of a contingency that exists in the CRAC  
<ins>**For OnFlowConstraintInCountry usage rules**</ins>  
🔴 **instant**  
🔴 **country**: must be the [alpha-2 code of a country](https://github.com/powsybl/powsybl-core/blob/main/iidm/iidm-api/src/main/java/com/powsybl/iidm/network/Country.java)  
<ins>**For OnFlowConstraint usage rules**</ins>  
🔴 **instant**  
🔴 **flowCnecId**: must be the id of a [FlowCnec](#flow-cnecs) that exists in the CRAC  
<ins>**For OnAngleConstraint usage rules**</ins>  
🔴 **instant**  
🔴 **angleCnecId**: must be the id of an [AngleCnec](#angle-cnecs) that exists in the CRAC  
<ins>**For OnVoltageConstraint usage rules**</ins>  
🔴 **instant**  
🔴 **voltageCnecId**: must be the id of an [VoltageCnec](#voltage-cnecs) that exists in the CRAC  
<ins>**Usage methods**</ins>  
OpenRAO handles three different types of usage methods sorted by priority:
1- **UNAVAILABLE**: the remedial action can not be considered by the RAO.
2 - **FORCED**: For automaton instant, the RAO must activate the remedial action under the condition described by the usage rule. For other instants, it will be ignored.
3 - **AVAILABLE**: For automaton instant, the remedial action is ignored. Otherwise, it can be chosen by the RAO under the condition described by the usage rule.

*NB*: even though OnState usage rules on the preventive state is theoretically possible, it is forbidden by OpenRAO as the same purpose can be achieved with a FreeToUse usage rule on the preventive instant.  
:::
::::

## Network Actions
A OpenRAO "Network Action" is a remedial action with a binary state: it is either active or inactive.  
One network action is a combination of one or multiple "elementary actions", among the following:
- Topological action: opening or closing a branch or a switch in the network.
- PST set-point: setting the tap of a PST in the network to a specific position.
- Injection set-point: setting the active power set-point of an element in the network (load, generator, or [dangling line](https://www.powsybl.org/pages/documentation/grid/model/#dangling-line))
  or the number of sections of a shunt compensator to a specific value.
- Switch pairs: opening a switch in the network and closing another (actually used to model [CSE bus-bar change remedial actions](cse.md#bus-bar-change)).

::::{tabs}
:::{group-tab} JAVA creation API
~~~java
// combination of two topological actions
crac.newNetworkAction()
	.withId("topological-na-id")
    .withName("topological-na-name")
    .withOperator("operator")
    .newTopologicalAction()
		.withNetworkElement("network-element-id-1")
		.withActionType(ActionType.CLOSE)
		.add()
    .newTopologicalAction()
		.withNetworkElement("network-element-id-2")
		.withActionType(ActionType.OPEN)
		.add()
    .newOnInstantUsageRule().withUsageMethod(UsageMethod.AVAILABLE).withInstant(PREVENTIVE_INSTANT).add()
    .add();

// pst set-point
crac.newNetworkAction()
	.withId("pst-setpoint-na-id")
    .withName("pst-setpoint-na-name")
    .withOperator("operator")
    .newPstSetPoint()
		.withSetpoint(15)
		.withNetworkElement("pst-network-element-id")
		.add()
    .newOnInstantUsageRule().withUsageMethod(UsageMethod.AVAILABLE).withInstant(PREVENTIVE_INSTANT).add()
    .add();

// injection set-point with two usage rules
crac.newNetworkAction()
	.withId("injection-setpoint-na-id")
	.withOperator("operator")
	.newInjectionSetPoint()
		.withSetpoint(260)
		.withNetworkElement("generator-network-element-id")
		.withUnit(Unit.MEGAWATT)
		.add()
    .newOnInstantUsageRule().withUsageMethod(UsageMethod.AVAILABLE).withInstant(PREVENTIVE_INSTANT).add()
    .newOnContingencyStateUsageRule().withUsageMethod(UsageMethod.AVAILABLE).withContingency("contingency-id").withInstant(Instant.CURATIVE).add()
    .add();

// injection set-point on a shunt compensator
    crac.newNetworkAction()
        .withId("injection-setpoint-shunt-compensator-id")
        .withOperator("operator")
        .newInjectionSetPoint()
          .withSetpoint(3)
          .withNetworkElement("shunt-compensator-id")
          .withUnit(Unit.SECTION_COUNT)
          .add()
        .newOnInstantUsageRule().withUsageMethod(UsageMethod.AVAILABLE).withInstant(PREVENTIVE_INSTANT).add()
        .add();

// switch pair
crac.newNetworkAction()
	.withId("switch-pair-na-id")
	.withOperator("operator")
	.newSwitchPair()
		.withSwitchToOpen("switch-to-open-id", "switch-to-open-name")
		.withSwitchToClose("switch-to-close-id-and-name")
		.add()
    .newOnInstantUsageRule().withUsageMethod(UsageMethod.AVAILABLE).withInstant(PREVENTIVE_INSTANT).add()
    .add();
~~~
:::
:::{group-tab} JSON file
~~~json
 "networkActions" : [ {
    "id" : "topological-na-id",
    "name" : "topological-na-name",
    "operator" : "operator",
    "freeToUseUsageRules" : [ {
      "instant" : "preventive",
      "usageMethod" : "available"
    } ],
    "topologicalActions" : [ {
      "networkElementId" : "network-element-id-1",
      "actionType" : "close"
    }, {
      "networkElementId" : "network-element-id-2",
      "actionType" : "open"
    } ]
  }, {
    "id" : "pst-setpoint-na-id",
    "name" : "pst-setpoint-na-name",
    "operator" : "operator",
    "freeToUseUsageRules" : [ {
      "instant" : "preventive",
      "usageMethod" : "available"
    } ],
    "pstSetpoints" : [ {
      "networkElementId" : "pst-network-element-id",
      "setpoint" : 15
    } ]
  }, {
    "id" : "injection-setpoint-na-id",
    "name" : "injection-setpoint-na-id",
    "operator" : "operator",
    "freeToUseUsageRules" : [ {
      "instant" : "preventive",
      "usageMethod" : "available"
    } ],
    "onStateUsageRules" : [ {
      "instant" : "curative",
      "contingencyId" : "contingency-id",
      "usageMethod" : "available"
    } ],
    "injectionSetpoints" : [ {
      "networkElementId" : "generator-network-element-id",
      "setpoint" : 260.0,
      "unit" : "megawatt"
    } ]
  }, {
    "id" : "switch-pair-na-id",
    "name" : "switch-pair-na-id",
    "operator" : "operator",
    "freeToUseUsageRules" : [ {
      "instant" : "preventive",
      "usageMethod" : "available"
    } ],
    "switchPairs" : [ {
      "open" : "switch-to-open-id",
      "close" : "switch-to-close-id"
    } ]
  } ]
~~~
:::
:::{group-tab} Object fields
🔴⭐ **identifier**  
⚪ **name**  
⚪ **operator**  
⚪ **freeToUse usage rules**: list of 0 to N FreeToUse usage rules (see previous paragraph on [usage rules](#remedial-actions-and-usages-rules))  
⚪ **onState usage rules**: list of 0 to N OnState usage rules (see previous paragraph on [usage rules](#remedial-actions-and-usages-rules))  
⚪ **onFlowConstraintInCountry usage rules**: list of 0 to N OnFlowConstraintInCountry usage rules (see previous paragraph on [usage rules](#remedial-actions-and-usages-rules))  
⚪ **onFlowConstraint usage rules**: list of 0 to N OnFlowConstraint usage rules (see previous paragraph on [usage rules](#remedial-actions-and-usages-rules))  
⚪ **onAngleConstraint usage rules**: list of 0 to N OnAngleConstraint usage rules (see previous paragraph on [usage rules](#remedial-actions-and-usages-rules))  
🔵 **topological actions**: list of 0 to N TopologicalAction  
&nbsp;&nbsp;&nbsp;&nbsp;&nbsp;&nbsp; 🔴 **network element**: id is mandatory, name is optional  
&nbsp;&nbsp;&nbsp;&nbsp;&nbsp;&nbsp; 🔴 **action type**  
🔵 **pst set points**: list of 0 to N PstSetPoint  
&nbsp;&nbsp;&nbsp;&nbsp;&nbsp;&nbsp; 🔴 **network element**: id is mandatory, name is optional  
&nbsp;&nbsp;&nbsp;&nbsp;&nbsp;&nbsp; 🔴 **setpoint**: integer, new tap of the PST  
🔵 **injection set points**: list of 0 to N InjectionSetPoint  
&nbsp;&nbsp;&nbsp;&nbsp;&nbsp;&nbsp; 🔴 **network element**: id is mandatory, name is optional  
&nbsp;&nbsp;&nbsp;&nbsp;&nbsp;&nbsp; 🔴 **setpoint**: double, new value of the injection  
&nbsp;&nbsp;&nbsp;&nbsp;&nbsp;&nbsp; 🔴 **unit**: Unit, unit of the InjectionSetPoint (MEGAWATT for generators, loads and dangling lines, or SECTION_COUNT for linear shunt compensators)  
🔵 **switch pairs**: list of 0 to N SwitchPair  
&nbsp;&nbsp;&nbsp;&nbsp;&nbsp;&nbsp; 🔴 **switch to open (network element)**: id is mandatory, name is optional  
&nbsp;&nbsp;&nbsp;&nbsp;&nbsp;&nbsp; 🔴 **switch to close (network element)**: id is mandatory, name is optional, must be different from switch to open  
<br>
*NB*: A Network Action must contain at least on elementary action.
:::
::::

## Range Actions
A OpenRAO "Range Action" is a remedial action with a continuous or discrete set-point. If the range action is inactive, its
set-point is equal to its value in the initial network. If it is activated, its set-point is optimized by the RAO to
improve the objective function.  
OpenRAO has four types of range actions : PST range actions, HVDC range actions, "injection" range actions and counter-
trading range actions.

### PST Range Action
A PstRangeAction contains a network element which must point to a [PST in the iidm PowSyBl network model](https://www.powsybl.org/pages/documentation/grid/model/#phase-tap-changer).
The PstRangeAction will be able to modify the set-point of this PST.

> 💡  **NOTE**
> - the set-point of the PstRangeAction is the angle of the PST, measured in degrees
> - all the methods of the PST which mention a set-point implicitly use angle values
> - however, they often have an equivalent that uses integer tap positions

The domain in which the PstRangeAction can modify the tap of the PST is delimited by 'TapRanges'. A PstRangeAction contains a list (which can be empty) of TapRanges.

TapRanges can be of different types:
- **absolute**: the mix/max admissible tap of the PST, given in the convention of the PowSyBl network model
- **relative to initial network**: the maximum variation of the tap of the PST relatively to its initial tap
- **relative to previous instant**: the maximum variation of the tap of the PST relatively to its tap in the previous instant. Note that this type of range does not make sense for PstRangeActions which are only available in the preventive instant, as there is no instant before the preventive one.

The final validity range of the PstRangeAction is the intersection of its TapRanges, with the intersection of the min/max feasible taps of the PST.  
The PstRangeAction also requires additional data, notably to be able to interpret the TapRanges. Those additional data are: the initial tap of the PST, and a conversion map which gives for each feasible tap of the PST its corresponding angle. Utility methods have been developed in OpenRAO to ease the management of these additional data during the creation of a PstRangeAction.

Two or more [aligned PST range actions](introduction.md#range-action) must have the same (random) group ID defined. The RAO will
make sure their optimized set-points are always equal.

If the PstRangeAction is an automaton, it has to have a speed assigned. This is an integer that defines the relative
speed of this range action compared to other range-action automatons (smaller "speed" value = faster range action).
No two range-action automatons can have the same speed value, unless they are aligned.

::::{tabs}
:::{group-tab} JAVA creation API
~~~java
crac.newPstRangeAction()
    .withId("pst-range-action-1-id")
    .withName("pst-range-action-1-name")
    .withOperator("operator")
    .withNetworkElement("pst-network-element-id")
    .withGroupId("pst-range-action-1 is aligned with pst-range-action-2")
    .withInitialTap(3)
    .withTapToAngleConversionMap(Map.of(-3, 0., -2, .5, -1, 1., 0, 1.5, 1, 2., 2, 2.5, 3, 3.))
    .newTapRange()
        .withRangeType(RangeType.ABSOLUTE)
        .withMinTap(0)
        .withMaxTap(3)
        .add()
    .newTapRange()
        .withRangeType(RangeType.RELATIVE_TO_INITIAL_NETWORK)
        .withMinTap(-2)
        .withMaxTap(2)
        .add()
    .newOnInstantUsageRule().withUsageMethod(UsageMethod.AVAILABLE).withInstant(Instant.PREVENTIVE).add()
    .withSpeed(1)
    .add();
~~~
In that case, the validity domain of the PST (intersection of its ranges and feasible taps) is [1; 3]
Note that the [PstHelper utility class](https://github.com/powsybl/powsybl-open-rao/blob/main/data/crac-creation/crac-creation-util/src/main/java/com/powsybl/openrao/data/craccreation/util/PstHelper.java) can ease the creation of the TapToAngleConversionMap.
:::
:::{group-tab} JSON file
~~~json
"pstRangeActions" : [ {
    "id" : "pst-range-action-1-id",
    "name" : "pst-range-action-1-name",
    "operator" : "operator",
    "onInstantUsageRules" : [ {
      "instant" : "preventive",
      "usageMethod" : "available"
    } ],
    "networkElementId" : "pst-network-element-id",
    "groupId" : "pst-range-action-1 is aligned with pst-range-action-2",
    "initialTap" : 2,
    "tapToAngleConversionMap" : {
      "-3" : 0.0,
      "-2" : 0.5,
      "-1" : 1.0,
      "0" : 1.5,
      "1" : 2.0,
      "2" : 2.5,
      "3" : 3.0
    },
    "speed" : 1,
    "ranges" : [ {
      "min" : 0,
      "max" : 3,
      "rangeType" : "absolute"
    }, {
      "min" : -2,
      "max" : 2,
      "rangeType" : "relativeToInitialNetwork"
    } ]
} ]
~~~
:::
:::{group-tab} Object fields
🔴⭐ **identifier**  
⚪ **name**  
⚪ **operator**  
🔴 **network element**: id is mandatory, name is optional  
⚪ **groupId**: if you want to align this range action with others, set the same groupId for all. You can use any
group ID you like, as long as you use the same for all the range actions you want to align.  
🔵 **speed**: mandatory if it is an automaton  
🔴 **initial tap**  
🔴 **tap to angle conversion map**  
🔴 **tap ranges**: list of 0 to N TapRange  
&nbsp;&nbsp;&nbsp;&nbsp;&nbsp;&nbsp; 🔴 **range type**  
&nbsp;&nbsp;&nbsp;&nbsp;&nbsp;&nbsp; 🔵 **min tap**  
&nbsp;&nbsp;&nbsp;&nbsp;&nbsp;&nbsp; 🔵 **max tap**: at least one value must be defined  
⚪ **onInstant usage rules**: list of 0 to N OnInstant usage rules (see paragraph on [usage rules](#remedial-actions-and-usages-rules))  
⚪ **onState usage rules**: list of 0 to N OnContingencyState usage rules (see paragraph on [usage rules](#remedial-actions-and-usages-rules))  
⚪ **onFlowConstraintInCountry usage rules**: list of 0 to N OnFlowConstraintInCountry usage rules (see previous paragraph on [usage rules](#remedial-actions-and-usages-rules))  
⚪ **onFlowConstraint usage rules**: list of 0 to N OnFlowConstraint usage rules (see previous paragraph on [usage rules](#remedial-actions-and-usages-rules))  
⚪ **onAngleConstraint usage rules**: list of 0 to N OnAngleConstraint usage rules (see previous paragraph on [usage rules](#remedial-actions-and-usages-rules))
:::
::::

### HVDC Range Action
An HvdcRangeAction contains a network element that must point towards an [HvdcLine of the iidm PowSyBl network model](https://www.powsybl.org/pages/documentation/grid/model/#hvdc-line).  
The HvdcRangeAction will be able to modify its active power set-point.

The domain in which the HvdcRangeAction can modify the HvdcSetpoint is delimited by 'HvdcRanges'.
An HvdcRangeAction contains a list of HvdcRanges. A range must be defined with a min and a max.

Two or more [aligned HVDC range actions](introduction.md#range-action) must have the same (random) group ID defined. The RAO will
make sure their optimized set-points are always equal.

If the HvdcRangeAction is an automaton, it has to have a speed assigned. This is an integer that defines the relative
speed of this range action compared to other range-action automatons (smaller "speed" value = faster range action).
No two range-action automatons can have the same speed value, unless they are aligned.

::::{tabs}
:::{group-tab} JAVA creation API
~~~java
 crac.newHvdcRangeAction()
        .withId("hvdc-range-action-id")
		.withName("hvdc-range-action-name")
   		.withOperator("operator")
        .withNetworkElement("hvec-id")
        .newHvdcRange().withMin(-5).withMax(10).add()
        .newOnInstantUsageRule().withInstant(Instant.PREVENTIVE).withUsageMethod(UsageMethod.AVAILABLE).add()
        .add();  
~~~
In that case, the validity domain of the HVDC is [-5; 10].
:::
:::{group-tab} JSON file
~~~json
"hvdcRangeActions" : [ {
    "id" : "hvdc-range-action-id",
    "name" : "hvdc-range-action-name",
    "operator" : "operator",
    "freeToUseUsageRules" : [ {
      "instant" : "preventive",
      "usageMethod" : "available"
    } ],
    "networkElementId" : "hvdc-id",
    "ranges" : [ {
      "min" : -5.0,
      "max" : 10.0
    } ]
} ]
~~~
:::
:::{group-tab} Object fields
🔴⭐ **identifier**  
⚪ **name**  
⚪ **operator**  
🔴 **network element**: id is mandatory, name is optional  
⚪ **groupId**: if you want to align this range action with others, set the same groupId for all  
🔵 **speed**: mandatory if it is an automaton  
⚪ **hvdc ranges**: list of 0 to N HvdcRange  
&nbsp;&nbsp;&nbsp;&nbsp;&nbsp;&nbsp; 🔴 **min**  
&nbsp;&nbsp;&nbsp;&nbsp;&nbsp;&nbsp; 🔴 **max**  
⚪ **onInstant usage rules**: list of 0 to N OnInstant usage rules (see paragraph on [usage rules](#remedial-actions-and-usages-rules))  
⚪ **onContingencyState usage rules**: list of 0 to N OnContingencyState usage rules (see paragraph on [usage rules](#remedial-actions-and-usages-rules))  
⚪ **onFlowConstraint usage rules**: list of 0 to N OnFlowConstraint usage rules (see paragraph on [usage rules](#remedial-actions-and-usages-rules))  
:::
::::

### Injection Range Action

An InjectionRangeAction modifies given generators' & loads' injection set-points inside a given range.  
Each impacted generator or load has an associated "key", which is a coefficient of impact that is applied on its set-point.

This range action is mainly used to represent an HVDC line in an AC equivalent model (where the line is disconnected and
replaced by two injections, one on each side of the line, with opposite keys of 1 and -1).

![HVDC AC model](/_static/img/HVDC_AC_model.png){.forced-white-background}

Two or more [aligned injection range actions](introduction.md#range-action) must have the same (random) group ID defined. The RAO will
make sure their optimized set-points are always equal.

If the InjectionRangeAction is an automaton, it has to have a speed assigned. This is an integer that defines the relative
speed of this range action compared to other range-action automatons (smaller "speed" value = faster range action).
No two range-action automatons can have the same speed value, unless they are aligned.
::::{tabs}
:::{group-tab} JAVA creation API
~~~java
 crac.newInjectionRangeAction()
        .withId("injection-range-action-id")
		.withName("injection-range-action-name")
   		.withOperator("operator")
        .withNetworkElementAndKey(1, "network-element-1")
        .withNetworkElementAndKey(-0.5, "network-element-2")
        .newRange().withMin(-1200).withMax(500).add()
        .newOnInstantUsageRule().withInstant(Instant.PREVENTIVE).withUsageMethod(UsageMethod.AVAILABLE).add()
        .add();     
~~~
In that case, the validity domain of the injection range action's reference set-point is [-1200; 500].  
This means the set-point of "network-element-1" (key = 1) can be changed between -1200 and +500, while that of "network-element-2" (key = -0.5) will be changed between -250 and +600
:::
:::{group-tab} JSON file
~~~json
"injectionRangeActions" : [ {
    "id" : "injection-range-action-id",
    "name" : "injection-range-action-name",
    "operator" : "operator",
    "onInstantUsageRules" : [ {
      "instant" : "preventive",
      "usageMethod" : "available"
    } ],
    "networkElementIdsAndKeys" : {
		"network-element-1" : 1.0,
		"network-element-2" : -0.5
	},
    "ranges" : [ {
      "min" : -1200.0,
      "max" : 500.0
    } ]
} ]
~~~
:::
:::{group-tab} Object fields
🔴⭐ **identifier**  
⚪ **name**  
⚪ **operator**  
🔴 **network element and key** (list of 1 to N): id and key are mandatory, name is optional  
⚪ **groupId**: if you want to align this range action with others, set the same groupId for all  
🔵 **speed**: mandatory if it is an automaton  
🔴 **ranges**: list of 1 to N Range  
&nbsp;&nbsp;&nbsp;&nbsp;&nbsp;&nbsp; 🔴 **min**  
&nbsp;&nbsp;&nbsp;&nbsp;&nbsp;&nbsp; 🔴 **max**  
⚪ **onInstant usage rules**: list of 0 to N OnInstant usage rules (see paragraph on usage rules)  
⚪ **onContingencyState usage rules**: list of 0 to N OnContingencyState usage rules (see paragraph on usage rules)  
⚪ **onFlowConstraint usage rules**: list of 0 to N OnFlowConstraint usage rules (see paragraph on usage rules)  
:::
::::

### Counter-Trade Range Action

A CounterTradeRangeAction is an exchange between two countries. The exporting country send power to the importing
country.

It is a costly remedial action which is currently not handled by the RAO.

::::{tabs}
:::{group-tab} JAVA creation API
~~~java
 crac.newCounterTradeRangeAction()
        .withId("counter-trade-range-action-id")
        .withGroupId("group-id")
   		.withOperator("operator")
        .withExportingCountry(Country.FR)
        .withImportingCountry(Country.ES)
        .newRange().withMin(0).withMax(1000).add()
        .newOnInstantUsageRule().withInstant("preventive").withUsageMethod(UsageMethod.AVAILABLE).add()
        .add();     
~~~
In that case, the validity domain of the counter-trade range action's reference set-point is [0; 1000]. The power is
exported from France to Spain.
:::
:::{group-tab} JSON file
~~~json
"counterTradeRangeActions" : [ {
    "id" : "counter-trade-range-action-id",
    "name" : "counterTradeRange1Name",
    "operator" : null,
    "speed" : 30,
    "onInstantUsageRules" : [ {
        "instant" : "preventive",
        "usageMethod" : "available"
    } ],
    "exportingCountry" : "FR",
    "importingCountry" : "ES",
    "initialSetpoint" : 50,
    "ranges" : [ {
        "min" : 0.0,
        "max" : 1000.0
    }, {
        "min" : -1000.0,
        "max" : 1000.0
    } ]
} ]
~~~
:::
:::{group-tab} Object fields
🔴⭐ **identifier**  
⚪ **name**  
⚪ **operator**  
🔴 **exporting country**  
🔴 **importing country**  
⚪ **groupId**: if you want to align this range action with others, set the same groupId for all  
🔵 **speed**: mandatory if it is an automaton  
⚪ **ranges**: list of 0 to N Range  
&nbsp;&nbsp;&nbsp;&nbsp;&nbsp;&nbsp; 🔴 **min**  
&nbsp;&nbsp;&nbsp;&nbsp;&nbsp;&nbsp; 🔴 **max**  
⚪ **onInstant usage rules**: list of 0 to N OnInstant usage rules (see paragraph on usage rules)  
⚪ **onContingencyState usage rules**: list of 0 to N OnContingencyState usage rules (see paragraph on usage rules)  
⚪ **onFlowConstraint usage rules**: list of 0 to N OnFlowConstraint usage rules (see paragraph on usage rules)  
⚪ **onAngleConstraint usage rules**: list of 0 to N OnAngleConstraint usage rules (see paragraph on usage rules)  
⚪ **onVoltageConstraint usage rules**: list of 0 to N OnVoltageConstraint usage rules (see paragraph on usage rules)  
:::
::::

## RAs usage limitations
A OpenRAO "ra-usage-limits-per-instant" consists in limits on the usage of remedial actions for given instants.  
The given instant IDs should match an ID of an instant in the CRAC. Otherwise, its limits will be ignored.  
See [here](creation-parameters.md#ra-usage-limits-per-instant) for further explanation on each field described in the following example.

::::{tabs}
:::{group-tab} JAVA creation API
~~~java
crac.newRaUsageLimits("preventive")
    .withMaxRa(44)
    .withMaxTso(12)
    .withMaxRaPerTso(new HashMap<>(Map.of("FR", 41, "BE", 12)))
    .withMaxPstPerTso(new HashMap<>(Map.of("BE", 7)))
    .withMaxTopoPerTso(new HashMap<>(Map.of("DE", 5)))
    .add();
crac.newRaUsageLimits("curative")
    .withMaxRa(3)
    .add();
~~~
:::
:::{group-tab} JSON file
~~~json
"ra-usage-limits-per-instant" : [ {
  "instant": "preventive",
  "max-ra" : 44,
  "max-tso" : 12,
  "max-ra-per-tso" : {"FR": 41, "BE": 12},
  "max-topo-per-tso" : {"DE": 5},
  "max-pst-per-tso" : {"BE": 7}
}, {
  "instant": "curative",
  "max-ra" : 3
} ]
~~~
:::
::::
<|MERGE_RESOLUTION|>--- conflicted
+++ resolved
@@ -111,12 +111,8 @@
 A contingency is a probable event that can put the grid at risk. Therefore, contingencies must
 be considered when operating the electrical transmission / distribution system.
 
-<<<<<<< HEAD
-In FARAO, contingencies come from PowSyBl Contingency, where a contingency element has the id of the impacted network element, and its type is linked to the network elements type.
+In OpenRAO, contingencies come from PowSyBl Contingency, where a contingency element has the id of the impacted network element, and its type is linked to the network elements type.
 They are represented in the following way:
-=======
-In OpenRAO, contingencies are defined in the following way:
->>>>>>> c182daed
 
 ::::{tabs}
 :::{group-tab} JAVA creation API
@@ -160,13 +156,6 @@
 :::
 ::::
 
-<<<<<<< HEAD
-=======
-> 💡  **NOTE**  
-> The network elements currently handled by OpenRAO's contingencies are: internal lines, interconnections, transformers,
-> PSTs, generators, HVDCs, bus-bar sections, and dangling lines.
-
->>>>>>> c182daed
 ## Instants and States
 The instant is a moment in the chronology of a contingency event. Four instants kinds currently exist in OpenRAO:
 - the **preventive** instant kind occurs before any contingency, and describes the "base-case" situation. A CRAC may
