# Parameters

```{toctree}
:hidden:
parameters/business-parameters.md
parameters/implementation-specific-parameters.md
```

## Introduction

The RAO parameters allow tuning the RAO.

It contains **business parameters** (see [business-parameters](/parameters/business_parameters)) which allow
to choose the business objective function of the RAO (maximize min margin, get a positive margin, ...), 
to activate/deactivate optional business features, etc.

It also contains **extensions** which are **implementation specific parameters** 
(see [implementation-specific-parameters](/parameters/implementation-specific-parameters)), in particular the open 
rao search tree extension. These extensions allow to fine-tune the search algorithm, improve performance and/or 
quality of results.

RAO parameters can be constructed using:
- The Java API (see [source code](https://github.com/powsybl/powsybl-open-rao/blob/main/ra-optimisation/rao-api/src/main/java/com/powsybl/openrao/raoapi/parameters/RaoParameters.java))
- A JSON file (see [example](#examples))
- A PowSyBl configuration file (see [example](#examples))


## Examples

Examples of rao parameters with business and implementation specific parameters

> ⚠️  **NOTE**  
> The following examples in json and yaml are not equivalent

::::{tabs}
:::{group-tab} JSON
~~~json
{
  "version" : "3.1",
  "objective-function" : {
    "type" : "SECURE_FLOW",
    "unit" : "A",
    "enforce-curative-security" : true
  },
  "range-actions-optimization" : {
    "pst-ra-min-impact-threshold" : 0.01,
    "hvdc-ra-min-impact-threshold" : 0.001,
    "injection-ra-min-impact-threshold" : 0.001
  },
  "topological-actions-optimization" : {
    "relative-minimum-impact-threshold" : 0.0,
    "absolute-minimum-impact-threshold" : 1.0
  },
  "not-optimized-cnecs" : {
    "do-not-optimize-curative-cnecs-for-tsos-without-cras" : false
  },
  "extensions" : {
    "open-rao-search-tree-parameters": {
      "objective-function" : {
        "curative-min-obj-improvement" : 0.0
      },
      "range-actions-optimization" : {
        "max-mip-iterations" : 5,
        "pst-sensitivity-threshold" : 0.0,
        "pst-model" : "APPROXIMATED_INTEGERS",
        "hvdc-sensitivity-threshold" : 0.0,
        "injection-ra-sensitivity-threshold" : 0.0,
        "linear-optimization-solver" : {
          "solver" : "CBC",
          "relative-mip-gap" : 0.001,
          "solver-specific-parameters" : "THREADS 10 MAXTIME 3000"
        }
      },
      "topological-actions-optimization" : {
        "max-preventive-search-tree-depth" : 2,
        "max-curative-search-tree-depth" : 2,
        "predefined-combinations" : [ "na1 + na2", "na4 + na5 + na6"],
        "skip-actions-far-from-most-limiting-element" : false,
        "max-number-of-boundaries-for-skipping-actions" : 2
      },
      "multi-threading" : {
        "available-cpus" : 4
      },
      "second-preventive-rao" : {
        "execution-condition" : "POSSIBLE_CURATIVE_IMPROVEMENT",
        "re-optimize-curative-range-actions" : false,
        "hint-from-first-preventive-rao" : true
      },
      "load-flow-and-sensitivity-computation" : {
        "load-flow-provider" : "OpenLoadFlow",
        "sensitivity-provider" : "OpenLoadFlow",
        "sensitivity-failure-over-cost" : 0.0,
        "sensitivity-parameters" : {
          "version" : "1.0",
          "load-flow-parameters" : {
            "version" : "1.9",
            "voltageInitMode" : "DC_VALUES",
            "transformerVoltageControlOn" : false,
            "phaseShifterRegulationOn" : true,
            "noGeneratorReactiveLimits" : false,
            "twtSplitShuntAdmittance" : false,
            "shuntCompensatorVoltageControlOn" : false,
            "readSlackBus" : true,
            "writeSlackBus" : false,
            "dc" : false,
            "distributedSlack" : true,
            "balanceType" : "PROPORTIONAL_TO_GENERATION_P",
            "dcUseTransformerRatio" : true,
            "countriesToBalance" : [ "TR", "BE", "SI", "CH", "AL", "ES", "SK", "BA", "RO", "PT", "DE", "AT", "FR", "CZ", "ME", "NL", "PL", "GR", "IT", "UA", "HU", "BG", "MK", "HR", "RS" ],
            "connectedComponentMode" : "MAIN",
            "hvdcAcEmulation" : true,
            "dcPowerFactor" : 1.0,
            "extensions" : {
              "open-load-flow-parameters" : {
                "plausibleActivePowerLimit" : 10000.0,
                "minPlausibleTargetVoltage" : 0.5,
                "maxPlausibleTargetVoltage" : 1.5,
                "maxNewtonRaphsonIterations" : 100,
                "newtonRaphsonConvEpsPerEq" : 1.0E-3,
                "slackBusSelectionMode" : "MOST_MESHED",
                "slackBusesIds" : [ ],
                "throwsExceptionInCaseOfSlackDistributionFailure" : false,
                "lowImpedanceBranchMode" : "REPLACE_BY_ZERO_IMPEDANCE_LINE",
                "loadPowerFactorConstant" : false,
                "addRatioToLinesWithDifferentNominalVoltageAtBothEnds" : true,
                "slackBusPMaxMismatch" : 1.0,
                "voltagePerReactivePowerControl" : false,
                "voltageInitModeOverride" : "NONE",
                "transformerVoltageControlMode" : "WITH_GENERATOR_VOLTAGE_CONTROL",
                "minRealisticVoltage" : 0.5,
                "maxRealisticVoltage" : 1.5,
                "reactiveRangeCheckMode" : "MAX"
              }
            }
          }
        }
      },
      "loop-flow-parameters" : {
        "acceptable-increase" : 10.0,
        "ptdf-approximation" : "FIXED_PTDF",
        "constraint-adjustment-coefficient" : 10.0,
        "violation-cost" : 10.0,
        "countries" : [ "FR", "ES", "PT" ]
      },
      "mnec-parameters" : {
        "acceptable-margin-decrease" : 50.0,
        "violation-cost" : 10.0,
        "constraint-adjustment-coefficient" : 1.0
      },
      "relative-margins-parameters" : {
        "ptdf-boundaries" : [ "{FR}-{BE}", "{FR}-{DE}", "{BE}-{NL}", "{NL}-{DE}", "{DE}-{PL}", "{DE}-{CZ}", "{DE}-{AT}", "{PL}-{CZ}", "{PL}-{SK}", "{CZ}-{SK}", "{CZ}-{AT}", "{AT}-{HU}", "{AT}-{SI}", "{SI}-{HR}", "{SK}-{HU}", "{HU}-{RO}", "{HU}-{HR}", "{BE}-{22Y201903144---9}-{DE}+{22Y201903145---4}" ],
        "ptdf-approximation" : "FIXED_PTDF",
        "ptdf-sum-lower-bound" : 0.01
      }
<<<<<<< HEAD
    },
    "loop-flow-parameters" : {
      "acceptable-increase" : 10.0,
      "ptdf-approximation" : "FIXED_PTDF",
      "constraint-adjustment-coefficient" : 10.0,
      "violation-cost" : 10.0,
      "countries" : [ "FR", "ES", "PT" ]
    },
    "mnec-parameters" : {
      "acceptable-margin-decrease" : 50.0,
      "violation-cost" : 10.0,
      "constraint-adjustment-coefficient" : 1.0
    },
    "relative-margins-parameters" : {
      "ptdf-boundaries" : [ "{FR}-{BE}", "{FR}-{DE}", "{BE}-{NL}", "{NL}-{DE}", "{DE}-{PL}", "{DE}-{CZ}", "{DE}-{AT}", "{PL}-{CZ}", "{PL}-{SK}", "{CZ}-{SK}", "{CZ}-{AT}", "{AT}-{HU}", "{AT}-{SI}", "{SI}-{HR}", "{SK}-{HU}", "{HU}-{RO}", "{HU}-{HR}", "{BE}-{22Y201903144---9}-{DE}+{22Y201903145---4}" ],
      "ptdf-approximation" : "FIXED_PTDF",
      "ptdf-sum-lower-bound" : 0.01
=======
>>>>>>> 16438a14
    }
  }
}
~~~
:::
:::{group-tab} iTools
Based on PowSyBl's [configuration mechanism](inv:powsyblcore:std:doc#user/configuration/index).
~~~yaml
rao-objective-function:
  type: SECURE_FLOW
  unit: AMPERE

rao-range-actions-optimization:
  pst-ra-min-impact-threshold: 0.01
  
search-tree-range-actions-optimization:
  max-mip-iterations: 5
  pst-sensitivity-threshold: 0.01
  pst-model: APPROXIMATED_INTEGERS

search-tree-linear-optimization-solver:
  solver: CBC

rao-topological-actions-optimization:
  relative-minimum-impact-threshold: 0.0
  absolute-minimum-impact-threshold: 2.0

search-tree-topological-actions-optimization:
  max-preventive-search-tree-depth: 3
  max-curative-search-tree-depth: 3
  predefined-combinations: [ "{na1}+{na2}", "{na3}+{na4}+{na5}" ]
  relative-minimum-impact-threshold: 0.0
  absolute-minimum-impact-threshold: 2.0

search-tree-multi-threading:
  available-cpus: 4

search-tree-second-preventive-rao:
  execution-condition: POSSIBLE_CURATIVE_IMPROVEMENT
  re-optimize-curative-range-actions: true
  hint-from-first-preventive-rao: true

rao-not-optimized-cnecs:
  do-not-optimize-curative-cnecs-for-tsos-without-cras: false

search-tree-load-flow-and-sensitivity-computation:
  load-flow-provider: OpenLoadFlow
  sensitivity-provider: OpenLoadFlow

load-flow-default-parameters:
  voltageInitMode: DC_VALUES
  balanceType: PROPORTIONAL_TO_GENERATION_P
  countriesToBalance: AL,AT,BA,BE,BG,CH,CZ,DE,ES,FR,GR,HR,HU,IT,ME,MK,NL,PL,PT,RO,RS,SI,SK,UA
  update parameters to version 2.0 phaseShifterRegulationOn: true

open-loadflow-default-parameters:
  minPlausibleTargetVoltage: 0.5
  maxPlausibleTargetVoltage: 1.5
  plausibleActivePowerLimit: 10000
  newtonRaphsonConvEpsPerEq : 1.0E-2
~~~
:::
::::<|MERGE_RESOLUTION|>--- conflicted
+++ resolved
@@ -152,26 +152,6 @@
         "ptdf-approximation" : "FIXED_PTDF",
         "ptdf-sum-lower-bound" : 0.01
       }
-<<<<<<< HEAD
-    },
-    "loop-flow-parameters" : {
-      "acceptable-increase" : 10.0,
-      "ptdf-approximation" : "FIXED_PTDF",
-      "constraint-adjustment-coefficient" : 10.0,
-      "violation-cost" : 10.0,
-      "countries" : [ "FR", "ES", "PT" ]
-    },
-    "mnec-parameters" : {
-      "acceptable-margin-decrease" : 50.0,
-      "violation-cost" : 10.0,
-      "constraint-adjustment-coefficient" : 1.0
-    },
-    "relative-margins-parameters" : {
-      "ptdf-boundaries" : [ "{FR}-{BE}", "{FR}-{DE}", "{BE}-{NL}", "{NL}-{DE}", "{DE}-{PL}", "{DE}-{CZ}", "{DE}-{AT}", "{PL}-{CZ}", "{PL}-{SK}", "{CZ}-{SK}", "{CZ}-{AT}", "{AT}-{HU}", "{AT}-{SI}", "{SI}-{HR}", "{SK}-{HU}", "{HU}-{RO}", "{HU}-{HR}", "{BE}-{22Y201903144---9}-{DE}+{22Y201903145---4}" ],
-      "ptdf-approximation" : "FIXED_PTDF",
-      "ptdf-sum-lower-bound" : 0.01
-=======
->>>>>>> 16438a14
     }
   }
 }
