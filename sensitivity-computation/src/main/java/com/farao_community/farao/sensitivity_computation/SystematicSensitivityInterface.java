/*
 * Copyright (c) 2020, RTE (http://www.rte-france.com)
 * This Source Code Form is subject to the terms of the Mozilla Public
 * License, v. 2.0. If a copy of the MPL was not distributed with this
 * file, You can obtain one at http://mozilla.org/MPL/2.0/.
 */

package com.farao_community.farao.sensitivity_computation;

import com.farao_community.farao.commons.FaraoException;
import com.farao_community.farao.commons.Unit;
import com.farao_community.farao.data.crac_api.Cnec;
import com.farao_community.farao.data.crac_api.RangeAction;
import com.farao_community.farao.flowbased_computation.glsk_provider.GlskProvider;
import com.powsybl.iidm.network.Network;
import com.powsybl.sensitivity.SensitivityComputationParameters;
import org.slf4j.Logger;
import org.slf4j.LoggerFactory;

import java.util.Objects;
import java.util.Set;


/**
 * An interface with the engine that computes sensitivities and flows needed in the RAO.
 *
 * @author Viktor Terrier {@literal <viktor.terrier at rte-france.com>}
 * @author Philippe Edwards {@literal <philippe.edwards at rte-france.com>}
 * @author Baptiste Seguinot {@literal <baptiste.seguinot at rte-france.com>}
 */
public final class SystematicSensitivityInterface {

    private static final Logger LOGGER = LoggerFactory.getLogger(SystematicSensitivityInterface.class);

    /**
     * Sensitivity configurations, containing the default and fallback configurations
     * of the sensitivity computation
     */
    private SensitivityComputationParameters defaultParameters;
    private SensitivityComputationParameters fallbackParameters;

    /**
     * The sensitivity provider to be used in the sensitivity computation
     */
    private CnecSensitivityProvider cnecSensitivityProvider;

    /**
     * A boolean indicating whether or not the fallback mode of the sensitivity computation
     * engine is active.
     */
    private boolean fallbackMode = false;

    /**
     * Builder
     */
    public static final class SystematicSensitivityInterfaceBuilder {
        private SensitivityComputationParameters defaultParameters;
        private SensitivityComputationParameters fallbackParameters;
        private MultipleSensitivityProvider multipleSensitivityProvider = new MultipleSensitivityProvider();
        private boolean providerInitialised = false;

        private SystematicSensitivityInterfaceBuilder() {

        }

        public SystematicSensitivityInterfaceBuilder withFallbackParameters(SensitivityComputationParameters fallbackParameters) {
            this.fallbackParameters = fallbackParameters;
            return this;
        }

        public SystematicSensitivityInterfaceBuilder withDefaultParameters(SensitivityComputationParameters defaultParameters) {
            this.defaultParameters = defaultParameters;
            return this;
        }

        public SystematicSensitivityInterfaceBuilder withSensitivityProvider(CnecSensitivityProvider cnecSensitivityProvider) {
            this.multipleSensitivityProvider.addProvider(cnecSensitivityProvider);
            providerInitialised = true;
            return this;
        }

        public SystematicSensitivityInterfaceBuilder withPtdfSensitivities(GlskProvider glskProvider, Set<Cnec> cnecs) {
            PtdfSensitivityProvider ptdfSensitivityProvider = new PtdfSensitivityProvider(glskProvider);
            ptdfSensitivityProvider.addCnecs(cnecs);
            return this.withSensitivityProvider(ptdfSensitivityProvider);
        }

        public SystematicSensitivityInterfaceBuilder withRangeActionSensitivities(Set<RangeAction> rangeActions, Set<Cnec> cnecs) {
            RangeActionSensitivityProvider rangeActionSensitivityProvider = new RangeActionSensitivityProvider();
            rangeActionSensitivityProvider.addSensitivityFactors(rangeActions, cnecs);
            return this.withSensitivityProvider(rangeActionSensitivityProvider);
        }

        public SystematicSensitivityInterfaceBuilder withLoadflow(Set<Cnec> cnecs) {
            LoadflowProvider loadflowProvider = new LoadflowProvider();
            loadflowProvider.addCnecs(cnecs);
            return this.withSensitivityProvider(loadflowProvider);
        }

        public SystematicSensitivityInterface build() {
            if (!providerInitialised) {
                throw new SensitivityComputationException("Sensitivity provider is mandatory when building a SystematicSensitivityInterface.");
            }
            if (Objects.isNull(defaultParameters)) {
                defaultParameters = new SensitivityComputationParameters();
            }
            SystematicSensitivityInterface systematicSensitivityInterface = new SystematicSensitivityInterface();
            systematicSensitivityInterface.defaultParameters = defaultParameters;
            systematicSensitivityInterface.fallbackParameters = fallbackParameters;
            systematicSensitivityInterface.cnecSensitivityProvider = multipleSensitivityProvider;
            return systematicSensitivityInterface;
        }
    }

    public static SystematicSensitivityInterfaceBuilder builder() {
        return new SystematicSensitivityInterfaceBuilder();
    }

    private SystematicSensitivityInterface() {

    }

    public boolean isFallback() {
        return fallbackMode;
    }

    /**
     * Run the systematic sensitivity analysis on the given network and crac, and associates the
     * SystematicSensitivityResult to the given network variant.
     *
     * Throw a SensitivityComputationException if the computation fails.
     */
<<<<<<< HEAD
    public SystematicSensitivityResult run(Network network, Set<Cnec> cnecs, Unit defaultUnit) {
=======
    public SystematicSensitivityResult run(Network network, Unit defaultUnit) {
>>>>>>> 7c0ac9ff
        SensitivityComputationParameters sensitivityComputationParameters = fallbackMode ? fallbackParameters : defaultParameters;
        if (Objects.isNull(cnecSensitivityProvider)) {
            throw new SensitivityComputationException("Sensitivity provider was not defined.");
        }

        try {
<<<<<<< HEAD
            return runWithConfig(network, cnecs, sensitivityComputationParameters, defaultUnit);
=======
            return runWithConfig(network, sensitivityComputationParameters, defaultUnit);
>>>>>>> 7c0ac9ff
        } catch (SensitivityComputationException e) {
            if (!fallbackMode && fallbackParameters != null) { // default mode fails, retry in fallback mode
                LOGGER.warn("Error while running the sensitivity computation with default parameters, fallback sensitivity parameters are now used.");
                fallbackMode = true;
<<<<<<< HEAD
                return run(network, cnecs, defaultUnit);
=======
                return run(network, defaultUnit);
>>>>>>> 7c0ac9ff
            } else if (!fallbackMode) { // no fallback mode available, throw an exception
                throw new SensitivityComputationException("Sensitivity computation failed with default parameters. No fallback parameters available.", e);
            } else { // fallback mode fails, throw an exception
                throw new SensitivityComputationException("Sensitivity computation failed with all available sensitivity parameters.", e);
            }
        }
    }

    // Method for tests
<<<<<<< HEAD
    SystematicSensitivityResult run(Network network, Set<Cnec> cnecs) {
        return run(network, cnecs, Unit.AMPERE);
=======
    SystematicSensitivityResult run(Network network) {
        return run(network, Unit.AMPERE);
>>>>>>> 7c0ac9ff
    }

    /**
     * Run the systematic sensitivity analysis with given SensitivityComputationParameters, throw a
     * SensitivityComputationException is the computation fails.
     */
<<<<<<< HEAD
    private SystematicSensitivityResult runWithConfig(Network network, Set<Cnec> cnecs, SensitivityComputationParameters sensitivityComputationParameters, Unit defaultUnit) {
=======
    private SystematicSensitivityResult runWithConfig(Network network, SensitivityComputationParameters sensitivityComputationParameters, Unit defaultUnit) {
>>>>>>> 7c0ac9ff

        try {
            SystematicSensitivityResult tempSystematicSensitivityAnalysisResult = SystematicSensitivityService
                .runSensitivity(network, network.getVariantManager().getWorkingVariantId(), cnecSensitivityProvider, sensitivityComputationParameters);

            if (!tempSystematicSensitivityAnalysisResult.isSuccess()) {
                throw new SensitivityComputationException("Some output data of the sensitivity computation are missing.");
            }

<<<<<<< HEAD
            checkSensiResults(cnecs, tempSystematicSensitivityAnalysisResult, defaultUnit);
=======
            checkSensiResults(tempSystematicSensitivityAnalysisResult, defaultUnit);
>>>>>>> 7c0ac9ff
            return tempSystematicSensitivityAnalysisResult;

        } catch (Exception e) {
            throw new SensitivityComputationException("Sensitivity computation fails.", e);
        }
    }

<<<<<<< HEAD
    private void checkSensiResults(Set<Cnec> cnecs, SystematicSensitivityResult systematicSensitivityAnalysisResult, Unit defaultUnit) {
=======
    private void checkSensiResults(SystematicSensitivityResult systematicSensitivityAnalysisResult, Unit defaultUnit) {
>>>>>>> 7c0ac9ff
        if (!systematicSensitivityAnalysisResult.isSuccess()) {
            throw new SensitivityComputationException("Status of the sensitivity result indicates a failure.");
        }

<<<<<<< HEAD
        if (cnecs.stream()
=======
        if (cnecSensitivityProvider.getCnecs().stream()
>>>>>>> 7c0ac9ff
            .map(systematicSensitivityAnalysisResult::getReferenceFlow)
            .anyMatch(f -> Double.isNaN(f))) {
            throw new SensitivityComputationException("Flow values are missing from the output of the sensitivity analysis.");
        }

<<<<<<< HEAD
        if (cnecs.stream()
=======
        if (cnecSensitivityProvider.getCnecs().stream()
>>>>>>> 7c0ac9ff
            .map(systematicSensitivityAnalysisResult::getReferenceIntensity)
            .anyMatch(f -> Double.isNaN(f)) && !isFallback() && defaultUnit.equals(Unit.AMPERE)) {
            // in default mode, this means that there is an error in the sensitivity computation, or an
            // incompatibility with the sensitivity computation mode (i.e. the sensitivity computation is
            // made in DC mode and no intensity are computed).
            throw new FaraoException("Intensity values are missing from the output of the sensitivity analysis. Min margin cannot be calculated in AMPERE.");
        }
    }
}<|MERGE_RESOLUTION|>--- conflicted
+++ resolved
@@ -130,31 +130,19 @@
      *
      * Throw a SensitivityComputationException if the computation fails.
      */
-<<<<<<< HEAD
-    public SystematicSensitivityResult run(Network network, Set<Cnec> cnecs, Unit defaultUnit) {
-=======
     public SystematicSensitivityResult run(Network network, Unit defaultUnit) {
->>>>>>> 7c0ac9ff
         SensitivityComputationParameters sensitivityComputationParameters = fallbackMode ? fallbackParameters : defaultParameters;
         if (Objects.isNull(cnecSensitivityProvider)) {
             throw new SensitivityComputationException("Sensitivity provider was not defined.");
         }
 
         try {
-<<<<<<< HEAD
-            return runWithConfig(network, cnecs, sensitivityComputationParameters, defaultUnit);
-=======
             return runWithConfig(network, sensitivityComputationParameters, defaultUnit);
->>>>>>> 7c0ac9ff
         } catch (SensitivityComputationException e) {
             if (!fallbackMode && fallbackParameters != null) { // default mode fails, retry in fallback mode
                 LOGGER.warn("Error while running the sensitivity computation with default parameters, fallback sensitivity parameters are now used.");
                 fallbackMode = true;
-<<<<<<< HEAD
-                return run(network, cnecs, defaultUnit);
-=======
                 return run(network, defaultUnit);
->>>>>>> 7c0ac9ff
             } else if (!fallbackMode) { // no fallback mode available, throw an exception
                 throw new SensitivityComputationException("Sensitivity computation failed with default parameters. No fallback parameters available.", e);
             } else { // fallback mode fails, throw an exception
@@ -164,25 +152,15 @@
     }
 
     // Method for tests
-<<<<<<< HEAD
-    SystematicSensitivityResult run(Network network, Set<Cnec> cnecs) {
-        return run(network, cnecs, Unit.AMPERE);
-=======
     SystematicSensitivityResult run(Network network) {
         return run(network, Unit.AMPERE);
->>>>>>> 7c0ac9ff
     }
 
     /**
      * Run the systematic sensitivity analysis with given SensitivityComputationParameters, throw a
      * SensitivityComputationException is the computation fails.
      */
-<<<<<<< HEAD
-    private SystematicSensitivityResult runWithConfig(Network network, Set<Cnec> cnecs, SensitivityComputationParameters sensitivityComputationParameters, Unit defaultUnit) {
-=======
     private SystematicSensitivityResult runWithConfig(Network network, SensitivityComputationParameters sensitivityComputationParameters, Unit defaultUnit) {
->>>>>>> 7c0ac9ff
-
         try {
             SystematicSensitivityResult tempSystematicSensitivityAnalysisResult = SystematicSensitivityService
                 .runSensitivity(network, network.getVariantManager().getWorkingVariantId(), cnecSensitivityProvider, sensitivityComputationParameters);
@@ -191,11 +169,7 @@
                 throw new SensitivityComputationException("Some output data of the sensitivity computation are missing.");
             }
 
-<<<<<<< HEAD
-            checkSensiResults(cnecs, tempSystematicSensitivityAnalysisResult, defaultUnit);
-=======
             checkSensiResults(tempSystematicSensitivityAnalysisResult, defaultUnit);
->>>>>>> 7c0ac9ff
             return tempSystematicSensitivityAnalysisResult;
 
         } catch (Exception e) {
@@ -203,30 +177,18 @@
         }
     }
 
-<<<<<<< HEAD
-    private void checkSensiResults(Set<Cnec> cnecs, SystematicSensitivityResult systematicSensitivityAnalysisResult, Unit defaultUnit) {
-=======
     private void checkSensiResults(SystematicSensitivityResult systematicSensitivityAnalysisResult, Unit defaultUnit) {
->>>>>>> 7c0ac9ff
         if (!systematicSensitivityAnalysisResult.isSuccess()) {
             throw new SensitivityComputationException("Status of the sensitivity result indicates a failure.");
         }
 
-<<<<<<< HEAD
-        if (cnecs.stream()
-=======
         if (cnecSensitivityProvider.getCnecs().stream()
->>>>>>> 7c0ac9ff
             .map(systematicSensitivityAnalysisResult::getReferenceFlow)
             .anyMatch(f -> Double.isNaN(f))) {
             throw new SensitivityComputationException("Flow values are missing from the output of the sensitivity analysis.");
         }
 
-<<<<<<< HEAD
-        if (cnecs.stream()
-=======
         if (cnecSensitivityProvider.getCnecs().stream()
->>>>>>> 7c0ac9ff
             .map(systematicSensitivityAnalysisResult::getReferenceIntensity)
             .anyMatch(f -> Double.isNaN(f)) && !isFallback() && defaultUnit.equals(Unit.AMPERE)) {
             // in default mode, this means that there is an error in the sensitivity computation, or an
