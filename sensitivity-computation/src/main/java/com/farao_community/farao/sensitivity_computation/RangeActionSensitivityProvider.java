/*
 * Copyright (c) 2020, RTE (http://www.rte-france.com)
 * This Source Code Form is subject to the terms of the Mozilla Public
 * License, v. 2.0. If a copy of the MPL was not distributed with this
 * file, You can obtain one at http://mozilla.org/MPL/2.0/.
 */
package com.farao_community.farao.sensitivity_computation;

import com.farao_community.farao.data.crac_api.Cnec;
import com.farao_community.farao.data.crac_api.NetworkElement;
import com.farao_community.farao.data.crac_api.RangeAction;
import com.powsybl.iidm.network.*;
import com.powsybl.sensitivity.SensitivityFactor;
import com.powsybl.sensitivity.SensitivityFunction;
import com.powsybl.sensitivity.SensitivityVariable;
import com.powsybl.sensitivity.factors.variables.PhaseTapChangerAngle;
import org.slf4j.Logger;
import org.slf4j.LoggerFactory;

import java.util.*;
import java.util.stream.Collectors;

/**
 * @author Philippe Edwards {@literal <philippe.edwards at rte-france.com>}
 */
<<<<<<< HEAD
public class RangeActionSensitivityProvider extends AbstractSimpleSensitivityProvider {
    private static final Logger LOGGER = LoggerFactory.getLogger(RangeActionSensitivityProvider.class);

=======
public class RangeActionSensitivityProvider extends LoadflowProvider {
>>>>>>> 7c0ac9ff
    private List<RangeAction> rangeActions;

    public RangeActionSensitivityProvider() {
        super();
        rangeActions = new ArrayList<>();
    }

    public void addSensitivityFactors(Set<RangeAction> rangeActions, Set<Cnec> cnecs) {
        this.rangeActions.addAll(rangeActions);
        super.addCnecs(cnecs);
    }

    private List<SensitivityVariable> rangeActionToSensitivityVariables(Network network, RangeAction rangeAction) {
        Set<NetworkElement> networkElements = rangeAction.getNetworkElements();
        return networkElements.stream()
            .map(el -> networkElementToSensitivityVariable(network, el))
            .collect(Collectors.toList());
    }

    private SensitivityVariable networkElementToSensitivityVariable(Network network, NetworkElement networkElement) {
        String elementId = networkElement.getId();
        Identifiable networkIdentifiable = network.getIdentifiable(elementId);
        if (networkIdentifiable instanceof TwoWindingsTransformer) {
            return new PhaseTapChangerAngle(elementId, elementId, elementId);
        } else {
            throw new SensitivityComputationException("Unable to create sensitivity variable for " + elementId);
        }
    }

<<<<<<< HEAD
    protected List<SensitivityFunction> cnecToSensitivityFunctions(Network network, NetworkElement networkElement) {
        String id = networkElement.getId();
        String name = networkElement.getName();
        Identifiable<?> networkIdentifiable = network.getIdentifiable(id);
        if (networkIdentifiable instanceof Branch) {

            /*
             todo : do not create the BranchIntensity here if the sensi is run in DC. Otherwise PowSyBl
              returns tons of ERROR logs in DC mode as it cannot handle those sensitivity functions in DC mode.
              (it is not possible to check this for now as the PowSyBl API does not allow yet to retrieve
              the AC/DC information of the sensi).
             */

            return Arrays.asList(new BranchFlow(id, name, id), new BranchIntensity(id, name, id));
        } else {
            throw new FaraoException("Unable to create sensitivity function for " + id);
        }
    }

    protected SensitivityFactor sensitivityFactorMapping(SensitivityFunction function, SensitivityVariable variable) {
        if (function instanceof BranchFlow) {
            if (variable instanceof PhaseTapChangerAngle) {
                return new BranchFlowPerPSTAngle((BranchFlow) function, (PhaseTapChangerAngle) variable);
            } else if (variable instanceof InjectionIncrease) {
                return new BranchFlowPerInjectionIncrease((BranchFlow) function, (InjectionIncrease) variable);
            } else {
                throw new FaraoException(faraoExceptionSensitivityString(function, variable));
            }
        } else if (function instanceof BranchIntensity) {
            if (variable instanceof PhaseTapChangerAngle) {
                return new BranchIntensityPerPSTAngle((BranchIntensity) function, (PhaseTapChangerAngle) variable);
            } else {
                throw new FaraoException(faraoExceptionSensitivityString(function, variable));
            }
        } else {
            throw new FaraoException(faraoExceptionSensitivityString(function, variable));
        }
    }

    private String faraoExceptionSensitivityString(SensitivityFunction function, SensitivityVariable variable) {
        return "Unable to create sensitivity factor for function of type " + function.getClass().getTypeName() + " and variable of type " + variable.getClass().getTypeName();
    }

    protected boolean willBeKeptInSensi(TwoWindingsTransformer twoWindingsTransformer) {
        return twoWindingsTransformer.getTerminal1().isConnected() && twoWindingsTransformer.getTerminal1().getBusBreakerView().getBus().isInMainSynchronousComponent() &&
            twoWindingsTransformer.getTerminal2().isConnected() && twoWindingsTransformer.getTerminal2().getBusBreakerView().getBus().isInMainSynchronousComponent() &&
            twoWindingsTransformer.getPhaseTapChanger() != null;
    }

    protected boolean willBeKeptInSensi(Generator gen) {
        return gen.getTerminal().isConnected() && gen.getTerminal().getBusBreakerView().getBus().isInMainSynchronousComponent();
    }

    protected SensitivityVariable defaultSensitivityVariable(Network network) {
        // First try to get a PST angle
        Optional<TwoWindingsTransformer> optionalPst = network.getTwoWindingsTransformerStream()
            .filter(this::willBeKeptInSensi)
            .findAny();

        if (optionalPst.isPresent()) {
            TwoWindingsTransformer pst = optionalPst.get();
            return new PhaseTapChangerAngle(pst.getId(), pst.getNameOrId(), pst.getId());
        }

        // If no one found, pick a Generator injection
        Optional<Generator> optionalGen = network.getGeneratorStream()
            .filter(this::willBeKeptInSensi)
            .findAny();

        if (optionalGen.isPresent()) {
            Generator gen = optionalGen.get();
            return new InjectionIncrease(gen.getId(), gen.getNameOrId(), gen.getId());
        }
        throw new FaraoException(String.format("Unable to create sensitivity factors. Did not find any varying element in network '%s'.", network.getId()));
    }

=======
>>>>>>> 7c0ac9ff
    @Override
    public List<SensitivityFactor> getFactors(Network network) {
        List<SensitivityFactor> factors = new ArrayList<>();
        List<SensitivityVariable> sensitivityVariables = rangeActions.stream()
            .map(ra -> rangeActionToSensitivityVariables(network, ra))
            .flatMap(Collection::stream)
            .collect(Collectors.toList());

        // Case no RangeAction is provided, we still want to get reference flows
        if (sensitivityVariables.isEmpty()) {
            LOGGER.warn("No range action provided. You may wish to use  an EmptySensitivityProvider if this is the intended behaviour.");
            sensitivityVariables.add(defaultSensitivityVariable(network));
        }

        Set<NetworkElement> networkElements = new HashSet<>();
        cnecs.forEach(cnec -> networkElements.add(cnec.getNetworkElement()));
        List<SensitivityFunction> sensitivityFunctions = networkElements.stream()
            .map(networkElement -> cnecToSensitivityFunctions(network, networkElement))
            .flatMap(Collection::stream)
            .collect(Collectors.toList());

        sensitivityFunctions.forEach(fun -> sensitivityVariables.forEach(var -> factors.add(sensitivityFactorMapping(fun, var))));
        return factors;
    }
}<|MERGE_RESOLUTION|>--- conflicted
+++ resolved
@@ -23,13 +23,8 @@
 /**
  * @author Philippe Edwards {@literal <philippe.edwards at rte-france.com>}
  */
-<<<<<<< HEAD
-public class RangeActionSensitivityProvider extends AbstractSimpleSensitivityProvider {
+public class RangeActionSensitivityProvider extends LoadflowProvider {
     private static final Logger LOGGER = LoggerFactory.getLogger(RangeActionSensitivityProvider.class);
-
-=======
-public class RangeActionSensitivityProvider extends LoadflowProvider {
->>>>>>> 7c0ac9ff
     private List<RangeAction> rangeActions;
 
     public RangeActionSensitivityProvider() {
@@ -59,85 +54,6 @@
         }
     }
 
-<<<<<<< HEAD
-    protected List<SensitivityFunction> cnecToSensitivityFunctions(Network network, NetworkElement networkElement) {
-        String id = networkElement.getId();
-        String name = networkElement.getName();
-        Identifiable<?> networkIdentifiable = network.getIdentifiable(id);
-        if (networkIdentifiable instanceof Branch) {
-
-            /*
-             todo : do not create the BranchIntensity here if the sensi is run in DC. Otherwise PowSyBl
-              returns tons of ERROR logs in DC mode as it cannot handle those sensitivity functions in DC mode.
-              (it is not possible to check this for now as the PowSyBl API does not allow yet to retrieve
-              the AC/DC information of the sensi).
-             */
-
-            return Arrays.asList(new BranchFlow(id, name, id), new BranchIntensity(id, name, id));
-        } else {
-            throw new FaraoException("Unable to create sensitivity function for " + id);
-        }
-    }
-
-    protected SensitivityFactor sensitivityFactorMapping(SensitivityFunction function, SensitivityVariable variable) {
-        if (function instanceof BranchFlow) {
-            if (variable instanceof PhaseTapChangerAngle) {
-                return new BranchFlowPerPSTAngle((BranchFlow) function, (PhaseTapChangerAngle) variable);
-            } else if (variable instanceof InjectionIncrease) {
-                return new BranchFlowPerInjectionIncrease((BranchFlow) function, (InjectionIncrease) variable);
-            } else {
-                throw new FaraoException(faraoExceptionSensitivityString(function, variable));
-            }
-        } else if (function instanceof BranchIntensity) {
-            if (variable instanceof PhaseTapChangerAngle) {
-                return new BranchIntensityPerPSTAngle((BranchIntensity) function, (PhaseTapChangerAngle) variable);
-            } else {
-                throw new FaraoException(faraoExceptionSensitivityString(function, variable));
-            }
-        } else {
-            throw new FaraoException(faraoExceptionSensitivityString(function, variable));
-        }
-    }
-
-    private String faraoExceptionSensitivityString(SensitivityFunction function, SensitivityVariable variable) {
-        return "Unable to create sensitivity factor for function of type " + function.getClass().getTypeName() + " and variable of type " + variable.getClass().getTypeName();
-    }
-
-    protected boolean willBeKeptInSensi(TwoWindingsTransformer twoWindingsTransformer) {
-        return twoWindingsTransformer.getTerminal1().isConnected() && twoWindingsTransformer.getTerminal1().getBusBreakerView().getBus().isInMainSynchronousComponent() &&
-            twoWindingsTransformer.getTerminal2().isConnected() && twoWindingsTransformer.getTerminal2().getBusBreakerView().getBus().isInMainSynchronousComponent() &&
-            twoWindingsTransformer.getPhaseTapChanger() != null;
-    }
-
-    protected boolean willBeKeptInSensi(Generator gen) {
-        return gen.getTerminal().isConnected() && gen.getTerminal().getBusBreakerView().getBus().isInMainSynchronousComponent();
-    }
-
-    protected SensitivityVariable defaultSensitivityVariable(Network network) {
-        // First try to get a PST angle
-        Optional<TwoWindingsTransformer> optionalPst = network.getTwoWindingsTransformerStream()
-            .filter(this::willBeKeptInSensi)
-            .findAny();
-
-        if (optionalPst.isPresent()) {
-            TwoWindingsTransformer pst = optionalPst.get();
-            return new PhaseTapChangerAngle(pst.getId(), pst.getNameOrId(), pst.getId());
-        }
-
-        // If no one found, pick a Generator injection
-        Optional<Generator> optionalGen = network.getGeneratorStream()
-            .filter(this::willBeKeptInSensi)
-            .findAny();
-
-        if (optionalGen.isPresent()) {
-            Generator gen = optionalGen.get();
-            return new InjectionIncrease(gen.getId(), gen.getNameOrId(), gen.getId());
-        }
-        throw new FaraoException(String.format("Unable to create sensitivity factors. Did not find any varying element in network '%s'.", network.getId()));
-    }
-
-=======
->>>>>>> 7c0ac9ff
     @Override
     public List<SensitivityFactor> getFactors(Network network) {
         List<SensitivityFactor> factors = new ArrayList<>();
