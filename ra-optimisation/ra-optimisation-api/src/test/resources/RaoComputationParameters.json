--- conflicted
+++ resolved
@@ -7,12 +7,8 @@
     "phaseShifterRegulationOn" : false,
     "noGeneratorReactiveLimits" : false,
     "twtSplitShuntAdmittance" : false,
-<<<<<<< HEAD
-    "simulShunt" : false
-=======
     "simulShunt" : false,
     "readSlackBus" : false,
     "writeSlackBus" : false
->>>>>>> 163f266e
   }
 }