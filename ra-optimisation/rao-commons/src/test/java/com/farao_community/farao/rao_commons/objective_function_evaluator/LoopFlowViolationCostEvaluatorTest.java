--- conflicted
+++ resolved
@@ -10,13 +10,7 @@
 import com.farao_community.farao.data.crac_api.Crac;
 import com.farao_community.farao.data.crac_api.cnec.BranchCnec;
 import com.farao_community.farao.data.crac_impl.utils.CommonCracCreation;
-<<<<<<< HEAD
-import com.farao_community.farao.data.crac_impl.utils.NetworkImportsUtil;
-import com.farao_community.farao.data.crac_loopflow_extension.LoopFlowThresholdAdder;
-import com.farao_community.farao.data.crac_result_extensions.CnecResultExtension;
-=======
 import com.farao_community.farao.data.crac_loopflow_extension.CnecLoopFlowExtension;
->>>>>>> 27843dcd
 import com.farao_community.farao.data.crac_result_extensions.ResultVariantManager;
 import com.farao_community.farao.rao_api.RaoParameters;
 import com.farao_community.farao.rao_commons.SensitivityAndLoopflowResults;
@@ -61,29 +55,12 @@
     @Test
     public void testLoopFlowViolationCostEvaluator1() {
         // no loop-flow violation for both cnecs
-<<<<<<< HEAD
-        crac.getFlowCnec("cnec1basecase").newExtension(LoopFlowThresholdAdder.class)
-            .withValue(100.)
-            .withUnit(Unit.MEGAWATT)
-            .add();
-
-        crac.getFlowCnec("cnec2basecase").newExtension(LoopFlowThresholdAdder.class)
-            .withValue(100.)
-            .withUnit(Unit.MEGAWATT)
-            .add();
-
-        crac.getFlowCnec("cnec1basecase").getExtension(CnecResultExtension.class).getVariant(INITIAL).setLoopflowInMW(0.);
-        crac.getFlowCnec("cnec1basecase").getExtension(CnecResultExtension.class).getVariant(CURRENT).setLoopflowInMW(10.);
-        crac.getFlowCnec("cnec2basecase").getExtension(CnecResultExtension.class).getVariant(INITIAL).setLoopflowInMW(0.);
-        crac.getFlowCnec("cnec2basecase").getExtension(CnecResultExtension.class).getVariant(CURRENT).setLoopflowInMW(100.);
-=======
         crac.getBranchCnec("cnec1basecase").addExtension(CnecLoopFlowExtension.class, new CnecLoopFlowExtension(100., Unit.MEGAWATT));
         addLoopFlowInitialResult("cnec1basecase", 0.);
         Mockito.when(sensitivityAndLoopflowResults.getLoopflow(crac.getBranchCnec("cnec1basecase"))).thenReturn(10.);
         crac.getBranchCnec("cnec2basecase").addExtension(CnecLoopFlowExtension.class, new CnecLoopFlowExtension(100., Unit.MEGAWATT));
         addLoopFlowInitialResult("cnec2basecase", 0.);
         Mockito.when(sensitivityAndLoopflowResults.getLoopflow(crac.getBranchCnec("cnec2basecase"))).thenReturn(100.);
->>>>>>> 27843dcd
 
         parameters = new LoopFlowParameters(RaoParameters.LoopFlowApproximationLevel.FIXED_PTDF, 10, 50, 10);
         assertEquals(0., new LoopFlowViolationCostEvaluator(loopflowCnecs, initialLoopFlows, parameters).computeCost(sensitivityAndLoopflowResults), DOUBLE_TOLERANCE);
@@ -95,29 +72,6 @@
     public void testLoopFlowViolationCostEvaluator2() {
         // 90 MW loop-flow violation for cnec1
         // no loop-flow violation for cnec2
-<<<<<<< HEAD
-
-        crac.getFlowCnec("cnec1basecase").newExtension(LoopFlowThresholdAdder.class)
-            .withValue(100.)
-            .withUnit(Unit.MEGAWATT)
-            .add();
-
-        crac.getFlowCnec("cnec2basecase").newExtension(LoopFlowThresholdAdder.class)
-            .withValue(100.)
-            .withUnit(Unit.MEGAWATT)
-            .add();
-
-        crac.getFlowCnec("cnec1basecase").getExtension(CnecResultExtension.class).getVariant(INITIAL).setLoopflowInMW(0.);
-        crac.getFlowCnec("cnec1basecase").getExtension(CnecResultExtension.class).getVariant(CURRENT).setLoopflowInMW(190.);
-        crac.getFlowCnec("cnec2basecase").getExtension(CnecResultExtension.class).getVariant(INITIAL).setLoopflowInMW(0.);
-        crac.getFlowCnec("cnec2basecase").getExtension(CnecResultExtension.class).getVariant(CURRENT).setLoopflowInMW(9);
-
-        RaoData raoData = createRaoDataOnPreventiveStateBasedOnExistingVariant("current");
-
-        assertEquals(0., new LoopFlowViolationCostEvaluator(0., 0.).getCost(raoData), DOUBLE_TOLERANCE);
-        assertEquals(15. * 90., new LoopFlowViolationCostEvaluator(15., 0.).getCost(raoData), DOUBLE_TOLERANCE);
-        assertEquals(95. * 90., new LoopFlowViolationCostEvaluator(95., 0.).getCost(raoData), DOUBLE_TOLERANCE);
-=======
         crac.getBranchCnec("cnec1basecase").addExtension(CnecLoopFlowExtension.class, new CnecLoopFlowExtension(100., Unit.MEGAWATT));
         addLoopFlowInitialResult("cnec1basecase", 0.);
         Mockito.when(sensitivityAndLoopflowResults.getLoopflow(crac.getBranchCnec("cnec1basecase"))).thenReturn(190.);
@@ -134,7 +88,6 @@
         parameters = new LoopFlowParameters(RaoParameters.LoopFlowApproximationLevel.FIXED_PTDF,
                 0, 95, 0);
         assertEquals(95. * 90., new LoopFlowViolationCostEvaluator(loopflowCnecs, initialLoopFlows, parameters).computeCost(sensitivityAndLoopflowResults), DOUBLE_TOLERANCE);
->>>>>>> 27843dcd
     }
 
     @Test
@@ -142,28 +95,6 @@
         // no loop-flow violation for cnec1
         // 10 MW of loop-flow violation for cnec2
 
-<<<<<<< HEAD
-        crac.getFlowCnec("cnec1basecase").newExtension(LoopFlowThresholdAdder.class)
-            .withValue(100.)
-            .withUnit(Unit.MEGAWATT)
-            .add();
-
-        crac.getFlowCnec("cnec2basecase").newExtension(LoopFlowThresholdAdder.class)
-            .withValue(100.)
-            .withUnit(Unit.MEGAWATT)
-            .add();
-
-        crac.getFlowCnec("cnec1basecase").getExtension(CnecResultExtension.class).getVariant(INITIAL).setLoopflowInMW(0.);
-        crac.getFlowCnec("cnec1basecase").getExtension(CnecResultExtension.class).getVariant(CURRENT).setLoopflowInMW(99.);
-        crac.getFlowCnec("cnec2basecase").getExtension(CnecResultExtension.class).getVariant(INITIAL).setLoopflowInMW(0.);
-        crac.getFlowCnec("cnec2basecase").getExtension(CnecResultExtension.class).getVariant(CURRENT).setLoopflowInMW(-110.);
-
-        RaoData raoData = createRaoDataOnPreventiveStateBasedOnExistingVariant("current");
-
-        assertEquals(0., new LoopFlowViolationCostEvaluator(0., 0.).getCost(raoData), DOUBLE_TOLERANCE);
-        assertEquals(15. * 10., new LoopFlowViolationCostEvaluator(15., 0.).getCost(raoData), DOUBLE_TOLERANCE);
-        assertEquals(95. * 10., new LoopFlowViolationCostEvaluator(95., 0.).getCost(raoData), DOUBLE_TOLERANCE);
-=======
         crac.getBranchCnec("cnec1basecase").addExtension(CnecLoopFlowExtension.class, new CnecLoopFlowExtension(100., Unit.MEGAWATT));
         addLoopFlowInitialResult("cnec1basecase", 0.);
         Mockito.when(sensitivityAndLoopflowResults.getLoopflow(crac.getBranchCnec("cnec1basecase"))).thenReturn(99.);
@@ -180,35 +111,12 @@
         parameters = new LoopFlowParameters(RaoParameters.LoopFlowApproximationLevel.FIXED_PTDF,
                 0, 95, 0);
         assertEquals(95. * 10., new LoopFlowViolationCostEvaluator(loopflowCnecs, initialLoopFlows, parameters).computeCost(sensitivityAndLoopflowResults), DOUBLE_TOLERANCE);
->>>>>>> 27843dcd
     }
 
     @Test
     public void testLoopFlowViolationCostEvaluator4() {
         // 20 MW no loop-flow violation for cnec1, loopflow = initialLoopFlow + acceptableAugmentation (50) + 20
         // 10 MW of loop-flow violation for cnec2, constrained by threshold and not initial loop-flow
-<<<<<<< HEAD
-        crac.getFlowCnec("cnec1basecase").newExtension(LoopFlowThresholdAdder.class)
-            .withValue(100.)
-            .withUnit(Unit.MEGAWATT)
-            .add();
-
-        crac.getFlowCnec("cnec2basecase").newExtension(LoopFlowThresholdAdder.class)
-            .withValue(100.)
-            .withUnit(Unit.MEGAWATT)
-            .add();
-
-        crac.getFlowCnec("cnec1basecase").getExtension(CnecResultExtension.class).getVariant(INITIAL).setLoopflowInMW(200.);
-        crac.getFlowCnec("cnec1basecase").getExtension(CnecResultExtension.class).getVariant(CURRENT).setLoopflowInMW(270.);
-        crac.getFlowCnec("cnec2basecase").getExtension(CnecResultExtension.class).getVariant(INITIAL).setLoopflowInMW(0.);
-        crac.getFlowCnec("cnec2basecase").getExtension(CnecResultExtension.class).getVariant(CURRENT).setLoopflowInMW(-110.);
-
-        RaoData raoData = createRaoDataOnPreventiveStateBasedOnExistingVariant("current");
-
-        assertEquals(0., new LoopFlowViolationCostEvaluator(0., 50.).getCost(raoData), DOUBLE_TOLERANCE);
-        assertEquals(15. * 30., new LoopFlowViolationCostEvaluator(15., 50.).getCost(raoData), DOUBLE_TOLERANCE);
-        assertEquals(95. * 30., new LoopFlowViolationCostEvaluator(95., 50.).getCost(raoData), DOUBLE_TOLERANCE);
-=======
         crac.getBranchCnec("cnec1basecase").addExtension(CnecLoopFlowExtension.class, new CnecLoopFlowExtension(100., Unit.MEGAWATT));
         addLoopFlowInitialResult("cnec1basecase", 200.);
         Mockito.when(sensitivityAndLoopflowResults.getLoopflow(crac.getBranchCnec("cnec1basecase"))).thenReturn(270.);
@@ -225,36 +133,12 @@
         parameters = new LoopFlowParameters(RaoParameters.LoopFlowApproximationLevel.FIXED_PTDF,
                 50, 95, 0);
         assertEquals(95. * 30., new LoopFlowViolationCostEvaluator(loopflowCnecs, initialLoopFlows, parameters).computeCost(sensitivityAndLoopflowResults), DOUBLE_TOLERANCE);
->>>>>>> 27843dcd
     }
 
     @Test
     public void testLoopFlowViolationCostEvaluator5() {
         // 0 MW no loop-flow violation for cnec1, loop flow below initial loopFlow + acceptable augmentation (50)
         // 10 MW of loop-flow violation for cnec2, loopflow = initialLoopFlow + acceptableAugmentation (50) + 10
-<<<<<<< HEAD
-
-        crac.getFlowCnec("cnec1basecase").newExtension(LoopFlowThresholdAdder.class)
-            .withValue(100.)
-            .withUnit(Unit.MEGAWATT)
-            .add();
-
-        crac.getFlowCnec("cnec2basecase").newExtension(LoopFlowThresholdAdder.class)
-            .withValue(100.)
-            .withUnit(Unit.MEGAWATT)
-            .add();
-
-        crac.getFlowCnec("cnec1basecase").getExtension(CnecResultExtension.class).getVariant(INITIAL).setLoopflowInMW(200.);
-        crac.getFlowCnec("cnec1basecase").getExtension(CnecResultExtension.class).getVariant(CURRENT).setLoopflowInMW(-245.);
-        crac.getFlowCnec("cnec2basecase").getExtension(CnecResultExtension.class).getVariant(INITIAL).setLoopflowInMW(100.);
-        crac.getFlowCnec("cnec2basecase").getExtension(CnecResultExtension.class).getVariant(CURRENT).setLoopflowInMW(-160.);
-
-        RaoData raoData = createRaoDataOnPreventiveStateBasedOnExistingVariant("current");
-
-        assertEquals(0., new LoopFlowViolationCostEvaluator(0., 50.).getCost(raoData), DOUBLE_TOLERANCE);
-        assertEquals(15. * 10., new LoopFlowViolationCostEvaluator(15., 50.).getCost(raoData), DOUBLE_TOLERANCE);
-        assertEquals(95. * 10., new LoopFlowViolationCostEvaluator(95., 50.).getCost(raoData), DOUBLE_TOLERANCE);
-=======
         crac.getBranchCnec("cnec1basecase").addExtension(CnecLoopFlowExtension.class, new CnecLoopFlowExtension(230., Unit.MEGAWATT));
         addLoopFlowInitialResult("cnec1basecase", 200.);
         Mockito.when(sensitivityAndLoopflowResults.getLoopflow(crac.getBranchCnec("cnec1basecase"))).thenReturn(-245.);
@@ -271,7 +155,6 @@
         parameters = new LoopFlowParameters(RaoParameters.LoopFlowApproximationLevel.FIXED_PTDF,
                 50, 95, 0);
         assertEquals(95. * 10., new LoopFlowViolationCostEvaluator(loopflowCnecs, initialLoopFlows, parameters).computeCost(sensitivityAndLoopflowResults), DOUBLE_TOLERANCE);
->>>>>>> 27843dcd
     }
 
     @Test
@@ -279,8 +162,6 @@
         // no cnec with LF extension
         // assertEquals(0., new LoopFlowViolationCostEvaluator(0.).getCost(raoData), DOUBLE_TOLERANCE);
 
-<<<<<<< HEAD
-=======
         loopflowCnecs = new HashSet<>();
 
         parameters = new LoopFlowParameters(RaoParameters.LoopFlowApproximationLevel.FIXED_PTDF,
@@ -294,5 +175,4 @@
     private void addLoopFlowInitialResult(String cnecId, double loopFlowInMW) {
         initialLoopFlows.put(crac.getBranchCnec(cnecId), loopFlowInMW);
     }
->>>>>>> 27843dcd
 }