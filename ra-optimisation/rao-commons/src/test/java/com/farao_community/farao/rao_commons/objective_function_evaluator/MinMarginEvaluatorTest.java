--- conflicted
+++ resolved
@@ -12,12 +12,7 @@
 import com.farao_community.farao.data.crac_api.Crac;
 import com.farao_community.farao.data.crac_api.Instant;
 import com.farao_community.farao.data.crac_api.cnec.BranchCnec;
-import com.farao_community.farao.data.crac_api.cnec.FlowCnec;
 import com.farao_community.farao.data.crac_api.threshold.BranchThresholdRule;
-<<<<<<< HEAD
-import com.farao_community.farao.data.crac_impl.CracImpl;
-=======
->>>>>>> 27843dcd
 import com.farao_community.farao.data.crac_impl.utils.CommonCracCreation;
 import com.farao_community.farao.data.crac_impl.utils.NetworkImportsUtil;
 import com.farao_community.farao.data.crac_result_extensions.CnecResult;
@@ -72,15 +67,15 @@
 
         systematicSensitivityResult = Mockito.mock(SystematicSensitivityResult.class);
 
-        Mockito.when(systematicSensitivityResult.getReferenceFlow(crac.getFlowCnec("cnec1basecase")))
+        Mockito.when(systematicSensitivityResult.getReferenceFlow(crac.getBranchCnec("cnec1basecase")))
                 .thenReturn(100.);
-        Mockito.when(systematicSensitivityResult.getReferenceFlow(crac.getFlowCnec("cnec2basecase")))
+        Mockito.when(systematicSensitivityResult.getReferenceFlow(crac.getBranchCnec("cnec2basecase")))
                 .thenReturn(200.);
 
         Mockito.when(systematicSensitivityResult.getReferenceIntensity(any())).thenReturn(Double.NaN);
-        Mockito.when(systematicSensitivityResult.getReferenceIntensity(crac.getFlowCnec("cnec1basecase")))
+        Mockito.when(systematicSensitivityResult.getReferenceIntensity(crac.getBranchCnec("cnec1basecase")))
                 .thenReturn(30.);
-        Mockito.when(systematicSensitivityResult.getReferenceIntensity(crac.getFlowCnec("cnec2basecase")))
+        Mockito.when(systematicSensitivityResult.getReferenceIntensity(crac.getBranchCnec("cnec2basecase")))
                 .thenReturn(60.);
 
         cnecs = crac.getBranchCnecs(crac.getPreventiveState());
@@ -89,11 +84,7 @@
     }
 
     private void setPtdfSum(String cnecId, double ptdfSum) {
-<<<<<<< HEAD
-        crac.getFlowCnec(cnecId).getExtension(CnecResultExtension.class).getVariant(initialVariant).setAbsolutePtdfSum(ptdfSum);
-=======
         initialPtdfSums.put(crac.getBranchCnec(cnecId), ptdfSum);
->>>>>>> 27843dcd
     }
 
     @Test
@@ -126,13 +117,8 @@
 
         // cnec1 has a margin of 1400 MW "after optim"
         // cnec2 has a margin of 787 MW "after optim"
-<<<<<<< HEAD
-        FlowCnec cnec1 = raoData.getCrac().getFlowCnec("cnec1basecase");
-        FlowCnec cnec2 = raoData.getCrac().getFlowCnec("cnec2basecase");
-=======
         BranchCnec cnec1 = crac.getBranchCnec("cnec1basecase");
         BranchCnec cnec2 = crac.getBranchCnec("cnec2basecase");
->>>>>>> 27843dcd
 
         // If operator 2 doesn't share RA
         MinMarginEvaluator minMarginEvaluator = new MinMarginEvaluator(cnecs, prePerimeterMargins, initialPtdfSums, linearOptimizerParameters);
@@ -191,16 +177,9 @@
         prePerimeterMargins.put(cnec2, 887.0);
         assertEquals(-787 / 0.4, minRelativeMarginEvaluator.computeCost(sensitivityAndLoopflowResults), DOUBLE_TOLERANCE);
         // case 4 : margin on cnec2 is decreased but better than on cnec1 => cost is equal to margin on cnec1
-<<<<<<< HEAD
-        cnec2.getExtension(CnecResultExtension.class).getVariant(mockPrePerimeterVariantId).setFlowInMW(100.0);
-        Mockito.when(systematicSensitivityResult.getReferenceFlow(crac.getFlowCnec("cnec1basecase"))).thenReturn(1000.);
-        assertEquals(-500, minMarginEvaluator.getCost(raoData), DOUBLE_TOLERANCE);
-        assertEquals(-500 / 0.5, minRelativeMarginEvaluator.getCost(raoData), DOUBLE_TOLERANCE);
-=======
         prePerimeterMargins.put(cnec2, 887.0);
         Mockito.when(systematicSensitivityResult.getReferenceFlow(crac.getBranchCnec("cnec1basecase"))).thenReturn(1000.);
         assertEquals(-500 / 0.5, minRelativeMarginEvaluator.computeCost(sensitivityAndLoopflowResults), DOUBLE_TOLERANCE);
->>>>>>> 27843dcd
     }
 
     @Test
@@ -224,13 +203,13 @@
 
     @Test
     public void getCostInAmpereWithNoMissingValues() {
-        Mockito.when(systematicSensitivityResult.getReferenceIntensity(crac.getFlowCnec("cnec1stateCurativeContingency1")))
+        Mockito.when(systematicSensitivityResult.getReferenceIntensity(crac.getBranchCnec("cnec1stateCurativeContingency1")))
                 .thenReturn(10.);
-        Mockito.when(systematicSensitivityResult.getReferenceIntensity(crac.getFlowCnec("cnec1stateCurativeContingency2")))
+        Mockito.when(systematicSensitivityResult.getReferenceIntensity(crac.getBranchCnec("cnec1stateCurativeContingency2")))
                 .thenReturn(10.);
-        Mockito.when(systematicSensitivityResult.getReferenceIntensity(crac.getFlowCnec("cnec2stateCurativeContingency1")))
+        Mockito.when(systematicSensitivityResult.getReferenceIntensity(crac.getBranchCnec("cnec2stateCurativeContingency1")))
                 .thenReturn(10.);
-        Mockito.when(systematicSensitivityResult.getReferenceIntensity(crac.getFlowCnec("cnec2stateCurativeContingency2")))
+        Mockito.when(systematicSensitivityResult.getReferenceIntensity(crac.getBranchCnec("cnec2stateCurativeContingency2")))
                 .thenReturn(10.);
 
         LinearOptimizerParameters linearOptimizerParameters1 = LinearOptimizerParameters.create()
@@ -261,13 +240,8 @@
 
         // cnec1 has a margin of 2249 A "after optim"
         // cnec2 has a margin of 1440 A "after optim"
-<<<<<<< HEAD
-        FlowCnec cnec1 = raoData.getCrac().getFlowCnec("cnec1basecase");
-        FlowCnec cnec2 = raoData.getCrac().getFlowCnec("cnec2basecase");
-=======
         BranchCnec cnec1 = crac.getBranchCnec("cnec1basecase");
         BranchCnec cnec2 = crac.getBranchCnec("cnec2basecase");
->>>>>>> 27843dcd
 
         // If operator 2 doesn't share RA
         MinMarginEvaluator minMarginEvaluator = new MinMarginEvaluator(cnecs, prePerimeterMargins, initialPtdfSums, linearOptimizerParameters);
@@ -331,26 +305,19 @@
 
     @Test
     public void testIgnoreMnecs() {
-        crac.newFlowCnec()
-            .withId("mnec1basecase")
-            .withNetworkElement("DDE2AA1  NNL3AA1  1")
-            .newThreshold()
-                .withRule(BranchThresholdRule.ON_LEFT_SIDE)
-                .withMax(300.)
-                .withMin(-300.)
-                .withUnit(Unit.MEGAWATT)
-                .add()
-            .withOptimized()
-            .withMonitored()
-            .withInstant(Instant.PREVENTIVE)
-            .add();
+        crac.newBranchCnec().setId("mnec1basecase")
+                .newNetworkElement().setId("DDE2AA1  NNL3AA1  1").add()
+                .newThreshold().setRule(BranchThresholdRule.ON_LEFT_SIDE).setMax(300.).setMin(-300.).setUnit(Unit.MEGAWATT).add()
+                .optimized().monitored()
+                .setInstant(Instant.PREVENTIVE)
+                .add();
 
         crac.desynchronize();
         RaoInputHelper.synchronize(crac, network);
 
-        Mockito.when(systematicSensitivityResult.getReferenceFlow(crac.getFlowCnec("mnec1basecase")))
+        Mockito.when(systematicSensitivityResult.getReferenceFlow(crac.getBranchCnec("mnec1basecase")))
                 .thenReturn(200.);
-        Mockito.when(systematicSensitivityResult.getReferenceIntensity(crac.getFlowCnec("mnec1basecase")))
+        Mockito.when(systematicSensitivityResult.getReferenceIntensity(crac.getBranchCnec("mnec1basecase")))
                 .thenReturn(60.);
 
         LinearOptimizerParameters linearOptimizerParameters1 = LinearOptimizerParameters.create()
@@ -449,21 +416,6 @@
     @Test
     public void testPureMnecs() {
         Set<BranchCnec> mnecs = setUpMockCnecs(false, true);
-<<<<<<< HEAD
-        ResultVariantManager mockResultManager = Mockito.mock(ResultVariantManager.class);
-        Mockito.when(mockResultManager.getInitialVariantId()).thenReturn(null);
-        Mockito.when(mockResultManager.getPrePerimeterVariantId()).thenReturn(null);
-        Crac mockCrac = Mockito.mock(CracImpl.class);
-        Mockito.when(mockCrac.getExtension(eq(ResultVariantManager.class))).thenReturn(mockResultManager);
-        RaoData mockRaoData = Mockito.mock(RaoData.class);
-        Mockito.when(mockRaoData.getCnecs()).thenReturn(mnecs);
-        Mockito.when(mockRaoData.getCrac()).thenReturn(mockCrac);
-
-        assertEquals(0, new MinMarginEvaluator(MEGAWATT, null, false, 0.02).getCost(mockRaoData), DOUBLE_TOLERANCE);
-        assertEquals(0, new MinMarginEvaluator(MEGAWATT, null, true, 0.02).getCost(mockRaoData), DOUBLE_TOLERANCE);
-        assertEquals(0, new MinMarginEvaluator(AMPERE, null, false, 0.02).getCost(mockRaoData), DOUBLE_TOLERANCE);
-        assertEquals(0, new MinMarginEvaluator(AMPERE, null, true, 0.02).getCost(mockRaoData), DOUBLE_TOLERANCE);
-=======
 
         LinearOptimizerParameters linearOptimizerParameters = LinearOptimizerParameters.create()
                 .withObjectiveFunction(RaoParameters.ObjectiveFunction.MAX_MIN_MARGIN_IN_MEGAWATT)
@@ -495,7 +447,6 @@
                 .withUnoptimizedCnecParameters(new UnoptimizedCnecParameters(Set.of("operator2"), 2000))
                 .build();
         assertEquals(0, new MinMarginEvaluator(mnecs, prePerimeterMargins, initialPtdfSums, linearOptimizerParameters).computeCost(sensitivityAndLoopflowResults), DOUBLE_TOLERANCE);
->>>>>>> 27843dcd
     }
 
 }