/*
 * Copyright (c) 2020, RTE (http://www.rte-france.com)
 * This Source Code Form is subject to the terms of the Mozilla Public
 * License, v. 2.0. If a copy of the MPL was not distributed with this
 * file, You can obtain one at http://mozilla.org/MPL/2.0/.
 */
package com.farao_community.farao.rao_commons.linear_optimisation.fillers;

import com.farao_community.farao.commons.FaraoException;
import com.farao_community.farao.commons.Unit;
<<<<<<< HEAD
import com.farao_community.farao.data.crac_api.Instant;
import com.farao_community.farao.data.crac_api.NetworkElement;
import com.farao_community.farao.data.crac_api.TapConvention;
import com.farao_community.farao.data.crac_api.range_action.RangeAction;
import com.farao_community.farao.data.crac_api.range_action.RangeType;
import com.farao_community.farao.data.crac_api.usage_rule.UsageMethod;
import com.farao_community.farao.data.crac_impl.CracImpl;
import com.farao_community.farao.data.crac_impl.NetworkElementImpl;
import com.farao_community.farao.data.crac_impl.PstRangeActionImpl;
import com.farao_community.farao.data.crac_impl.OnStateImpl;
import com.farao_community.farao.data.crac_impl.utils.CommonCracCreation;
=======
import com.farao_community.farao.data.crac_api.RangeAction;
>>>>>>> 27843dcd
import com.farao_community.farao.data.crac_impl.utils.NetworkImportsUtil;
import com.farao_community.farao.rao_commons.RaoUtil;
import com.farao_community.farao.rao_commons.linear_optimisation.LinearProblem;
import com.google.ortools.linearsolver.MPConstraint;
import com.google.ortools.linearsolver.MPVariable;
import org.junit.Before;
import org.junit.Test;
import org.junit.runner.RunWith;
import org.powermock.core.classloader.annotations.PrepareForTest;
import org.powermock.modules.junit4.PowerMockRunner;

import java.util.Map;
import java.util.Set;

import static org.junit.Assert.*;
import static org.mockito.Mockito.when;

/**
 * @author Joris Mancini {@literal <joris.mancini at rte-france.com>}
 * @author Baptiste Seguinot {@literal <baptiste.seguinot at rte-france.com>}
 */
@RunWith(PowerMockRunner.class)
@PrepareForTest({RaoUtil.class})
public class CoreProblemFillerTest extends AbstractFillerTest {
<<<<<<< HEAD

    private RangeAction rangeAction1;
    private RangeAction rangeAction2;
=======
    // some additional data
    private double minAlpha;
    private double maxAlpha;
    private double initialAlpha;
>>>>>>> 27843dcd

    @Before
    public void setUp() {
        init();
        // arrange some additional data
        network.getTwoWindingsTransformer(RANGE_ACTION_ELEMENT_ID).getPhaseTapChanger().setTapPosition(TAP_INITIAL);
        minAlpha = crac.getRangeAction(RANGE_ACTION_ID).getMinValue(network, 0);
        maxAlpha = crac.getRangeAction(RANGE_ACTION_ID).getMaxValue(network, 0);
        initialAlpha = network.getTwoWindingsTransformer(RANGE_ACTION_ELEMENT_ID).getPhaseTapChanger().getCurrentStep().getAlpha();
    }

    @Test
    public void fillTestOnPreventive() {
<<<<<<< HEAD
        coreProblemFiller = new CoreProblemFiller(0, null);
        initRaoData(crac.getPreventiveState());
        coreProblemFiller.fill(raoData, linearProblem);

        // some additional data
        final double minAlpha = crac.getRangeAction(RANGE_ACTION_ID).getMinValue(0);
        final double maxAlpha = crac.getRangeAction(RANGE_ACTION_ID).getMaxValue(0);
        final double currentAlpha = raoData.getNetwork().getTwoWindingsTransformer(RANGE_ACTION_ELEMENT_ID).getPhaseTapChanger().getCurrentStep().getAlpha();
=======
        coreProblemFiller = new CoreProblemFiller(
                linearProblem,
                network,
                Set.of(cnec1),
                Map.of(rangeAction, initialAlpha),
                0.);
        coreProblemFiller.fill(sensitivityAndLoopflowResults);
>>>>>>> 27843dcd

        // check range action setpoint variable
        MPVariable setPointVariable = linearProblem.getRangeActionSetPointVariable(rangeAction);
        assertNotNull(setPointVariable);
        assertEquals(minAlpha, setPointVariable.lb(), DOUBLE_TOLERANCE);
        assertEquals(maxAlpha, setPointVariable.ub(), DOUBLE_TOLERANCE);

        // check range action absolute variation variable
        MPVariable absoluteVariationVariable = linearProblem.getAbsoluteRangeActionVariationVariable(rangeAction);
        assertNotNull(absoluteVariationVariable);
        assertEquals(0, absoluteVariationVariable.lb(), 0.01);
        assertEquals(Double.POSITIVE_INFINITY, absoluteVariationVariable.ub(), DOUBLE_TOLERANCE);

        // check flow variable for cnec1
        MPVariable flowVariable = linearProblem.getFlowVariable(cnec1);
        assertNotNull(flowVariable);
        assertEquals(-Double.POSITIVE_INFINITY, flowVariable.lb(), DOUBLE_TOLERANCE);
        assertEquals(Double.POSITIVE_INFINITY, flowVariable.ub(), DOUBLE_TOLERANCE);

        // check flow constraint for cnec1
        MPConstraint flowConstraint = linearProblem.getFlowConstraint(cnec1);
        assertNotNull(flowConstraint);
        assertEquals(REF_FLOW_CNEC1_IT1 - initialAlpha * SENSI_CNEC1_IT1, flowConstraint.lb(), DOUBLE_TOLERANCE);
        assertEquals(REF_FLOW_CNEC1_IT1 - initialAlpha * SENSI_CNEC1_IT1, flowConstraint.ub(), DOUBLE_TOLERANCE);
        assertEquals(1, flowConstraint.getCoefficient(flowVariable), 0.1);
        assertEquals(-SENSI_CNEC1_IT1, flowConstraint.getCoefficient(setPointVariable), DOUBLE_TOLERANCE);

        // check flow variable for cnec2 does not exist
        MPVariable flowVariable2 = linearProblem.getFlowVariable(cnec2);
        assertNull(flowVariable2);

        // check flow constraint for cnec2 does not exist
        MPConstraint flowConstraint2 = linearProblem.getFlowConstraint(cnec2);
        assertNull(flowConstraint2);

        // check absolute variation constraints
        MPConstraint absoluteVariationConstraint1 = linearProblem.getAbsoluteRangeActionVariationConstraint(rangeAction, LinearProblem.AbsExtension.NEGATIVE);
        MPConstraint absoluteVariationConstraint2 = linearProblem.getAbsoluteRangeActionVariationConstraint(rangeAction, LinearProblem.AbsExtension.POSITIVE);
        assertNotNull(absoluteVariationConstraint1);
        assertNotNull(absoluteVariationConstraint2);
        assertEquals(-initialAlpha, absoluteVariationConstraint1.lb(), DOUBLE_TOLERANCE);
        assertEquals(Double.POSITIVE_INFINITY, absoluteVariationConstraint1.ub(), DOUBLE_TOLERANCE);
        assertEquals(initialAlpha, absoluteVariationConstraint2.lb(), DOUBLE_TOLERANCE);
        assertEquals(Double.POSITIVE_INFINITY, absoluteVariationConstraint2.ub(), DOUBLE_TOLERANCE);

        // check the number of variables and constraints
        // total number of variables 4 :
        //      - 1 per CNEC (flow)
        //      - 2 per range action (set-point and variation)
        // total number of constraints 4 :
        //      - 1 per CNEC (flow constraint)
        //      - 2 per range action (absolute variation constraints)
        assertEquals(3, linearProblem.getSolver().numVariables());
        assertEquals(3, linearProblem.getSolver().numConstraints());
    }

    @Test
    public void fillTestOnPreventiveFiltered() {
<<<<<<< HEAD
        coreProblemFiller = new CoreProblemFiller(2.5, null);
        initRaoData(crac.getPreventiveState());
        coreProblemFiller.fill(raoData, linearProblem);

        // some additional data
        final double minAlpha = crac.getRangeAction(RANGE_ACTION_ID).getMinValue(0);
        final double maxAlpha = crac.getRangeAction(RANGE_ACTION_ID).getMaxValue(0);
        final double currentAlpha = raoData.getNetwork().getTwoWindingsTransformer(RANGE_ACTION_ELEMENT_ID).getPhaseTapChanger().getCurrentStep().getAlpha();
=======
        coreProblemFiller = new CoreProblemFiller(
                linearProblem,
                network,
                Set.of(cnec1),
                Map.of(rangeAction, initialAlpha),
                2.5);
        coreProblemFiller.fill(sensitivityAndLoopflowResults);
>>>>>>> 27843dcd

        // check range action setpoint variable
        MPVariable setPointVariable = linearProblem.getRangeActionSetPointVariable(rangeAction);
        assertNotNull(setPointVariable);
        assertEquals(minAlpha, setPointVariable.lb(), DOUBLE_TOLERANCE);
        assertEquals(maxAlpha, setPointVariable.ub(), DOUBLE_TOLERANCE);

        // check range action absolute variation variable
        MPVariable absoluteVariationVariable = linearProblem.getAbsoluteRangeActionVariationVariable(rangeAction);
        assertNotNull(absoluteVariationVariable);
        assertEquals(0, absoluteVariationVariable.lb(), 0.01);
        assertEquals(Double.POSITIVE_INFINITY, absoluteVariationVariable.ub(), DOUBLE_TOLERANCE);

        // check flow variable for cnec1
        MPVariable flowVariable = linearProblem.getFlowVariable(cnec1);
        assertNotNull(flowVariable);
        assertEquals(-Double.POSITIVE_INFINITY, flowVariable.lb(), DOUBLE_TOLERANCE);
        assertEquals(Double.POSITIVE_INFINITY, flowVariable.ub(), DOUBLE_TOLERANCE);

        // check flow constraint for cnec1
        MPConstraint flowConstraint = linearProblem.getFlowConstraint(cnec1);
        assertNotNull(flowConstraint);
        assertEquals(REF_FLOW_CNEC1_IT1 - initialAlpha * 0, flowConstraint.lb(), DOUBLE_TOLERANCE); // sensitivity filtered (= 0)
        assertEquals(REF_FLOW_CNEC1_IT1 - initialAlpha * 0, flowConstraint.ub(), DOUBLE_TOLERANCE); // sensitivity filtered (= 0)
        assertEquals(1, flowConstraint.getCoefficient(flowVariable), 0.1);
        assertEquals(0, flowConstraint.getCoefficient(setPointVariable), DOUBLE_TOLERANCE); // sensitivity filtered (= 0)

        // check flow variable for cnec2 does not exist
        MPVariable flowVariable2 = linearProblem.getFlowVariable(cnec2);
        assertNull(flowVariable2);

        // check flow constraint for cnec2 does not exist
        MPConstraint flowConstraint2 = linearProblem.getFlowConstraint(cnec2);
        assertNull(flowConstraint2);

        // check absolute variation constraints
        MPConstraint absoluteVariationConstraint1 = linearProblem.getAbsoluteRangeActionVariationConstraint(rangeAction, LinearProblem.AbsExtension.NEGATIVE);
        MPConstraint absoluteVariationConstraint2 = linearProblem.getAbsoluteRangeActionVariationConstraint(rangeAction, LinearProblem.AbsExtension.POSITIVE);
        assertNotNull(absoluteVariationConstraint1);
        assertNotNull(absoluteVariationConstraint2);
        assertEquals(-initialAlpha, absoluteVariationConstraint1.lb(), DOUBLE_TOLERANCE);
        assertEquals(Double.POSITIVE_INFINITY, absoluteVariationConstraint1.ub(), DOUBLE_TOLERANCE);
        assertEquals(initialAlpha, absoluteVariationConstraint2.lb(), DOUBLE_TOLERANCE);
        assertEquals(Double.POSITIVE_INFINITY, absoluteVariationConstraint2.ub(), DOUBLE_TOLERANCE);

        // check the number of variables and constraints
        // total number of variables 4 :
        //      - 1 per CNEC (flow)
        //      - 2 per range action (set-point and variation)
        // total number of constraints 4 :
        //      - 1 per CNEC (flow constraint)
        //      - 2 per range action (absolute variation constraints)
        assertEquals(3, linearProblem.getSolver().numVariables());
        assertEquals(3, linearProblem.getSolver().numConstraints());
    }

    @Test
    public void fillTestOnCurative() {
<<<<<<< HEAD
        coreProblemFiller = new CoreProblemFiller(0, null);
        initRaoData(crac.getState("N-1 NL1-NL3", Instant.OUTAGE));
        coreProblemFiller.fill(raoData, linearProblem);

        // some additional data
        final double minAlpha = crac.getRangeAction(RANGE_ACTION_ID).getMinValue(0);
        final double maxAlpha = crac.getRangeAction(RANGE_ACTION_ID).getMaxValue(0);
        final double currentAlpha = raoData.getNetwork().getTwoWindingsTransformer(RANGE_ACTION_ELEMENT_ID).getPhaseTapChanger().getCurrentStep().getAlpha();
=======
        coreProblemFiller = new CoreProblemFiller(
                linearProblem,
                network,
                Set.of(cnec2),
                Map.of(rangeAction, initialAlpha),
                0.);
        coreProblemFiller.fill(sensitivityAndLoopflowResults);
>>>>>>> 27843dcd

        // check range action setpoint variable
        MPVariable setPointVariable = linearProblem.getRangeActionSetPointVariable(rangeAction);
        assertNotNull(setPointVariable);
        assertEquals(minAlpha, setPointVariable.lb(), DOUBLE_TOLERANCE);
        assertEquals(maxAlpha, setPointVariable.ub(), DOUBLE_TOLERANCE);

        // check range action absolute variation variable
        MPVariable absoluteVariationVariable = linearProblem.getAbsoluteRangeActionVariationVariable(rangeAction);
        assertNotNull(absoluteVariationVariable);
        assertEquals(0, absoluteVariationVariable.lb(), 0.01);
        assertEquals(Double.POSITIVE_INFINITY, absoluteVariationVariable.ub(), DOUBLE_TOLERANCE);

        // check flow variable for cnec1 does not exist
        MPVariable flowVariable = linearProblem.getFlowVariable(cnec1);
        assertNull(flowVariable);

        // check flow constraint for cnec1 does not exist
        MPConstraint flowConstraint = linearProblem.getFlowConstraint(cnec1);
        assertNull(flowConstraint);

        // check flow variable for cnec2
        MPVariable flowVariable2 = linearProblem.getFlowVariable(cnec2);
        assertNotNull(flowVariable2);
        assertEquals(-Double.POSITIVE_INFINITY, flowVariable2.lb(), DOUBLE_TOLERANCE);
        assertEquals(Double.POSITIVE_INFINITY, flowVariable2.ub(), DOUBLE_TOLERANCE);

        // check flow constraint for cnec2
        MPConstraint flowConstraint2 = linearProblem.getFlowConstraint(cnec2);
        assertNotNull(flowConstraint2);
        assertEquals(REF_FLOW_CNEC2_IT1 - initialAlpha * SENSI_CNEC2_IT1, flowConstraint2.lb(), DOUBLE_TOLERANCE);
        assertEquals(REF_FLOW_CNEC2_IT1 - initialAlpha * SENSI_CNEC2_IT1, flowConstraint2.ub(), DOUBLE_TOLERANCE);
        assertEquals(1, flowConstraint2.getCoefficient(flowVariable2), DOUBLE_TOLERANCE);
        assertEquals(-SENSI_CNEC2_IT1, flowConstraint2.getCoefficient(setPointVariable), DOUBLE_TOLERANCE);

        // check absolute variation constraints
        MPConstraint absoluteVariationConstraint1 = linearProblem.getAbsoluteRangeActionVariationConstraint(rangeAction, LinearProblem.AbsExtension.NEGATIVE);
        MPConstraint absoluteVariationConstraint2 = linearProblem.getAbsoluteRangeActionVariationConstraint(rangeAction, LinearProblem.AbsExtension.POSITIVE);
        assertNotNull(absoluteVariationConstraint1);
        assertNotNull(absoluteVariationConstraint2);
        assertEquals(-initialAlpha, absoluteVariationConstraint1.lb(), DOUBLE_TOLERANCE);
        assertEquals(Double.POSITIVE_INFINITY, absoluteVariationConstraint1.ub(), DOUBLE_TOLERANCE);
        assertEquals(initialAlpha, absoluteVariationConstraint2.lb(), DOUBLE_TOLERANCE);
        assertEquals(Double.POSITIVE_INFINITY, absoluteVariationConstraint2.ub(), DOUBLE_TOLERANCE);

        // check the number of variables and constraints
        // total number of variables 4 :
        //      - 1 per CNEC (flow)
        //      - 2 per range action (set-point and variation)
        // total number of constraints 4 :
        //      - 1 per CNEC (flow constraint)
        //      - 2 per range action (absolute variation constraints)
        assertEquals(3, linearProblem.getSolver().numVariables());
        assertEquals(3, linearProblem.getSolver().numConstraints());
    }

    private void updateProblemWithCoreFiller() {
        // arrange some additional data
        network.getTwoWindingsTransformer(RANGE_ACTION_ELEMENT_ID).getPhaseTapChanger().setTapPosition(TAP_IT2);
        initialAlpha = network.getTwoWindingsTransformer(RANGE_ACTION_ELEMENT_ID).getPhaseTapChanger().getCurrentStep().getAlpha();

        when(systematicSensitivityResult.getReferenceFlow(cnec1)).thenReturn(REF_FLOW_CNEC1_IT2);
        when(systematicSensitivityResult.getReferenceFlow(cnec2)).thenReturn(REF_FLOW_CNEC2_IT2);
        when(systematicSensitivityResult.getSensitivityOnFlow(rangeAction, cnec1)).thenReturn(SENSI_CNEC1_IT2);
        when(systematicSensitivityResult.getSensitivityOnFlow(rangeAction, cnec2)).thenReturn(SENSI_CNEC2_IT2);

        // fill the problem
        coreProblemFiller.update(sensitivityAndLoopflowResults);
    }

    @Test
    public void updateTestOnPreventive() {
        coreProblemFiller = new CoreProblemFiller(
                linearProblem,
                network,
                Set.of(cnec1),
                Map.of(rangeAction, initialAlpha),
                0.);

        // fill a first time the linearRaoProblem with some data
        coreProblemFiller.fill(sensitivityAndLoopflowResults);

        // update the problem with new data
        updateProblemWithCoreFiller();

        // some additional data
        final double currentAlpha = network.getTwoWindingsTransformer(RANGE_ACTION_ELEMENT_ID).getPhaseTapChanger().getCurrentStep().getAlpha();

        MPVariable setPointVariable = linearProblem.getRangeActionSetPointVariable(rangeAction);

        // check flow variable for cnec1
        MPVariable flowVariable = linearProblem.getFlowVariable(cnec1);
        assertNotNull(flowVariable);
        assertEquals(-Double.POSITIVE_INFINITY, flowVariable.lb(), DOUBLE_TOLERANCE);
        assertEquals(Double.POSITIVE_INFINITY, flowVariable.ub(), DOUBLE_TOLERANCE);

        // check flow constraint for cnec1
        MPConstraint flowConstraint = linearProblem.getFlowConstraint(cnec1);
        assertNotNull(flowConstraint);
        assertEquals(REF_FLOW_CNEC1_IT2 - currentAlpha * SENSI_CNEC1_IT2, flowConstraint.lb(), DOUBLE_TOLERANCE);
        assertEquals(REF_FLOW_CNEC1_IT2 - currentAlpha * SENSI_CNEC1_IT2, flowConstraint.ub(), DOUBLE_TOLERANCE);
        assertEquals(1, flowConstraint.getCoefficient(flowVariable), 0.1);
        assertEquals(-SENSI_CNEC1_IT2, flowConstraint.getCoefficient(setPointVariable), DOUBLE_TOLERANCE);

        // check flow variable for cnec2 does not exist
        MPVariable flowVariable2 = linearProblem.getFlowVariable(cnec2);
        assertNull(flowVariable2);

        // check flow constraint for cnec2 does not exist
        MPConstraint flowConstraint2 = linearProblem.getFlowConstraint(cnec2);
        assertNull(flowConstraint2);

        // check the number of variables and constraints
        // total number of variables 4 :
        //      - 1 per CNEC (flow)
        //      - 2 per range action (set-point and variation)
        // total number of constraints 4 :
        //      - 1 per CNEC (flow constraint)
        //      - 2 per range action (absolute variation constraints)
        assertEquals(3, linearProblem.getSolver().numVariables());
        assertEquals(3, linearProblem.getSolver().numConstraints());
    }

    @Test
    public void updateTestOnCurative() {
        coreProblemFiller = new CoreProblemFiller(
                linearProblem,
                network,
                Set.of(cnec2),
                Map.of(rangeAction, initialAlpha),
                0.);

        // fill a first time the linearRaoProblem with some data
        coreProblemFiller.fill(sensitivityAndLoopflowResults);

        // update the problem with new data
        updateProblemWithCoreFiller();

        // some additional data
        final double currentAlpha = network.getTwoWindingsTransformer(RANGE_ACTION_ELEMENT_ID).getPhaseTapChanger().getCurrentStep().getAlpha();

        MPVariable setPointVariable = linearProblem.getRangeActionSetPointVariable(rangeAction);

        // check flow variable for cnec1 does not exist
        MPVariable flowVariable = linearProblem.getFlowVariable(cnec1);
        assertNull(flowVariable);

        // check flow constraint for cnec1 does not exist
        MPConstraint flowConstraint = linearProblem.getFlowConstraint(cnec1);
        assertNull(flowConstraint);

        // check flow variable for cnec2
        MPVariable flowVariable2 = linearProblem.getFlowVariable(cnec2);
        assertNotNull(flowVariable2);
        assertEquals(-Double.POSITIVE_INFINITY, flowVariable2.lb(), DOUBLE_TOLERANCE);
        assertEquals(Double.POSITIVE_INFINITY, flowVariable2.ub(), DOUBLE_TOLERANCE);

        // check flow constraint for cnec2
        MPConstraint flowConstraint2 = linearProblem.getFlowConstraint(cnec2);
        assertNotNull(flowConstraint2);
        assertEquals(REF_FLOW_CNEC2_IT2 - currentAlpha * SENSI_CNEC2_IT2, flowConstraint2.lb(), DOUBLE_TOLERANCE);
        assertEquals(REF_FLOW_CNEC2_IT2 - currentAlpha * SENSI_CNEC2_IT2, flowConstraint2.ub(), DOUBLE_TOLERANCE);
        assertEquals(1, flowConstraint2.getCoefficient(flowVariable2), DOUBLE_TOLERANCE);
        assertEquals(-SENSI_CNEC2_IT2, flowConstraint2.getCoefficient(setPointVariable), DOUBLE_TOLERANCE);

        // check the number of variables and constraints
        // total number of variables 4 :
        //      - 1 per CNEC (flow)
        //      - 2 per range action (set-point and variation)
        // total number of constraints 4 :
        //      - 1 per CNEC (flow constraint)
        //      - 2 per range action (absolute variation constraints)
        assertEquals(3, linearProblem.getSolver().numVariables());
        assertEquals(3, linearProblem.getSolver().numConstraints());
    }

    @Test
    public void testFillerWithRangeActionGroup() {



        crac.newPstRangeAction()
                .withId("pst1-group1")
                .withGroupId("group1")
                .withNetworkElement("BBE2AA1  BBE3AA1  1")
                .newTapRange()
                    .withTapConvention(TapConvention.CENTERED_ON_ZERO)
                    .withRangeType(RangeType.ABSOLUTE)
                    .withMinTap(-2)
                    .withMaxTap(5)
                    .add()
                .withOperator("RTE")
                .add();
        crac.newPstRangeAction()
                .withId("pst2-group1")
                .withGroupId("group1")
                .withNetworkElement("BBE1AA1  BBE3AA1  1")
                .newTapRange()
                    .withTapConvention(TapConvention.CENTERED_ON_ZERO)
                    .withRangeType(RangeType.ABSOLUTE)
                    .withMinTap(-5)
                    .withMaxTap(10)
                    .add()
                .withOperator("RTE")
                .add();

        network = NetworkImportsUtil.import12NodesWith2PstsNetwork();
        crac.desynchronize();
        crac.synchronize(network);

        RangeAction ra1 = crac.getRangeAction("pst1-group1");
        RangeAction ra2 = crac.getRangeAction("pst2-group1");
        coreProblemFiller = new CoreProblemFiller(
                linearProblem,
                network,
                Set.of(cnec1),
                Map.of(rangeAction, initialAlpha, ra1, 0., ra2, 0.),
                0.);

        // fill a first time the linearRaoProblem with some data
        coreProblemFiller.fill(sensitivityAndLoopflowResults);

        // check the number of variables and constraints
        // total number of variables 8 :
        //      - 1 per CNEC (flow)
        //      - 2 per range action (set-point and variation) x 3
        //      - 1 per group
        // total number of constraints 9 :
        //      - 1 per CNEC (flow constraint)
        //      - 2 per range action (absolute variation constraints) x 3
        //      - 1 per range action in a group (group constraint) x 2
        assertEquals(8, linearProblem.getSolver().numVariables());
        assertEquals(9, linearProblem.getSolver().numConstraints());
    }

    @Test
    public void updateWithoutFillingTest() {
        coreProblemFiller = new CoreProblemFiller(
                linearProblem,
                network,
                Set.of(cnec1),
                Map.of(rangeAction, initialAlpha),
                0.);
        try {
            updateProblemWithCoreFiller();
            fail();
        } catch (FaraoException e) {
            // should throw
        }
    }
<<<<<<< HEAD

    /**
     * Create a situation with 2 PSTs of the same operator
     */
    private void setUpWithTwoPsts() {
        network = Importers.loadNetwork("testCase.xiidm", getClass().getResourceAsStream("/testCase.xiidm"));
        crac = CommonCracCreation.create();

        rangeAction1 = crac.newPstRangeAction()
            .withId("PST_FR_1")
            .withOperator("FR")
            .withNetworkElement("FFR1AA1  FFR2AA1  2")
            .newFreeToUseUsageRule()
                .withUsageMethod(UsageMethod.AVAILABLE)
                .withInstant(Instant.PREVENTIVE)
                .add()
            .add();

        rangeAction1 = crac.newPstRangeAction()
            .withId("PST_FR_2")
            .withOperator("FR")
            .withNetworkElement("BBE1AA1  BBE3AA1  2")
            .newFreeToUseUsageRule()
                .withUsageMethod(UsageMethod.AVAILABLE)
                .withInstant(Instant.PREVENTIVE)
                .add()
            .add();

        crac.synchronize(network);

        cnec1 = crac.getFlowCnec("cnec1basecase");
        cnec2 = crac.getFlowCnec("cnec2basecase");

        systematicSensitivityResult = Mockito.mock(SystematicSensitivityResult.class);
        when(systematicSensitivityResult.getSensitivityOnFlow(rangeAction1, cnec1)).thenReturn(-30.0);
        when(systematicSensitivityResult.getSensitivityOnFlow(rangeAction2, cnec1)).thenReturn(-25.0);
        when(systematicSensitivityResult.getSensitivityOnFlow(rangeAction1, cnec2)).thenReturn(10.0);
        when(systematicSensitivityResult.getSensitivityOnFlow(rangeAction2, cnec2)).thenReturn(-40.0);

        raoData = new RaoData(network, crac, crac.getPreventiveState(), Collections.singleton(crac.getPreventiveState()), null, null, null, new RaoParameters());
        raoData.getCracResultManager().fillRangeActionResultsWithNetworkValues();
        raoData.setSystematicSensitivityResult(systematicSensitivityResult);
        raoData.getCrac().getExtension(ResultVariantManager.class).setInitialVariantId(raoData.getWorkingVariantId());
        raoData.getCrac().getExtension(ResultVariantManager.class).setPrePerimeterVariantId(raoData.getWorkingVariantId());

        PowerMockito.mockStatic(RaoUtil.class);
        PowerMockito.when(RaoUtil.getMostLimitingElement(Mockito.any(), Mockito.anyString(), Mockito.any(), Mockito.anyBoolean())).thenAnswer(invocationOnMock -> cnec2);
    }

    @Test
    public void testCompareAbsoluteSensitivities() {
        setUpWithTwoPsts();

        assertEquals(1, CoreProblemFiller.compareAbsoluteSensitivities(rangeAction1, rangeAction2, cnec1, raoData));
        assertEquals(-1, CoreProblemFiller.compareAbsoluteSensitivities(rangeAction2, rangeAction1, cnec1, raoData));
        assertEquals(0, CoreProblemFiller.compareAbsoluteSensitivities(rangeAction1, rangeAction1, cnec1, raoData));
        assertEquals(0, CoreProblemFiller.compareAbsoluteSensitivities(rangeAction2, rangeAction2, cnec1, raoData));

        assertEquals(-1, CoreProblemFiller.compareAbsoluteSensitivities(rangeAction1, rangeAction2, cnec2, raoData));
        assertEquals(1, CoreProblemFiller.compareAbsoluteSensitivities(rangeAction2, rangeAction1, cnec2, raoData));
        assertEquals(0, CoreProblemFiller.compareAbsoluteSensitivities(rangeAction1, rangeAction1, cnec2, raoData));
        assertEquals(0, CoreProblemFiller.compareAbsoluteSensitivities(rangeAction2, rangeAction2, cnec2, raoData));
    }

    @Test
    public void testFilterTwoPsts() {
        setUpWithTwoPsts();
        // Both PSTs should be filtered out
        coreProblemFiller = new CoreProblemFiller(0, Map.of("FR", 0));
        coreProblemFiller.fill(raoData, linearProblem);
        assertNull(linearProblem.getAbsoluteRangeActionVariationVariable(rangeAction1));
        assertNull(linearProblem.getAbsoluteRangeActionVariationVariable(rangeAction2));
        assertNull(linearProblem.getRangeActionSetPointVariable(rangeAction1));
        assertNull(linearProblem.getRangeActionSetPointVariable(rangeAction2));
        assertNull(linearProblem.getAbsoluteRangeActionVariationConstraint(rangeAction1, LinearProblem.AbsExtension.POSITIVE));
        assertNull(linearProblem.getAbsoluteRangeActionVariationConstraint(rangeAction1, LinearProblem.AbsExtension.NEGATIVE));
        assertNull(linearProblem.getAbsoluteRangeActionVariationConstraint(rangeAction2, LinearProblem.AbsExtension.POSITIVE));
        assertNull(linearProblem.getAbsoluteRangeActionVariationConstraint(rangeAction2, LinearProblem.AbsExtension.NEGATIVE));
    }

    @Test
    public void testFilterPst1() {
        setUpWithTwoPsts();
        // One PST can be used, cnec2 is most limiting, rangeAction2 has a larger sensitivity on cnec2
        // Thus rangeAction2 can be used, rangeAction1 should be filtered out
        coreProblemFiller = new CoreProblemFiller(0, Map.of("FR", 1));
        coreProblemFiller.fill(raoData, linearProblem);
        assertNull(linearProblem.getAbsoluteRangeActionVariationVariable(rangeAction1));
        assertNotNull(linearProblem.getAbsoluteRangeActionVariationVariable(rangeAction2));
        assertNull(linearProblem.getRangeActionSetPointVariable(rangeAction1));
        assertNotNull(linearProblem.getRangeActionSetPointVariable(rangeAction2));
        assertNull(linearProblem.getAbsoluteRangeActionVariationConstraint(rangeAction1, LinearProblem.AbsExtension.POSITIVE));
        assertNull(linearProblem.getAbsoluteRangeActionVariationConstraint(rangeAction1, LinearProblem.AbsExtension.NEGATIVE));
        assertNotNull(linearProblem.getAbsoluteRangeActionVariationConstraint(rangeAction2, LinearProblem.AbsExtension.POSITIVE));
        assertNotNull(linearProblem.getAbsoluteRangeActionVariationConstraint(rangeAction2, LinearProblem.AbsExtension.NEGATIVE));
    }

    @Test
    public void testFilterPst2() {
        setUpWithTwoPsts();
        PowerMockito.when(RaoUtil.getMostLimitingElement(Mockito.any(), Mockito.anyString(), Mockito.any(), Mockito.anyBoolean())).thenAnswer(invocationOnMock -> cnec1);
        // One PST can be used, cnec1 is most limiting, rangeAction1 has a larger sensitivity on cnec1
        // Thus rangeAction1 can be used, rangeAction2 should be filtered out
        coreProblemFiller = new CoreProblemFiller(0, Map.of("FR", 1));
        coreProblemFiller.fill(raoData, linearProblem);
        assertNotNull(linearProblem.getAbsoluteRangeActionVariationVariable(rangeAction1));
        assertNull(linearProblem.getAbsoluteRangeActionVariationVariable(rangeAction2));
        assertNotNull(linearProblem.getRangeActionSetPointVariable(rangeAction1));
        assertNull(linearProblem.getRangeActionSetPointVariable(rangeAction2));
        assertNotNull(linearProblem.getAbsoluteRangeActionVariationConstraint(rangeAction1, LinearProblem.AbsExtension.POSITIVE));
        assertNotNull(linearProblem.getAbsoluteRangeActionVariationConstraint(rangeAction1, LinearProblem.AbsExtension.NEGATIVE));
        assertNull(linearProblem.getAbsoluteRangeActionVariationConstraint(rangeAction2, LinearProblem.AbsExtension.POSITIVE));
        assertNull(linearProblem.getAbsoluteRangeActionVariationConstraint(rangeAction2, LinearProblem.AbsExtension.NEGATIVE));
    }

    @Test
    public void testDontFilterPst1() {
        setUpWithTwoPsts();
        // no need to filter out PSTs
        coreProblemFiller = new CoreProblemFiller(0, Map.of("FR", 2));
        coreProblemFiller.fill(raoData, linearProblem);
        assertNotNull(linearProblem.getAbsoluteRangeActionVariationVariable(rangeAction1));
        assertNotNull(linearProblem.getAbsoluteRangeActionVariationVariable(rangeAction2));
        assertNotNull(linearProblem.getRangeActionSetPointVariable(rangeAction1));
        assertNotNull(linearProblem.getRangeActionSetPointVariable(rangeAction2));
        assertNotNull(linearProblem.getAbsoluteRangeActionVariationConstraint(rangeAction1, LinearProblem.AbsExtension.POSITIVE));
        assertNotNull(linearProblem.getAbsoluteRangeActionVariationConstraint(rangeAction1, LinearProblem.AbsExtension.NEGATIVE));
        assertNotNull(linearProblem.getAbsoluteRangeActionVariationConstraint(rangeAction2, LinearProblem.AbsExtension.POSITIVE));
        assertNotNull(linearProblem.getAbsoluteRangeActionVariationConstraint(rangeAction2, LinearProblem.AbsExtension.NEGATIVE));
    }

    @Test
    public void testDontFilterPst2() {
        setUpWithTwoPsts();
        // no need to filter out PSTs
        coreProblemFiller = new CoreProblemFiller(0, null);
        coreProblemFiller.fill(raoData, linearProblem);
        assertNotNull(linearProblem.getAbsoluteRangeActionVariationVariable(rangeAction1));
        assertNotNull(linearProblem.getAbsoluteRangeActionVariationVariable(rangeAction2));
        assertNotNull(linearProblem.getRangeActionSetPointVariable(rangeAction1));
        assertNotNull(linearProblem.getRangeActionSetPointVariable(rangeAction2));
        assertNotNull(linearProblem.getAbsoluteRangeActionVariationConstraint(rangeAction1, LinearProblem.AbsExtension.POSITIVE));
        assertNotNull(linearProblem.getAbsoluteRangeActionVariationConstraint(rangeAction1, LinearProblem.AbsExtension.NEGATIVE));
        assertNotNull(linearProblem.getAbsoluteRangeActionVariationConstraint(rangeAction2, LinearProblem.AbsExtension.POSITIVE));
        assertNotNull(linearProblem.getAbsoluteRangeActionVariationConstraint(rangeAction2, LinearProblem.AbsExtension.NEGATIVE));
    }

    @Test
    public void testDontFilterPst3() {
        setUpWithTwoPsts();
        // no need to filter out PSTs
        coreProblemFiller = new CoreProblemFiller(0, new HashMap<>());
        coreProblemFiller.fill(raoData, linearProblem);
        assertNotNull(linearProblem.getAbsoluteRangeActionVariationVariable(rangeAction1));
        assertNotNull(linearProblem.getAbsoluteRangeActionVariationVariable(rangeAction2));
        assertNotNull(linearProblem.getRangeActionSetPointVariable(rangeAction1));
        assertNotNull(linearProblem.getRangeActionSetPointVariable(rangeAction2));
        assertNotNull(linearProblem.getAbsoluteRangeActionVariationConstraint(rangeAction1, LinearProblem.AbsExtension.POSITIVE));
        assertNotNull(linearProblem.getAbsoluteRangeActionVariationConstraint(rangeAction1, LinearProblem.AbsExtension.NEGATIVE));
        assertNotNull(linearProblem.getAbsoluteRangeActionVariationConstraint(rangeAction2, LinearProblem.AbsExtension.POSITIVE));
        assertNotNull(linearProblem.getAbsoluteRangeActionVariationConstraint(rangeAction2, LinearProblem.AbsExtension.NEGATIVE));
    }

    private void testFilterWrongRangeActions(int initialTapPosition, boolean shouldBeFiltered) {
        network.getTwoWindingsTransformer(RANGE_ACTION_ELEMENT_ID).getPhaseTapChanger().setTapPosition(initialTapPosition);
        initRaoData(crac.getPreventiveState());
        coreProblemFiller.fill(raoData, linearProblem);
        MPVariable variable = linearProblem.getAbsoluteRangeActionVariationVariable(crac.getRangeAction(RANGE_ACTION_ID));
        if (shouldBeFiltered) {
            assertNull(variable);
        } else {
            assertNotNull(variable);
        }
    }

    @Test
    public void testFilterWrongRangeActions1() {
        // PST has tap limits of -15 / +15
        testFilterWrongRangeActions(-15, false);
    }

    @Test
    public void testFilterWrongRangeActions2() {
        // PST has tap limits of -15 / +15
        testFilterWrongRangeActions(15, false);
    }

    @Test
    public void testFilterWrongRangeActions3() {
        // PST has tap limits of -15 / +15
        testFilterWrongRangeActions(-1, false);
    }

    @Test
    public void testFilterWrongRangeActions4() {
        // PST has tap limits of -15 / +15
        testFilterWrongRangeActions(-16, true);
    }

    @Test
    public void testFilterWrongRangeActions5() {
        // PST has tap limits of -15 / +15
        testFilterWrongRangeActions(16, true);
    }
=======
>>>>>>> 27843dcd
}<|MERGE_RESOLUTION|>--- conflicted
+++ resolved
@@ -8,21 +8,7 @@
 
 import com.farao_community.farao.commons.FaraoException;
 import com.farao_community.farao.commons.Unit;
-<<<<<<< HEAD
-import com.farao_community.farao.data.crac_api.Instant;
-import com.farao_community.farao.data.crac_api.NetworkElement;
-import com.farao_community.farao.data.crac_api.TapConvention;
-import com.farao_community.farao.data.crac_api.range_action.RangeAction;
-import com.farao_community.farao.data.crac_api.range_action.RangeType;
-import com.farao_community.farao.data.crac_api.usage_rule.UsageMethod;
-import com.farao_community.farao.data.crac_impl.CracImpl;
-import com.farao_community.farao.data.crac_impl.NetworkElementImpl;
-import com.farao_community.farao.data.crac_impl.PstRangeActionImpl;
-import com.farao_community.farao.data.crac_impl.OnStateImpl;
-import com.farao_community.farao.data.crac_impl.utils.CommonCracCreation;
-=======
 import com.farao_community.farao.data.crac_api.RangeAction;
->>>>>>> 27843dcd
 import com.farao_community.farao.data.crac_impl.utils.NetworkImportsUtil;
 import com.farao_community.farao.rao_commons.RaoUtil;
 import com.farao_community.farao.rao_commons.linear_optimisation.LinearProblem;
@@ -47,16 +33,10 @@
 @RunWith(PowerMockRunner.class)
 @PrepareForTest({RaoUtil.class})
 public class CoreProblemFillerTest extends AbstractFillerTest {
-<<<<<<< HEAD
-
-    private RangeAction rangeAction1;
-    private RangeAction rangeAction2;
-=======
     // some additional data
     private double minAlpha;
     private double maxAlpha;
     private double initialAlpha;
->>>>>>> 27843dcd
 
     @Before
     public void setUp() {
@@ -70,16 +50,6 @@
 
     @Test
     public void fillTestOnPreventive() {
-<<<<<<< HEAD
-        coreProblemFiller = new CoreProblemFiller(0, null);
-        initRaoData(crac.getPreventiveState());
-        coreProblemFiller.fill(raoData, linearProblem);
-
-        // some additional data
-        final double minAlpha = crac.getRangeAction(RANGE_ACTION_ID).getMinValue(0);
-        final double maxAlpha = crac.getRangeAction(RANGE_ACTION_ID).getMaxValue(0);
-        final double currentAlpha = raoData.getNetwork().getTwoWindingsTransformer(RANGE_ACTION_ELEMENT_ID).getPhaseTapChanger().getCurrentStep().getAlpha();
-=======
         coreProblemFiller = new CoreProblemFiller(
                 linearProblem,
                 network,
@@ -87,7 +57,6 @@
                 Map.of(rangeAction, initialAlpha),
                 0.);
         coreProblemFiller.fill(sensitivityAndLoopflowResults);
->>>>>>> 27843dcd
 
         // check range action setpoint variable
         MPVariable setPointVariable = linearProblem.getRangeActionSetPointVariable(rangeAction);
@@ -146,16 +115,6 @@
 
     @Test
     public void fillTestOnPreventiveFiltered() {
-<<<<<<< HEAD
-        coreProblemFiller = new CoreProblemFiller(2.5, null);
-        initRaoData(crac.getPreventiveState());
-        coreProblemFiller.fill(raoData, linearProblem);
-
-        // some additional data
-        final double minAlpha = crac.getRangeAction(RANGE_ACTION_ID).getMinValue(0);
-        final double maxAlpha = crac.getRangeAction(RANGE_ACTION_ID).getMaxValue(0);
-        final double currentAlpha = raoData.getNetwork().getTwoWindingsTransformer(RANGE_ACTION_ELEMENT_ID).getPhaseTapChanger().getCurrentStep().getAlpha();
-=======
         coreProblemFiller = new CoreProblemFiller(
                 linearProblem,
                 network,
@@ -163,7 +122,6 @@
                 Map.of(rangeAction, initialAlpha),
                 2.5);
         coreProblemFiller.fill(sensitivityAndLoopflowResults);
->>>>>>> 27843dcd
 
         // check range action setpoint variable
         MPVariable setPointVariable = linearProblem.getRangeActionSetPointVariable(rangeAction);
@@ -222,16 +180,6 @@
 
     @Test
     public void fillTestOnCurative() {
-<<<<<<< HEAD
-        coreProblemFiller = new CoreProblemFiller(0, null);
-        initRaoData(crac.getState("N-1 NL1-NL3", Instant.OUTAGE));
-        coreProblemFiller.fill(raoData, linearProblem);
-
-        // some additional data
-        final double minAlpha = crac.getRangeAction(RANGE_ACTION_ID).getMinValue(0);
-        final double maxAlpha = crac.getRangeAction(RANGE_ACTION_ID).getMaxValue(0);
-        final double currentAlpha = raoData.getNetwork().getTwoWindingsTransformer(RANGE_ACTION_ELEMENT_ID).getPhaseTapChanger().getCurrentStep().getAlpha();
-=======
         coreProblemFiller = new CoreProblemFiller(
                 linearProblem,
                 network,
@@ -239,7 +187,6 @@
                 Map.of(rangeAction, initialAlpha),
                 0.);
         coreProblemFiller.fill(sensitivityAndLoopflowResults);
->>>>>>> 27843dcd
 
         // check range action setpoint variable
         MPVariable setPointVariable = linearProblem.getRangeActionSetPointVariable(rangeAction);
@@ -418,9 +365,6 @@
 
     @Test
     public void testFillerWithRangeActionGroup() {
-
-
-
         crac.newPstRangeAction()
                 .withId("pst1-group1")
                 .withGroupId("group1")
@@ -490,211 +434,4 @@
             // should throw
         }
     }
-<<<<<<< HEAD
-
-    /**
-     * Create a situation with 2 PSTs of the same operator
-     */
-    private void setUpWithTwoPsts() {
-        network = Importers.loadNetwork("testCase.xiidm", getClass().getResourceAsStream("/testCase.xiidm"));
-        crac = CommonCracCreation.create();
-
-        rangeAction1 = crac.newPstRangeAction()
-            .withId("PST_FR_1")
-            .withOperator("FR")
-            .withNetworkElement("FFR1AA1  FFR2AA1  2")
-            .newFreeToUseUsageRule()
-                .withUsageMethod(UsageMethod.AVAILABLE)
-                .withInstant(Instant.PREVENTIVE)
-                .add()
-            .add();
-
-        rangeAction1 = crac.newPstRangeAction()
-            .withId("PST_FR_2")
-            .withOperator("FR")
-            .withNetworkElement("BBE1AA1  BBE3AA1  2")
-            .newFreeToUseUsageRule()
-                .withUsageMethod(UsageMethod.AVAILABLE)
-                .withInstant(Instant.PREVENTIVE)
-                .add()
-            .add();
-
-        crac.synchronize(network);
-
-        cnec1 = crac.getFlowCnec("cnec1basecase");
-        cnec2 = crac.getFlowCnec("cnec2basecase");
-
-        systematicSensitivityResult = Mockito.mock(SystematicSensitivityResult.class);
-        when(systematicSensitivityResult.getSensitivityOnFlow(rangeAction1, cnec1)).thenReturn(-30.0);
-        when(systematicSensitivityResult.getSensitivityOnFlow(rangeAction2, cnec1)).thenReturn(-25.0);
-        when(systematicSensitivityResult.getSensitivityOnFlow(rangeAction1, cnec2)).thenReturn(10.0);
-        when(systematicSensitivityResult.getSensitivityOnFlow(rangeAction2, cnec2)).thenReturn(-40.0);
-
-        raoData = new RaoData(network, crac, crac.getPreventiveState(), Collections.singleton(crac.getPreventiveState()), null, null, null, new RaoParameters());
-        raoData.getCracResultManager().fillRangeActionResultsWithNetworkValues();
-        raoData.setSystematicSensitivityResult(systematicSensitivityResult);
-        raoData.getCrac().getExtension(ResultVariantManager.class).setInitialVariantId(raoData.getWorkingVariantId());
-        raoData.getCrac().getExtension(ResultVariantManager.class).setPrePerimeterVariantId(raoData.getWorkingVariantId());
-
-        PowerMockito.mockStatic(RaoUtil.class);
-        PowerMockito.when(RaoUtil.getMostLimitingElement(Mockito.any(), Mockito.anyString(), Mockito.any(), Mockito.anyBoolean())).thenAnswer(invocationOnMock -> cnec2);
-    }
-
-    @Test
-    public void testCompareAbsoluteSensitivities() {
-        setUpWithTwoPsts();
-
-        assertEquals(1, CoreProblemFiller.compareAbsoluteSensitivities(rangeAction1, rangeAction2, cnec1, raoData));
-        assertEquals(-1, CoreProblemFiller.compareAbsoluteSensitivities(rangeAction2, rangeAction1, cnec1, raoData));
-        assertEquals(0, CoreProblemFiller.compareAbsoluteSensitivities(rangeAction1, rangeAction1, cnec1, raoData));
-        assertEquals(0, CoreProblemFiller.compareAbsoluteSensitivities(rangeAction2, rangeAction2, cnec1, raoData));
-
-        assertEquals(-1, CoreProblemFiller.compareAbsoluteSensitivities(rangeAction1, rangeAction2, cnec2, raoData));
-        assertEquals(1, CoreProblemFiller.compareAbsoluteSensitivities(rangeAction2, rangeAction1, cnec2, raoData));
-        assertEquals(0, CoreProblemFiller.compareAbsoluteSensitivities(rangeAction1, rangeAction1, cnec2, raoData));
-        assertEquals(0, CoreProblemFiller.compareAbsoluteSensitivities(rangeAction2, rangeAction2, cnec2, raoData));
-    }
-
-    @Test
-    public void testFilterTwoPsts() {
-        setUpWithTwoPsts();
-        // Both PSTs should be filtered out
-        coreProblemFiller = new CoreProblemFiller(0, Map.of("FR", 0));
-        coreProblemFiller.fill(raoData, linearProblem);
-        assertNull(linearProblem.getAbsoluteRangeActionVariationVariable(rangeAction1));
-        assertNull(linearProblem.getAbsoluteRangeActionVariationVariable(rangeAction2));
-        assertNull(linearProblem.getRangeActionSetPointVariable(rangeAction1));
-        assertNull(linearProblem.getRangeActionSetPointVariable(rangeAction2));
-        assertNull(linearProblem.getAbsoluteRangeActionVariationConstraint(rangeAction1, LinearProblem.AbsExtension.POSITIVE));
-        assertNull(linearProblem.getAbsoluteRangeActionVariationConstraint(rangeAction1, LinearProblem.AbsExtension.NEGATIVE));
-        assertNull(linearProblem.getAbsoluteRangeActionVariationConstraint(rangeAction2, LinearProblem.AbsExtension.POSITIVE));
-        assertNull(linearProblem.getAbsoluteRangeActionVariationConstraint(rangeAction2, LinearProblem.AbsExtension.NEGATIVE));
-    }
-
-    @Test
-    public void testFilterPst1() {
-        setUpWithTwoPsts();
-        // One PST can be used, cnec2 is most limiting, rangeAction2 has a larger sensitivity on cnec2
-        // Thus rangeAction2 can be used, rangeAction1 should be filtered out
-        coreProblemFiller = new CoreProblemFiller(0, Map.of("FR", 1));
-        coreProblemFiller.fill(raoData, linearProblem);
-        assertNull(linearProblem.getAbsoluteRangeActionVariationVariable(rangeAction1));
-        assertNotNull(linearProblem.getAbsoluteRangeActionVariationVariable(rangeAction2));
-        assertNull(linearProblem.getRangeActionSetPointVariable(rangeAction1));
-        assertNotNull(linearProblem.getRangeActionSetPointVariable(rangeAction2));
-        assertNull(linearProblem.getAbsoluteRangeActionVariationConstraint(rangeAction1, LinearProblem.AbsExtension.POSITIVE));
-        assertNull(linearProblem.getAbsoluteRangeActionVariationConstraint(rangeAction1, LinearProblem.AbsExtension.NEGATIVE));
-        assertNotNull(linearProblem.getAbsoluteRangeActionVariationConstraint(rangeAction2, LinearProblem.AbsExtension.POSITIVE));
-        assertNotNull(linearProblem.getAbsoluteRangeActionVariationConstraint(rangeAction2, LinearProblem.AbsExtension.NEGATIVE));
-    }
-
-    @Test
-    public void testFilterPst2() {
-        setUpWithTwoPsts();
-        PowerMockito.when(RaoUtil.getMostLimitingElement(Mockito.any(), Mockito.anyString(), Mockito.any(), Mockito.anyBoolean())).thenAnswer(invocationOnMock -> cnec1);
-        // One PST can be used, cnec1 is most limiting, rangeAction1 has a larger sensitivity on cnec1
-        // Thus rangeAction1 can be used, rangeAction2 should be filtered out
-        coreProblemFiller = new CoreProblemFiller(0, Map.of("FR", 1));
-        coreProblemFiller.fill(raoData, linearProblem);
-        assertNotNull(linearProblem.getAbsoluteRangeActionVariationVariable(rangeAction1));
-        assertNull(linearProblem.getAbsoluteRangeActionVariationVariable(rangeAction2));
-        assertNotNull(linearProblem.getRangeActionSetPointVariable(rangeAction1));
-        assertNull(linearProblem.getRangeActionSetPointVariable(rangeAction2));
-        assertNotNull(linearProblem.getAbsoluteRangeActionVariationConstraint(rangeAction1, LinearProblem.AbsExtension.POSITIVE));
-        assertNotNull(linearProblem.getAbsoluteRangeActionVariationConstraint(rangeAction1, LinearProblem.AbsExtension.NEGATIVE));
-        assertNull(linearProblem.getAbsoluteRangeActionVariationConstraint(rangeAction2, LinearProblem.AbsExtension.POSITIVE));
-        assertNull(linearProblem.getAbsoluteRangeActionVariationConstraint(rangeAction2, LinearProblem.AbsExtension.NEGATIVE));
-    }
-
-    @Test
-    public void testDontFilterPst1() {
-        setUpWithTwoPsts();
-        // no need to filter out PSTs
-        coreProblemFiller = new CoreProblemFiller(0, Map.of("FR", 2));
-        coreProblemFiller.fill(raoData, linearProblem);
-        assertNotNull(linearProblem.getAbsoluteRangeActionVariationVariable(rangeAction1));
-        assertNotNull(linearProblem.getAbsoluteRangeActionVariationVariable(rangeAction2));
-        assertNotNull(linearProblem.getRangeActionSetPointVariable(rangeAction1));
-        assertNotNull(linearProblem.getRangeActionSetPointVariable(rangeAction2));
-        assertNotNull(linearProblem.getAbsoluteRangeActionVariationConstraint(rangeAction1, LinearProblem.AbsExtension.POSITIVE));
-        assertNotNull(linearProblem.getAbsoluteRangeActionVariationConstraint(rangeAction1, LinearProblem.AbsExtension.NEGATIVE));
-        assertNotNull(linearProblem.getAbsoluteRangeActionVariationConstraint(rangeAction2, LinearProblem.AbsExtension.POSITIVE));
-        assertNotNull(linearProblem.getAbsoluteRangeActionVariationConstraint(rangeAction2, LinearProblem.AbsExtension.NEGATIVE));
-    }
-
-    @Test
-    public void testDontFilterPst2() {
-        setUpWithTwoPsts();
-        // no need to filter out PSTs
-        coreProblemFiller = new CoreProblemFiller(0, null);
-        coreProblemFiller.fill(raoData, linearProblem);
-        assertNotNull(linearProblem.getAbsoluteRangeActionVariationVariable(rangeAction1));
-        assertNotNull(linearProblem.getAbsoluteRangeActionVariationVariable(rangeAction2));
-        assertNotNull(linearProblem.getRangeActionSetPointVariable(rangeAction1));
-        assertNotNull(linearProblem.getRangeActionSetPointVariable(rangeAction2));
-        assertNotNull(linearProblem.getAbsoluteRangeActionVariationConstraint(rangeAction1, LinearProblem.AbsExtension.POSITIVE));
-        assertNotNull(linearProblem.getAbsoluteRangeActionVariationConstraint(rangeAction1, LinearProblem.AbsExtension.NEGATIVE));
-        assertNotNull(linearProblem.getAbsoluteRangeActionVariationConstraint(rangeAction2, LinearProblem.AbsExtension.POSITIVE));
-        assertNotNull(linearProblem.getAbsoluteRangeActionVariationConstraint(rangeAction2, LinearProblem.AbsExtension.NEGATIVE));
-    }
-
-    @Test
-    public void testDontFilterPst3() {
-        setUpWithTwoPsts();
-        // no need to filter out PSTs
-        coreProblemFiller = new CoreProblemFiller(0, new HashMap<>());
-        coreProblemFiller.fill(raoData, linearProblem);
-        assertNotNull(linearProblem.getAbsoluteRangeActionVariationVariable(rangeAction1));
-        assertNotNull(linearProblem.getAbsoluteRangeActionVariationVariable(rangeAction2));
-        assertNotNull(linearProblem.getRangeActionSetPointVariable(rangeAction1));
-        assertNotNull(linearProblem.getRangeActionSetPointVariable(rangeAction2));
-        assertNotNull(linearProblem.getAbsoluteRangeActionVariationConstraint(rangeAction1, LinearProblem.AbsExtension.POSITIVE));
-        assertNotNull(linearProblem.getAbsoluteRangeActionVariationConstraint(rangeAction1, LinearProblem.AbsExtension.NEGATIVE));
-        assertNotNull(linearProblem.getAbsoluteRangeActionVariationConstraint(rangeAction2, LinearProblem.AbsExtension.POSITIVE));
-        assertNotNull(linearProblem.getAbsoluteRangeActionVariationConstraint(rangeAction2, LinearProblem.AbsExtension.NEGATIVE));
-    }
-
-    private void testFilterWrongRangeActions(int initialTapPosition, boolean shouldBeFiltered) {
-        network.getTwoWindingsTransformer(RANGE_ACTION_ELEMENT_ID).getPhaseTapChanger().setTapPosition(initialTapPosition);
-        initRaoData(crac.getPreventiveState());
-        coreProblemFiller.fill(raoData, linearProblem);
-        MPVariable variable = linearProblem.getAbsoluteRangeActionVariationVariable(crac.getRangeAction(RANGE_ACTION_ID));
-        if (shouldBeFiltered) {
-            assertNull(variable);
-        } else {
-            assertNotNull(variable);
-        }
-    }
-
-    @Test
-    public void testFilterWrongRangeActions1() {
-        // PST has tap limits of -15 / +15
-        testFilterWrongRangeActions(-15, false);
-    }
-
-    @Test
-    public void testFilterWrongRangeActions2() {
-        // PST has tap limits of -15 / +15
-        testFilterWrongRangeActions(15, false);
-    }
-
-    @Test
-    public void testFilterWrongRangeActions3() {
-        // PST has tap limits of -15 / +15
-        testFilterWrongRangeActions(-1, false);
-    }
-
-    @Test
-    public void testFilterWrongRangeActions4() {
-        // PST has tap limits of -15 / +15
-        testFilterWrongRangeActions(-16, true);
-    }
-
-    @Test
-    public void testFilterWrongRangeActions5() {
-        // PST has tap limits of -15 / +15
-        testFilterWrongRangeActions(16, true);
-    }
-=======
->>>>>>> 27843dcd
 }