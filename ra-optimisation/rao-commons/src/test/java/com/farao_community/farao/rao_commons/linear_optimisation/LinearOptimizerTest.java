--- conflicted
+++ resolved
@@ -6,20 +6,8 @@
  */
 
 
-<<<<<<< HEAD
-import com.farao_community.farao.commons.FaraoException;
-import com.farao_community.farao.data.crac_api.Crac;
-import com.farao_community.farao.data.crac_api.Instant;
-import com.farao_community.farao.data.crac_api.NetworkElement;
-import com.farao_community.farao.data.crac_api.range_action.PstRangeAction;
-import com.farao_community.farao.data.crac_api.usage_rule.UsageMethod;
-import com.farao_community.farao.data.crac_impl.CracImpl;
-import com.farao_community.farao.data.crac_impl.PstRangeActionImpl;
-import com.farao_community.farao.data.crac_impl.OnStateImpl;
-=======
 package com.farao_community.farao.rao_commons.linear_optimisation;
 import com.farao_community.farao.data.crac_impl.SimpleCrac;
->>>>>>> 27843dcd
 import com.farao_community.farao.data.crac_impl.utils.CommonCracCreation;
 import com.farao_community.farao.data.crac_impl.utils.NetworkImportsUtil;
 import com.farao_community.farao.rao_api.RaoParameters;
@@ -58,19 +46,10 @@
     private LinearOptimizer linearOptimizer;
     private LinearProblem linearProblemMock;
     private Network network;
-<<<<<<< HEAD
-    private Crac crac;
-    private RaoData raoData;
-    private CracResultManager cracResultManager;
-    private MPVariable rangeActionSetPoint;
-    private MPVariable rangeActionAbsoluteVariation;
-    private MPConstraint absoluteRangeActionVariationConstraint;
-=======
     private SimpleCrac crac;
     private LinearOptimizerParameters linearOptimizerParameters;
 
     private SensitivityAndLoopflowResults sensitivityAndLoopflowResults;
->>>>>>> 27843dcd
 
     @Before
     public void setUp() {
@@ -111,7 +90,7 @@
     private SystematicSensitivityResult createSystematicResult() {
         SystematicSensitivityResult result = Mockito.mock(SystematicSensitivityResult.class);
         Mockito.when(result.isSuccess()).thenReturn(true);
-        crac.getFlowCnecs().forEach(cnec -> {
+        crac.getBranchCnecs().forEach(cnec -> {
             Mockito.when(result.getReferenceFlow(cnec)).thenReturn(499.);
             Mockito.when(result.getReferenceIntensity(cnec)).thenReturn(11.);
             crac.getRangeActions().forEach(rangeAction -> {
@@ -162,122 +141,4 @@
             assertEquals("Linear optimisation failed when updating the problem.", e.getMessage());
         }
     }
-<<<<<<< HEAD
-
-    private void setUpForFillCracResults(boolean curativePst) {
-        PstRangeAction rangeAction;
-        if (curativePst) {
-            rangeAction = crac.newPstRangeAction()
-                .withId("idPstRa")
-                .withNetworkElement("BBE2AA1  BBE3AA1  1")
-                .newOnStateUsageRule()
-                    .withUsageMethod(UsageMethod.AVAILABLE)
-                    .withContingency("Contingency FR1 FR3")
-                    .withInstant(Instant.CURATIVE)
-                    .add()
-                .add();
-        } else {
-            rangeAction = crac.newPstRangeAction()
-                .withId("idPstRa")
-                .withNetworkElement("BBE2AA1  BBE3AA1  1")
-                .newFreeToUseUsageRule()
-                    .withUsageMethod(UsageMethod.AVAILABLE)
-                    .withInstant(Instant.PREVENTIVE)
-                    .add()
-                .add();
-        }
-
-        crac = CommonCracCreation.create();
-        crac.synchronize(network);
-        raoData = new RaoData(network, crac, crac.getPreventiveState(), Collections.singleton(crac.getPreventiveState()), null, null, null, new RaoParameters());
-        cracResultManager = raoData.getCracResultManager();
-        Mockito.when(linearProblemMock.getRangeActionSetPointVariable(rangeAction)).thenReturn(rangeActionSetPoint);
-        Mockito.when(linearProblemMock.getAbsoluteRangeActionVariationVariable(rangeAction)).thenReturn(rangeActionAbsoluteVariation);
-        Mockito.when(linearProblemMock.getAbsoluteRangeActionVariationConstraint(rangeAction, LinearProblem.AbsExtension.POSITIVE)).thenReturn(absoluteRangeActionVariationConstraint);
-    }
-
-    @Test
-    public void fillPstResultWithNoActivationAndNeutralRangeAction() {
-        setUpForFillCracResults(false);
-        Mockito.when(absoluteRangeActionVariationConstraint.lb()).thenReturn(0.0);
-        Mockito.when(rangeActionSetPoint.solutionValue()).thenReturn(0.0);
-        Mockito.when(rangeActionAbsoluteVariation.solutionValue()).thenReturn(0.0);
-
-        cracResultManager.fillRangeActionResultsWithLinearProblem(linearProblemMock);
-
-        String preventiveState = raoData.getCrac().getPreventiveState().getId();
-        RangeActionResultExtension pstRangeResultMap = raoData.getCrac().getRangeAction("idPstRa").getExtension(RangeActionResultExtension.class);
-        PstRangeResult pstRangeResult = (PstRangeResult) pstRangeResultMap.getVariant(raoData.getWorkingVariantId());
-        Assert.assertEquals(0, pstRangeResult.getSetPoint(preventiveState), 0.1);
-        assertTrue(pstRangeResult.isActivated(preventiveState));
-    }
-
-    @Test
-    public void fillPstResultWithNegativeActivation() {
-        setUpForFillCracResults(false);
-        Mockito.when(absoluteRangeActionVariationConstraint.lb()).thenReturn(0.39);
-        Mockito.when(rangeActionSetPoint.solutionValue()).thenReturn(0.39 - 5.0);
-        Mockito.when(rangeActionAbsoluteVariation.solutionValue()).thenReturn(5.0);
-
-        cracResultManager.fillRangeActionResultsWithLinearProblem(linearProblemMock);
-
-        String preventiveState = raoData.getCrac().getPreventiveState().getId();
-        RangeActionResultExtension pstRangeResultMap = raoData.getCrac().getRangeAction("idPstRa").getExtension(RangeActionResultExtension.class);
-        PstRangeResult pstRangeResult = (PstRangeResult) pstRangeResultMap.getVariant(raoData.getWorkingVariantId());
-        Assert.assertEquals(Integer.valueOf(-12), pstRangeResult.getTap(preventiveState));
-        Assert.assertEquals(0.39 - 5, pstRangeResult.getSetPoint(preventiveState), ANGLE_TAP_APPROX_TOLERANCE);
-    }
-
-    @Test
-    public void fillPstResultWithPositiveActivation() {
-        setUpForFillCracResults(false);
-        Mockito.when(absoluteRangeActionVariationConstraint.lb()).thenReturn(0.39);
-        Mockito.when(rangeActionSetPoint.solutionValue()).thenReturn(0.39 + 5.0);
-        Mockito.when(rangeActionAbsoluteVariation.solutionValue()).thenReturn(5.0);
-
-        cracResultManager.fillRangeActionResultsWithLinearProblem(linearProblemMock);
-
-        String preventiveState = raoData.getCrac().getPreventiveState().getId();
-        RangeActionResultExtension pstRangeResultMap = raoData.getCrac().getRangeAction("idPstRa").getExtension(RangeActionResultExtension.class);
-        PstRangeResult pstRangeResult = (PstRangeResult) pstRangeResultMap.getVariant(raoData.getWorkingVariantId());
-        Assert.assertEquals(Integer.valueOf(14), pstRangeResult.getTap(preventiveState));
-        Assert.assertEquals(0.39 + 5, pstRangeResult.getSetPoint(preventiveState), ANGLE_TAP_APPROX_TOLERANCE);
-    }
-
-    @Test
-    public void fillPstResultWithAngleTooHigh() {
-        setUpForFillCracResults(false);
-        Mockito.when(absoluteRangeActionVariationConstraint.lb()).thenReturn(0.39);
-        Mockito.when(rangeActionSetPoint.solutionValue()).thenReturn(0.39 + 99.0); // value out of PST Range
-        Mockito.when(rangeActionAbsoluteVariation.solutionValue()).thenReturn(99.0);
-
-        try {
-            cracResultManager.fillRangeActionResultsWithLinearProblem(linearProblemMock);
-            fail();
-        } catch (FaraoException e) {
-            // should throw
-        }
-    }
-
-    @Test
-    public void fillCurativePstResults() {
-        setUpForFillCracResults(true);
-
-        cracResultManager.fillRangeActionResultsWithNetworkValues();
-        raoData.getCracVariantManager().setWorkingVariant(raoData.getCracVariantManager().cloneWorkingVariant());
-        cracResultManager.fillRangeActionResultsWithLinearProblem(linearProblemMock);
-
-        String preventiveState = raoData.getCrac().getPreventiveState().getId();
-
-        RangeActionResultExtension pstRangeResultMap = raoData.getCrac().getRangeAction("idPstRa").getExtension(RangeActionResultExtension.class);
-        PstRangeResult pstRangeResult = (PstRangeResult) pstRangeResultMap.getVariant(raoData.getPreOptimVariantId());
-        Assert.assertEquals(0, pstRangeResult.getSetPoint(preventiveState), 0.1);
-        Assert.assertEquals(0, pstRangeResult.getTap(preventiveState), 0.1);
-
-        pstRangeResult = (PstRangeResult) pstRangeResultMap.getVariant(raoData.getWorkingVariantId());
-        Assert.assertEquals(0, pstRangeResult.getSetPoint(preventiveState), 0.1);
-        Assert.assertEquals(0, pstRangeResult.getTap(preventiveState), 0.1);
-    }
-=======
->>>>>>> 27843dcd
 }