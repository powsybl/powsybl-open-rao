--- conflicted
+++ resolved
@@ -156,10 +156,5 @@
             assertEquals(10.0 / 0.658, linearProblem.getObjective().getCoefficient(mnecViolationVariable), DOUBLE_TOLERANCE);
         });
     }
-<<<<<<< HEAD
-
 }
-*/
-=======
-}
->>>>>>> 09328895
+*/