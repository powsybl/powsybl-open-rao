/*
 * Copyright (c) 2020, RTE (http://www.rte-france.com)
 * This Source Code Form is subject to the terms of the Mozilla Public
 * License, v. 2.0. If a copy of the MPL was not distributed with this
 * file, You can obtain one at http://mozilla.org/MPL/2.0/.
 */
package com.farao_community.farao.rao_commons.objective_function_evaluator;

import com.farao_community.farao.commons.Unit;
import com.farao_community.farao.data.crac_api.Cnec;
import com.farao_community.farao.data.crac_api.Crac;
import com.farao_community.farao.data.crac_api.Direction;
import com.farao_community.farao.data.crac_api.Side;
import com.farao_community.farao.data.crac_impl.utils.CommonCracCreation;
import com.farao_community.farao.data.crac_impl.utils.NetworkImportsUtil;
import com.farao_community.farao.data.crac_result_extensions.CnecResultExtension;
import com.farao_community.farao.data.crac_result_extensions.ResultVariantManager;
import com.farao_community.farao.rao_commons.RaoData;
import com.farao_community.farao.rao_commons.RaoInputHelper;
import com.farao_community.farao.sensitivity_analysis.SystematicSensitivityResult;
import com.powsybl.iidm.network.Network;
import org.apache.commons.lang3.NotImplementedException;
import org.junit.Test;
import org.mockito.Mockito;

import static org.junit.Assert.assertEquals;

/**
 * @author Peter Mitri {@literal <peter.mitri at rte-france.com>}
 */
public class MnecViolationCostEvaluatorTest {

    private final static double MNEC_THRESHOLD = 1000.;
    private static final double DOUBLE_TOLERANCE = 0.1;

    private RaoData raoData;
    private Cnec mnec;
    private Unit unit;
    private SystematicSensitivityResult sensiResult;
    private MnecViolationCostEvaluator evaluator1;
    private MnecViolationCostEvaluator evaluator2;
    private static final String TEST_VARIANT = "test-variant";

    @Test
    public void testVirtualCostComputationInMW() {
        setUp(Unit.MEGAWATT);
        testCost(-100, 0, 0, 0);
        testCost(-100, -50, 0, 0);
        testCost(-100, -150, 0, 60);
        testCost(-100, -200, 500, 160);
        testCost(-100, -250, 1000, 260);
        testCost(30, 0, 0, 0);
        testCost(30, -20, 0, 40);
        testCost(30, -50, 300, 100);
        testCost(200, 200, 0, 0);
        testCost(200, 100, 0, 0);
        testCost(200, 0, 0, 0);
        testCost(200, -10, 100, 20);
    }

    @Test
    public void testVirtualCostComputationInA() {
        setUp(Unit.AMPERE);
        testCost(-100, 0, 0, 0);
        testCost(-100, -50, 0, 0);
        testCost(-100, -150, 0, 42.3);
        testCost(-100, -200, 278.3, 142.3);
        testCost(-100, -250, 778.3, 242.3);
        testCost(30, 0, 0, 0);
        testCost(30, -20, 0, 40);
        testCost(30, -50, 78.3, 100);
        testCost(200, 200, 0, 0);
        testCost(200, 100, 0, 0);
        testCost(200, 0, 0, 0);
        testCost(200, -10, 100, 20);
    }

    private void setUp(Unit unit) {
        this.unit = unit;
        evaluator1 = new MnecViolationCostEvaluator(unit, 50, 10);
        evaluator2 = new MnecViolationCostEvaluator(unit, 20, 2);

        Network network = NetworkImportsUtil.import12NodesNetwork();
        network.getVoltageLevels().forEach(v -> v.setNominalV(400.));

        Crac crac = CommonCracCreation.create();
<<<<<<< HEAD
=======

>>>>>>> 5c4ff8cc
        mnec = crac.newCnec().setId("MNEC1 - initial-instant - preventive")
                .newNetworkElement().setId("FFR2AA1  FFR3AA1  1").add()
                .newThreshold().setDirection(Direction.BOTH).setSide(Side.LEFT).setMaxValue(MNEC_THRESHOLD).setUnit(unit).add()
                .setOptimized(false).setMonitored(true)
                .setInstant(crac.getInstant("initial"))
                .add();
        ResultVariantManager resultVariantManager = new ResultVariantManager();
        crac.addExtension(ResultVariantManager.class, resultVariantManager);
        crac.getExtension(ResultVariantManager.class).createVariant(TEST_VARIANT);
        crac.getExtension(ResultVariantManager.class).setInitialVariantId(TEST_VARIANT);

        raoData = new RaoData(network, crac, crac.getPreventiveState(), Collections.singleton(crac.getPreventiveState()));

        RaoInputHelper.cleanCrac(crac, network);
        RaoInputHelper.synchronize(crac, network);

        raoData = RaoData.createOnPreventiveStateBasedOnExistingVariant(network, crac, TEST_VARIANT);
        sensiResult = Mockito.mock(SystematicSensitivityResult.class);
        raoData.setSystematicSensitivityResult(sensiResult);
    }

    private void testCost(double initFlow, double newFlow, MnecViolationCostEvaluator evaluator, double expectedCost) {
        if (unit == Unit.MEGAWATT) {
            mnec.getExtension(CnecResultExtension.class).getVariant(TEST_VARIANT).setFlowInMW(initFlow);
            Mockito.when(sensiResult.getReferenceFlow(mnec)).thenReturn(newFlow);
        } else {
            mnec.getExtension(CnecResultExtension.class).getVariant(TEST_VARIANT).setFlowInA(initFlow);
            Mockito.when(sensiResult.getReferenceIntensity(mnec)).thenReturn(newFlow);
        }
        assertEquals(expectedCost, evaluator.getCost(raoData), DOUBLE_TOLERANCE);
    }

    private void testCost(double initMargin, double newMargin, double expectedCostWithEval1, double expectedCostWithEval2) {
        double initFlow = MNEC_THRESHOLD - initMargin;
        double newFlow = MNEC_THRESHOLD - newMargin;

        testCost(initFlow, newFlow, evaluator1, expectedCostWithEval1);
        testCost(-initFlow, -newFlow, evaluator1, expectedCostWithEval1);

        testCost(initFlow, newFlow, evaluator2, expectedCostWithEval2);
        testCost(-initFlow, -newFlow, evaluator2, expectedCostWithEval2);
    }

    @Test(expected = NotImplementedException.class)
    public void testCrash() {
        new MnecViolationCostEvaluator(Unit.KILOVOLT, 0, 0);
    }
}<|MERGE_RESOLUTION|>--- conflicted
+++ resolved
@@ -84,10 +84,7 @@
         network.getVoltageLevels().forEach(v -> v.setNominalV(400.));
 
         Crac crac = CommonCracCreation.create();
-<<<<<<< HEAD
-=======
 
->>>>>>> 5c4ff8cc
         mnec = crac.newCnec().setId("MNEC1 - initial-instant - preventive")
                 .newNetworkElement().setId("FFR2AA1  FFR3AA1  1").add()
                 .newThreshold().setDirection(Direction.BOTH).setSide(Side.LEFT).setMaxValue(MNEC_THRESHOLD).setUnit(unit).add()
@@ -99,7 +96,7 @@
         crac.getExtension(ResultVariantManager.class).createVariant(TEST_VARIANT);
         crac.getExtension(ResultVariantManager.class).setInitialVariantId(TEST_VARIANT);
 
-        raoData = new RaoData(network, crac, crac.getPreventiveState(), Collections.singleton(crac.getPreventiveState()));
+        raoData = RaoData.createOnPreventiveState(network, crac);
 
         RaoInputHelper.cleanCrac(crac, network);
         RaoInputHelper.synchronize(crac, network);
