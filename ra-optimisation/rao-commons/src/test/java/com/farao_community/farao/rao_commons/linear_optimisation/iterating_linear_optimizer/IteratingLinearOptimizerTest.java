/*
 * Copyright (c) 2020, RTE (http://www.rte-france.com)
 * This Source Code Form is subject to the terms of the Mozilla Public
 * License, v. 2.0. If a copy of the MPL was not distributed with this
 * file, You can obtain one at http://mozilla.org/MPL/2.0/.
 */


package com.farao_community.farao.rao_commons.linear_optimisation.iterating_linear_optimizer;

import com.farao_community.farao.data.crac_api.*;
import com.farao_community.farao.data.crac_api.cnec.BranchCnec;
import com.farao_community.farao.data.crac_impl.utils.NetworkImportsUtil;
import com.farao_community.farao.data.crac_io_api.CracImporters;
import com.farao_community.farao.rao_commons.CnecResults;
import com.farao_community.farao.rao_commons.SensitivityAndLoopflowResults;
import com.farao_community.farao.rao_commons.linear_optimisation.LinearOptimizer;
import com.farao_community.farao.rao_commons.linear_optimisation.LinearOptimizerOutput;
import com.farao_community.farao.rao_commons.linear_optimisation.LinearProblem;
import com.farao_community.farao.rao_commons.linear_optimisation.ParametersProvider;
import com.farao_community.farao.rao_commons.objective_function_evaluator.ObjectiveFunctionEvaluator;
import com.farao_community.farao.sensitivity_analysis.SystematicSensitivityInterface;
import com.farao_community.farao.sensitivity_analysis.SystematicSensitivityResult;
import com.farao_community.farao.util.NativeLibraryLoader;
import com.powsybl.iidm.network.Network;
import org.junit.Before;
import org.junit.Test;
import org.junit.runner.RunWith;
import org.mockito.Mockito;
import org.mockito.invocation.InvocationOnMock;
import org.mockito.stubbing.Answer;
import org.powermock.api.mockito.PowerMockito;
import org.powermock.core.classloader.annotations.PowerMockIgnore;
import org.powermock.core.classloader.annotations.PrepareForTest;
import org.powermock.modules.junit4.PowerMockRunner;

import java.util.*;

import static org.junit.Assert.*;
import static org.mockito.ArgumentMatchers.any;
import static org.mockito.ArgumentMatchers.anyInt;
import static org.mockito.Mockito.doAnswer;


/**
 * @author Joris Mancini {@literal <joris.mancini at rte-france.com>}
 */

@RunWith(PowerMockRunner.class)
@PrepareForTest({NativeLibraryLoader.class, IteratingLinearOptimizer.class})
@PowerMockIgnore({"com.sun.org.apache.xerces.*", "javax.xml.*", "org.xml.*", "javax.management.*"})
public class IteratingLinearOptimizerTest {

    private static final double DOUBLE_TOLERANCE = 0.1;

    private IteratingLinearOptimizerInput iteratingLinearOptimizerInput;
    private SystematicSensitivityInterface systematicSensitivityInterface;
    private LinearOptimizer linearOptimizer;
    private ObjectiveFunctionEvaluator costEvaluator;
    private Crac crac;

    private void mockNativeLibraryLoader() {
        PowerMockito.mockStatic(NativeLibraryLoader.class);
        NativeLibraryLoader.loadNativeLibrary("jniortools");
    }

    @Before
    public void setUp() {
        mockNativeLibraryLoader();

        crac = CracImporters.importCrac("small-crac.json", getClass().getResourceAsStream("/small-crac.json"));
        Network network = NetworkImportsUtil.import12NodesNetwork();
        crac.synchronize(network);

        costEvaluator = Mockito.mock(ObjectiveFunctionEvaluator.class);
        Mockito.when(costEvaluator.computeFunctionalCost(any())).thenReturn(0.);
        Mockito.when(costEvaluator.computeVirtualCost(any())).thenReturn(0.);
        List<BranchCnec> cnecList = new ArrayList<>();
        crac.getBranchCnecs().forEach(cnec -> cnecList.add(cnec));
        Mockito.when(costEvaluator.getMostLimitingElements(any(), anyInt())).thenReturn(cnecList);

        systematicSensitivityInterface = Mockito.mock(SystematicSensitivityInterface.class);
        SystematicSensitivityResult systematicSensitivityResult1 = Mockito.mock(SystematicSensitivityResult.class);
        SystematicSensitivityResult systematicSensitivityResult2 = Mockito.mock(SystematicSensitivityResult.class);
        SystematicSensitivityResult systematicSensitivityResult3 = Mockito.mock(SystematicSensitivityResult.class);
        SystematicSensitivityResult systematicSensitivityResult4 = Mockito.mock(SystematicSensitivityResult.class);
        Mockito.when(systematicSensitivityResult1.getReferenceFlow(Mockito.any())).thenReturn(100.);
        Mockito.when(systematicSensitivityResult2.getReferenceFlow(Mockito.any())).thenReturn(50.);
        Mockito.when(systematicSensitivityResult3.getReferenceFlow(Mockito.any())).thenReturn(20.);
        Mockito.when(systematicSensitivityResult3.getReferenceFlow(Mockito.any())).thenReturn(0.);
        Mockito.when(systematicSensitivityInterface.run(Mockito.any()))
                .thenReturn(systematicSensitivityResult1, systematicSensitivityResult2, systematicSensitivityResult3, systematicSensitivityResult4);

        SensitivityAndLoopflowResults preOptimSensitivityResults = new SensitivityAndLoopflowResults(null, null);

        Map<RangeAction, Double> prePerimeterSetpoints = new HashMap<>();
        prePerimeterSetpoints.put(crac.getRangeAction("PRA_PST_BE"), 0.);

        iteratingLinearOptimizerInput = IteratingLinearOptimizerInput.create()
                .withObjectiveFunctionEvaluator(costEvaluator)
                .withSystematicSensitivityInterface(systematicSensitivityInterface)
                .withPreOptimSensitivityResults(preOptimSensitivityResults)
                .withPreperimeterSetpoints(prePerimeterSetpoints)
                .withNetwork(network)
                .withRangeActions(crac.getRangeActions())
                .withCnecs(crac.getBranchCnecs())
                .withInitialCnecResults(new CnecResults())
                .build();

        ParametersProvider.getIteratingLinearOptimizerParameters().setMaxIterations(5);

        linearOptimizer = Mockito.mock(LinearOptimizer.class);
        // TODO: PowerMockito.whenNew(LinearOptimizer.class).withAnyArguments().

        // mock linear optimisation engine
        // linear optimisation returns always the same value -> optimal solution is 1.0 for all RAs
        doAnswer(new Answer() {
            private int count = 1;
            public Object answer(InvocationOnMock invocation) {
                double setPoint;
                switch (count) {
                    case 1:
                        setPoint = 1.0;
                        break;
                    case 2:
                        setPoint = 3.0;
                        break;
                    case 3:
                        setPoint = 3.0;
                        break;
                    default:
                        setPoint = 0;
                        break;
                }
                Map<RangeAction, Double> rangeActionSetpoints = new HashMap<>();
                rangeActionSetpoints.put(crac.getRangeAction("PRA_PST_BE"), setPoint);
                count += 1;

                return new LinearOptimizerOutput(LinearProblem.SolveStatus.OPTIMAL, rangeActionSetpoints, new HashMap<>());
            }
        }).when(linearOptimizer).optimize(any());

    }

    @Test
    public void optimize() {
        Mockito.when(costEvaluator.computeFunctionalCost(Mockito.any())).thenReturn(100., 50., 20., 0.);
        try {
            PowerMockito.whenNew(LinearOptimizer.class).withAnyArguments().thenReturn(linearOptimizer);
        } catch (Exception e) {
            e.printStackTrace();
        }

        // run an iterating optimization
        IteratingLinearOptimizerOutput iteratingLinearOptimizerOutput = IteratingLinearOptimizer.optimize(iteratingLinearOptimizerInput);

        // check results
        assertNotNull(iteratingLinearOptimizerOutput);
        assertEquals(LinearProblem.SolveStatus.OPTIMAL, iteratingLinearOptimizerOutput.getSolveStatus());
        assertEquals(20, iteratingLinearOptimizerOutput.getCost(), DOUBLE_TOLERANCE);
        assertEquals(3., iteratingLinearOptimizerOutput.getRangeActionSetpoint(crac.getRangeAction("PRA_PST_BE")), DOUBLE_TOLERANCE);
    }

    @Test
    public void optimizeWithInfeasibility() {
        Mockito.when(costEvaluator.computeFunctionalCost(Mockito.any())).thenReturn(100., 50., 20., 0.);

        Mockito.when(linearOptimizer.optimize(any())).thenReturn(new LinearOptimizerOutput(LinearProblem.SolveStatus.INFEASIBLE, new HashMap<>(), new HashMap<>()));
        try {
            PowerMockito.whenNew(LinearOptimizer.class).withAnyArguments().thenReturn(linearOptimizer);
        } catch (Exception e) {
            e.printStackTrace();
        }

        // run an iterating optimization
        IteratingLinearOptimizerOutput iteratingLinearOptimizerOutput = IteratingLinearOptimizer.optimize(iteratingLinearOptimizerInput);

        // check results
        assertNotNull(iteratingLinearOptimizerOutput);
        assertEquals(LinearProblem.SolveStatus.INFEASIBLE, iteratingLinearOptimizerOutput.getSolveStatus());
        assertEquals(100., iteratingLinearOptimizerOutput.getCost(), DOUBLE_TOLERANCE);
        assertEquals(0., iteratingLinearOptimizerOutput.getRangeActionSetpoint(crac.getRangeAction("PRA_PST_BE")), DOUBLE_TOLERANCE);
    }

    /*@Test
    public void testRemoveRangeActionsIfMaxNumberReached() {
        PstRangeActionImpl rangeActionToRemove = new PstRangeActionImpl("PRA_PST_BE_2", "PRA_PST_BE_2", "BE", new NetworkElement("BBE2AA1  BBE3AA1  1"));
        rangeActionToRemove.addRange(new PstRangeImpl(5, 10, RangeType.ABSOLUTE, RangeDefinition.CENTERED_ON_ZERO));
        rangeActionToRemove.addUsageRule(new OnStateImpl(UsageMethod.AVAILABLE, crac.getPreventiveState()));
        ((SimpleCrac) crac).addRangeAction(rangeActionToRemove);
        Network network = iteratingLinearOptimizerInput.getNetwork();
        crac.desynchronize();
        crac.synchronize(network);

        Map<String, Integer> maxPstPerTso = new HashMap<>();
        maxPstPerTso.put("BE", 1);

        BranchCnec mostLimitingCnec = crac.getBranchCnec("NNL1AA1  NNL2AA1  1");
        SystematicSensitivityResult sensitivityResult = Mockito.mock(SystematicSensitivityResult.class);
        Mockito.when(sensitivityResult.getSensitivityOnFlow(crac.getRangeAction("PRA_PST_BE"), mostLimitingCnec)).thenReturn(5.);
        Mockito.when(sensitivityResult.getSensitivityOnFlow(crac.getRangeAction("PRA_PST_BE_2"), mostLimitingCnec)).thenReturn(1.);

        Map<RangeAction, Double> prePerimeterSetPoints = new HashMap<>();
        crac.getRangeActions().forEach(rangeAction -> prePerimeterSetPoints.put(rangeAction, 0.));

        Set<RangeAction> rangeActions = crac.getRangeActions();
        assertEquals(2, rangeActions.size());
        assertEquals(2, prePerimeterSetPoints.size());
        IteratingLinearOptimizer.removeRangeActionsIfMaxNumberReached(rangeActions, prePerimeterSetPoints, maxPstPerTso, mostLimitingCnec, sensitivityResult);

        assertEquals(1, rangeActions.size());
        assertTrue(rangeActions.contains(crac.getRangeAction("PRA_PST_BE")));
        assertFalse(rangeActions.contains(crac.getRangeAction("PRA_PST_BE_2")));

        assertEquals(1, prePerimeterSetPoints.size());
        assertTrue(prePerimeterSetPoints.containsKey(crac.getRangeAction("PRA_PST_BE")));
        assertFalse(prePerimeterSetPoints.containsKey(crac.getRangeAction("PRA_PST_BE_2")));
    }

    @Test
    public void testRemoveRangeActionsWithWrongInitialSetpoint() {
        PstRangeActionImpl rangeActionToRemove = new PstRangeActionImpl("PRA_PST_BE_2", "PRA_PST_BE_2", "BE", new NetworkElement("BBE2AA1  BBE3AA1  1"));
        rangeActionToRemove.addRange(new PstRangeImpl(5, 10, RangeType.ABSOLUTE, RangeDefinition.CENTERED_ON_ZERO));
        rangeActionToRemove.addUsageRule(new OnStateImpl(UsageMethod.AVAILABLE, crac.getPreventiveState()));
        ((SimpleCrac) crac).addRangeAction(rangeActionToRemove);
        Network network = iteratingLinearOptimizerInput.getNetwork();
        crac.desynchronize();
        crac.synchronize(network);

        Map<RangeAction, Double> initialSetpoints = new HashMap<>();
        Set<RangeAction> rangeActions = crac.getRangeActions();
        rangeActions.forEach(rangeAction -> initialSetpoints.put(rangeAction, 0.));
        assertEquals(2, rangeActions.size());
        assertEquals(2, initialSetpoints.size());
        IteratingLinearOptimizer.removeRangeActionsWithWrongInitialSetpoint(rangeActions, initialSetpoints, network);

        assertEquals(1, rangeActions.size());
        assertTrue(rangeActions.contains(crac.getRangeAction("PRA_PST_BE")));
        assertFalse(rangeActions.contains(crac.getRangeAction("PRA_PST_BE_2")));
<<<<<<< HEAD
    }*/
=======

        assertEquals(1, initialSetpoints.size());
        assertTrue(initialSetpoints.containsKey(crac.getRangeAction("PRA_PST_BE")));
        assertFalse(initialSetpoints.containsKey(crac.getRangeAction("PRA_PST_BE_2")));
    }
>>>>>>> d88c4111
}
<|MERGE_RESOLUTION|>--- conflicted
+++ resolved
@@ -237,13 +237,8 @@
         assertEquals(1, rangeActions.size());
         assertTrue(rangeActions.contains(crac.getRangeAction("PRA_PST_BE")));
         assertFalse(rangeActions.contains(crac.getRangeAction("PRA_PST_BE_2")));
-<<<<<<< HEAD
-    }*/
-=======
-
         assertEquals(1, initialSetpoints.size());
         assertTrue(initialSetpoints.containsKey(crac.getRangeAction("PRA_PST_BE")));
         assertFalse(initialSetpoints.containsKey(crac.getRangeAction("PRA_PST_BE_2")));
-    }
->>>>>>> d88c4111
+     }*/
 }
