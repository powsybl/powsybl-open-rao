--- conflicted
+++ resolved
@@ -3,8 +3,7 @@
  * This Source Code Form is subject to the terms of the Mozilla Public
  * License, v. 2.0. If a copy of the MPL was not distributed with this
  * file, You can obtain one at http://mozilla.org/MPL/2.0/.
- *//*
-
+ */
 package com.farao_community.farao.rao_commons.linear_optimisation.fillers;
 
 import com.farao_community.farao.commons.FaraoException;
@@ -25,12 +24,10 @@
 import static junit.framework.TestCase.assertTrue;
 import static org.junit.Assert.*;
 
-*/
 /**
  * @author Joris Mancini{@literal <joris.mancini at rte-france.com>}
  * @author Baptiste Seguinot{@literal <baptiste.seguinot at rte-france.com>}
- *//*
-
+ */
 @RunWith(PowerMockRunner.class)
 public class MaxMinMarginFillerTest extends AbstractFillerTest {
     private MaxMinMarginFiller maxMinMarginFiller;
@@ -140,13 +137,7 @@
         }
     }
 
-<<<<<<< HEAD
-    @Test(expected = Test.None.class */
-/* no exception expected *//*
-)
-=======
     @Test(expected = Test.None.class) // no exception expected
->>>>>>> 09328895
     public void fillWithMissingRangeActionVariables() {
         // FlowVariables present , but not the absoluteRangeActionVariables present,
         // This should work since range actions can be filtered out by the CoreProblemFiller if their number
@@ -156,5 +147,3 @@
         maxMinMarginFiller.fill(sensitivityAndLoopflowResults);
     }
 }
-
-*/