/*
 * Copyright (c) 2020, RTE (http://www.rte-france.com)
 * This Source Code Form is subject to the terms of the Mozilla Public
 * License, v. 2.0. If a copy of the MPL was not distributed with this
 * file, You can obtain one at http://mozilla.org/MPL/2.0/.
 */
package com.farao_community.farao.rao_commons.linear_optimisation.fillers;

import com.farao_community.farao.commons.FaraoException;
import com.farao_community.farao.data.crac_api.*;
import com.farao_community.farao.data.crac_impl.usage_rule.OnState;
import com.farao_community.farao.data.crac_impl.utils.NetworkImportsUtil;
import com.farao_community.farao.data.crac_io_api.CracImporters;
import com.farao_community.farao.data.crac_result_extensions.ResultVariantManager;
import com.farao_community.farao.data.glsk.import_.glsk_provider.GlskProvider;
import com.farao_community.farao.data.refprog.reference_program.ReferenceProgram;
import com.farao_community.farao.rao_commons.RaoData;
import com.farao_community.farao.rao_commons.linear_optimisation.mocks.MPSolverMock;
import com.farao_community.farao.rao_commons.linear_optimisation.LinearProblem;
import com.farao_community.farao.sensitivity_analysis.SystematicSensitivityResult;
import com.google.ortools.linearsolver.MPSolver;
import com.powsybl.iidm.network.*;
import org.mockito.Mockito;
import org.mockito.stubbing.Answer;
import org.powermock.api.mockito.PowerMockito;
import org.powermock.core.classloader.annotations.PowerMockIgnore;
import org.powermock.core.classloader.annotations.PrepareForTest;

import java.util.Collections;
import java.util.HashSet;

import static org.mockito.Mockito.*;

/**
 * @author Viktor Terrier {@literal <viktor.terrier at rte-france.com>}
 * @author Baptiste Seguinot {@literal <baptiste.seguinot at rte-france.com>}
 */
@PrepareForTest(MPSolver.class)
@PowerMockIgnore({"com.sun.org.apache.xerces.*", "javax.xml.*", "org.xml.*", "javax.management.*"})
abstract class AbstractFillerTest {

    static final double DOUBLE_TOLERANCE = 0.1;

    // data related to the two Cnecs
    static final double MIN_FLOW_1 = -750.0;
    static final double MAX_FLOW_1 = 750.0;

    static final double REF_FLOW_CNEC1_IT1 = 500.0;
    static final double REF_FLOW_CNEC2_IT1 = 300.0;
    static final double REF_FLOW_CNEC1_IT2 = 400.0;
    static final double REF_FLOW_CNEC2_IT2 = 350.0;

    static final double SENSI_CNEC1_IT1 = 2.0;
    static final double SENSI_CNEC2_IT1 = 5.0;
    static final double SENSI_CNEC1_IT2 = 3.0;
    static final double SENSI_CNEC2_IT2 = -7.0;

    // data related to the Range Action
    static final int MIN_TAP = -16;
    static final int MAX_TAP = 16;
    static final int TAP_INITIAL = 5;
    static final int TAP_IT2 = -7;

    static final String CNEC_1_ID = "Tieline BE FR - N - preventive";
    static final String CNEC_2_ID = "Tieline BE FR - Defaut - N-1 NL1-NL3";
    static final String RANGE_ACTION_ID = "PRA_PST_BE";
    static final String RANGE_ACTION_ELEMENT_ID = "BBE2AA1  BBE3AA1  1";

    Cnec cnec1;
    Cnec cnec2;
    RangeAction rangeAction;

    CoreProblemFiller coreProblemFiller;
    LinearProblem linearProblem;
    SystematicSensitivityResult systematicSensitivityResult;
    RaoData raoData;
    Crac crac;
    Network network;
    ResultVariantManager resultVariantManager;

    private ReferenceProgram referenceProgram;
    private GlskProvider glskProvider;

    void init() {
        init(null, null);
    }

    void init(ReferenceProgram referenceProgram, GlskProvider glskProvider) {

        // arrange some data for all fillers test
        // crac and network
        crac = CracImporters.importCrac("small-crac.json", getClass().getResourceAsStream("/small-crac.json"));
        network = NetworkImportsUtil.import12NodesNetwork();
        crac.synchronize(network);
        this.glskProvider = glskProvider;
        this.referenceProgram = referenceProgram;

        // get cnec and rangeAction
        cnec1 = crac.getCnecs().stream().filter(c -> c.getId().equals(CNEC_1_ID)).findFirst().orElseThrow(FaraoException::new);
        cnec2 = crac.getCnecs().stream().filter(c -> c.getId().equals(CNEC_2_ID)).findFirst().orElseThrow(FaraoException::new);
        rangeAction = crac.getRangeAction(RANGE_ACTION_ID);
        rangeAction.addUsageRule(new OnState(UsageMethod.AVAILABLE, crac.getPreventiveState()));
        rangeAction.addUsageRule(new OnState(UsageMethod.AVAILABLE, crac.getState("N-1 NL1-NL3", "Défaut")));

        // MPSolver and linearRaoProblem
        MPSolverMock solver = new MPSolverMock();
        PowerMockito.mockStatic(MPSolver.class);
        when(MPSolver.infinity()).thenAnswer((Answer<Double>) invocation -> Double.POSITIVE_INFINITY);
        linearProblem = new LinearProblem(solver);

        systematicSensitivityResult = Mockito.mock(SystematicSensitivityResult.class);
        when(systematicSensitivityResult.getReferenceFlow(cnec1)).thenReturn(REF_FLOW_CNEC1_IT1);
        when(systematicSensitivityResult.getReferenceFlow(cnec2)).thenReturn(REF_FLOW_CNEC2_IT1);
        when(systematicSensitivityResult.getSensitivityOnFlow(rangeAction, cnec1)).thenReturn(SENSI_CNEC1_IT1);
        when(systematicSensitivityResult.getSensitivityOnFlow(rangeAction, cnec2)).thenReturn(SENSI_CNEC2_IT1);
    }

    void initRaoData(State state) {
<<<<<<< HEAD
        raoData = new RaoData(network, crac, state, Collections.singleton(state), referenceProgram, glskProvider, null);
        raoData.getCracResultManager().fillRangeActionResultsWithNetworkValues();
=======
        raoData = new RaoData(network, crac, state, Collections.singleton(state), referenceProgram, glskProvider, new HashSet<>());
        resultVariantManager.setPreOptimVariantId(raoData.getInitialVariantId());
        raoData.getRaoDataManager().fillRangeActionResultsWithNetworkValues();
>>>>>>> 5c4ff8cc
        raoData.setSystematicSensitivityResult(systematicSensitivityResult);
    }
}<|MERGE_RESOLUTION|>--- conflicted
+++ resolved
@@ -116,14 +116,8 @@
     }
 
     void initRaoData(State state) {
-<<<<<<< HEAD
-        raoData = new RaoData(network, crac, state, Collections.singleton(state), referenceProgram, glskProvider, null);
+        raoData = new RaoData(network, crac, state, Collections.singleton(state), referenceProgram, glskProvider, null, new HashSet<>());
         raoData.getCracResultManager().fillRangeActionResultsWithNetworkValues();
-=======
-        raoData = new RaoData(network, crac, state, Collections.singleton(state), referenceProgram, glskProvider, new HashSet<>());
-        resultVariantManager.setPreOptimVariantId(raoData.getInitialVariantId());
-        raoData.getRaoDataManager().fillRangeActionResultsWithNetworkValues();
->>>>>>> 5c4ff8cc
         raoData.setSystematicSensitivityResult(systematicSensitivityResult);
     }
 }