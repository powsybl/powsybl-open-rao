--- conflicted
+++ resolved
@@ -74,24 +74,22 @@
     Network network;
     ResultVariantManager resultVariantManager;
 
+    private ReferenceProgram referenceProgram;
+    private GlskProvider glskProvider;
+
     void init() {
-<<<<<<< HEAD
         init(null, null);
     }
 
     void init(ReferenceProgram referenceProgram, GlskProvider glskProvider) {
 
-=======
->>>>>>> c8a4455f
         // arrange some data for all fillers test
         // crac and network
         crac = CracImporters.importCrac("small-crac.json", getClass().getResourceAsStream("/small-crac.json"));
         network = NetworkImportsUtil.import12NodesNetwork();
         crac.synchronize(network);
-<<<<<<< HEAD
-        raoData = new RaoData(network, crac, referenceProgram, glskProvider);
-=======
->>>>>>> c8a4455f
+        this.glskProvider = glskProvider;
+        this.referenceProgram = referenceProgram;
 
         // get cnec and rangeAction
         cnec1 = crac.getCnecs().stream().filter(c -> c.getId().equals(CNEC_1_ID)).findFirst().orElseThrow(FaraoException::new);
@@ -114,11 +112,13 @@
         when(systematicSensitivityAnalysisResult.getReferenceFlow(cnec2)).thenReturn(REF_FLOW_CNEC2_IT1);
         when(systematicSensitivityAnalysisResult.getSensitivityOnFlow(rangeAction, cnec1)).thenReturn(SENSI_CNEC1_IT1);
         when(systematicSensitivityAnalysisResult.getSensitivityOnFlow(rangeAction, cnec2)).thenReturn(SENSI_CNEC2_IT1);
+
+        // init RaoData
         initRaoData(crac.getPreventiveState());
     }
 
     void initRaoData(State state) {
-        raoData = new RaoData(network, crac, state, Collections.singleton(state));
+        raoData = new RaoData(network, crac, state, Collections.singleton(state), referenceProgram, glskProvider);
         resultVariantManager.setPreOptimVariantId(raoData.getInitialVariantId());
         raoData.getRaoDataManager().fillRangeActionResultsWithNetworkValues();
         raoData.setSystematicSensitivityAnalysisResult(systematicSensitivityAnalysisResult);
