--- conflicted
+++ resolved
@@ -107,19 +107,11 @@
         when(MPSolver.infinity()).thenReturn(Double.POSITIVE_INFINITY);
         linearProblem = new LinearProblem(solver);
 
-<<<<<<< HEAD
         systematicSensitivityResult = Mockito.mock(SystematicSensitivityResult.class);
         when(systematicSensitivityResult.getReferenceFlow(cnec1)).thenReturn(REF_FLOW_CNEC1_IT1);
         when(systematicSensitivityResult.getReferenceFlow(cnec2)).thenReturn(REF_FLOW_CNEC2_IT1);
         when(systematicSensitivityResult.getSensitivityOnFlow(rangeAction, cnec1)).thenReturn(SENSI_CNEC1_IT1);
         when(systematicSensitivityResult.getSensitivityOnFlow(rangeAction, cnec2)).thenReturn(SENSI_CNEC2_IT1);
-        raoData.setSystematicSensitivityResult(systematicSensitivityResult);
-=======
-        systematicSensitivityAnalysisResult = Mockito.mock(SystematicSensitivityAnalysisResult.class);
-        when(systematicSensitivityAnalysisResult.getReferenceFlow(cnec1)).thenReturn(REF_FLOW_CNEC1_IT1);
-        when(systematicSensitivityAnalysisResult.getReferenceFlow(cnec2)).thenReturn(REF_FLOW_CNEC2_IT1);
-        when(systematicSensitivityAnalysisResult.getSensitivityOnFlow(rangeAction, cnec1)).thenReturn(SENSI_CNEC1_IT1);
-        when(systematicSensitivityAnalysisResult.getSensitivityOnFlow(rangeAction, cnec2)).thenReturn(SENSI_CNEC2_IT1);
 
         // init RaoData
         initRaoData(crac.getPreventiveState());
@@ -129,7 +121,6 @@
         raoData = new RaoData(network, crac, state, Collections.singleton(state), referenceProgram, glskProvider);
         resultVariantManager.setPreOptimVariantId(raoData.getInitialVariantId());
         raoData.getRaoDataManager().fillRangeActionResultsWithNetworkValues();
-        raoData.setSystematicSensitivityAnalysisResult(systematicSensitivityAnalysisResult);
->>>>>>> 6c644024
+        raoData.setSystematicSensitivityResult(systematicSensitivityResult);
     }
 }