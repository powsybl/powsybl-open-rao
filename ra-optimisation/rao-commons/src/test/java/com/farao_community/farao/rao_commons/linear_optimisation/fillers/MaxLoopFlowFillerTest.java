--- conflicted
+++ resolved
@@ -80,10 +80,6 @@
 
         cnecLoopFlowExtension.setLoopflowShift(49.0);
 
-<<<<<<< HEAD
-=======
-
->>>>>>> 203b77a7
     }
 
     @Test
@@ -129,9 +125,5 @@
 
         cnecLoopFlowExtension.setLoopflowShift(49.0);
 
-<<<<<<< HEAD
-=======
-
->>>>>>> 203b77a7
     }
 }