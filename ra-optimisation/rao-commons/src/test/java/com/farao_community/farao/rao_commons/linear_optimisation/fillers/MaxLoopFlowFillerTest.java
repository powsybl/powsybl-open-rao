--- conflicted
+++ resolved
@@ -8,13 +8,7 @@
 package com.farao_community.farao.rao_commons.linear_optimisation.fillers;
 
 import com.farao_community.farao.commons.Unit;
-<<<<<<< HEAD
-import com.farao_community.farao.data.crac_loopflow_extension.LoopFlowThresholdImpl;
-import com.farao_community.farao.data.crac_result_extensions.CnecResultExtension;
-import com.farao_community.farao.data.crac_result_extensions.ResultVariantManager;
-=======
 import com.farao_community.farao.data.crac_loopflow_extension.CnecLoopFlowExtension;
->>>>>>> 27843dcd
 import com.farao_community.farao.rao_api.RaoParameters;
 import com.farao_community.farao.rao_commons.SensitivityAndLoopflowResults;
 import com.farao_community.farao.rao_commons.linear_optimisation.LinearProblem;
@@ -44,17 +38,10 @@
     @Before
     public void setUp() {
         init();
-<<<<<<< HEAD
-        coreProblemFiller = new CoreProblemFiller();
-        LoopFlowThresholdImpl cnecLoopFlowExtension = new LoopFlowThresholdImpl(100.0, Unit.MEGAWATT);
-        cnec1.addExtension(LoopFlowThresholdImpl.class, cnecLoopFlowExtension);
-        initRaoData(crac.getPreventiveState());
-=======
         double initialAlpha = network.getTwoWindingsTransformer(RANGE_ACTION_ELEMENT_ID).getPhaseTapChanger().getCurrentStep().getAlpha();
         coreProblemFiller = new CoreProblemFiller(linearProblem, network, Set.of(cnec1), Map.of(rangeAction, initialAlpha), 0);
         CnecLoopFlowExtension cnecLoopFlowExtension = new CnecLoopFlowExtension(100.0, Unit.MEGAWATT);
         cnec1.addExtension(CnecLoopFlowExtension.class, cnecLoopFlowExtension);
->>>>>>> 27843dcd
     }
 
     @Test
