--- conflicted
+++ resolved
@@ -41,13 +41,9 @@
         initialNetworkVariantId = network.getVariantManager().getWorkingVariantId();
         crac = CommonCracCreation.createWithPstRange();
         crac.synchronize(network);
-<<<<<<< HEAD
-        raoData = RaoData.createOnPreventiveState(network, crac);
-=======
         crac.getCnec("cnec1basecase").addExtension(CnecLoopFlowExtension.class, Mockito.mock(CnecLoopFlowExtension.class));
         crac.getCnec("cnec2basecase").addExtension(CnecLoopFlowExtension.class, Mockito.mock(CnecLoopFlowExtension.class));
-        raoData = new RaoData(network, crac, crac.getPreventiveState(), Collections.singleton(crac.getPreventiveState()));
->>>>>>> 5c4ff8cc
+        raoData = RaoData.createOnPreventiveState(network, crac);
         initialVariantId  = raoData.getWorkingVariantId();
     }
 
@@ -165,7 +161,7 @@
     public void loopflowSingleCountry() {
         Set<Country> countrySet = new HashSet<>();
         countrySet.add(Country.DE);
-        raoData = new RaoData(network, crac, crac.getPreventiveState(), Collections.singleton(crac.getPreventiveState()), null, null, countrySet);
+        raoData = new RaoData(network, crac, crac.getPreventiveState(), Collections.singleton(crac.getPreventiveState()), null, null, null, countrySet);
 
         Set<Country> loopflowCountries = raoData.getLoopflowCountries();
         assertEquals(1, loopflowCountries.size());
