{
  "type": "simple-crac",
  "id": "LS_unsecure",
  "name": "LS_unsecure",
  "networkElements": [
    {
      "type": "NetworkElement",
      "id": "BBE2AA1  FFR3AA1  1",
      "name": "BBE2AA1  FFR3AA1  1"
    },
    {
      "type": "NetworkElement",
      "id": "NNL1AA1  NNL2AA1  1",
      "name": "NNL1AA1  NNL2AA1  1"
    },
    {
      "type": "NetworkElement",
      "id": "BBE2AA1  BBE3AA1  1",
      "name": "BBE2AA1  BBE3AA1  1"
    }
  ],
  "instants": [
    {
      "type": "Instant",
      "id": "N",
      "seconds": -1,
      "name": "N"
    },
    {
      "type": "Instant",
      "id": "Défaut",
      "seconds": 60,
      "name": "Défaut"
    }
  ],
  "contingencies": [
    {
      "type": "complex-contingency",
      "id": "N-1 NL1-NL3",
      "name": "N-1 NL1-NL3",
      "networkElements": [
        "NNL1AA1  NNL2AA1  1"
      ]
    }
  ],
  "states": [
    {
      "type": "simple-state",
      "id": "none-N",
      "contingency": null,
      "instant": "N"
    },
    {
      "type": "simple-state",
      "id": "N-1 NL1-NL3-Défaut",
      "contingency": "N-1 NL1-NL3",
      "instant": "Défaut"
    }
  ],
  "cnecs": [
    {
      "type": "flow-cnec",
      "id": "Tieline BE FR - Defaut - N-1 NL1-NL3",
      "name": "Tieline BE FR",
      "networkElement": "BBE2AA1  FFR3AA1  1",
      "thresholds": [ {
        "type": "branch-threshold",
        "unit": "MW",
        "max": 750,
        "min" : -750,
        "rule" : "ON_LEFT_SIDE"
      } ],
      "state": "N-1 NL1-NL3-Défaut",
      "optimized": true
    },
    {
      "type": "flow-cnec",
      "id": "Tieline BE FR - N - preventive",
      "name": "Tieline BE FR",
      "networkElement": "BBE2AA1  FFR3AA1  1",
      "thresholds": [ {
        "type": "branch-threshold",
        "unit": "MW",
        "max": 750,
        "min" : -750,
        "rule" : "ON_LEFT_SIDE"
      } ],
      "state": "none-N",
      "optimized": true
    }
  ],
  "rangeActions": [
    {
      "type": "pst-range-action-impl",
      "id": "PRA_PST_BE",
      "name": "PRA_PST_BE",
      "operator": "BE",
      "usageRules": [
        {
          "type": "free-to-use",
          "usageMethod": "AVAILABLE",
          "instant": "N"
        }
      ],
      "ranges": [
        {
<<<<<<< HEAD
          "min": 2,
          "max": 32,
          "rangeType": "ABSOLUTE_FIXED",
=======
          "min": 1,
          "max": 33,
          "rangeType": "ABSOLUTE",
>>>>>>> a9564322
          "rangeDefinition": "STARTS_AT_ONE"
        }
      ],
      "networkElements": ["BBE2AA1  BBE3AA1  1"]
    }
  ],
  "networkActions": []
}<|MERGE_RESOLUTION|>--- conflicted
+++ resolved
@@ -104,15 +104,9 @@
       ],
       "ranges": [
         {
-<<<<<<< HEAD
           "min": 2,
           "max": 32,
-          "rangeType": "ABSOLUTE_FIXED",
-=======
-          "min": 1,
-          "max": 33,
           "rangeType": "ABSOLUTE",
->>>>>>> a9564322
           "rangeDefinition": "STARTS_AT_ONE"
         }
       ],
