/*
 * Copyright (c) 2020, RTE (http://www.rte-france.com)
 * This Source Code Form is subject to the terms of the Mozilla Public
 * License, v. 2.0. If a copy of the MPL was not distributed with this
 * file, You can obtain one at http://mozilla.org/MPL/2.0/.
 */

package com.farao_community.farao.rao_commons;

import com.farao_community.farao.commons.Unit;
<<<<<<< HEAD
import com.farao_community.farao.data.crac_api.PstRangeAction;
import com.farao_community.farao.data.crac_api.cnec.BranchCnec;
=======
import com.farao_community.farao.data.crac_api.Contingency;
import com.farao_community.farao.data.crac_api.PstRange;
>>>>>>> a0c91baf
import com.farao_community.farao.data.crac_api.RangeAction;
import com.farao_community.farao.data.crac_api.State;
import com.farao_community.farao.data.crac_loopflow_extension.CnecLoopFlowExtension;
import com.farao_community.farao.data.crac_result_extensions.*;
import com.farao_community.farao.loopflow_computation.LoopFlowResult;
import com.farao_community.farao.rao_commons.linear_optimisation.LinearProblem;
import com.powsybl.iidm.network.TwoWindingsTransformer;
import org.slf4j.Logger;
import org.slf4j.LoggerFactory;

import java.util.Objects;
import java.util.Optional;
import java.util.Set;
import java.util.stream.Collectors;

/**
 * @author Joris Mancini {@literal <joris.mancini at rte-france.com>}
 */
public class CracResultManager {
    private static final Logger LOGGER = LoggerFactory.getLogger(CracResultManager.class);

    private final RaoData raoData;

    CracResultManager(RaoData raoData) {
        this.raoData = raoData;
    }

    /**
     * This method works from the working variant. It is filling CRAC result extension of the working variant
     * with values in network of the working variant.
     */
    public void fillRangeActionResultsWithNetworkValues() {
        Set<State> statesAfterOptimizedState = getStatesAfter(raoData.getOptimizedState());
        for (RangeAction rangeAction : raoData.getCrac().getRangeActions()) {
            double setPointValueInNetwork = rangeAction.getCurrentValue(raoData.getNetwork());
            RangeActionResultExtension rangeActionResultMap = rangeAction.getExtension(RangeActionResultExtension.class);
            RangeActionResult rangeActionResult = rangeActionResultMap.getVariant(raoData.getWorkingVariantId());
<<<<<<< HEAD
            rangeActionResult.setSetPoint(raoData.getOptimizedState().getId(), valueInNetwork);
            if (rangeAction instanceof PstRangeAction) {
                ((PstRangeResult) rangeActionResult).setTap(raoData.getOptimizedState().getId(), ((PstRangeAction) rangeAction).computeTapPosition(valueInNetwork));
=======
            statesAfterOptimizedState.forEach(state -> rangeActionResult.setSetPoint(state.getId(), setPointValueInNetwork));
            if (rangeAction instanceof PstRange) {
                PstRangeResult pstRangeResult = (PstRangeResult) rangeActionResult;
                int tapValueInNetwork = ((PstRange) rangeAction).computeTapPosition(setPointValueInNetwork);
                statesAfterOptimizedState.forEach(state -> pstRangeResult.setTap(state.getId(), tapValueInNetwork));
>>>>>>> a0c91baf
            }
        }
    }

    /**
     * This method works from the working variant. It is applying on the network working variant
     * according to the values present in the CRAC result extension of the working variant.
     */
    public void applyRangeActionResultsOnNetwork() {
        for (RangeAction rangeAction : raoData.getAvailableRangeActions()) {
            RangeActionResultExtension rangeActionResultMap = rangeAction.getExtension(RangeActionResultExtension.class);
            rangeAction.apply(raoData.getNetwork(),
                    rangeActionResultMap.getVariant(raoData.getWorkingVariantId()).getSetPoint(raoData.getOptimizedState().getId()));
        }
    }

    /**
     * This method compares CRAC result extension of two different variants. It compares the set point values
     * of all the range actions.
     *
     * @param variantId1: First variant to compare.
     * @param variantId2: Second variant to compare.
     * @return True if all the range actions are set at the same values and false otherwise.
     */
    public boolean sameRemedialActions(String variantId1, String variantId2) {
        for (RangeAction rangeAction : raoData.getAvailableRangeActions()) {
            RangeActionResultExtension rangeActionResultMap = rangeAction.getExtension(RangeActionResultExtension.class);
            double value1 = rangeActionResultMap.getVariant(variantId1).getSetPoint(raoData.getOptimizedState().getId());
            double value2 = rangeActionResultMap.getVariant(variantId2).getSetPoint(raoData.getOptimizedState().getId());
            if (value1 != value2 && (!Double.isNaN(value1) || !Double.isNaN(value2))) {
                return false;
            }
        }
        return true;
    }

    public void fillRangeActionResultsWithLinearProblem(LinearProblem linearProblem) {
        if (LOGGER.isDebugEnabled()) {
            LOGGER.debug(String.format("Expected minimum margin: %.2f", linearProblem.getMinimumMarginVariable().solutionValue()));
            LOGGER.debug(String.format("Expected optimisation criterion: %.2f", linearProblem.getObjective().value()));
        }
        Set<State> statesAfterOptimizedState = getStatesAfter(raoData.getOptimizedState());

        for (RangeAction rangeAction : raoData.getCrac().getRangeActions()) {
            if (rangeAction instanceof PstRangeAction) {
                RangeActionResultExtension pstRangeResultMap = rangeAction.getExtension(RangeActionResultExtension.class);
                int approximatedPostOptimTap;
                double approximatedPostOptimAngle;
                if (raoData.getAvailableRangeActions().contains(rangeAction)) {
                    String networkElementId = rangeAction.getNetworkElements().iterator().next().getId();
                    double rangeActionVal = linearProblem.getRangeActionSetPointVariable(rangeAction).solutionValue();
                    PstRangeAction pstRangeAction = (PstRangeAction) rangeAction;
                    TwoWindingsTransformer transformer = raoData.getNetwork().getTwoWindingsTransformer(networkElementId);

                    approximatedPostOptimTap = pstRangeAction.computeTapPosition(rangeActionVal);
                    approximatedPostOptimAngle = transformer.getPhaseTapChanger().getStep(approximatedPostOptimTap).getAlpha();

                    LOGGER.debug("Range action {} has been set to tap {}", pstRangeAction.getName(), approximatedPostOptimTap);
                } else {
                    // For range actions that are not available in the perimeter, copy their setpoint from the initial variant
                    approximatedPostOptimTap = ((PstRangeResult) pstRangeResultMap.getVariant(raoData.getPreOptimVariantId())).getTap(raoData.getOptimizedState().getId());
                    approximatedPostOptimAngle = pstRangeResultMap.getVariant(raoData.getPreOptimVariantId()).getSetPoint(raoData.getOptimizedState().getId());
                }

                PstRangeResult pstRangeResult = (PstRangeResult) pstRangeResultMap.getVariant(raoData.getWorkingVariantId());
                statesAfterOptimizedState.forEach(state -> {
                    pstRangeResult.setSetPoint(state.getId(), approximatedPostOptimAngle);
                    pstRangeResult.setTap(state.getId(), approximatedPostOptimTap);
                });
            }
        }
    }

    /**
     * This method returns a set of State which are equal or after a given state.
     */
    private Set<State> getStatesAfter(State referenceState) {
        Optional<Contingency> referenceContingency = referenceState.getContingency();
        if (referenceContingency.isEmpty()) {
            return raoData.getCrac().getStates();
        } else {
            return  raoData.getCrac().
                getStates(referenceContingency.get()).stream().
                filter(state -> state.getInstant().getSeconds() >= referenceState.getInstant().getSeconds())
                .collect(Collectors.toSet());
        }
    }

    public void fillCracResultWithCosts(double functionalCost, double virtualCost) {
        raoData.getCracResult().setFunctionalCost(functionalCost);
        raoData.getCracResult().addVirtualCost(virtualCost);
        raoData.getCracResult().setNetworkSecurityStatus(functionalCost < 0 ?
                CracResult.NetworkSecurityStatus.SECURED : CracResult.NetworkSecurityStatus.UNSECURED);
    }

    public void fillCnecResultWithFlows() {
        raoData.getCnecs().forEach(cnec -> {
            CnecResult cnecResult = cnec.getExtension(CnecResultExtension.class).getVariant(raoData.getWorkingVariantId());
            cnecResult.setFlowInMW(raoData.getSystematicSensitivityResult().getReferenceFlow(cnec));
            cnecResult.setFlowInA(raoData.getSystematicSensitivityResult().getReferenceIntensity(cnec));
            cnecResult.setThresholds(cnec);
        });
    }

    public void fillCnecResultsWithLoopFlows(LoopFlowResult loopFlowResult) {
        raoData.getLoopflowCnecs().forEach(cnec -> {
            CnecResult cnecResult = cnec.getExtension(CnecResultExtension.class).getVariant(raoData.getWorkingVariantId());
            if (!Objects.isNull(cnec.getExtension(CnecLoopFlowExtension.class))) {
                cnecResult.setLoopflowInMW(loopFlowResult.getLoopFlow(cnec));
                cnecResult.setLoopflowThresholdInMW(cnec.getExtension(CnecLoopFlowExtension.class).getThresholdWithReliabilityMargin(Unit.MEGAWATT));
                cnecResult.setCommercialFlowInMW(loopFlowResult.getCommercialFlow(cnec));
            }
        });
    }

    public void fillCnecResultsWithApproximatedLoopFlows() {
        raoData.getLoopflowCnecs().forEach(cnec -> {
            CnecResult cnecResult = cnec.getExtension(CnecResultExtension.class).getVariant(raoData.getWorkingVariantId());
            if (!Objects.isNull(cnec.getExtension(CnecLoopFlowExtension.class))) {
                double loopFLow = raoData.getSystematicSensitivityResult().getReferenceFlow(cnec) - cnecResult.getCommercialFlowInMW();
                cnecResult.setLoopflowInMW(loopFLow);
                cnecResult.setLoopflowThresholdInMW(cnec.getExtension(CnecLoopFlowExtension.class).getThresholdWithReliabilityMargin(Unit.MEGAWATT));
            }
        });
    }

    public void copyCommercialFlowsBetweenVariants(String originVariant, String destinationVariant) {
        raoData.getLoopflowCnecs().forEach(cnec ->
                cnec.getExtension(CnecResultExtension.class).getVariant(destinationVariant)
                        .setCommercialFlowInMW(cnec.getExtension(CnecResultExtension.class).getVariant(originVariant).getCommercialFlowInMW())
        );
    }

    /**
     * This method copies absolute PTDF sums from a variant's CNEC result extension to another variant's
     * @param originVariant: the origin variant containing the PTDF sums
     * @param destinationVariant: the destination variant
     */
    public void copyAbsolutePtdfSumsBetweenVariants(String originVariant, String destinationVariant) {
        raoData.getCnecs().forEach(cnec ->
            cnec.getExtension(CnecResultExtension.class).getVariant(destinationVariant).setAbsolutePtdfSum(
                cnec.getExtension(CnecResultExtension.class).getVariant(originVariant).getAbsolutePtdfSum()
            ));
    }
}<|MERGE_RESOLUTION|>--- conflicted
+++ resolved
@@ -8,13 +8,8 @@
 package com.farao_community.farao.rao_commons;
 
 import com.farao_community.farao.commons.Unit;
-<<<<<<< HEAD
+import com.farao_community.farao.data.crac_api.Contingency;
 import com.farao_community.farao.data.crac_api.PstRangeAction;
-import com.farao_community.farao.data.crac_api.cnec.BranchCnec;
-=======
-import com.farao_community.farao.data.crac_api.Contingency;
-import com.farao_community.farao.data.crac_api.PstRange;
->>>>>>> a0c91baf
 import com.farao_community.farao.data.crac_api.RangeAction;
 import com.farao_community.farao.data.crac_api.State;
 import com.farao_community.farao.data.crac_loopflow_extension.CnecLoopFlowExtension;
@@ -52,17 +47,11 @@
             double setPointValueInNetwork = rangeAction.getCurrentValue(raoData.getNetwork());
             RangeActionResultExtension rangeActionResultMap = rangeAction.getExtension(RangeActionResultExtension.class);
             RangeActionResult rangeActionResult = rangeActionResultMap.getVariant(raoData.getWorkingVariantId());
-<<<<<<< HEAD
-            rangeActionResult.setSetPoint(raoData.getOptimizedState().getId(), valueInNetwork);
+            statesAfterOptimizedState.forEach(state -> rangeActionResult.setSetPoint(state.getId(), setPointValueInNetwork));
             if (rangeAction instanceof PstRangeAction) {
-                ((PstRangeResult) rangeActionResult).setTap(raoData.getOptimizedState().getId(), ((PstRangeAction) rangeAction).computeTapPosition(valueInNetwork));
-=======
-            statesAfterOptimizedState.forEach(state -> rangeActionResult.setSetPoint(state.getId(), setPointValueInNetwork));
-            if (rangeAction instanceof PstRange) {
                 PstRangeResult pstRangeResult = (PstRangeResult) rangeActionResult;
-                int tapValueInNetwork = ((PstRange) rangeAction).computeTapPosition(setPointValueInNetwork);
+                int tapValueInNetwork = ((PstRangeAction) rangeAction).computeTapPosition(setPointValueInNetwork);
                 statesAfterOptimizedState.forEach(state -> pstRangeResult.setTap(state.getId(), tapValueInNetwork));
->>>>>>> a0c91baf
             }
         }
     }
