/*
 * Copyright (c) 2020, RTE (http://www.rte-france.com)
 * This Source Code Form is subject to the terms of the Mozilla Public
 * License, v. 2.0. If a copy of the MPL was not distributed with this
 * file, You can obtain one at http://mozilla.org/MPL/2.0/.
 */

package com.farao_community.farao.rao_commons.linear_optimisation.iterating_linear_optimizer;

import com.farao_community.farao.data.crac_api.PstRangeAction;
import com.farao_community.farao.data.crac_api.RangeAction;
import com.farao_community.farao.data.crac_api.RangeDefinition;
import com.farao_community.farao.rao_commons.LoopFlowUtil;
import com.farao_community.farao.rao_commons.SensitivityAndLoopflowResults;
import com.farao_community.farao.rao_commons.linear_optimisation.*;
import com.farao_community.farao.rao_commons.linear_optimisation.parameters.IteratingLinearOptimizerParameters;
import com.farao_community.farao.rao_commons.objective_function_evaluator.ObjectiveFunctionEvaluator;
import com.farao_community.farao.sensitivity_analysis.SensitivityAnalysisException;
import com.farao_community.farao.sensitivity_analysis.SystematicSensitivityInterface;
import com.farao_community.farao.sensitivity_analysis.SystematicSensitivityResult;
import com.powsybl.iidm.network.Network;
import org.slf4j.Logger;
import org.slf4j.LoggerFactory;

import java.util.*;

/**
 * @author Joris Mancini {@literal <joris.mancini at rte-france.com>}
 */
public final class IteratingLinearOptimizer {
    protected static final Logger LOGGER = LoggerFactory.getLogger(IteratingLinearOptimizer.class);

    private static final IteratingLinearOptimizerParameters PARAMETERS = ParametersProvider.getIteratingLinearOptimizerParameters();

    private IteratingLinearOptimizer() {

    }

<<<<<<< HEAD
    private static LinearOptimizerInput createLinearOptimizerInput(IteratingLinearOptimizerInput iteratingLinearOptimizerInput) {
=======
    private static LinearOptimizerInput createLinearOptimizerInput(IteratingLinearOptimizerInput iteratingLinearOptimizerInput, IteratingLinearOptimizerParameters iteratingLinearOptimizerParameters) {
        removeRangeActionsWithWrongInitialSetpoint(iteratingLinearOptimizerInput.getRangeActions(),
            iteratingLinearOptimizerInput.getPreperimeterSetpoints(), iteratingLinearOptimizerInput.getNetwork());
        removeRangeActionsIfMaxNumberReached(iteratingLinearOptimizerInput.getRangeActions(),
            iteratingLinearOptimizerInput.getPreperimeterSetpoints(),
            iteratingLinearOptimizerParameters.getMaxPstPerTso(),
            iteratingLinearOptimizerInput.getObjectiveFunctionEvaluator().getMostLimitingElements(iteratingLinearOptimizerInput.getPreOptimSensitivityResults(), 1).get(0),
            iteratingLinearOptimizerInput.getPreOptimSensitivityResults().getSystematicSensitivityResult());
>>>>>>> d88c4111
        return LinearOptimizerInput.create()
                .withCnecs(iteratingLinearOptimizerInput.getCnecs())
                .withLoopflowCnecs(iteratingLinearOptimizerInput.getLoopflowCnecs())
                .withInitialCnecResults(iteratingLinearOptimizerInput.getInitialCnecResults())
                .withNetwork(iteratingLinearOptimizerInput.getNetwork())
                .withPreperimeterSetpoints(iteratingLinearOptimizerInput.getPreperimeterSetpoints())
                .withRangeActions(iteratingLinearOptimizerInput.getRangeActions())
                .withMostLimitingElements(iteratingLinearOptimizerInput.getObjectiveFunctionEvaluator().getMostLimitingElements(iteratingLinearOptimizerInput.getPreOptimSensitivityResults(), 10))
                .withPrePerimeterCnecMarginsInMW(iteratingLinearOptimizerInput.getPrePerimeterCnecMarginsInAbsoluteMW())
                .build();
    }

<<<<<<< HEAD
=======
    private static LinearOptimizerParameters createLinearOptimizerParameters(IteratingLinearOptimizerParameters iteratingLinearOptimizerParameters) {
        return LinearOptimizerParameters.create()
                .withObjectiveFunction(iteratingLinearOptimizerParameters.getObjectiveFunction())
                .withPstSensitivityThreshold(iteratingLinearOptimizerParameters.getPstSensitivityThreshold())
                .withOperatorsNotToOptimize(iteratingLinearOptimizerParameters.getOperatorsNotToOptimize())
                .withNegativeMarginObjectiveCoefficient(iteratingLinearOptimizerParameters.getNegativeMarginObjectiveCoefficient())
                .withPstPenaltyCost(iteratingLinearOptimizerParameters.getPstPenaltyCost())
                .withPtdfSumLowerBound(iteratingLinearOptimizerParameters.getPtdfSumLowerBound())
                .withMnecParameters(iteratingLinearOptimizerParameters.getMnecParameters())
                .withLoopFlowParameters(iteratingLinearOptimizerParameters.getLoopFlowParameters())
                .withRaoLoopFlowLimitation(iteratingLinearOptimizerParameters.isRaoWithLoopFlowLimitation())
                .build();
    }

>>>>>>> d88c4111
    private static IteratingLinearOptimizerOutput createOutputFromPreOptimSituation(IteratingLinearOptimizerInput iteratingLinearOptimizerInput) {
        ObjectiveFunctionEvaluator objectiveFunctionEvaluator = iteratingLinearOptimizerInput.getObjectiveFunctionEvaluator();
        SensitivityAndLoopflowResults sensitivityAndLoopflowResults = iteratingLinearOptimizerInput.getPreOptimSensitivityResults();
        Network network = iteratingLinearOptimizerInput.getNetwork();

        LinearProblem.SolveStatus solveStatus = LinearProblem.SolveStatus.NOT_SOLVED;
        double functionalCost = objectiveFunctionEvaluator.computeFunctionalCost(sensitivityAndLoopflowResults);
        double virtualCost = objectiveFunctionEvaluator.computeVirtualCost(sensitivityAndLoopflowResults);
        Map<RangeAction, Double> rangeActionSetPoints = new HashMap<>();
        Map<PstRangeAction, Integer> pstTaps = new HashMap<>();
        for (RangeAction rangeAction : iteratingLinearOptimizerInput.getRangeActions()) {
            rangeActionSetPoints.put(rangeAction, rangeAction.getCurrentValue(network));
            if (rangeAction instanceof PstRangeAction) {
                PstRangeAction pstRangeAction = (PstRangeAction) rangeAction;
                pstTaps.put(pstRangeAction, pstRangeAction.getCurrentTapPosition(network, RangeDefinition.CENTERED_ON_ZERO));
            }
        }

        return new IteratingLinearOptimizerOutput(solveStatus, functionalCost, virtualCost, rangeActionSetPoints, pstTaps, sensitivityAndLoopflowResults);
    }

<<<<<<< HEAD
    public static IteratingLinearOptimizerOutput optimize(IteratingLinearOptimizerInput iteratingLinearOptimizerInput) {
=======
    /**
     * If range action's initial setpoint does not respect its allowed range, this function filters it out
     */
    static void removeRangeActionsWithWrongInitialSetpoint(Set<RangeAction> rangeActions, Map<RangeAction, Double> initialSetpoints, Network network) {
        //a temp set is needed to avoid ConcurrentModificationExceptions when trying to remove a range action from a set we are looping on
        Set<RangeAction> rangeActionsToRemove = new HashSet<>();
        for (RangeAction rangeAction : rangeActions) {
            double preperimeterSetPoint = initialSetpoints.get(rangeAction);
            double minSetPoint = rangeAction.getMinValue(network, preperimeterSetPoint);
            double maxSetPoint = rangeAction.getMaxValue(network, preperimeterSetPoint);
            if (preperimeterSetPoint < minSetPoint || preperimeterSetPoint > maxSetPoint) {
                LOGGER.warn("Range action {} has an initial setpoint of {} that does not respect its allowed range [{} {}]. It will be filtered out of the linear problem.",
                    rangeAction.getId(), preperimeterSetPoint, minSetPoint, maxSetPoint);
                rangeActionsToRemove.add(rangeAction);
            }
        }
        rangeActionsToRemove.forEach(rangeAction -> {
            rangeActions.remove(rangeAction);
            initialSetpoints.remove(rangeAction);
        });
    }

    /**
     * If a TSO has a maximum number of usable ranges actions, this functions filters out the range actions with
     * the least impact on the most limiting element
     */
    static void removeRangeActionsIfMaxNumberReached(Set<RangeAction> rangeActions, Map<RangeAction, Double> prePerimeterSetpoints, Map<String, Integer> maxPstPerTso, BranchCnec mostLimitingElement, SystematicSensitivityResult sensitivityResult) {
        if (!Objects.isNull(maxPstPerTso) && !maxPstPerTso.isEmpty()) {
            maxPstPerTso.forEach((tso, maxPst) -> {
                Set<RangeAction> pstsForTso = rangeActions.stream()
                    .filter(rangeAction -> (rangeAction instanceof PstRangeAction) && rangeAction.getOperator().equals(tso))
                    .collect(Collectors.toSet());
                if (pstsForTso.size() > maxPst) {
                    LOGGER.debug("{} range actions will be filtered out, in order to respect the maximum number of range actions of {} for TSO {}", pstsForTso.size() - maxPst, maxPst, tso);
                    pstsForTso.stream().sorted((ra1, ra2) -> compareAbsoluteSensitivities(ra1, ra2, mostLimitingElement, sensitivityResult))
                        .collect(Collectors.toList()).subList(0, pstsForTso.size() - maxPst)
                        .forEach(rangeAction -> {
                            rangeActions.remove(rangeAction);
                            prePerimeterSetpoints.remove(rangeAction);
                        });

                }
            });
        }
    }

    private static int compareAbsoluteSensitivities(RangeAction ra1, RangeAction ra2, BranchCnec cnec, SystematicSensitivityResult sensitivityResult) {
        Double sensi1 = Math.abs(sensitivityResult.getSensitivityOnFlow(ra1, cnec));
        Double sensi2 = Math.abs(sensitivityResult.getSensitivityOnFlow(ra2, cnec));
        return sensi1.compareTo(sensi2);
    }

    public static IteratingLinearOptimizerOutput optimize(IteratingLinearOptimizerInput iteratingLinearOptimizerInput, IteratingLinearOptimizerParameters iteratingLinearOptimizerParameters) {

        Network network = iteratingLinearOptimizerInput.getNetwork();
        SystematicSensitivityInterface systematicSensitivityInterface = iteratingLinearOptimizerInput.getSystematicSensitivityInterface();
>>>>>>> d88c4111
        ObjectiveFunctionEvaluator objectiveFunctionEvaluator = iteratingLinearOptimizerInput.getObjectiveFunctionEvaluator();
        SensitivityAndLoopflowResults preOptimSensitivityResults = iteratingLinearOptimizerInput.getPreOptimSensitivityResults();

        LinearOptimizer linearOptimizer = new LinearOptimizer(createLinearOptimizerInput(iteratingLinearOptimizerInput));

        IteratingLinearOptimizerOutput bestIteratingLinearOptimizerOutput = createOutputFromPreOptimSituation(iteratingLinearOptimizerInput);
        SensitivityAndLoopflowResults updatedSensitivityAndLoopflowResults = preOptimSensitivityResults;

        for (int iteration = 1; iteration <= PARAMETERS.getMaxIterations(); iteration++) {
            LinearOptimizerOutput linearOptimizerOutput;
            try {
                LOGGER.debug("Iteration {} - linear optimization [start]", iteration);
                linearOptimizerOutput = linearOptimizer.optimize(updatedSensitivityAndLoopflowResults);
                LOGGER.debug("Iteration {} - linear optimization [end]", iteration);
            } catch (LinearOptimisationException e) {
                LOGGER.error("Linear optimization failed at iteration {}: {}", iteration, e.getMessage());
                bestIteratingLinearOptimizerOutput.setStatus(LinearProblem.SolveStatus.ABNORMAL);
                return bestIteratingLinearOptimizerOutput;
            }

            if (linearOptimizerOutput.getSolveStatus() != LinearProblem.SolveStatus.OPTIMAL) {
                LOGGER.warn("Iteration {} - linear optimization cannot find OPTIMAL solution", iteration);
                if (iteration > 1) {
                    bestIteratingLinearOptimizerOutput.setStatus(LinearProblem.SolveStatus.FEASIBLE);
                } else {
                    bestIteratingLinearOptimizerOutput.setStatus(linearOptimizerOutput.getSolveStatus());
                }
                return bestIteratingLinearOptimizerOutput;
            } else if (!hasRemedialActionsChanged(bestIteratingLinearOptimizerOutput, linearOptimizerOutput, iteration)) {
                // If the solution has not changed, no need to run a new sensitivity computation and iteration can stop
                LOGGER.info("Iteration {} - same results as previous iterations, optimal solution found", iteration);
                bestIteratingLinearOptimizerOutput.setStatus(LinearProblem.SolveStatus.OPTIMAL);
                return bestIteratingLinearOptimizerOutput;
            } else {
                updatedSensitivityAndLoopflowResults = applyRangeActionsAndRunSensitivityComputation(iteratingLinearOptimizerInput,
                        linearOptimizerOutput.getRangeActionSetpoints(), updatedSensitivityAndLoopflowResults, iteration);
                double functionalCost = objectiveFunctionEvaluator.computeFunctionalCost(updatedSensitivityAndLoopflowResults);
                double virtualCost = objectiveFunctionEvaluator.computeVirtualCost(updatedSensitivityAndLoopflowResults);
                if (functionalCost + virtualCost < bestIteratingLinearOptimizerOutput.getCost()) {
                    LOGGER.info("Iteration {} - Better solution found with a minimum margin of {} {} (optimisation criterion : {})",
                            iteration, -functionalCost, objectiveFunctionEvaluator.getUnit(), functionalCost + virtualCost);
                    bestIteratingLinearOptimizerOutput = new IteratingLinearOptimizerOutput(LinearProblem.SolveStatus.FEASIBLE, functionalCost, virtualCost,
                            linearOptimizerOutput, updatedSensitivityAndLoopflowResults);
                } else {
                    LOGGER.info("Iteration {} - Linear Optimization found a worse result than previous iteration, with a minimum margin from {} to {} {} (optimisation criterion : from {} to {})",
                            iteration, -bestIteratingLinearOptimizerOutput.getFunctionalCost(), -functionalCost, objectiveFunctionEvaluator.getUnit(), bestIteratingLinearOptimizerOutput.getCost(), functionalCost + virtualCost);
                    bestIteratingLinearOptimizerOutput.setStatus(LinearProblem.SolveStatus.OPTIMAL);
                    return bestIteratingLinearOptimizerOutput;
                }
            }
        }
        return bestIteratingLinearOptimizerOutput;
    }

    private static boolean hasRemedialActionsChanged(IteratingLinearOptimizerOutput bestIteratingLinearOptimizerOutput, LinearOptimizerOutput linearOptimizerOutput, int iteration) {
        Map<RangeAction, Double> newSetPoints = linearOptimizerOutput.getRangeActionSetpoints();
        Map<RangeAction, Double> bestSetPoints = bestIteratingLinearOptimizerOutput.getRangeActionSetpoints();

        // TODO : verify if this is necessary
        /* if(!bestSetPoints.keySet().equals(newSetPoints.keySet())) {
            return true;
        }*/

        for (Map.Entry<RangeAction, Double> newSetPointEntry : newSetPoints.entrySet()) {
            if (Math.abs(newSetPointEntry.getValue() - bestSetPoints.get(newSetPointEntry.getKey())) > Math.max(1e-2 * Math.abs(bestSetPoints.get(newSetPointEntry.getKey())), 1e-3)) {
                return true;
            }
        }

        return false;
    }

    private static SensitivityAndLoopflowResults applyRangeActionsAndRunSensitivityComputation(IteratingLinearOptimizerInput iteratingLinearOptimizerInput,
                                                                                               Map<RangeAction, Double> rangeActionSetPoints,
                                                                                               SensitivityAndLoopflowResults sensitivityAndLoopflowResults,
                                                                                               int iteration) {
        Network network = iteratingLinearOptimizerInput.getNetwork();
        SystematicSensitivityInterface systematicSensitivityInterface = iteratingLinearOptimizerInput.getSystematicSensitivityInterface();
        rangeActionSetPoints.keySet().forEach(rangeAction -> rangeAction.apply(network, rangeActionSetPoints.get(rangeAction)));

        LOGGER.debug("Iteration {} - systematic analysis [start]", iteration);
        try {
            SystematicSensitivityResult updatedSensiResult = systematicSensitivityInterface.run(network);
            LOGGER.debug("Iteration {} - systematic analysis [end]", iteration);

            if (ParametersProvider.isRaoWithLoopFlowLimitation()
                && ParametersProvider.getLoopFlowParameters().getLoopFlowApproximationLevel().shouldUpdatePtdfWithPstChange()) {
                return new SensitivityAndLoopflowResults(updatedSensiResult, LoopFlowUtil.computeCommercialFlows(network, iteratingLinearOptimizerInput.getLoopflowCnecs(), iteratingLinearOptimizerInput.getGlskProvider(), iteratingLinearOptimizerInput.getReferenceProgram(), updatedSensiResult));
            } else {
                return new SensitivityAndLoopflowResults(updatedSensiResult, sensitivityAndLoopflowResults.getCommercialFlows());
            }
        } catch (SensitivityAnalysisException e) {
            LOGGER.error("Sensitivity computation failed at iteration {} on {} mode: {}", iteration, systematicSensitivityInterface.isFallback() ? "Fallback" : "Default", e.getMessage());
            return sensitivityAndLoopflowResults;
        }
    }
}<|MERGE_RESOLUTION|>--- conflicted
+++ resolved
@@ -36,18 +36,7 @@
 
     }
 
-<<<<<<< HEAD
     private static LinearOptimizerInput createLinearOptimizerInput(IteratingLinearOptimizerInput iteratingLinearOptimizerInput) {
-=======
-    private static LinearOptimizerInput createLinearOptimizerInput(IteratingLinearOptimizerInput iteratingLinearOptimizerInput, IteratingLinearOptimizerParameters iteratingLinearOptimizerParameters) {
-        removeRangeActionsWithWrongInitialSetpoint(iteratingLinearOptimizerInput.getRangeActions(),
-            iteratingLinearOptimizerInput.getPreperimeterSetpoints(), iteratingLinearOptimizerInput.getNetwork());
-        removeRangeActionsIfMaxNumberReached(iteratingLinearOptimizerInput.getRangeActions(),
-            iteratingLinearOptimizerInput.getPreperimeterSetpoints(),
-            iteratingLinearOptimizerParameters.getMaxPstPerTso(),
-            iteratingLinearOptimizerInput.getObjectiveFunctionEvaluator().getMostLimitingElements(iteratingLinearOptimizerInput.getPreOptimSensitivityResults(), 1).get(0),
-            iteratingLinearOptimizerInput.getPreOptimSensitivityResults().getSystematicSensitivityResult());
->>>>>>> d88c4111
         return LinearOptimizerInput.create()
                 .withCnecs(iteratingLinearOptimizerInput.getCnecs())
                 .withLoopflowCnecs(iteratingLinearOptimizerInput.getLoopflowCnecs())
@@ -60,23 +49,6 @@
                 .build();
     }
 
-<<<<<<< HEAD
-=======
-    private static LinearOptimizerParameters createLinearOptimizerParameters(IteratingLinearOptimizerParameters iteratingLinearOptimizerParameters) {
-        return LinearOptimizerParameters.create()
-                .withObjectiveFunction(iteratingLinearOptimizerParameters.getObjectiveFunction())
-                .withPstSensitivityThreshold(iteratingLinearOptimizerParameters.getPstSensitivityThreshold())
-                .withOperatorsNotToOptimize(iteratingLinearOptimizerParameters.getOperatorsNotToOptimize())
-                .withNegativeMarginObjectiveCoefficient(iteratingLinearOptimizerParameters.getNegativeMarginObjectiveCoefficient())
-                .withPstPenaltyCost(iteratingLinearOptimizerParameters.getPstPenaltyCost())
-                .withPtdfSumLowerBound(iteratingLinearOptimizerParameters.getPtdfSumLowerBound())
-                .withMnecParameters(iteratingLinearOptimizerParameters.getMnecParameters())
-                .withLoopFlowParameters(iteratingLinearOptimizerParameters.getLoopFlowParameters())
-                .withRaoLoopFlowLimitation(iteratingLinearOptimizerParameters.isRaoWithLoopFlowLimitation())
-                .build();
-    }
-
->>>>>>> d88c4111
     private static IteratingLinearOptimizerOutput createOutputFromPreOptimSituation(IteratingLinearOptimizerInput iteratingLinearOptimizerInput) {
         ObjectiveFunctionEvaluator objectiveFunctionEvaluator = iteratingLinearOptimizerInput.getObjectiveFunctionEvaluator();
         SensitivityAndLoopflowResults sensitivityAndLoopflowResults = iteratingLinearOptimizerInput.getPreOptimSensitivityResults();
@@ -98,66 +70,7 @@
         return new IteratingLinearOptimizerOutput(solveStatus, functionalCost, virtualCost, rangeActionSetPoints, pstTaps, sensitivityAndLoopflowResults);
     }
 
-<<<<<<< HEAD
     public static IteratingLinearOptimizerOutput optimize(IteratingLinearOptimizerInput iteratingLinearOptimizerInput) {
-=======
-    /**
-     * If range action's initial setpoint does not respect its allowed range, this function filters it out
-     */
-    static void removeRangeActionsWithWrongInitialSetpoint(Set<RangeAction> rangeActions, Map<RangeAction, Double> initialSetpoints, Network network) {
-        //a temp set is needed to avoid ConcurrentModificationExceptions when trying to remove a range action from a set we are looping on
-        Set<RangeAction> rangeActionsToRemove = new HashSet<>();
-        for (RangeAction rangeAction : rangeActions) {
-            double preperimeterSetPoint = initialSetpoints.get(rangeAction);
-            double minSetPoint = rangeAction.getMinValue(network, preperimeterSetPoint);
-            double maxSetPoint = rangeAction.getMaxValue(network, preperimeterSetPoint);
-            if (preperimeterSetPoint < minSetPoint || preperimeterSetPoint > maxSetPoint) {
-                LOGGER.warn("Range action {} has an initial setpoint of {} that does not respect its allowed range [{} {}]. It will be filtered out of the linear problem.",
-                    rangeAction.getId(), preperimeterSetPoint, minSetPoint, maxSetPoint);
-                rangeActionsToRemove.add(rangeAction);
-            }
-        }
-        rangeActionsToRemove.forEach(rangeAction -> {
-            rangeActions.remove(rangeAction);
-            initialSetpoints.remove(rangeAction);
-        });
-    }
-
-    /**
-     * If a TSO has a maximum number of usable ranges actions, this functions filters out the range actions with
-     * the least impact on the most limiting element
-     */
-    static void removeRangeActionsIfMaxNumberReached(Set<RangeAction> rangeActions, Map<RangeAction, Double> prePerimeterSetpoints, Map<String, Integer> maxPstPerTso, BranchCnec mostLimitingElement, SystematicSensitivityResult sensitivityResult) {
-        if (!Objects.isNull(maxPstPerTso) && !maxPstPerTso.isEmpty()) {
-            maxPstPerTso.forEach((tso, maxPst) -> {
-                Set<RangeAction> pstsForTso = rangeActions.stream()
-                    .filter(rangeAction -> (rangeAction instanceof PstRangeAction) && rangeAction.getOperator().equals(tso))
-                    .collect(Collectors.toSet());
-                if (pstsForTso.size() > maxPst) {
-                    LOGGER.debug("{} range actions will be filtered out, in order to respect the maximum number of range actions of {} for TSO {}", pstsForTso.size() - maxPst, maxPst, tso);
-                    pstsForTso.stream().sorted((ra1, ra2) -> compareAbsoluteSensitivities(ra1, ra2, mostLimitingElement, sensitivityResult))
-                        .collect(Collectors.toList()).subList(0, pstsForTso.size() - maxPst)
-                        .forEach(rangeAction -> {
-                            rangeActions.remove(rangeAction);
-                            prePerimeterSetpoints.remove(rangeAction);
-                        });
-
-                }
-            });
-        }
-    }
-
-    private static int compareAbsoluteSensitivities(RangeAction ra1, RangeAction ra2, BranchCnec cnec, SystematicSensitivityResult sensitivityResult) {
-        Double sensi1 = Math.abs(sensitivityResult.getSensitivityOnFlow(ra1, cnec));
-        Double sensi2 = Math.abs(sensitivityResult.getSensitivityOnFlow(ra2, cnec));
-        return sensi1.compareTo(sensi2);
-    }
-
-    public static IteratingLinearOptimizerOutput optimize(IteratingLinearOptimizerInput iteratingLinearOptimizerInput, IteratingLinearOptimizerParameters iteratingLinearOptimizerParameters) {
-
-        Network network = iteratingLinearOptimizerInput.getNetwork();
-        SystematicSensitivityInterface systematicSensitivityInterface = iteratingLinearOptimizerInput.getSystematicSensitivityInterface();
->>>>>>> d88c4111
         ObjectiveFunctionEvaluator objectiveFunctionEvaluator = iteratingLinearOptimizerInput.getObjectiveFunctionEvaluator();
         SensitivityAndLoopflowResults preOptimSensitivityResults = iteratingLinearOptimizerInput.getPreOptimSensitivityResults();
 
