--- conflicted
+++ resolved
@@ -75,13 +75,8 @@
     }
 
     private double getMinMarginInMegawatt(RaoData raoData) {
-<<<<<<< HEAD
-        if (raoData.getCnecs().stream().filter(BranchCnec::isOptimized).count() == 0) {
-            // there are only pure MNECs
-=======
         if (raoData.getCnecs().stream().noneMatch(BranchCnec::isOptimized)) {
             // There are only pure MNECs
->>>>>>> 65b0d1d3
             return 0;
         }
         String initialVariantId = raoData.getCrac().getExtension(ResultVariantManager.class).getInitialVariantId();
@@ -102,13 +97,8 @@
     }
 
     private double getMinMarginInAmpere(RaoData raoData) {
-<<<<<<< HEAD
-        if (raoData.getCnecs().stream().filter(BranchCnec::isOptimized).count() == 0) {
-            // there are only pure MNECs
-=======
         if (raoData.getCnecs().stream().noneMatch(BranchCnec::isOptimized)) {
             // There are only pure MNECs
->>>>>>> 65b0d1d3
             return 0;
         }
         String initialVariantId = raoData.getCrac().getExtension(ResultVariantManager.class).getInitialVariantId();
