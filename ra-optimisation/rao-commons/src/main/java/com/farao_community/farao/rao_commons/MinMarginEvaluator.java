/*
 * Copyright (c) 2020, RTE (http://www.rte-france.com)
 * This Source Code Form is subject to the terms of the Mozilla Public
 * License, v. 2.0. If a copy of the MPL was not distributed with this
 * file, You can obtain one at http://mozilla.org/MPL/2.0/.
 */

package com.farao_community.farao.rao_commons;

import com.farao_community.farao.commons.Unit;
import com.farao_community.farao.data.crac_api.Cnec;
import org.slf4j.Logger;
import org.slf4j.LoggerFactory;

import java.util.List;
import java.util.NoSuchElementException;
import java.util.stream.Collectors;

import static com.farao_community.farao.commons.Unit.MEGAWATT;

/**
 * It enables to evaluate the absolute minimal margin as a cost
 *
 * @author Joris Mancini {@literal <joris.mancini at rte-france.com>}
 */
public class MinMarginEvaluator implements CostEvaluator {
    private static final Logger LOGGER = LoggerFactory.getLogger(MinMarginEvaluator.class);

    private Unit unit;

    public MinMarginEvaluator(Unit unit) {
        this.unit = unit;
    }

    @Override
    public Unit getUnit() {
        return unit;
    }

    @Override
    public double getCost(RaoData raoData) {
        if (unit.equals(MEGAWATT)) {
            return -getMinMarginInMegawatt(raoData);
        } else {
            return -getMinMarginInAmpere(raoData);
        }
    }

    private double getMinMarginInMegawatt(RaoData raoData) {
<<<<<<< HEAD
        return raoData.getCrac().getCnecs().stream().filter(Cnec::isOptimized).
            map(cnec -> cnec.computeMargin(raoData.getSystematicSensitivityResult().getReferenceFlow(cnec), MEGAWATT)).
=======
        return raoData.getCnecs().stream().filter(Cnec::isOptimized).
            map(cnec -> cnec.computeMargin(raoData.getSystematicSensitivityAnalysisResult().getReferenceFlow(cnec), MEGAWATT)).
>>>>>>> 6c644024
            min(Double::compareTo).orElseThrow(NoSuchElementException::new);
    }

    private double getMinMarginInAmpere(RaoData raoData) {
<<<<<<< HEAD
        List<Double> marginsInAmpere = raoData.getCrac().getCnecs().stream().filter(Cnec::isOptimized).
            map(cnec -> cnec.computeMargin(raoData.getSystematicSensitivityResult().getReferenceIntensity(cnec), Unit.AMPERE)
=======
        List<Double> marginsInAmpere = raoData.getCnecs().stream().filter(Cnec::isOptimized).
            map(cnec -> cnec.computeMargin(raoData.getSystematicSensitivityAnalysisResult().getReferenceIntensity(cnec), Unit.AMPERE)
>>>>>>> 6c644024
        ).collect(Collectors.toList());

        if (marginsInAmpere.contains(Double.NaN)) { // It means that computation has been performed in DC mode
            // in fallback, intensities can be missing as the fallback configuration does not necessarily
            // compute them (example : default in AC, fallback in DC). In that case a fallback computation
            // of the intensity is made, based on the MEGAWATT values and the nominal voltage
            LOGGER.warn("No intensities available in fallback mode, the margins are assessed by converting the flows from MW to A with the nominal voltage of each Cnec.");
            marginsInAmpere = getMarginsInAmpereFromMegawattConversion(raoData);
        }

        return marginsInAmpere.stream().min(Double::compareTo).orElseThrow(NoSuchElementException::new);
    }

    private List<Double> getMarginsInAmpereFromMegawattConversion(RaoData raoData) {
<<<<<<< HEAD
        return raoData.getCrac().getCnecs().stream().filter(Cnec::isOptimized).map(cnec -> {
                double flowInMW = raoData.getSystematicSensitivityResult().getReferenceFlow(cnec);
=======
        return raoData.getCnecs().stream().filter(Cnec::isOptimized).map(cnec -> {
                double flowInMW = raoData.getSystematicSensitivityAnalysisResult().getReferenceFlow(cnec);
>>>>>>> 6c644024
                double uNom = raoData.getNetwork().getBranch(cnec.getNetworkElement().getId()).getTerminal1().getVoltageLevel().getNominalV();
                return cnec.computeMargin(flowInMW * 1000 / (Math.sqrt(3) * uNom), Unit.AMPERE);
            }
        ).collect(Collectors.toList());
    }
}<|MERGE_RESOLUTION|>--- conflicted
+++ resolved
@@ -47,24 +47,14 @@
     }
 
     private double getMinMarginInMegawatt(RaoData raoData) {
-<<<<<<< HEAD
-        return raoData.getCrac().getCnecs().stream().filter(Cnec::isOptimized).
+        return raoData.getCnecs().stream().filter(Cnec::isOptimized).
             map(cnec -> cnec.computeMargin(raoData.getSystematicSensitivityResult().getReferenceFlow(cnec), MEGAWATT)).
-=======
-        return raoData.getCnecs().stream().filter(Cnec::isOptimized).
-            map(cnec -> cnec.computeMargin(raoData.getSystematicSensitivityAnalysisResult().getReferenceFlow(cnec), MEGAWATT)).
->>>>>>> 6c644024
             min(Double::compareTo).orElseThrow(NoSuchElementException::new);
     }
 
     private double getMinMarginInAmpere(RaoData raoData) {
-<<<<<<< HEAD
-        List<Double> marginsInAmpere = raoData.getCrac().getCnecs().stream().filter(Cnec::isOptimized).
+        List<Double> marginsInAmpere = raoData.getCnecs().stream().filter(Cnec::isOptimized).
             map(cnec -> cnec.computeMargin(raoData.getSystematicSensitivityResult().getReferenceIntensity(cnec), Unit.AMPERE)
-=======
-        List<Double> marginsInAmpere = raoData.getCnecs().stream().filter(Cnec::isOptimized).
-            map(cnec -> cnec.computeMargin(raoData.getSystematicSensitivityAnalysisResult().getReferenceIntensity(cnec), Unit.AMPERE)
->>>>>>> 6c644024
         ).collect(Collectors.toList());
 
         if (marginsInAmpere.contains(Double.NaN)) { // It means that computation has been performed in DC mode
@@ -79,13 +69,8 @@
     }
 
     private List<Double> getMarginsInAmpereFromMegawattConversion(RaoData raoData) {
-<<<<<<< HEAD
-        return raoData.getCrac().getCnecs().stream().filter(Cnec::isOptimized).map(cnec -> {
+        return raoData.getCnecs().stream().filter(Cnec::isOptimized).map(cnec -> {
                 double flowInMW = raoData.getSystematicSensitivityResult().getReferenceFlow(cnec);
-=======
-        return raoData.getCnecs().stream().filter(Cnec::isOptimized).map(cnec -> {
-                double flowInMW = raoData.getSystematicSensitivityAnalysisResult().getReferenceFlow(cnec);
->>>>>>> 6c644024
                 double uNom = raoData.getNetwork().getBranch(cnec.getNetworkElement().getId()).getTerminal1().getVoltageLevel().getNominalV();
                 return cnec.computeMargin(flowInMW * 1000 / (Math.sqrt(3) * uNom), Unit.AMPERE);
             }
