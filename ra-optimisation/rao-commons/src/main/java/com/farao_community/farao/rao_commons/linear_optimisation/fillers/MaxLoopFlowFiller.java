/*
 * Copyright (c) 2020, RTE (http://www.rte-france.com)
 * This Source Code Form is subject to the terms of the Mozilla Public
 * License, v. 2.0. If a copy of the MPL was not distributed with this
 * file, You can obtain one at http://mozilla.org/MPL/2.0/.
 */
package com.farao_community.farao.rao_commons.linear_optimisation.fillers;

import com.farao_community.farao.commons.FaraoException;
import com.farao_community.farao.commons.Unit;
import com.farao_community.farao.data.crac_api.Cnec;
import com.farao_community.farao.data.crac_loopflow_extension.CnecLoopFlowExtension;
import com.farao_community.farao.data.crac_result_extensions.CnecResultExtension;
import com.farao_community.farao.data.crac_result_extensions.ResultVariantManager;
import com.farao_community.farao.loopflow_computation.LoopFlowComputation;
import com.farao_community.farao.loopflow_computation.LoopFlowResult;
import com.farao_community.farao.rao_commons.RaoData;
import com.farao_community.farao.rao_commons.linear_optimisation.LinearProblem;
import com.google.ortools.linearsolver.MPConstraint;
import com.google.ortools.linearsolver.MPVariable;
import com.powsybl.sensitivity.SensitivityAnalysisParameters;

import java.util.Objects;

/**
 * Filler of loopflow constraint in linear rao problem.
 * - Current loopflow will only be checked for preventive state cnec.
 * - This constraint is set at the beginning of the linear rao. It is not updated during optimization. It could be updated
 * by re-computing loopflow's constraint bound following each network's update.
 * - NOTE: It should note that the pst tap changer positions are considered as continuous variables by the solver
 * so that the loopflow constraint used during optimization is satisfied for a network situation where pst tap changers
 * are not all integers. We do not currently re-check the loopflow constraint on integer pst tap changer network. This
 * is a (hopefully-) reasonable approximation (considering input data quality, and measuring errors etc.).
 *
 * @author Pengbo Wang {@literal <pengbo.wang at rte-international.com>}
 */
public class MaxLoopFlowFiller implements ProblemFiller {

    private boolean isLoopFlowApproximation;
    private double loopFlowAcceptableAugmentation;
    private double loopFlowConstraintAdjustmentCoefficient;
    private double loopFlowViolationCost;
    private SensitivityAnalysisParameters sensitivityAnalysisParameters;

    public MaxLoopFlowFiller(boolean isLoopFlowApproximation, double loopFlowAcceptableAugmentation, double loopFlowConstraintAdjustmentCoefficient, double loopFlowViolationCost, SensitivityAnalysisParameters sensitivityAnalysisParameters) {
        this.isLoopFlowApproximation = isLoopFlowApproximation;
        this.loopFlowAcceptableAugmentation = loopFlowAcceptableAugmentation;
        this.loopFlowConstraintAdjustmentCoefficient = loopFlowConstraintAdjustmentCoefficient;
        this.loopFlowViolationCost = loopFlowViolationCost;
        this.sensitivityAnalysisParameters = sensitivityAnalysisParameters;
    }

    @Override
    public void fill(RaoData raoData, LinearProblem linearProblem) {
        buildLoopFlowConstraintsAndUpdateObjectiveFunction(raoData, linearProblem);
    }

    @Override
    public void update(RaoData raoData, LinearProblem linearProblem) {
        // do nothing
    }

    /**
     * currentLoopflow = flowVariable - PTDF * NetPosition, where flowVariable a MPVariable
     * Constraint for loopflow in optimization is: - MaxLoopFlow <= currentLoopFlow <= MaxLoopFlow,
     * where MaxLoopFlow is calculated as
     *     max(Input TSO loopflow limit, Loopflow value computed from initial network)
     *
     * let LoopFlowShift = PTDF * NetPosition, then
     *     - MaxLoopFlow + LoopFlowShift <= flowVariable <= MaxLoopFlow + LoopFlowShift
     *
     * Loopflow limit may be tuned by a "Loopflow adjustment coefficient":
     *     MaxLoopFlow = Loopflow constraint - Loopflow adjustment coefficient
     *
     * An additional MPVariable "loopflowViolationVariable" may be added when "Loopflow violation cost" is not zero:
     *     - (MaxLoopFlow + loopflowViolationVariable) <= currentLoopFlow <= MaxLoopFlow + loopflowViolationVariable
     * equivalent to 2 constraints:
     *     - MaxLoopFlow <= currentLoopFlow + loopflowViolationVariable
     *     currentLoopFlow - loopflowViolationVariable <= MaxLoopFlow
     * or:
     *     - MaxLoopFlow + LoopFlowShift <= flowVariable + loopflowViolationVariable <= POSITIVE_INF
     *     NEGATIVE_INF <= flowVariable - loopflowViolationVariable <= MaxLoopFlow + LoopFlowShift
     * and a "virtual cost" is added to objective function as "loopflowViolationVariable * Loopflow violation cost"
     */
    private void buildLoopFlowConstraintsAndUpdateObjectiveFunction(RaoData raoData, LinearProblem linearProblem) {

        LoopFlowResult loopFlowResult = null;
        //todo : do not compute loopFlow from scratch here : not necessary
        if (!isLoopFlowApproximation) {
            loopFlowResult = new LoopFlowComputation(raoData.getGlskProvider(), raoData.getReferenceProgram())
                .calculateLoopFlows(raoData.getNetwork(), sensitivityAnalysisParameters, raoData.getLoopflowCnecs());
        }
        String initialVariantId =  raoData.getCrac().getExtension(ResultVariantManager.class).getInitialVariantId();
        for (Cnec cnec : raoData.getLoopflowCnecs()) {

            //get and update MapLoopFlowLimit with loopflowConstraintAdjustmentCoefficient
            double maxLoopFlowLimit = cnec.getExtension(CnecLoopFlowExtension.class).getLoopFlowConstraintInMW();
<<<<<<< HEAD

=======
            Double initialLoopFlow = cnec.getExtension(CnecResultExtension.class).getVariant(initialVariantId).getFlowInMW();
            double inputThreshold = cnec.getExtension(CnecLoopFlowExtension.class).getInputThreshold(Unit.MEGAWATT, raoData.getNetwork());
>>>>>>> 203b77a7
            if (maxLoopFlowLimit == Double.POSITIVE_INFINITY) {
                continue;
            }
            if (initialLoopFlow != null){
                if(initialLoopFlow.isNaN()){
                    System.out.println("AAAAAAAAAAAAAAAAAAAAAAAAAAAAAAAAAAAAAAAAAAAAAAAAAAAAAAAA : " + initialLoopFlow);
                }else{
                    System.out.println("BBBBBBBBBBBBBBBBBBBBBBBBBBBBBBBBBBBBBBBBB : " + initialLoopFlow);
                }
            }else{
                System.out.println("CCCCCCCCCCCCCCCCCCCCCCCCCCCCCCCCCCCCCCCCCCCCCCCCCCCCCCCC");
            }

<<<<<<< HEAD
            double max = Math.max(0.0, maxLoopFlowLimit - loopFlowConstraintAdjustmentCoefficient);
            maxLoopFlowLimit = Math.max(0.0, maxLoopFlowLimit - loopFlowConstraintAdjustmentCoefficient);
=======
            maxLoopFlowLimit = Math.max(inputThreshold, initialLoopFlow + loopFlowAcceptableAugmentation) - loopFlowConstraintAdjustmentCoefficient;
>>>>>>> 203b77a7

            double commercialFlow;
            //get commercial flow
            if (!isLoopFlowApproximation) {
                commercialFlow = loopFlowResult.getCommercialFlow(cnec);
            } else {
                commercialFlow = cnec.getExtension(CnecLoopFlowExtension.class).getLoopflowShift();
            }

            //get MPVariable: flowVariable
            MPVariable flowVariable = linearProblem.getFlowVariable(cnec);
            if (Objects.isNull(flowVariable)) {
                throw new FaraoException(String.format("Flow variable on %s has not been defined yet.", cnec.getId()));
            }

            MPVariable loopflowViolationVariable = linearProblem.addLoopflowViolationVariable(
                0,
                linearProblem.infinity(),
                cnec
            );

            // - MaxLoopFlow + LoopFlowShift <= flowVariable + loopflowViolationVariable <= POSITIVE_INF
            MPConstraint positiveLoopflowViolationConstraint = linearProblem.addMaxLoopFlowConstraint(
                -maxLoopFlowLimit + commercialFlow,
                linearProblem.infinity(),
                cnec,
                LinearProblem.BoundExtension.LOWER_BOUND
            );
            positiveLoopflowViolationConstraint.setCoefficient(flowVariable, 1);
            positiveLoopflowViolationConstraint.setCoefficient(loopflowViolationVariable, 1);

            // NEGATIVE_INF <= flowVariable - loopflowViolationVariable <= MaxLoopFlow + LoopFlowShift
            MPConstraint negativeLoopflowViolationConstraint = linearProblem.addMaxLoopFlowConstraint(
                -linearProblem.infinity(),
                maxLoopFlowLimit + commercialFlow,
                cnec,
                LinearProblem.BoundExtension.UPPER_BOUND
            );
            negativeLoopflowViolationConstraint.setCoefficient(flowVariable, 1);
            negativeLoopflowViolationConstraint.setCoefficient(loopflowViolationVariable, -1);

            //update objective function with loopflowViolationCost
            linearProblem.getObjective().setCoefficient(loopflowViolationVariable, loopFlowViolationCost);
        }
    } // end cnec loop
}<|MERGE_RESOLUTION|>--- conflicted
+++ resolved
@@ -95,31 +95,12 @@
 
             //get and update MapLoopFlowLimit with loopflowConstraintAdjustmentCoefficient
             double maxLoopFlowLimit = cnec.getExtension(CnecLoopFlowExtension.class).getLoopFlowConstraintInMW();
-<<<<<<< HEAD
 
-=======
-            Double initialLoopFlow = cnec.getExtension(CnecResultExtension.class).getVariant(initialVariantId).getFlowInMW();
-            double inputThreshold = cnec.getExtension(CnecLoopFlowExtension.class).getInputThreshold(Unit.MEGAWATT, raoData.getNetwork());
->>>>>>> 203b77a7
             if (maxLoopFlowLimit == Double.POSITIVE_INFINITY) {
                 continue;
             }
-            if (initialLoopFlow != null){
-                if(initialLoopFlow.isNaN()){
-                    System.out.println("AAAAAAAAAAAAAAAAAAAAAAAAAAAAAAAAAAAAAAAAAAAAAAAAAAAAAAAA : " + initialLoopFlow);
-                }else{
-                    System.out.println("BBBBBBBBBBBBBBBBBBBBBBBBBBBBBBBBBBBBBBBBB : " + initialLoopFlow);
-                }
-            }else{
-                System.out.println("CCCCCCCCCCCCCCCCCCCCCCCCCCCCCCCCCCCCCCCCCCCCCCCCCCCCCCCC");
-            }
 
-<<<<<<< HEAD
-            double max = Math.max(0.0, maxLoopFlowLimit - loopFlowConstraintAdjustmentCoefficient);
             maxLoopFlowLimit = Math.max(0.0, maxLoopFlowLimit - loopFlowConstraintAdjustmentCoefficient);
-=======
-            maxLoopFlowLimit = Math.max(inputThreshold, initialLoopFlow + loopFlowAcceptableAugmentation) - loopFlowConstraintAdjustmentCoefficient;
->>>>>>> 203b77a7
 
             double commercialFlow;
             //get commercial flow
