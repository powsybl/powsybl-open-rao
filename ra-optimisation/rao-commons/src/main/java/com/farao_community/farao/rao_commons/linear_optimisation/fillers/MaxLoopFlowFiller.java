/*
 * Copyright (c) 2020, RTE (http://www.rte-france.com)
 * This Source Code Form is subject to the terms of the Mozilla Public
 * License, v. 2.0. If a copy of the MPL was not distributed with this
 * file, You can obtain one at http://mozilla.org/MPL/2.0/.
 */
package com.farao_community.farao.rao_commons.linear_optimisation.fillers;

import com.farao_community.farao.commons.FaraoException;
import com.farao_community.farao.data.crac_api.Cnec;
import com.farao_community.farao.data.crac_loopflow_extension.CnecLoopFlowExtension;
import com.farao_community.farao.data.crac_result_extensions.CnecResultExtension;
import com.farao_community.farao.rao_api.RaoParameters;
import com.farao_community.farao.rao_commons.RaoData;
import com.farao_community.farao.rao_commons.linear_optimisation.LinearProblem;
import com.google.ortools.linearsolver.MPConstraint;
import com.google.ortools.linearsolver.MPVariable;

import java.util.Objects;

/**
 * Filler of loopflow constraint in linear rao problem.
 * - Current loopflow will only be checked for preventive state cnec.
 * - This constraint is set at the beginning of the linear rao. It is not updated during optimization. It could be updated
 * by re-computing loopflow's constraint bound following each network's update.
 * - NOTE: It should note that the pst tap changer positions are considered as continuous variables by the solver
 * so that the loopflow constraint used during optimization is satisfied for a network situation where pst tap changers
 * are not all integers. We do not currently re-check the loopflow constraint on integer pst tap changer network. This
 * is a (hopefully-) reasonable approximation (considering input data quality, and measuring errors etc.).
 *
 * @author Pengbo Wang {@literal <pengbo.wang at rte-international.com>}
 */
public class MaxLoopFlowFiller implements ProblemFiller {

<<<<<<< HEAD
    private boolean isLoopFlowApproximation;
    private double loopFlowAcceptableAugmentation;
=======
>>>>>>> 645dc602
    private double loopFlowConstraintAdjustmentCoefficient;
    private double loopFlowViolationCost;
    private RaoParameters.LoopFlowApproximationLevel loopFlowApproximationLevel;

    public MaxLoopFlowFiller(double loopFlowConstraintAdjustmentCoefficient, double loopFlowViolationCost, RaoParameters.LoopFlowApproximationLevel loopFlowApproximationLevel) {
        this.loopFlowConstraintAdjustmentCoefficient = loopFlowConstraintAdjustmentCoefficient;
        this.loopFlowViolationCost = loopFlowViolationCost;
        this.loopFlowApproximationLevel = loopFlowApproximationLevel;
    }

    @Override
    public void fill(RaoData raoData, LinearProblem linearProblem) {
        buildLoopFlowConstraintsAndUpdateObjectiveFunction(raoData, linearProblem);
    }

    @Override
    public void update(RaoData raoData, LinearProblem linearProblem) {
        if (loopFlowApproximationLevel.shouldUpdatePtdfWithPstChange()) {
            updateLoopFlowConstraints(raoData, linearProblem);
        }
    }

    /**
     * currentLoopflow = flowVariable - PTDF * NetPosition, where flowVariable a MPVariable
     * Constraint for loopflow in optimization is: - MaxLoopFlow <= currentLoopFlow <= MaxLoopFlow,
     * where MaxLoopFlow is calculated as
     * max(Input TSO loopflow limit, Loopflow value computed from initial network)
     * <p>
     * let CommercialFlow = PTDF * NetPosition, then
     * - MaxLoopFlow + CommercialFlow <= flowVariable <= MaxLoopFlow + CommercialFlow
     * <p>
     * Loopflow limit may be tuned by a "Loopflow adjustment coefficient":
     * MaxLoopFlow = Loopflow constraint - Loopflow adjustment coefficient
     * <p>
     * An additional MPVariable "loopflowViolationVariable" may be added when "Loopflow violation cost" is not zero:
     * - (MaxLoopFlow + loopflowViolationVariable) <= currentLoopFlow <= MaxLoopFlow + loopflowViolationVariable
     * equivalent to 2 constraints:
     * - MaxLoopFlow <= currentLoopFlow + loopflowViolationVariable
     * currentLoopFlow - loopflowViolationVariable <= MaxLoopFlow
     * or:
     * - MaxLoopFlow + CommercialFlow <= flowVariable + loopflowViolationVariable <= POSITIVE_INF
     * NEGATIVE_INF <= flowVariable - loopflowViolationVariable <= MaxLoopFlow + CommercialFlow
     * and a "virtual cost" is added to objective function as "loopflowViolationVariable * Loopflow violation cost"
     */
    private void buildLoopFlowConstraintsAndUpdateObjectiveFunction(RaoData raoData, LinearProblem linearProblem) {
        for (Cnec cnec : raoData.getLoopflowCnecs()) {
            //get and update MapLoopFlowLimit with loopflowConstraintAdjustmentCoefficient
            double maxLoopFlowLimit = cnec.getExtension(CnecLoopFlowExtension.class).getLoopFlowConstraintInMW();

            if (maxLoopFlowLimit == Double.POSITIVE_INFINITY) {
                continue;
            }

            maxLoopFlowLimit = Math.max(0.0, maxLoopFlowLimit - loopFlowConstraintAdjustmentCoefficient);

            //get MPVariable: flowVariable
            MPVariable flowVariable = linearProblem.getFlowVariable(cnec);
            if (Objects.isNull(flowVariable)) {
                throw new FaraoException(String.format("Flow variable on %s has not been defined yet.", cnec.getId()));
            }

            MPVariable loopflowViolationVariable = linearProblem.addLoopflowViolationVariable(
                    0,
                    linearProblem.infinity(),
                    cnec
            );

            double commercialFlow = cnec.getExtension(CnecResultExtension.class).getVariant(raoData.getWorkingVariantId()).getCommercialFlowInMW();
            // - MaxLoopFlow + commercialFlow <= flowVariable + loopflowViolationVariable <= POSITIVE_INF
            MPConstraint positiveLoopflowViolationConstraint = linearProblem.addMaxLoopFlowConstraint(
                    -maxLoopFlowLimit + commercialFlow,
                    linearProblem.infinity(),
                    cnec,
                    LinearProblem.BoundExtension.LOWER_BOUND
            );
            positiveLoopflowViolationConstraint.setCoefficient(flowVariable, 1);
            positiveLoopflowViolationConstraint.setCoefficient(loopflowViolationVariable, 1);

            // NEGATIVE_INF <= flowVariable - loopflowViolationVariable <= MaxLoopFlow + commercialFlow
            MPConstraint negativeLoopflowViolationConstraint = linearProblem.addMaxLoopFlowConstraint(
                    -linearProblem.infinity(),
                    maxLoopFlowLimit + commercialFlow,
                    cnec,
                    LinearProblem.BoundExtension.UPPER_BOUND
            );
            negativeLoopflowViolationConstraint.setCoefficient(flowVariable, 1);
            negativeLoopflowViolationConstraint.setCoefficient(loopflowViolationVariable, -1);

            //update objective function with loopflowViolationCost
            linearProblem.getObjective().setCoefficient(loopflowViolationVariable, loopFlowViolationCost);
        }
    } // end cnec loop

    /**
     * Update LoopFlow constraints' bounds when commercial flows have changed
     */
    private void updateLoopFlowConstraints(RaoData raoData, LinearProblem linearProblem) {
        for (Cnec cnec : raoData.getLoopflowCnecs()) {

            double maxLoopFlowLimit = cnec.getExtension(CnecLoopFlowExtension.class).getLoopFlowConstraintInMW();
            if (maxLoopFlowLimit == Double.POSITIVE_INFINITY) {
                continue;
            }
            maxLoopFlowLimit = Math.max(0.0, maxLoopFlowLimit - loopFlowConstraintAdjustmentCoefficient);

            double commercialFlow = cnec.getExtension(CnecResultExtension.class).getVariant(raoData.getWorkingVariantId()).getCommercialFlowInMW();

            MPConstraint positiveLoopflowViolationConstraint = linearProblem.getMaxLoopFlowConstraint(cnec, LinearProblem.BoundExtension.LOWER_BOUND);
            if (positiveLoopflowViolationConstraint == null) {
                throw new FaraoException(String.format("Positive LoopFlow violation constraint on %s has not been defined yet.", cnec.getId()));
            }
            positiveLoopflowViolationConstraint.setLb(-maxLoopFlowLimit + commercialFlow);

            MPConstraint negativeLoopflowViolationConstraint = linearProblem.getMaxLoopFlowConstraint(cnec, LinearProblem.BoundExtension.UPPER_BOUND);
            if (negativeLoopflowViolationConstraint == null) {
                throw new FaraoException(String.format("Negative LoopFlow violation constraint on %s has not been defined yet.", cnec.getId()));
            }
            negativeLoopflowViolationConstraint.setUb(maxLoopFlowLimit + commercialFlow);
        }
    }
}<|MERGE_RESOLUTION|>--- conflicted
+++ resolved
@@ -32,11 +32,7 @@
  */
 public class MaxLoopFlowFiller implements ProblemFiller {
 
-<<<<<<< HEAD
-    private boolean isLoopFlowApproximation;
     private double loopFlowAcceptableAugmentation;
-=======
->>>>>>> 645dc602
     private double loopFlowConstraintAdjustmentCoefficient;
     private double loopFlowViolationCost;
     private RaoParameters.LoopFlowApproximationLevel loopFlowApproximationLevel;
