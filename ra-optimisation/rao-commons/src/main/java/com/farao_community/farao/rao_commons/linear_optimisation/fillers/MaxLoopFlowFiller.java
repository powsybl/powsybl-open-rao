/*
 * Copyright (c) 2020, RTE (http://www.rte-france.com)
 * This Source Code Form is subject to the terms of the Mozilla Public
 * License, v. 2.0. If a copy of the MPL was not distributed with this
 * file, You can obtain one at http://mozilla.org/MPL/2.0/.
 */
package com.farao_community.farao.rao_commons.linear_optimisation.fillers;

import com.farao_community.farao.commons.FaraoException;
import com.farao_community.farao.data.crac_api.Cnec;
import com.farao_community.farao.data.crac_loopflow_extension.CnecLoopFlowExtension;
import com.farao_community.farao.loopflow_computation.LoopFlowComputation;
import com.farao_community.farao.loopflow_computation.LoopFlowResult;
import com.farao_community.farao.rao_commons.RaoData;
import com.farao_community.farao.rao_commons.linear_optimisation.LinearProblem;
import com.google.ortools.linearsolver.MPConstraint;
import com.google.ortools.linearsolver.MPVariable;
import com.powsybl.sensitivity.SensitivityAnalysisParameters;

import java.util.Objects;

/**
 * Filler of loopflow constraint in linear rao problem.
 * - Current loopflow will only be checked for preventive state cnec.
 * - This constraint is set at the beginning of the linear rao. It is not updated during optimization. It could be updated
 * by re-computing loopflow's constraint bound following each network's update.
 * - NOTE: It should note that the pst tap changer positions are considered as continuous variables by the solver
 * so that the loopflow constraint used during optimization is satisfied for a network situation where pst tap changers
 * are not all integers. We do not currently re-check the loopflow constraint on integer pst tap changer network. This
 * is a (hopefully-) reasonable approximation (considering input data quality, and measuring errors etc.).
 *
 * @author Pengbo Wang {@literal <pengbo.wang at rte-international.com>}
 */
public class MaxLoopFlowFiller implements ProblemFiller {

    private boolean isLoopFlowApproximation;
    private double loopFlowConstraintAdjustmentCoefficient;
    private double loopFlowViolationCost;
    private SensitivityAnalysisParameters sensitivityAnalysisParameters;

    public MaxLoopFlowFiller(boolean isLoopFlowApproximation, double loopFlowConstraintAdjustmentCoefficient, double loopFlowViolationCost, SensitivityAnalysisParameters sensitivityAnalysisParameters) {
        this.isLoopFlowApproximation = isLoopFlowApproximation;
        this.loopFlowConstraintAdjustmentCoefficient = loopFlowConstraintAdjustmentCoefficient;
        this.loopFlowViolationCost = loopFlowViolationCost;
        this.sensitivityAnalysisParameters = sensitivityAnalysisParameters;
    }

    @Override
    public void fill(RaoData raoData, LinearProblem linearProblem) {
        buildLoopFlowConstraintsAndUpdateObjectiveFunction(raoData, linearProblem);
    }

    @Override
    public void update(RaoData raoData, LinearProblem linearProblem) {
        // do nothing
    }

    /**
     * currentLoopflow = flowVariable - PTDF * NetPosition, where flowVariable a MPVariable
     * Constraint for loopflow in optimization is: - MaxLoopFlow <= currentLoopFlow <= MaxLoopFlow,
     * where MaxLoopFlow is calculated as
     *     max(Input TSO loopflow limit, Loopflow value computed from initial network)
     *
     * let LoopFlowShift = PTDF * NetPosition, then
     *     - MaxLoopFlow + LoopFlowShift <= flowVariable <= MaxLoopFlow + LoopFlowShift
     *
     * Loopflow limit may be tuned by a "Loopflow adjustment coefficient":
     *     MaxLoopFlow = Loopflow constraint - Loopflow adjustment coefficient
     *
     * An additional MPVariable "loopflowViolationVariable" may be added when "Loopflow violation cost" is not zero:
     *     - (MaxLoopFlow + loopflowViolationVariable) <= currentLoopFlow <= MaxLoopFlow + loopflowViolationVariable
     * equivalent to 2 constraints:
     *     - MaxLoopFlow <= currentLoopFlow + loopflowViolationVariable
     *     currentLoopFlow - loopflowViolationVariable <= MaxLoopFlow
     * or:
     *     - MaxLoopFlow + LoopFlowShift <= flowVariable + loopflowViolationVariable <= POSITIVE_INF
     *     NEGATIVE_INF <= flowVariable - loopflowViolationVariable <= MaxLoopFlow + LoopFlowShift
     * and a "virtual cost" is added to objective function as "loopflowViolationVariable * Loopflow violation cost"
     */
    private void buildLoopFlowConstraintsAndUpdateObjectiveFunction(RaoData raoData, LinearProblem linearProblem) {

        LoopFlowResult loopFlowResult = null;
        //todo : do not compute loopFlow from scratch here : not necessary
        if (!isLoopFlowApproximation) {
<<<<<<< HEAD
            loopFlowResult = new LoopFlowComputation(raoData.getCrac(), raoData.getGlskProvider(), raoData.getReferenceProgram())
                .calculateLoopFlows(raoData.getNetwork(), sensitivityComputationParameters, raoData.getLoopflowCountries());
=======
            loopFlowResult = new LoopFlowComputation(raoData.getCrac(), raoData.getGlskProvider(), raoData.getReferenceProgram()).calculateLoopFlows(raoData.getNetwork(), sensitivityAnalysisParameters);
>>>>>>> 42f36c8b
        }

        for (Cnec cnec : LoopFlowComputation.getLoopflowCnecsForCountries(raoData.getCrac(), raoData.getNetwork(), raoData.getLoopflowCountries())) {

            //get and update MapLoopFlowLimit with loopflowConstraintAdjustmentCoefficient
            double maxLoopFlowLimit = cnec.getExtension(CnecLoopFlowExtension.class).getLoopFlowConstraintInMW();
            if (maxLoopFlowLimit == Double.POSITIVE_INFINITY) {
                continue;
            }

            maxLoopFlowLimit = Math.max(0.0, maxLoopFlowLimit - loopFlowConstraintAdjustmentCoefficient);

            double commercialFlow;
            //get commercial flow
            if (!isLoopFlowApproximation) {
                commercialFlow = loopFlowResult.getCommercialFlow(cnec);
            } else {
                commercialFlow = cnec.getExtension(CnecLoopFlowExtension.class).getLoopflowShift();
            }

            //get MPVariable: flowVariable
            MPVariable flowVariable = linearProblem.getFlowVariable(cnec);
            if (Objects.isNull(flowVariable)) {
                throw new FaraoException(String.format("Flow variable on %s has not been defined yet.", cnec.getId()));
            }

            MPVariable loopflowViolationVariable = linearProblem.addLoopflowViolationVariable(
                0,
                linearProblem.infinity(),
                cnec
            );

            // - MaxLoopFlow + LoopFlowShift <= flowVariable + loopflowViolationVariable <= POSITIVE_INF
            MPConstraint positiveLoopflowViolationConstraint = linearProblem.addMaxLoopFlowConstraint(
                -maxLoopFlowLimit + commercialFlow,
                linearProblem.infinity(),
                cnec,
                LinearProblem.BoundExtension.LOWER_BOUND
            );
            positiveLoopflowViolationConstraint.setCoefficient(flowVariable, 1);
            positiveLoopflowViolationConstraint.setCoefficient(loopflowViolationVariable, 1);

            // NEGATIVE_INF <= flowVariable - loopflowViolationVariable <= MaxLoopFlow + LoopFlowShift
            MPConstraint negativeLoopflowViolationConstraint = linearProblem.addMaxLoopFlowConstraint(
                -linearProblem.infinity(),
                maxLoopFlowLimit + commercialFlow,
                cnec,
                LinearProblem.BoundExtension.UPPER_BOUND
            );
            negativeLoopflowViolationConstraint.setCoefficient(flowVariable, 1);
            negativeLoopflowViolationConstraint.setCoefficient(loopflowViolationVariable, -1);

            //update objective function with loopflowViolationCost
            linearProblem.getObjective().setCoefficient(loopflowViolationVariable, loopFlowViolationCost);
        }
    } // end cnec loop
}<|MERGE_RESOLUTION|>--- conflicted
+++ resolved
@@ -82,12 +82,8 @@
         LoopFlowResult loopFlowResult = null;
         //todo : do not compute loopFlow from scratch here : not necessary
         if (!isLoopFlowApproximation) {
-<<<<<<< HEAD
             loopFlowResult = new LoopFlowComputation(raoData.getCrac(), raoData.getGlskProvider(), raoData.getReferenceProgram())
-                .calculateLoopFlows(raoData.getNetwork(), sensitivityComputationParameters, raoData.getLoopflowCountries());
-=======
-            loopFlowResult = new LoopFlowComputation(raoData.getCrac(), raoData.getGlskProvider(), raoData.getReferenceProgram()).calculateLoopFlows(raoData.getNetwork(), sensitivityAnalysisParameters);
->>>>>>> 42f36c8b
+                .calculateLoopFlows(raoData.getNetwork(), sensitivityAnalysisParameters, raoData.getLoopflowCountries());
         }
 
         for (Cnec cnec : LoopFlowComputation.getLoopflowCnecsForCountries(raoData.getCrac(), raoData.getNetwork(), raoData.getLoopflowCountries())) {
