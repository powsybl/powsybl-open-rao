/*
 * Copyright (c) 2020, RTE (http://www.rte-france.com)
 * This Source Code Form is subject to the terms of the Mozilla Public
 * License, v. 2.0. If a copy of the MPL was not distributed with this
 * file, You can obtain one at http://mozilla.org/MPL/2.0/.
 */

package com.farao_community.farao.rao_commons;

import com.farao_community.farao.data.crac_api.*;
import com.powsybl.iidm.network.*;
import com.powsybl.iidm.network.Identifiable;
import org.slf4j.Logger;
import org.slf4j.LoggerFactory;

import java.util.ArrayList;
import java.util.HashSet;
import java.util.List;
import java.util.Set;

/**
 * @author Joris Mancini {@literal <joris.mancini at rte-france.com>}
 */
public final class RaoInputHelper {

    private static final Logger LOGGER = LoggerFactory.getLogger(RaoInputHelper.class);

    private RaoInputHelper() { }

    public static void synchronize(Crac crac, Network network) {
        if (!crac.isSynchronized()) {
            crac.synchronize(network);
            LOGGER.debug("Crac {} has been synchronized with network {}", crac.getId(), network.getId());
        } else {
            LOGGER.debug("Crac {} is already synchronized", crac.getId());
        }
    }

    // TODO: delete this! It is unused in this repo (migrated to CracAliasesUtil.java), but still used in some files of other projects
    @Deprecated
    public static List<String> cleanCrac(Crac crac, Network network) {
        List<String> summary = new ArrayList<>();

        // remove Cnec whose NetworkElement is absent from the network
        ArrayList<Cnec> absFromNetworkCnecs = new ArrayList<>();
        crac.getCnecs().forEach(cnec -> {
            if (network.getBranch(cnec.getNetworkElement().getId()) == null) {
                absFromNetworkCnecs.add(cnec);
                summary.add(String.format("[REMOVED] Cnec %s with network element [%s] is not present in the network. It is removed from the Crac", cnec.getId(), cnec.getNetworkElement().getId()));
            }
        });
        absFromNetworkCnecs.forEach(cnec -> crac.removeCnec(cnec.getId()));

        // remove Cnecs that are neither optimized nor monitored
        ArrayList<Cnec> unmonitoredCnecsList = new ArrayList<>();
        crac.getCnecs().forEach(cnec -> {
            if (!cnec.isOptimized() && !cnec.isMonitored()) {
                unmonitoredCnecsList.add(cnec);
                summary.add(String.format("[REMOVED] Cnec %s with network element [%s] is neither optimized nor monitored. It is removed from the Crac", cnec.getId(), cnec.getNetworkElement().getId()));
            }
        });
        unmonitoredCnecsList.forEach(cnec -> crac.removeCnec(cnec.getId()));

        // remove RangeAction whose NetworkElement is absent from the network
        ArrayList<RangeAction> absFromNetworkRangeActions = new ArrayList<>();
        for (RangeAction rangeAction: crac.getRangeActions()) {
            rangeAction.getNetworkElements().forEach(networkElement -> {
                if (network.getIdentifiable(networkElement.getId()) == null) {
                    absFromNetworkRangeActions.add(rangeAction);
                    summary.add(String.format("[REMOVED] Remedial Action %s with network element [%s] is not present in the network. It is removed from the Crac", rangeAction.getId(), networkElement.getId()));
                }
            });
        }
        absFromNetworkRangeActions.forEach(rangeAction -> crac.removeRangeAction(rangeAction.getId()));

        // remove NetworkAction whose NetworkElement is absent from the network
        ArrayList<NetworkAction> absFromNetworkNetworkActions = new ArrayList<>();
        for (NetworkAction networkAction: crac.getNetworkActions()) {
            networkAction.getNetworkElements().forEach(networkElement -> {
                if (network.getIdentifiable(networkElement.getId()) == null) {
                    absFromNetworkNetworkActions.add(networkAction);
                    summary.add(String.format("[REMOVED] Remedial Action %s with network element [%s] is not present in the network. It is removed from the Crac", networkAction.getId(), networkElement.getId()));
                }
            });
        }
        absFromNetworkNetworkActions.forEach(networkAction -> crac.removeNetworkAction(networkAction.getId()));

        // remove Contingencies whose NetworkElement is absent from the network or does not fit a valid Powsybl Contingency
        Set<Contingency> absFromNetworkContingencies = new HashSet<>();
        for (Contingency contingency : crac.getContingencies()) {
            contingency.getNetworkElements().forEach(networkElement -> {
                Identifiable<?> identifiable = network.getIdentifiable(networkElement.getId());
                if (identifiable == null) {
                    absFromNetworkContingencies.add(contingency);
                    summary.add(String.format("[REMOVED] Contingency %s with network element [%s] is not present in the network. It is removed from the Crac", contingency.getId(), networkElement.getId()));
                } else if (!(identifiable instanceof Branch || identifiable instanceof Generator || identifiable instanceof HvdcLine || identifiable instanceof BusbarSection || identifiable instanceof DanglingLine)) {
                    summary.add(String.format("[WARNING] Contingency %s has a network element [%s] of unhandled type [%s]. This may result in unexpected behavior.", contingency.getId(), networkElement.getId(), identifiable.getClass().toString()));
                }
            });
        }

        absFromNetworkContingencies.forEach(contingency ->  {
            crac.getStatesFromContingency(contingency.getId()).forEach(state -> {
                crac.getCnecs(state).forEach(cnec -> {
                    crac.removeCnec(cnec.getId());
                    summary.add(String.format("[REMOVED] Cnec %s is removed because its associated contingency [%s] has been removed", cnec.getId(), contingency.getId()));
                });
                crac.removeState(state.getId());
            });
            crac.removeContingency(contingency.getId());
        });

        // remove Remedial Action with an empty list of NetworkElement
        ArrayList<NetworkAction> notValidAction = new ArrayList<>();
        crac.getNetworkActions().stream().filter(na -> na.getNetworkElements().isEmpty()).forEach(na -> {
            summary.add(String.format("[REMOVED] Remedial Action %s has no associated action. It is removed from the Crac", na.getId()));
            notValidAction.add(na);
        });
        notValidAction.forEach(networkAction -> crac.removeNetworkAction(networkAction.getId()));

<<<<<<< HEAD
        summary.forEach(LOGGER::warn);
=======
        // todo : remove State whose contingency does not exist anymore
        // todo : remove onState remedial action whose state does not exist anymore

        report.forEach(LOGGER::warn);
>>>>>>> 8cf748e9

        return summary;
    }
}<|MERGE_RESOLUTION|>--- conflicted
+++ resolved
@@ -118,14 +118,9 @@
         });
         notValidAction.forEach(networkAction -> crac.removeNetworkAction(networkAction.getId()));
 
-<<<<<<< HEAD
-        summary.forEach(LOGGER::warn);
-=======
         // todo : remove State whose contingency does not exist anymore
         // todo : remove onState remedial action whose state does not exist anymore
-
-        report.forEach(LOGGER::warn);
->>>>>>> 8cf748e9
+        summary.forEach(LOGGER::warn);
 
         return summary;
     }
