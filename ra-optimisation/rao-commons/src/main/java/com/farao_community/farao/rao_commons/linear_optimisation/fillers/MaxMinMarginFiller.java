/*
 * Copyright (c) 2020, RTE (http://www.rte-france.com)
 * This Source Code Form is subject to the terms of the Mozilla Public
 * License, v. 2.0. If a copy of the MPL was not distributed with this
 * file, You can obtain one at http://mozilla.org/MPL/2.0/.
 */

package com.farao_community.farao.rao_commons.linear_optimisation.fillers;

import com.farao_community.farao.commons.FaraoException;
import com.farao_community.farao.commons.Unit;
import com.farao_community.farao.data.crac_api.PstRangeAction;
import com.farao_community.farao.data.crac_api.Side;
import com.farao_community.farao.data.crac_api.cnec.BranchCnec;
import com.farao_community.farao.rao_commons.RaoData;
import com.farao_community.farao.rao_commons.linear_optimisation.LinearProblem;
import com.google.ortools.linearsolver.MPConstraint;
import com.google.ortools.linearsolver.MPVariable;

import java.util.Optional;

import static com.farao_community.farao.commons.Unit.MEGAWATT;

/**
 * @author Viktor Terrier {@literal <viktor.terrier at rte-france.com>}
 * @author Baptiste Seguinot {@literal <baptiste.seguinot at rte-france.com>}
 */
public class MaxMinMarginFiller implements ProblemFiller {

    private Unit unit;
    private double pstPenaltyCost;

    public MaxMinMarginFiller(Unit unit, double pstPenaltyCost) {
        this.unit = unit;
        this.pstPenaltyCost = pstPenaltyCost;
    }

    public void setUnit(Unit unit) {
        this.unit = unit;
    }
    // End of methods for tests

    @Override
    public void fill(RaoData raoData, LinearProblem linearProblem) {
        // build variables
        buildMinimumMarginVariable(linearProblem);

        // build constraints
        buildMinimumMarginConstraints(raoData, linearProblem);

        // complete objective
        fillObjectiveWithMinMargin(linearProblem);
        fillObjectiveWithRangeActionPenaltyCost(raoData, linearProblem);
    }

    @Override
    public void update(RaoData raoData, LinearProblem linearProblem) {
        // Objective does not change, nothing to do
    }

    /**
     * Build the minimum margin variable MM.
     * This variable represents the smallest margin of all Cnecs.
     * It is given in MEGAWATT.
     */
    private void buildMinimumMarginVariable(LinearProblem linearProblem) {
        linearProblem.addMinimumMarginVariable(-linearProblem.infinity(), linearProblem.infinity());
    }

    /**
     * Build two minimum margin constraints for each Cnec c.
     * The minimum margin constraints ensure that the minimum margin variable is below
     * the margin of each Cnec. They consist in a linear equivalent of the definition
     * of the min margin : MM = min{c in CNEC} margin[c].
     *
     * For each Cnec c, the two constraints are (if the max margin is defined in MEGAWATT) :
     *
     * MM <= fmax[c] - F[c]    (ABOVE_THRESHOLD)
     * MM <= F[c] - fmin[c]    (BELOW_THRESHOLD)
     *
     * For each Cnec c, the two constraints are (if the max margin is defined in AMPERE) :
     *
     * MM <= (fmax[c] - F[c]) * 1000 / (Unom * sqrt(3))     (ABOVE_THRESHOLD)
     * MM <= (F[c] - fmin[c]) * 1000 / (Unom * sqrt(3))     (BELOW_THRESHOLD)
     */
    private void buildMinimumMarginConstraints(RaoData raoData, LinearProblem linearProblem) {
        MPVariable minimumMarginVariable = linearProblem.getMinimumMarginVariable();
        if (minimumMarginVariable == null) {
            throw new FaraoException("Minimum margin variable has not yet been created");
        }
        raoData.getCnecs().stream().filter(BranchCnec::isOptimized).forEach(cnec -> {
            MPVariable flowVariable = linearProblem.getFlowVariable(cnec);

            if (flowVariable == null) {
                throw new FaraoException(String.format("Flow variable has not yet been created for Cnec %s", cnec.getId()));
            }

            Optional<Double> minFlow;
            Optional<Double> maxFlow;
            minFlow = cnec.getLowerBound(Side.LEFT, MEGAWATT);
            maxFlow = cnec.getUpperBound(Side.LEFT, MEGAWATT);
            double unitConversionCoefficient = getUnitConversionCoefficient(cnec, raoData);

            if (minFlow.isPresent()) {
                MPConstraint minimumMarginNegative = linearProblem.addMinimumMarginConstraint(-linearProblem.infinity(), -minFlow.get(), cnec, LinearProblem.MarginExtension.BELOW_THRESHOLD);
                minimumMarginNegative.setCoefficient(minimumMarginVariable, unitConversionCoefficient);
                minimumMarginNegative.setCoefficient(flowVariable, -1);
            }

            if (maxFlow.isPresent()) {
                MPConstraint minimumMarginPositive = linearProblem.addMinimumMarginConstraint(-linearProblem.infinity(), maxFlow.get(), cnec, LinearProblem.MarginExtension.ABOVE_THRESHOLD);
                minimumMarginPositive.setCoefficient(minimumMarginVariable, unitConversionCoefficient);
                minimumMarginPositive.setCoefficient(flowVariable, 1);
            }
        });
    }

    /**
     * Add in the objective function of the linear problem the min Margin.
     *
     * min(-MM)
     */
    private void fillObjectiveWithMinMargin(LinearProblem linearProblem) {
        MPVariable minimumMarginVariable = linearProblem.getMinimumMarginVariable();

        if (minimumMarginVariable == null) {
            throw new FaraoException("Minimum margin variable has not yet been created");
        }

        linearProblem.getObjective().setCoefficient(minimumMarginVariable, -1);
    }

    /**
     * Add in the objective function a penalty cost associated to the RangeAction
     * activations. This penalty cost prioritizes the solutions which change as less
     * as possible the set points of the RangeActions.
     *
     * min( sum{r in RangeAction} penaltyCost[r] - AV[r] )
     */
    private void fillObjectiveWithRangeActionPenaltyCost(RaoData raoData, LinearProblem linearProblem) {
        raoData.getAvailableRangeActions().forEach(rangeAction -> {
            MPVariable absoluteVariationVariable = linearProblem.getAbsoluteRangeActionVariationVariable(rangeAction);

<<<<<<< HEAD
            if (absoluteVariationVariable == null) {
                throw new FaraoException(String.format("Range action variable for %s has not been defined yet.", rangeAction.getId()));
            }

            if (rangeAction instanceof PstRangeAction) {
=======
            // If the PST has been filtered out, then absoluteVariationVariable is null
            if (absoluteVariationVariable != null && rangeAction instanceof PstRange) {
>>>>>>> 149e8166
                linearProblem.getObjective().setCoefficient(absoluteVariationVariable, pstPenaltyCost);
            }
        });
    }

    /**
     * Get unit conversion coefficient
     * the flows are always defined in MW, so if the minimum margin is defined in ampere,
     * and appropriate conversion coefficient should be used.
     */
    protected double getUnitConversionCoefficient(BranchCnec cnec, RaoData linearRaoData) {
        if (unit.equals(MEGAWATT)) {
            return 1;
        } else {
            // Unom(cnec) * sqrt(3) / 1000
            return linearRaoData.getNetwork().getBranch(cnec.getNetworkElement().getId()).getTerminal1().getVoltageLevel().getNominalV() * Math.sqrt(3) / 1000;
        }
    }
}
<|MERGE_RESOLUTION|>--- conflicted
+++ resolved
@@ -141,16 +141,8 @@
         raoData.getAvailableRangeActions().forEach(rangeAction -> {
             MPVariable absoluteVariationVariable = linearProblem.getAbsoluteRangeActionVariationVariable(rangeAction);
 
-<<<<<<< HEAD
-            if (absoluteVariationVariable == null) {
-                throw new FaraoException(String.format("Range action variable for %s has not been defined yet.", rangeAction.getId()));
-            }
-
-            if (rangeAction instanceof PstRangeAction) {
-=======
             // If the PST has been filtered out, then absoluteVariationVariable is null
-            if (absoluteVariationVariable != null && rangeAction instanceof PstRange) {
->>>>>>> 149e8166
+            if (absoluteVariationVariable != null && rangeAction instanceof PstRangeAction) {
                 linearProblem.getObjective().setCoefficient(absoluteVariationVariable, pstPenaltyCost);
             }
         });
