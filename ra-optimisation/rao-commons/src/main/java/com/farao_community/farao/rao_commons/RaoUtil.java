--- conflicted
+++ resolved
@@ -177,36 +177,7 @@
         }
     }
 
-<<<<<<< HEAD
-    public static List<Optional<Country>> getCnecLocation(BranchCnec cnec, Network network) {
-        return getNetworkElementLocation(cnec.getNetworkElement(), network);
-    }
-
-    private static List<Optional<Country>> getNetworkElementLocation(NetworkElement networkElement, Network network) {
-        Identifiable<?> ne = network.getIdentifiable(networkElement.getId());
-        if (ne instanceof Branch) {
-            Branch branch = (Branch) ne;
-            return Arrays.asList(branch.getTerminal1().getVoltageLevel().getSubstation().getCountry(), branch.getTerminal2().getVoltageLevel().getSubstation().getCountry());
-        } else if (ne instanceof Switch) {
-            return Arrays.asList(((Switch) ne).getVoltageLevel().getSubstation().getCountry());
-        } else {
-            throw new NotImplementedException("Don't know how to figure out the location of " + ne.getId() + " of type " + ne.getClass());
-        }
-    }
-
-    public static List<Optional<Country>> getNetworkActionLocation(NetworkAction networkAction, Network network) {
-        List<List<Optional<Country>>> listOfLists = networkAction.getNetworkElements().stream()
-                .map(networkElement -> getNetworkElementLocation(networkElement, network))
-                .collect(Collectors.toList());
-        List<Optional<Country>> result = new ArrayList<>();
-        listOfLists.forEach(result::addAll);
-        return result;
-    }
-
     public static List<BranchCnec> getMostLimitingElements(Set<BranchCnec> cnecs, String variantId, Unit unit, boolean relativePositiveMargins, int numberOfElements) {
-=======
-    public static BranchCnec getMostLimitingElement(Set<BranchCnec> cnecs, String variantId, Unit unit, boolean relativePositiveMargins) {
->>>>>>> 6fb472c8
         List<BranchCnec> sortedCnecs = cnecs.stream().
                 filter(BranchCnec::isOptimized).
                 sorted(Comparator.comparingDouble(cnec -> computeCnecMargin(cnec, variantId, unit, relativePositiveMargins))).
