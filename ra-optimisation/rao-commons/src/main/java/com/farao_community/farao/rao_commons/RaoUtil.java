--- conflicted
+++ resolved
@@ -204,11 +204,7 @@
 
     private static MaxLoopFlowFiller createMaxLoopFlowFiller(RaoParameters raoParameters) {
         return new MaxLoopFlowFiller(raoParameters.isLoopFlowApproximation(),
-<<<<<<< HEAD
             raoParameters.getLoopFlowConstraintAdjustmentCoefficient(), raoParameters.getLoopFlowViolationCost(), raoParameters.getDefaultSensitivityComputationParameters());
-=======
-                raoParameters.getLoopFlowConstraintAdjustmentCoefficient(), raoParameters.getLoopFlowViolationCost());
->>>>>>> 2d88f9b5
     }
 
     private static IteratingLinearOptimizerParameters createIteratingParameters(RaoParameters raoParameters) {
@@ -224,11 +220,7 @@
         switch (raoParameters.getObjectiveFunction()) {
             case MAX_MIN_MARGIN_IN_AMPERE:
             case MAX_MIN_MARGIN_IN_MEGAWATT:
-<<<<<<< HEAD
                 return new MinMarginObjectiveFunction(raoParameters);
-=======
-                return new MinMarginObjectiveFunction(Unit.MEGAWATT, raoParameters.getMnecAcceptableMarginDiminution(), raoParameters.getMnecViolationCost());
->>>>>>> 2d88f9b5
             case MAX_MIN_RELATIVE_MARGIN_IN_AMPERE:
                 return new MinRelativeMarginObjectiveFunction(Unit.AMPERE, raoParameters.getMnecAcceptableMarginDiminution(), raoParameters.getMnecViolationCost());
             case MAX_MIN_RELATIVE_MARGIN_IN_MEGAWATT:
