/*
 * Copyright (c) 2020, RTE (http://www.rte-france.com)
 * This Source Code Form is subject to the terms of the Mozilla Public
 * License, v. 2.0. If a copy of the MPL was not distributed with this
 * file, You can obtain one at http://mozilla.org/MPL/2.0/.
 */

package com.farao_community.farao.rao_commons;

import com.farao_community.farao.commons.Unit;
import com.farao_community.farao.data.crac_api.Crac;
import com.farao_community.farao.data.refprog.reference_program.ReferenceProgramBuilder;
import com.farao_community.farao.rao_api.RaoInput;
import com.farao_community.farao.data.crac_result_extensions.ResultVariantManager;
import com.farao_community.farao.rao_api.RaoParameters;
import com.farao_community.farao.rao_commons.linear_optimisation.fillers.*;
import com.farao_community.farao.rao_commons.linear_optimisation.iterating_linear_optimizer.*;
import com.powsybl.iidm.network.Network;
import org.apache.commons.lang3.NotImplementedException;

import com.powsybl.ucte.util.UcteAliasesCreation;
import org.slf4j.Logger;
import org.slf4j.LoggerFactory;

import java.util.ArrayList;
import java.util.List;

import static com.farao_community.farao.rao_api.RaoParameters.ObjectiveFunction.*;

/**
 * @author Joris Mancini {@literal <joris.mancini at rte-france.com>}
 */
public final class RaoUtil {
    static final Logger LOGGER = LoggerFactory.getLogger(RaoUtil.class);

    private RaoUtil() { }

    public static RaoData initRaoData(RaoInput raoInput, RaoParameters raoParameters) {
        Network network = raoInput.getNetwork();
        Crac crac = raoInput.getCrac();
        String variantId = raoInput.getVariantId();

        network.getVariantManager().setWorkingVariant(variantId);
        UcteAliasesCreation.createAliases(network);
        RaoInputHelper.cleanCrac(crac, network);
        RaoInputHelper.synchronize(crac, network);
<<<<<<< HEAD

        if ((raoParameters.isRaoWithLoopFlowLimitation()
                || raoParameters.getObjectiveFunction().equals(RaoParameters.ObjectiveFunction.MAX_MIN_RELATIVE_RAM))
                && (!raoInput.getReferenceProgram().isPresent())) {
            LOGGER.info("No ReferenceProgram provided. A ReferenceProgram will be generated using information in the network file.");
            raoInput.setReferenceProgram(ReferenceProgramBuilder.buildReferenceProgram(raoInput.getNetwork()));
        }

        RaoData raoData = new RaoData(network, crac, raoInput.getReferenceProgram().orElse(null), raoInput.getGlskProvider().orElse(null));
=======
        RaoData raoData = new RaoData(network, crac, raoInput.getOptimizedState(), raoInput.getPerimeter());
>>>>>>> c8a4455f
        crac.getExtension(ResultVariantManager.class).setPreOptimVariantId(raoData.getInitialVariantId());

        if (raoParameters.isRaoWithLoopFlowLimitation()) {
            LoopFlowComputationService.checkDataConsistency(raoData);
            LoopFlowComputationService.computeInitialLoopFlowsAndUpdateCnecLoopFlowConstraint(raoData, raoParameters.getLoopFlowViolationCost());
        }

        return raoData;
    }

    public static IteratingLinearOptimizer createLinearOptimizer(RaoParameters raoParameters, SystematicSensitivityComputation systematicSensitivityComputation) {
        List<ProblemFiller> fillers = new ArrayList<>();
        fillers.add(new CoreProblemFiller(raoParameters.getPstSensitivityThreshold()));
        if (raoParameters.getObjectiveFunction().equals(MAX_MIN_MARGIN_IN_AMPERE)
            || raoParameters.getObjectiveFunction().equals(MAX_MIN_MARGIN_IN_MEGAWATT)) {
            fillers.add(new MaxMinMarginFiller(raoParameters.getObjectiveFunction().getUnit(), raoParameters.getPstPenaltyCost()));
            fillers.add(new MnecFiller(raoParameters.getObjectiveFunction().getUnit(), raoParameters.getMnecAcceptableMarginDiminution(), raoParameters.getMnecViolationCost(), raoParameters.getMnecConstraintAdjustmentCoefficient()));
        }
        if (raoParameters.isRaoWithLoopFlowLimitation()) {
            fillers.add(createMaxLoopFlowFiller(raoParameters));
            return new IteratingLinearOptimizerWithLoopFlows(fillers, systematicSensitivityComputation,
                createObjectiveFunction(raoParameters), createIteratingLoopFlowsParameters(raoParameters));
        } else {
            return new IteratingLinearOptimizer(fillers, systematicSensitivityComputation, createObjectiveFunction(raoParameters), createIteratingParameters(raoParameters));
        }
    }

    private static MaxLoopFlowFiller createMaxLoopFlowFiller(RaoParameters raoParameters) {
        return new MaxLoopFlowFiller(raoParameters.isLoopFlowApproximation(),
            raoParameters.getLoopFlowConstraintAdjustmentCoefficient(), raoParameters.getLoopFlowViolationCost());
    }

    private static IteratingLinearOptimizerParameters createIteratingParameters(RaoParameters raoParameters) {
        return new IteratingLinearOptimizerParameters(raoParameters.getMaxIterations(), raoParameters.getFallbackOverCost());
    }

    private static IteratingLinearOptimizerWithLoopFLowsParameters createIteratingLoopFlowsParameters(RaoParameters raoParameters) {
        return new IteratingLinearOptimizerWithLoopFLowsParameters(raoParameters.getMaxIterations(),
            raoParameters.getFallbackOverCost(), raoParameters.isLoopFlowApproximation(), raoParameters.getLoopFlowViolationCost());
    }

    public static ObjectiveFunctionEvaluator createObjectiveFunction(RaoParameters raoParameters) {
        switch (raoParameters.getObjectiveFunction()) {
            case MAX_MIN_MARGIN_IN_AMPERE:
                return new MinMarginObjectiveFunction(Unit.AMPERE, raoParameters.getMnecAcceptableMarginDiminution(), raoParameters.getMnecViolationCost());
            case MAX_MIN_MARGIN_IN_MEGAWATT:
                return new MinMarginObjectiveFunction(Unit.MEGAWATT, raoParameters.getMnecAcceptableMarginDiminution(), raoParameters.getMnecViolationCost());
            default:
                throw new NotImplementedException("Not implemented objective function");
        }
    }
}<|MERGE_RESOLUTION|>--- conflicted
+++ resolved
@@ -31,7 +31,8 @@
  * @author Joris Mancini {@literal <joris.mancini at rte-france.com>}
  */
 public final class RaoUtil {
-    static final Logger LOGGER = LoggerFactory.getLogger(RaoUtil.class);
+
+    private static final Logger LOGGER = LoggerFactory.getLogger(RaoUtil.class);
 
     private RaoUtil() { }
 
@@ -44,7 +45,6 @@
         UcteAliasesCreation.createAliases(network);
         RaoInputHelper.cleanCrac(crac, network);
         RaoInputHelper.synchronize(crac, network);
-<<<<<<< HEAD
 
         if ((raoParameters.isRaoWithLoopFlowLimitation()
                 || raoParameters.getObjectiveFunction().equals(RaoParameters.ObjectiveFunction.MAX_MIN_RELATIVE_RAM))
@@ -53,10 +53,7 @@
             raoInput.setReferenceProgram(ReferenceProgramBuilder.buildReferenceProgram(raoInput.getNetwork()));
         }
 
-        RaoData raoData = new RaoData(network, crac, raoInput.getReferenceProgram().orElse(null), raoInput.getGlskProvider().orElse(null));
-=======
-        RaoData raoData = new RaoData(network, crac, raoInput.getOptimizedState(), raoInput.getPerimeter());
->>>>>>> c8a4455f
+        RaoData raoData = new RaoData(network, crac, raoInput.getOptimizedState(), raoInput.getPerimeter(), raoInput.getReferenceProgram().orElse(null), raoInput.getGlskProvider().orElse(null));
         crac.getExtension(ResultVariantManager.class).setPreOptimVariantId(raoData.getInitialVariantId());
 
         if (raoParameters.isRaoWithLoopFlowLimitation()) {
