--- conflicted
+++ resolved
@@ -56,100 +56,49 @@
 
     ProblemFiller createCoreProblemFiller() {
         return new CoreProblemFiller(
-<<<<<<< HEAD
-            linearProblem,
-            input.getNetwork(),
-            input.getCnecs(),
-            input.getPrePerimeterSetpoints());
-=======
                 linearProblem,
                 input.getNetwork(),
                 input.getCnecs(),
-                input.getPreperimeterSetpoints(),
-                parameters.getPstSensitivityThreshold());
->>>>>>> d88c4111
+                input.getPrePerimeterSetpoints());
     }
 
     ProblemFiller createMaxMinMarginFiller() {
         return new MaxMinMarginFiller(
-<<<<<<< HEAD
-            linearProblem,
-            input.getCnecs().stream().filter(Cnec::isOptimized).collect(Collectors.toSet()),
-            input.getRangeActions());
-=======
                 linearProblem,
                 input.getCnecs().stream().filter(Cnec::isOptimized).collect(Collectors.toSet()),
-                input.getRangeActions(),
-                new MaxMinMarginParameters(parameters.getUnit(), parameters.getPstPenaltyCost()));
->>>>>>> d88c4111
+                input.getRangeActions());
     }
 
     ProblemFiller createMaxMinRelativeMarginFiller() {
         return new MaxMinRelativeMarginFiller(
-<<<<<<< HEAD
-            linearProblem,
-            input.getCnecs().stream()
-                .filter(Cnec::isOptimized)
-                .collect(Collectors.toMap(Function.identity(), input::getInitialAbsolutePtdfSum)),
-            input.getRangeActions());
-=======
                 linearProblem,
                 input.getCnecs().stream()
                         .filter(Cnec::isOptimized)
                         .collect(Collectors.toMap(Function.identity(), input::getInitialAbsolutePtdfSum)),
-                input.getRangeActions(),
-                new MaxMinRelativeMarginParameters(
-                        parameters.getUnit(),
-                        parameters.getPstPenaltyCost(),
-                        parameters.getNegativeMarginObjectiveCoefficient(),
-                        parameters.getPtdfSumLowerBound()));
->>>>>>> d88c4111
+                input.getRangeActions());
     }
 
     ProblemFiller createMnecFiller() {
         return new MnecFiller(
-<<<<<<< HEAD
-            linearProblem,
-            input.getCnecs().stream()
-                .filter(Cnec::isMonitored)
-                .collect(Collectors.toMap(
-                    Function.identity(),
-                    mnec -> input.getInitialFlow(mnec, MEGAWATT))
-                ));
-=======
                 linearProblem,
                 input.getCnecs().stream()
                         .filter(Cnec::isMonitored)
                         .collect(Collectors.toMap(
                             Function.identity(),
                             mnec -> input.getInitialFlow(mnec, MEGAWATT))
-                        ),
-                parameters.getUnit(),
-                parameters.getMnecParameters());
->>>>>>> d88c4111
+                        ));
     }
 
     ProblemFiller createUnoptimizedCnecFiller() {
         ParametersProvider.getUnoptimizedCnecParameters().setHighestThresholdValue(getLargestCnecThreshold(input.getCnecs()));
         return new UnoptimizedCnecFiller(
-<<<<<<< HEAD
-            linearProblem,
-            input.getCnecs().stream()
-                .filter(BranchCnec::isOptimized)
-                .filter(cnec -> ParametersProvider.getCoreParameters().getOperatorsNotToOptimize().contains(cnec.getOperator()))
-                .collect(Collectors.toMap(
-                    Function.identity(),
-                    cnec -> input.getInitialFlow(cnec, MEGAWATT))));
-=======
                 linearProblem,
                 input.getCnecs().stream()
                         .filter(BranchCnec::isOptimized)
-                        .filter(cnec -> parameters.getOperatorsNotToOptimize().contains(cnec.getOperator()))
+                        .filter(cnec -> ParametersProvider.getCoreParameters().getOperatorsNotToOptimize().contains(cnec.getOperator()))
                         .collect(Collectors.toMap(
                                 Function.identity(),
-                                input::getPrePerimeterMarginInMW)),
-                getLargestCnecThreshold(input.getCnecs()));
->>>>>>> d88c4111
+                                input::getPrePerimeterMarginInMW)));
     }
 
     static double getLargestCnecThreshold(Set<BranchCnec> cnecs) {
@@ -171,13 +120,7 @@
 
     ProblemFiller createMaxLoopFlowFiller() {
         return new MaxLoopFlowFiller(
-<<<<<<< HEAD
-            linearProblem,
-            input.getLoopflowCnecs().stream().collect(Collectors.toMap(Function.identity(), input::getInitialLoopflowInMW)));
-=======
                 linearProblem,
-                input.getLoopflowCnecs().stream().collect(Collectors.toMap(Function.identity(), input::getInitialLoopflowInMW)),
-                parameters.getLoopFlowParameters());
->>>>>>> d88c4111
+                input.getLoopflowCnecs().stream().collect(Collectors.toMap(Function.identity(), input::getInitialLoopflowInMW)));
     }
 }