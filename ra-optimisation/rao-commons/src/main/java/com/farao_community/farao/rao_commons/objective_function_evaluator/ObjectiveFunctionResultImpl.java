--- conflicted
+++ resolved
@@ -23,14 +23,10 @@
 public class ObjectiveFunctionResultImpl implements ObjectiveFunctionResult {
     private final ObjectiveFunction objectiveFunction;
     private final FlowResult flowResult;
-<<<<<<< HEAD
     private final ComputationStatus sensitivityStatus;
-=======
-    private final SensitivityStatus sensitivityStatus;
     private boolean areCostComputed;
     private Double functionalCost;
     private Map<String, Double> virtualCosts;
->>>>>>> a0e91599
 
     public ObjectiveFunctionResultImpl(ObjectiveFunction objectiveFunction,
                                        FlowResult flowResult,
