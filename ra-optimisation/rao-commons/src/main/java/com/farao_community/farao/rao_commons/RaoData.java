/*
 * Copyright (c) 2020, RTE (http://www.rte-france.com)
 * This Source Code Form is subject to the terms of the Mozilla Public
 * License, v. 2.0. If a copy of the MPL was not distributed with this
 * file, You can obtain one at http://mozilla.org/MPL/2.0/.
 */
package com.farao_community.farao.rao_commons;

import com.farao_community.farao.data.crac_api.*;
<<<<<<< HEAD
import com.farao_community.farao.data.crac_result_extensions.CracResult;
=======
import com.farao_community.farao.data.crac_loopflow_extension.CnecLoopFlowExtension;
import com.farao_community.farao.data.crac_result_extensions.*;
>>>>>>> 5c4ff8cc
import com.farao_community.farao.data.glsk.import_.glsk_provider.GlskProvider;
import com.farao_community.farao.data.refprog.reference_program.ReferenceProgram;
import com.farao_community.farao.sensitivity_analysis.SystematicSensitivityResult;
import com.powsybl.iidm.network.Country;
import com.powsybl.iidm.network.Line;
import com.powsybl.iidm.network.Network;

import java.util.*;
import java.util.stream.Collectors;

/**
 * A RaoData is an object that gathers Network, Crac and SystematicSensitivityResult data. It manages
 * variants of these objects to ensure data consistency at any moment. Network will remain the same at any moment
 * with no variant management. It is a single point of entry to manipulate all data related to linear rao with
 * variant management.
 *
 * @author Philippe Edwards {@literal <philippe.edwards at rte-france.com>}
 * @author Baptiste Seguinot {@literal <baptiste.seguinot at rte-france.com>}
 * @author Joris Mancini {@literal <joris.mancini at rte-france.com>}
 */
<<<<<<< HEAD
public final class RaoData {
    private final Network network;
    private final Crac crac;
    private final State optimizedState;
    private final Set<State> perimeter;
    private final ReferenceProgram referenceProgram;
    private final GlskProvider glskProvider;
    private final CracResultManager cracResultManager;

    private CracVariantManager cracVariantManager;

    public RaoData(Network network, Crac crac, State optimizedState, Set<State> perimeter, ReferenceProgram referenceProgram, GlskProvider glskProvider, String cracVariantId) {
        Objects.requireNonNull(network, "Unable to build RAO data without network.");
        Objects.requireNonNull(crac, "Unable to build RAO data without CRAC.");
        Objects.requireNonNull(optimizedState, "Unable to build RAO data without optimized state.");
        Objects.requireNonNull(crac, "Unable to build RAO data without perimeter.");
=======
public class RaoData {
    static final String NO_WORKING_VARIANT = "No working variant is defined.";
    private static final String UNKNOWN_VARIANT = "Unknown variant %s";

    private List<String> variantIds;
    private String workingVariantId;
    private Network network;
    private Crac crac;
    private State optimizedState;
    private Set<State> perimeter;
    private Map<String, SystematicSensitivityResult> systematicSensitivityResultMap;
    private RaoDataManager raoDataManager;
    private ReferenceProgram referenceProgram;
    private GlskProvider glskProvider;
    private Set<Country> loopflowCountries;
    private Set<Cnec> perimeterCnecs;
    private Set<Cnec> loopflowCnecs;

    /**
     * This constructor creates a new data variant with a pre-optimisation prefix and set it as the working variant.
     * So accessing data after this constructor will lead directly to the newly created variant data. CRAC and
     * sensitivity data will be empty. It will create a CRAC ResultVariantManager if it does not exist yet.
     *
     * @param network:           Network object.
     * @param crac:              CRAC object.
     * @param optimizedState:    State in which the remedial actions are optimized
     * @param perimeter:         set of State for which the Cnecs are monitored
     * @param referenceProgram:  ReferenceProgram object (needed only for loopflows and relative margin)
     * @param glskProvider:      GLSK provider (needed only for loopflows)
     * @param loopflowCountries: countries for which we wish to check loopflows
     */
    public RaoData(Network network, Crac crac, State optimizedState, Set<State> perimeter, ReferenceProgram referenceProgram, GlskProvider glskProvider, Set<Country> loopflowCountries) {
>>>>>>> 5c4ff8cc
        this.network = network;
        this.crac = crac;
        this.optimizedState = optimizedState;
        this.perimeter = perimeter;
        this.referenceProgram = referenceProgram;
        this.glskProvider = glskProvider;
<<<<<<< HEAD
        cracResultManager = new CracResultManager(this);
        addRaoDataVariantManager(cracVariantId);
=======
        this.loopflowCountries = loopflowCountries;

        computePerimeterCnecs();
        computeLoopflowCnecs();

        ResultVariantManager resultVariantManager = crac.getExtension(ResultVariantManager.class);
        if (resultVariantManager == null) {
            resultVariantManager = new ResultVariantManager();
            crac.addExtension(ResultVariantManager.class, resultVariantManager);
        }

        String variantId = createVariantFromWorkingVariant(VariantType.PRE_OPTIM);
        setWorkingVariant(variantId);
        raoDataManager = new RaoDataManager(this);
        raoDataManager.fillRangeActionResultsWithNetworkValues();
    }

    /**
     * This constructor creates a new data variant with a pre-optimisation prefix and set it as the working variant.
     * So accessing data after this constructor will lead directly to the newly created variant data. CRAC and
     * sensitivity data will be empty. It will create a CRAC ResultVariantManager if it does not exist yet.
     *
     * @param network: Network object.
     * @param crac:    CRAC object.
     * @param optimizedState:   State in which the remedial actions are optimized
     * @param perimeter:        set of State for which the Cnecs are monitored
     */
    public RaoData(Network network, Crac crac, State optimizedState, Set<State> perimeter) {
        this(network, crac, optimizedState, perimeter, null, null, new HashSet<>());
>>>>>>> 5c4ff8cc
    }

    private void addRaoDataVariantManager(String cracVariantId) {
        if (cracVariantId != null) {
            cracVariantManager = new CracVariantManager(crac, cracVariantId);
        } else {
            cracVariantManager = new CracVariantManager(crac);
            cracResultManager.fillRangeActionResultsWithNetworkValues();
        }
    }

    public static RaoData createOnPreventiveState(Network network, Crac crac) {
        return createOnPreventiveStateBasedOnExistingVariant(network, crac, null);
    }

    public static RaoData createOnPreventiveStateBasedOnExistingVariant(Network network, Crac crac, String cracVariantId) {
        return new RaoData(
            network,
            crac,
            crac.getPreventiveState(),
            Collections.singleton(crac.getPreventiveState()),
            null,
            null,
            cracVariantId);
    }

    public static RaoData create(Network network, RaoData raoData) {
        return new RaoData(
            network,
            raoData.getCrac(),
            raoData.getOptimizedState(),
            raoData.getPerimeter(),
            raoData.getReferenceProgram(),
            raoData.getGlskProvider(),
            null);
    }

    public Network getNetwork() {
        return network;
    }

    public Crac getCrac() {
        return crac;
    }

    public ReferenceProgram getReferenceProgram() {
        return referenceProgram;
    }

    public GlskProvider getGlskProvider() {
        return glskProvider;
    }

    public Set<Country> getLoopflowCountries() {
        return loopflowCountries;
    }

    public Set<Cnec> getCnecs() {
        return perimeterCnecs;
    }

    private void computePerimeterCnecs() {
        Set<Cnec> cnecs = new HashSet<>();
        perimeter.forEach(state -> cnecs.addAll(crac.getCnecs(state)));
        perimeterCnecs = cnecs;
    }

    public Set<Cnec> getLoopflowCnecs() {
        return loopflowCnecs;
    }

    private void computeLoopflowCnecs() {
        //TODO: when we start computing loopflows for N-1 cnecs, adapt this part of code
        if (!loopflowCountries.isEmpty()) {
            loopflowCnecs = crac.getCnecs(crac.getPreventiveState()).stream()
                .filter(cnec -> !Objects.isNull(cnec.getExtension(CnecLoopFlowExtension.class)) && cnecIsInCountryList(cnec, network, loopflowCountries))
                .collect(Collectors.toSet());
        } else {
            loopflowCnecs = crac.getCnecs().stream()
                .filter(cnec -> !Objects.isNull(cnec.getExtension(CnecLoopFlowExtension.class)))
                .collect(Collectors.toSet());
        }
    }

    private static boolean cnecIsInCountryList(Cnec cnec, Network network, Set<Country> loopflowCountries) {
        Line line = (Line) network.getIdentifiable(cnec.getNetworkElement().getId());
        Optional<Country> country1 = line.getTerminal1().getVoltageLevel().getSubstation().getCountry();
        Optional<Country> country2 = line.getTerminal2().getVoltageLevel().getSubstation().getCountry();
        return (!country1.isEmpty() && loopflowCountries.contains(country1.get())) || (!country2.isEmpty() && loopflowCountries.contains(country2.get()));
    }

    public Set<RangeAction> getAvailableRangeActions() {
        return crac.getRangeActions(network, optimizedState, UsageMethod.AVAILABLE);
    }

    public Set<NetworkAction> getAvailableNetworkActions() {
        return crac.getNetworkActions(network, optimizedState, UsageMethod.AVAILABLE);
    }

    public State getOptimizedState() {
        return optimizedState;
    }

    public Set<State> getPerimeter() {
        return perimeter;
    }

    public CracResultManager getCracResultManager() {
        return cracResultManager;
    }

    public CracVariantManager getCracVariantManager() {
        return cracVariantManager;
    }

    // Delegate methods of RaoDataVariantManager
    public String getWorkingVariantId() {
        return getCracVariantManager().getWorkingVariantId();
    }

    public String getInitialVariantId() {
        return getCracVariantManager().getInitialVariantId();
    }

    public CracResult getCracResult(String variantId) {
        return getCracVariantManager().getCracResult(variantId);
    }

    public CracResult getCracResult() {
        return getCracVariantManager().getCracResult();
    }

    public SystematicSensitivityResult getSystematicSensitivityResult() {
        return getCracVariantManager().getSystematicSensitivityResult();
    }

    public void setSystematicSensitivityResult(SystematicSensitivityResult systematicSensitivityResult) {
        getCracVariantManager().setSystematicSensitivityResult(systematicSensitivityResult);
    }

    public boolean hasSensitivityValues() {
        return getSystematicSensitivityResult() != null;
    }

    public double getReferenceFlow(Cnec cnec) {
        return getSystematicSensitivityResult().getReferenceFlow(cnec);
    }

    public double getSensitivity(Cnec cnec, RangeAction rangeAction) {
        return getSystematicSensitivityResult().getSensitivityOnFlow(rangeAction, cnec);
    }
}<|MERGE_RESOLUTION|>--- conflicted
+++ resolved
@@ -7,12 +7,9 @@
 package com.farao_community.farao.rao_commons;
 
 import com.farao_community.farao.data.crac_api.*;
-<<<<<<< HEAD
 import com.farao_community.farao.data.crac_result_extensions.CracResult;
-=======
 import com.farao_community.farao.data.crac_loopflow_extension.CnecLoopFlowExtension;
 import com.farao_community.farao.data.crac_result_extensions.*;
->>>>>>> 5c4ff8cc
 import com.farao_community.farao.data.glsk.import_.glsk_provider.GlskProvider;
 import com.farao_community.farao.data.refprog.reference_program.ReferenceProgram;
 import com.farao_community.farao.sensitivity_analysis.SystematicSensitivityResult;
@@ -33,7 +30,6 @@
  * @author Baptiste Seguinot {@literal <baptiste.seguinot at rte-france.com>}
  * @author Joris Mancini {@literal <joris.mancini at rte-france.com>}
  */
-<<<<<<< HEAD
 public final class RaoData {
     private final Network network;
     private final Crac crac;
@@ -42,32 +38,12 @@
     private final ReferenceProgram referenceProgram;
     private final GlskProvider glskProvider;
     private final CracResultManager cracResultManager;
-
-    private CracVariantManager cracVariantManager;
-
-    public RaoData(Network network, Crac crac, State optimizedState, Set<State> perimeter, ReferenceProgram referenceProgram, GlskProvider glskProvider, String cracVariantId) {
-        Objects.requireNonNull(network, "Unable to build RAO data without network.");
-        Objects.requireNonNull(crac, "Unable to build RAO data without CRAC.");
-        Objects.requireNonNull(optimizedState, "Unable to build RAO data without optimized state.");
-        Objects.requireNonNull(crac, "Unable to build RAO data without perimeter.");
-=======
-public class RaoData {
-    static final String NO_WORKING_VARIANT = "No working variant is defined.";
-    private static final String UNKNOWN_VARIANT = "Unknown variant %s";
-
-    private List<String> variantIds;
-    private String workingVariantId;
-    private Network network;
-    private Crac crac;
-    private State optimizedState;
-    private Set<State> perimeter;
-    private Map<String, SystematicSensitivityResult> systematicSensitivityResultMap;
-    private RaoDataManager raoDataManager;
-    private ReferenceProgram referenceProgram;
-    private GlskProvider glskProvider;
-    private Set<Country> loopflowCountries;
+    private final Set<Country> loopflowCountries;
+
     private Set<Cnec> perimeterCnecs;
     private Set<Cnec> loopflowCnecs;
+
+    private CracVariantManager cracVariantManager;
 
     /**
      * This constructor creates a new data variant with a pre-optimisation prefix and set it as the working variant.
@@ -80,50 +56,27 @@
      * @param perimeter:         set of State for which the Cnecs are monitored
      * @param referenceProgram:  ReferenceProgram object (needed only for loopflows and relative margin)
      * @param glskProvider:      GLSK provider (needed only for loopflows)
+     * @param cracVariantId:     Existing variant of the CRAC on which RaoData will be based
      * @param loopflowCountries: countries for which we wish to check loopflows
      */
-    public RaoData(Network network, Crac crac, State optimizedState, Set<State> perimeter, ReferenceProgram referenceProgram, GlskProvider glskProvider, Set<Country> loopflowCountries) {
->>>>>>> 5c4ff8cc
+    public RaoData(Network network, Crac crac, State optimizedState, Set<State> perimeter, ReferenceProgram referenceProgram, GlskProvider glskProvider, String cracVariantId, Set<Country> loopflowCountries) {
+        Objects.requireNonNull(network, "Unable to build RAO data without network.");
+        Objects.requireNonNull(crac, "Unable to build RAO data without CRAC.");
+        Objects.requireNonNull(optimizedState, "Unable to build RAO data without optimized state.");
+        Objects.requireNonNull(crac, "Unable to build RAO data without perimeter.");
         this.network = network;
         this.crac = crac;
         this.optimizedState = optimizedState;
         this.perimeter = perimeter;
         this.referenceProgram = referenceProgram;
         this.glskProvider = glskProvider;
-<<<<<<< HEAD
+        this.loopflowCountries = loopflowCountries;
+
         cracResultManager = new CracResultManager(this);
         addRaoDataVariantManager(cracVariantId);
-=======
-        this.loopflowCountries = loopflowCountries;
 
         computePerimeterCnecs();
         computeLoopflowCnecs();
-
-        ResultVariantManager resultVariantManager = crac.getExtension(ResultVariantManager.class);
-        if (resultVariantManager == null) {
-            resultVariantManager = new ResultVariantManager();
-            crac.addExtension(ResultVariantManager.class, resultVariantManager);
-        }
-
-        String variantId = createVariantFromWorkingVariant(VariantType.PRE_OPTIM);
-        setWorkingVariant(variantId);
-        raoDataManager = new RaoDataManager(this);
-        raoDataManager.fillRangeActionResultsWithNetworkValues();
-    }
-
-    /**
-     * This constructor creates a new data variant with a pre-optimisation prefix and set it as the working variant.
-     * So accessing data after this constructor will lead directly to the newly created variant data. CRAC and
-     * sensitivity data will be empty. It will create a CRAC ResultVariantManager if it does not exist yet.
-     *
-     * @param network: Network object.
-     * @param crac:    CRAC object.
-     * @param optimizedState:   State in which the remedial actions are optimized
-     * @param perimeter:        set of State for which the Cnecs are monitored
-     */
-    public RaoData(Network network, Crac crac, State optimizedState, Set<State> perimeter) {
-        this(network, crac, optimizedState, perimeter, null, null, new HashSet<>());
->>>>>>> 5c4ff8cc
     }
 
     private void addRaoDataVariantManager(String cracVariantId) {
@@ -147,7 +100,8 @@
             Collections.singleton(crac.getPreventiveState()),
             null,
             null,
-            cracVariantId);
+            cracVariantId,
+            new HashSet<>());
     }
 
     public static RaoData create(Network network, RaoData raoData) {
@@ -158,7 +112,8 @@
             raoData.getPerimeter(),
             raoData.getReferenceProgram(),
             raoData.getGlskProvider(),
-            null);
+            null,
+            raoData.getLoopflowCountries());
     }
 
     public Network getNetwork() {
