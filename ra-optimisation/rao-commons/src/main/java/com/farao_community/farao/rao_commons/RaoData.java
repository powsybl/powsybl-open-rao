--- conflicted
+++ resolved
@@ -48,14 +48,12 @@
      *
      * @param network:          Network object.
      * @param crac:             CRAC object.
+     * @param optimizedState:   State in which the remedial actions are optimized
+     * @param perimeter:        set of State for which the Cnecs are monitored
      * @param referenceProgram: ReferenceProgram object (needed only for loopflows and relative margin)
      * @param glskProvider:     GLSK provider (needed only for loopflows)
      */
-<<<<<<< HEAD
-    public RaoData(Network network, Crac crac, ReferenceProgram referenceProgram, GlskProvider glskProvider) {
-=======
-    public RaoData(Network network, Crac crac, State optimizedState, Set<State> perimeter) {
->>>>>>> c8a4455f
+    public RaoData(Network network, Crac crac, State optimizedState, Set<State> perimeter, ReferenceProgram referenceProgram, GlskProvider glskProvider) {
         this.network = network;
         this.crac = crac;
         this.optimizedState = optimizedState;
@@ -84,9 +82,11 @@
      *
      * @param network: Network object.
      * @param crac:    CRAC object.
-     */
-    public RaoData(Network network, Crac crac) {
-        this(network, crac, null, null);
+     * @param optimizedState:   State in which the remedial actions are optimized
+     * @param perimeter:        set of State for which the Cnecs are monitored
+     */
+    public RaoData(Network network, Crac crac, State optimizedState, Set<State> perimeter) {
+        this(network, crac, optimizedState, perimeter, null, null);
     }
 
     public List<String> getVariantIds() {
@@ -122,14 +122,14 @@
         return crac;
     }
 
-<<<<<<< HEAD
     public ReferenceProgram getReferenceProgram() {
         return referenceProgram;
     }
 
     public GlskProvider getGlskProvider() {
         return glskProvider;
-=======
+    }
+
     public Set<Cnec> getCnecs() {
         Set<Cnec> cnecs = new HashSet<>();
         perimeter.forEach(state -> cnecs.addAll(crac.getCnecs(state)));
@@ -142,7 +142,6 @@
 
     public Set<NetworkAction> getAvailableNetworkActions() {
         return crac.getNetworkActions(network, optimizedState, UsageMethod.AVAILABLE);
->>>>>>> c8a4455f
     }
 
     public CracResult getCracResult(String variantId) {
@@ -265,7 +264,7 @@
         workingVariantId = null;
         String[] copiedIds = new String[variantIds.size()];
         variantIds.toArray(copiedIds);
-        for (String variantId : copiedIds) {
+        for (String variantId: copiedIds) {
             deleteVariant(variantId, remainingCracResults.contains(variantId));
         }
         variantIds.clear();
