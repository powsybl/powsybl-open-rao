/*
 * Copyright (c) 2020, RTE (http://www.rte-france.com)
 * This Source Code Form is subject to the terms of the Mozilla Public
 * License, v. 2.0. If a copy of the MPL was not distributed with this
 * file, You can obtain one at http://mozilla.org/MPL/2.0/.
 */
package com.farao_community.farao.rao_commons;

import com.farao_community.farao.commons.Unit;
import com.farao_community.farao.commons.ZonalData;
import com.farao_community.farao.data.crac_api.Crac;
import com.farao_community.farao.data.crac_api.network_action.NetworkAction;
import com.farao_community.farao.data.crac_api.range_action.RangeAction;
import com.farao_community.farao.data.crac_api.State;
import com.farao_community.farao.data.crac_api.cnec.BranchCnec;
import com.farao_community.farao.data.crac_api.cnec.Cnec;
import com.farao_community.farao.data.crac_api.usage_rule.UsageMethod;
<<<<<<< HEAD
import com.farao_community.farao.data.crac_loopflow_extension.LoopFlowThresholdImpl;
import com.farao_community.farao.data.crac_result_extensions.CracResult;
=======
import com.farao_community.farao.data.crac_loopflow_extension.CnecLoopFlowExtension;
import com.farao_community.farao.data.crac_result_extensions.*;
>>>>>>> 27843dcd
import com.farao_community.farao.data.refprog.reference_program.ReferenceProgram;
import com.farao_community.farao.rao_api.RaoParameters;
import com.farao_community.farao.rao_commons.linear_optimisation.LinearOptimizerInput;
import com.farao_community.farao.sensitivity_analysis.SystematicSensitivityResult;
import com.powsybl.iidm.network.Country;
import com.powsybl.iidm.network.Network;
import com.powsybl.sensitivity.factors.variables.LinearGlsk;

import java.util.*;
import java.util.stream.Collectors;

/**
 * A RaoData is an object that gathers Network, Crac and SystematicSensitivityResult data. It manages
 * variants of these objects to ensure data consistency at any moment. Network will remain the same at any moment
 * with no variant management. It is a single point of entry to manipulate all data related to linear rao with
 * variant management.
 *
 * @author Philippe Edwards {@literal <philippe.edwards at rte-france.com>}
 * @author Baptiste Seguinot {@literal <baptiste.seguinot at rte-france.com>}
 * @author Joris Mancini {@literal <joris.mancini at rte-france.com>}
 */
public final class RaoData {
    private final Network network;
    private final Crac crac;
    private final State optimizedState;
    private final Set<State> perimeter;
    private final ReferenceProgram referenceProgram;
    private final ZonalData<LinearGlsk> glsk;
    private final CracResultManager cracResultManager;
    private final RaoParameters raoParameters;

    private Set<BranchCnec> perimeterCnecs;
    private Set<BranchCnec> loopflowCnecs;

    private CracVariantManager cracVariantManager;

    /**
     * This constructor creates a new data variant with a pre-optimisation prefix and set it as the working variant.
     * So accessing data after this constructor will lead directly to the newly created variant data. CRAC and
     * sensitivity data will be empty. It will create a CRAC ResultVariantManager if it does not exist yet.
     *
     * @param network:           Network object.
     * @param crac:              CRAC object.
     * @param optimizedState:    State in which the remedial actions are optimized
     * @param perimeter:         set of State for which the Cnecs are monitored
     * @param referenceProgram:  ReferenceProgram object (needed only for loopflows and relative margin)
     * @param glsk:              GLSK provider (needed only for loopflows)
     * @param baseCracVariantId: Existing variant of the CRAC on which RaoData will be based
     * @param raoParameters:     Configuration of the RAO
     */
    public RaoData(Network network, Crac crac, State optimizedState, Set<State> perimeter, ReferenceProgram referenceProgram, ZonalData<LinearGlsk> glsk, String baseCracVariantId, RaoParameters raoParameters) {
        Objects.requireNonNull(network, "Unable to build RAO data without network.");
        Objects.requireNonNull(crac, "Unable to build RAO data without CRAC.");
        Objects.requireNonNull(optimizedState, "Unable to build RAO data without optimized state.");
        Objects.requireNonNull(crac, "Unable to build RAO data without perimeter.");
        this.network = network;
        this.crac = crac;
        this.optimizedState = optimizedState;
        this.perimeter = perimeter;
        this.referenceProgram = referenceProgram;
        this.glsk = glsk;
        this.raoParameters = raoParameters;
        cracResultManager = new CracResultManager(this);
        addRaoDataVariantManager(baseCracVariantId);
        cracResultManager.fillRangeActionResultsWithNetworkValues();

        computePerimeterCnecs();
        computeLoopflowCnecs();
    }

    private void addRaoDataVariantManager(String cracVariantId) {
        if (cracVariantId != null) {
            cracVariantManager = new CracVariantManager(crac, cracVariantId);
        } else {
            cracVariantManager = new CracVariantManager(crac);
        }
    }

    public static RaoData create(Network network, RaoData raoData) {
        return new RaoData(
                network,
                raoData.getCrac(),
                raoData.getOptimizedState(),
                raoData.getPerimeter(),
                raoData.getReferenceProgram(),
                raoData.getGlskProvider(),
                null,
                raoData.getRaoParameters());
    }

    public Network getNetwork() {
        return network;
    }

    public Crac getCrac() {
        return crac;
    }

    public ReferenceProgram getReferenceProgram() {
        return referenceProgram;
    }

    public ZonalData<LinearGlsk> getGlskProvider() {
        return glsk;
    }

    public RaoParameters getRaoParameters() {
        return raoParameters;
    }

    public Set<BranchCnec> getCnecs() {
        return perimeterCnecs;
    }

    private void computePerimeterCnecs() {
        if (perimeter != null) {
            Set<BranchCnec> cnecs = new HashSet<>();
            perimeter.forEach(state -> cnecs.addAll(crac.getBranchCnecs(state)));
            perimeterCnecs = cnecs;
        } else {
            perimeterCnecs = crac.getFlowCnecs();
        }
    }

    public Set<BranchCnec> getLoopflowCnecs() {
        return loopflowCnecs;
    }

    private void computeLoopflowCnecs() {
        if (!raoParameters.getLoopflowCountries().isEmpty()) {
            loopflowCnecs = perimeterCnecs.stream()
                .filter(cnec -> !Objects.isNull(cnec.getExtension(LoopFlowThresholdImpl.class)) && cnecIsInCountryList(cnec, network, raoParameters.getLoopflowCountries()))
                .collect(Collectors.toSet());
        } else {
            loopflowCnecs = perimeterCnecs.stream()
                .filter(cnec -> !Objects.isNull(cnec.getExtension(LoopFlowThresholdImpl.class)))
                .collect(Collectors.toSet());
        }
    }

    private static boolean cnecIsInCountryList(Cnec<?> cnec, Network network, Set<Country> loopflowCountries) {
        return cnec.getLocation(network).stream().anyMatch(country -> country.isPresent() && loopflowCountries.contains(country.get()));
    }

    public Set<RangeAction> getAvailableRangeActions() {
        return crac.getRangeActions(network, optimizedState, UsageMethod.AVAILABLE);
    }

    public Set<NetworkAction> getAvailableNetworkActions() {
        return crac.getNetworkActions(network, optimizedState, UsageMethod.AVAILABLE);
    }

    public State getOptimizedState() {
        return optimizedState;
    }

    public Set<State> getPerimeter() {
        return perimeter;
    }

    public CracResultManager getCracResultManager() {
        return cracResultManager;
    }

    public CracVariantManager getCracVariantManager() {
        return cracVariantManager;
    }

    // Delegate methods of RaoDataVariantManager
    public String getWorkingVariantId() {
        return getCracVariantManager().getWorkingVariantId();
    }

    public String getPreOptimVariantId() {
        return getCracVariantManager().getPreOptimVariantId();
    }

    public CracResult getCracResult(String variantId) {
        return getCracVariantManager().getCracResult(variantId);
    }

    public CracResult getCracResult() {
        return getCracVariantManager().getCracResult();
    }

    public SystematicSensitivityResult getSystematicSensitivityResult() {
        return getCracVariantManager().getSystematicSensitivityResult();
    }

    public void setSystematicSensitivityResult(SystematicSensitivityResult systematicSensitivityResult) {
        getCracVariantManager().setSystematicSensitivityResult(systematicSensitivityResult);
    }

    public boolean hasSensitivityValues() {
        return getSystematicSensitivityResult() != null;
    }

    public double getReferenceFlow(Cnec<?> cnec) {
        return getSystematicSensitivityResult().getReferenceFlow(cnec);
    }

    public double getSensitivity(Cnec<?> cnec, RangeAction rangeAction) {
        return getSystematicSensitivityResult().getSensitivityOnFlow(rangeAction, cnec);
    }

    public Map<RangeAction, Double> getPrePerimeterSetPoints() {
        Map<RangeAction, Double> prePerimeterSetPoints = new HashMap<>();
        String prePerimeterId = getCrac().getExtension(ResultVariantManager.class).getPrePerimeterVariantId();
        for (RangeAction rangeAction : getAvailableRangeActions()) {
            prePerimeterSetPoints.put(rangeAction, rangeAction.getExtension(RangeActionResultExtension.class).getVariant(prePerimeterId).getSetPoint(getOptimizedState().getId()));
        }
        return prePerimeterSetPoints;
    }

    public CnecResults getInitialCnecResults() {
        CnecResults cnecResults = new CnecResults();
        Map<BranchCnec, Double> flowsInMW = new HashMap<>();
        Map<BranchCnec, Double> flowsInA = new HashMap<>();
        Map<BranchCnec, Double> loopflowsInMW = new HashMap<>();
        Map<BranchCnec, Double> loopflowThresholdInMW = new HashMap<>();
        Map<BranchCnec, Double> commercialFlowsInMW = new HashMap<>();
        Map<BranchCnec, Double> absolutePtdfSums = new HashMap<>();
        for (BranchCnec cnec : getCnecs()) {
            CnecResult cnecResult = cnec.getExtension(CnecResultExtension.class).getVariant(getCrac().getExtension(ResultVariantManager.class).getInitialVariantId());
            flowsInMW.put(cnec, cnecResult.getFlowInMW());
            flowsInA.put(cnec, cnecResult.getFlowInA());
            loopflowsInMW.put(cnec, cnecResult.getLoopflowInMW());
            loopflowThresholdInMW.put(cnec, cnecResult.getLoopflowThresholdInMW());
            commercialFlowsInMW.put(cnec, cnecResult.getCommercialFlowInMW());
            absolutePtdfSums.put(cnec, cnecResult.getAbsolutePtdfSum());
        }
        cnecResults.setAbsolutePtdfSums(absolutePtdfSums);
        cnecResults.setFlowsInMW(flowsInMW);
        cnecResults.setFlowsInA(flowsInA);
        cnecResults.setLoopflowsInMW(loopflowsInMW);
        cnecResults.setLoopflowThresholdInMW(loopflowThresholdInMW);
        cnecResults.setCommercialFlowsInMW(commercialFlowsInMW);
        return cnecResults;
    }

    public Map<BranchCnec, Double> getPrePerimeterMarginsInAbsoluteMW() {
        Map<BranchCnec, Double> prePerimeterCnecMarginsInAbsoluteMW = new HashMap<>();
        String prePerimeterId = getCrac().getExtension(ResultVariantManager.class).getPrePerimeterVariantId();
        for (BranchCnec cnec : getCnecs()) {
            prePerimeterCnecMarginsInAbsoluteMW.put(cnec, RaoUtil.computeCnecMargin(cnec, prePerimeterId, Unit.MEGAWATT, false));
        }
        return  prePerimeterCnecMarginsInAbsoluteMW;
    }

    public SensitivityAndLoopflowResults getSensitivityAndLoopflowResults() {
        Map<BranchCnec, Double> commercialFlows = new HashMap<>();
        for (BranchCnec cnec : getLoopflowCnecs()) {
            commercialFlows.put(cnec, cnec.getExtension(CnecResultExtension.class).getVariant(getWorkingVariantId()).getCommercialFlowInMW());
        }
        return new SensitivityAndLoopflowResults(getSystematicSensitivityResult(), commercialFlows);
    }

    public LinearOptimizerInput createObjectiveFunctionInput() {
        return LinearOptimizerInput.create()
                .withCnecs(getCnecs())
                .withInitialCnecResults(getInitialCnecResults())
                .withLoopflowCnecs(getLoopflowCnecs())
                .withNetwork(getNetwork())
                .withPreperimeterSetpoints(getPrePerimeterSetPoints())
                .withRangeActions(getAvailableRangeActions())
                .build();
    }
}<|MERGE_RESOLUTION|>--- conflicted
+++ resolved
@@ -9,19 +9,14 @@
 import com.farao_community.farao.commons.Unit;
 import com.farao_community.farao.commons.ZonalData;
 import com.farao_community.farao.data.crac_api.Crac;
-import com.farao_community.farao.data.crac_api.network_action.NetworkAction;
-import com.farao_community.farao.data.crac_api.range_action.RangeAction;
+import com.farao_community.farao.data.crac_api.NetworkAction;
+import com.farao_community.farao.data.crac_api.RangeAction;
 import com.farao_community.farao.data.crac_api.State;
 import com.farao_community.farao.data.crac_api.cnec.BranchCnec;
 import com.farao_community.farao.data.crac_api.cnec.Cnec;
 import com.farao_community.farao.data.crac_api.usage_rule.UsageMethod;
-<<<<<<< HEAD
-import com.farao_community.farao.data.crac_loopflow_extension.LoopFlowThresholdImpl;
-import com.farao_community.farao.data.crac_result_extensions.CracResult;
-=======
 import com.farao_community.farao.data.crac_loopflow_extension.CnecLoopFlowExtension;
 import com.farao_community.farao.data.crac_result_extensions.*;
->>>>>>> 27843dcd
 import com.farao_community.farao.data.refprog.reference_program.ReferenceProgram;
 import com.farao_community.farao.rao_api.RaoParameters;
 import com.farao_community.farao.rao_commons.linear_optimisation.LinearOptimizerInput;
@@ -142,7 +137,7 @@
             perimeter.forEach(state -> cnecs.addAll(crac.getBranchCnecs(state)));
             perimeterCnecs = cnecs;
         } else {
-            perimeterCnecs = crac.getFlowCnecs();
+            perimeterCnecs = crac.getBranchCnecs();
         }
     }
 
@@ -153,11 +148,11 @@
     private void computeLoopflowCnecs() {
         if (!raoParameters.getLoopflowCountries().isEmpty()) {
             loopflowCnecs = perimeterCnecs.stream()
-                .filter(cnec -> !Objects.isNull(cnec.getExtension(LoopFlowThresholdImpl.class)) && cnecIsInCountryList(cnec, network, raoParameters.getLoopflowCountries()))
+                .filter(cnec -> !Objects.isNull(cnec.getExtension(CnecLoopFlowExtension.class)) && cnecIsInCountryList(cnec, network, raoParameters.getLoopflowCountries()))
                 .collect(Collectors.toSet());
         } else {
             loopflowCnecs = perimeterCnecs.stream()
-                .filter(cnec -> !Objects.isNull(cnec.getExtension(LoopFlowThresholdImpl.class)))
+                .filter(cnec -> !Objects.isNull(cnec.getExtension(CnecLoopFlowExtension.class)))
                 .collect(Collectors.toSet());
         }
     }
