/*
 * Copyright (c) 2020, RTE (http://www.rte-france.com)
 * This Source Code Form is subject to the terms of the Mozilla Public
 * License, v. 2.0. If a copy of the MPL was not distributed with this
 * file, You can obtain one at http://mozilla.org/MPL/2.0/.
 */

package com.farao_community.farao.rao_commons.linear_optimisation.fillers;

import com.farao_community.farao.commons.FaraoException;
import com.farao_community.farao.data.crac_api.*;
import com.farao_community.farao.data.crac_api.cnec.BranchCnec;
import com.farao_community.farao.data.crac_api.cnec.Cnec;
import com.farao_community.farao.data.crac_result_extensions.RangeActionResultExtension;
import com.farao_community.farao.data.crac_result_extensions.ResultVariantManager;
import com.farao_community.farao.rao_api.RaoParameters;
import com.farao_community.farao.rao_commons.RaoData;
import com.farao_community.farao.rao_commons.RaoUtil;
import com.farao_community.farao.rao_commons.linear_optimisation.LinearProblem;
import com.google.ortools.linearsolver.MPConstraint;
import com.google.ortools.linearsolver.MPVariable;
import com.powsybl.iidm.network.Network;
import org.slf4j.Logger;
import org.slf4j.LoggerFactory;

import java.util.*;
import java.util.stream.Collectors;

import static com.farao_community.farao.rao_api.RaoParameters.DEFAULT_PST_SENSITIVITY_THRESHOLD;
import static java.lang.String.format;

/**
 * @author Pengbo Wang {@literal <pengbo.wang at rte-international.com>}
 * @author Baptiste Seguinot {@literal <baptiste.seguinot at rte-france.com>}
 */
public class CoreProblemFiller implements ProblemFiller {
    private static final Logger LOGGER = LoggerFactory.getLogger(CoreProblemFiller.class);

    private final double pstSensitivityThreshold;
    private final Map<String, Integer> maxPstPerTso;
    private Set<RangeAction> availableRangeActions;

    public CoreProblemFiller(double pstSensitivityThreshold, Map<String, Integer> maxPstPerTso) {
        this.pstSensitivityThreshold = pstSensitivityThreshold;
        this.maxPstPerTso = maxPstPerTso;
    }

    // Method for tests
    public CoreProblemFiller() {
        this(DEFAULT_PST_SENSITIVITY_THRESHOLD, null);
    }

    @Override
    public void fill(RaoData raoData, LinearProblem linearProblem) {
        // chose range actions to use
        availableRangeActions = computeAvailableRangeActions(raoData, maxPstPerTso);
        // add variables
        buildFlowVariables(raoData, linearProblem);
        availableRangeActions.forEach(rangeAction -> {
            String prePerimeterVariantId = raoData.getCrac().getExtension(ResultVariantManager.class).getPrePerimeterVariantId();
            double prePerimeterValue = rangeAction.getExtension(RangeActionResultExtension.class).getVariant(prePerimeterVariantId).getSetPoint(raoData.getOptimizedState().getId());
            buildRangeActionSetPointVariables(raoData.getNetwork(), rangeAction, prePerimeterValue, linearProblem);
            buildRangeActionAbsoluteVariationVariables(rangeAction, linearProblem);
            buildRangeActionGroupConstraint(rangeAction, linearProblem);
        });

        // add constraints
        buildFlowConstraints(raoData, linearProblem);
        buildRangeActionConstraints(raoData, linearProblem);
    }

    @Override
    public void update(RaoData raoData, LinearProblem linearProblem) {
        // update reference flow and sensitivities of flow constraints
        updateFlowConstraints(raoData, linearProblem);
    }

    /**
     * Filters out range actions that should not be used in the optimization, even if they are available in the perimeter
     */
    private static Set<RangeAction> computeAvailableRangeActions(RaoData raoData, Map<String, Integer> maxPstPerTso) {
        Set<RangeAction> rangeActions = removeRangeActionsWithWrongInitialSetpoint(raoData.getAvailableRangeActions(), raoData);
        rangeActions = removeRangeActionsIfMaxNumberReached(rangeActions, raoData, maxPstPerTso);
        return rangeActions;
    }

    /**
     * If range action's initial setpoint does not respect its allowed range, this function filters it out
     */
    private static Set<RangeAction> removeRangeActionsWithWrongInitialSetpoint(Set<RangeAction> rangeActionsToFilter, RaoData raoData) {
        Set<RangeAction> filteredRangeActions = new HashSet<>(rangeActionsToFilter);
        rangeActionsToFilter.stream().forEach(rangeAction -> {
            double minSetPoint = rangeAction.getMinValue(raoData.getNetwork());
            double maxSetPoint = rangeAction.getMaxValue(raoData.getNetwork());
            double initialSetPoint = getRangeActionInitialSetpoint(rangeAction, raoData);
            if (initialSetPoint < minSetPoint || initialSetPoint > maxSetPoint) {
                LOGGER.warn("Range action {} has an initial setpoint of {} that does not respect its allowed range [{} {}]. It will be filtered out of the linear problem.",
                        rangeAction.getId(), initialSetPoint, minSetPoint, maxSetPoint);
                filteredRangeActions.remove(rangeAction);
            }
        });
        return filteredRangeActions;
    }

    /**
     * If a TSO has a maximum number of usable ranges actions, this functions filters out the range actions with
     * the least impact on the most limiting element
     */
    private static Set<RangeAction> removeRangeActionsIfMaxNumberReached(Set<RangeAction> rangeActionsToFilter, RaoData raoData, Map<String, Integer> maxPstPerTso) {
        Set<RangeAction> filteredRangeActions = new HashSet<>(rangeActionsToFilter);
        if (!Objects.isNull(maxPstPerTso) && !maxPstPerTso.isEmpty()) {
            RaoParameters.ObjectiveFunction objFunction = raoData.getRaoParameters().getObjectiveFunction();
            BranchCnec mostLimitingElement = RaoUtil.getMostLimitingElement(raoData.getCnecs(), raoData.getWorkingVariantId(), objFunction.getUnit(), objFunction.relativePositiveMargins());
            maxPstPerTso.forEach((String tso, Integer maxPst) -> {
<<<<<<< HEAD
                Set<RangeAction> pstsForTso = rangeActionsToFilter.stream()
                        .filter(rangeAction -> (rangeAction instanceof PstRange) && rangeAction.getOperator().equals(tso))
=======
                Set<RangeAction> pstsForTso = availableRangeActions.stream()
                        .filter(rangeAction -> (rangeAction instanceof PstRangeAction) && rangeAction.getOperator().equals(tso))
>>>>>>> a9564322
                        .collect(Collectors.toSet());
                if (pstsForTso.size() > maxPst) {
                    LOGGER.debug("{} range actions will be filtered out, in order to respect the maximum number of range actions of {} for TSO {}", pstsForTso.size() - maxPst, maxPst, tso);
                    pstsForTso.stream().sorted((ra1, ra2) -> compareAbsoluteSensitivities(ra1, ra2, mostLimitingElement, raoData))
                            .collect(Collectors.toList()).subList(0, pstsForTso.size() - maxPst)
                            .forEach(filteredRangeActions::remove);
                }
            });
        }
        return filteredRangeActions;
    }

    static int compareAbsoluteSensitivities(RangeAction ra1, RangeAction ra2, BranchCnec cnec, RaoData raoData) {
        Double sensi1 = Math.abs(raoData.getSensitivity(cnec, ra1));
        Double sensi2 = Math.abs(raoData.getSensitivity(cnec, ra2));
        return sensi1.compareTo(sensi2);
    }

    /**
     * Build one flow variable F[c] for each Cnec c
     * This variable describes the estimated flow on the given Cnec c, in MEGAWATT
     */
    private void buildFlowVariables(RaoData raoData, LinearProblem linearProblem) {
        raoData.getCnecs().forEach(cnec ->
                linearProblem.addFlowVariable(-linearProblem.infinity(), linearProblem.infinity(), cnec)
        );
    }

    /**
     * Build one set point variable S[r] for each RangeAction r
     * This variable describes the set point of the given RangeAction r, given :
     * <ul>
     *     <li>in DEGREE for PST range actions</li>
     * </ul>
     *
     * This set point of the a RangeAction is bounded between the min/max variations
     * of the RangeAction :
     *
     * initialSetPoint[r] - maxNegativeVariation[r] <= S[r]
     * S[r] >= initialSetPoint[r] + maxPositiveVariation[r]
     */
    private void buildRangeActionSetPointVariables(Network network, RangeAction rangeAction, double prePerimeterValue, LinearProblem linearProblem) {
        double minSetPoint = rangeAction.getMinValue(network, prePerimeterValue);
        double maxSetPoint = rangeAction.getMaxValue(network, prePerimeterValue);
        linearProblem.addRangeActionSetPointVariable(minSetPoint, maxSetPoint, rangeAction);
    }

    /**
     * Build one absolute variable variable AV[r] for each RangeAction r
     * This variable describes the absolute difference between the range action set point
     * and its initial value. It is given :
     * <ul>
     *     <li>in DEGREE for PST range actions</li>
     * </ul>
     */
    private void buildRangeActionAbsoluteVariationVariables(RangeAction rangeAction, LinearProblem linearProblem) {
        linearProblem.addAbsoluteRangeActionVariationVariable(0, linearProblem.infinity(), rangeAction);
    }

    /**
     * Build one flow constraint for each Cnec c.
     * This constraints link the estimated flow on a Cnec with the impact of the RangeActions
     * on this Cnec.
     *
     * F[c] = f_ref[c] + sum{r in RangeAction} sensitivity[c,r] * (S[r] - currentSetPoint[r])
     */
    private void buildFlowConstraints(RaoData raoData, LinearProblem linearProblem) {
        raoData.getCnecs().forEach(cnec -> {
            // create constraint
            double referenceFlow = raoData.getReferenceFlow(cnec);
            MPConstraint flowConstraint = linearProblem.addFlowConstraint(referenceFlow, referenceFlow, cnec);

            MPVariable flowVariable = linearProblem.getFlowVariable(cnec);
            if (flowVariable == null) {
                throw new FaraoException(format("Flow variable on %s has not been defined yet.", cnec.getId()));
            }

            flowConstraint.setCoefficient(flowVariable, 1);

            // add sensitivity coefficients
            addImpactOfRangeActionOnCnec(raoData, linearProblem, cnec);
        });
    }

    /**
     * Update the flow constraints, with the new reference flows and new sensitivities
     *
     * F[c] = f_ref[c] + sum{r in RangeAction} sensitivity[c,r] * (S[r] - currentSetPoint[r])
     */
    private void updateFlowConstraints(RaoData raoData, LinearProblem linearProblem) {
        raoData.getCnecs().forEach(cnec -> {
            double referenceFlow = raoData.getReferenceFlow(cnec);
            MPConstraint flowConstraint = linearProblem.getFlowConstraint(cnec);
            if (flowConstraint == null) {
                throw new FaraoException(format("Flow constraint on %s has not been defined yet.", cnec.getId()));
            }

            //reset bounds
            flowConstraint.setUb(referenceFlow);
            flowConstraint.setLb(referenceFlow);

            //reset sensitivity coefficients
            addImpactOfRangeActionOnCnec(raoData, linearProblem, cnec);
        });
    }

    private void addImpactOfRangeActionOnCnec(RaoData raoData, LinearProblem linearProblem, Cnec<?> cnec) {
        MPVariable flowVariable = linearProblem.getFlowVariable(cnec);
        MPConstraint flowConstraint = linearProblem.getFlowConstraint(cnec);

        if (flowVariable == null || flowConstraint == null) {
            throw new FaraoException(format("Flow variable and/or constraint on %s has not been defined yet.", cnec.getId()));
        }

        availableRangeActions.forEach(rangeAction -> {
            if (rangeAction instanceof PstRangeAction) {
                addImpactOfPstOnCnec(raoData, linearProblem, rangeAction, cnec, flowConstraint);
            } else {
                throw new FaraoException("Type of RangeAction not yet handled by the LinearRao.");
            }
        });
    }

    private void addImpactOfPstOnCnec(RaoData raoData, LinearProblem linearProblem, RangeAction rangeAction, Cnec<?> cnec, MPConstraint flowConstraint) {
        MPVariable setPointVariable = linearProblem.getRangeActionSetPointVariable(rangeAction);
        if (setPointVariable == null) {
            throw new FaraoException(format("Range action variable for %s has not been defined yet.", rangeAction.getId()));
        }

        double sensitivity = raoData.getSensitivity(cnec, rangeAction);

        if (Math.abs(sensitivity) >= pstSensitivityThreshold) {
            double currentSetPoint = rangeAction.getCurrentValue(raoData.getNetwork());
            // care : might not be robust as getCurrentValue get the current setPoint from a network variant
            //        we need to be sure that this variant has been properly set
            flowConstraint.setLb(flowConstraint.lb() - sensitivity * currentSetPoint);
            flowConstraint.setUb(flowConstraint.ub() - sensitivity * currentSetPoint);

            flowConstraint.setCoefficient(setPointVariable, -sensitivity);
        }
    }

    /**
     * Build two range action constraints for each RangeAction r.
     * These constraints link the set point variable of the RangeAction with its absolute
     * variation variable.
     *
     * AV[r] >= S[r] - initialSetPoint[r]     (NEGATIVE)
     * AV[r] >= initialSetPoint[r] - S[r]     (POSITIVE)
     */
    private void buildRangeActionConstraints(RaoData raoData, LinearProblem linearProblem) {
        availableRangeActions.forEach(rangeAction -> {
            double initialSetPoint = getRangeActionInitialSetpoint(rangeAction, raoData);
            MPConstraint varConstraintNegative = linearProblem.addAbsoluteRangeActionVariationConstraint(-initialSetPoint, linearProblem.infinity(), rangeAction, LinearProblem.AbsExtension.NEGATIVE);
            MPConstraint varConstraintPositive = linearProblem.addAbsoluteRangeActionVariationConstraint(initialSetPoint, linearProblem.infinity(), rangeAction, LinearProblem.AbsExtension.POSITIVE);

            MPVariable setPointVariable = linearProblem.getRangeActionSetPointVariable(rangeAction);
            MPVariable absoluteVariationVariable = linearProblem.getAbsoluteRangeActionVariationVariable(rangeAction);

            varConstraintNegative.setCoefficient(absoluteVariationVariable, 1);
            varConstraintNegative.setCoefficient(setPointVariable, -1);

            varConstraintPositive.setCoefficient(absoluteVariationVariable, 1);
            varConstraintPositive.setCoefficient(setPointVariable, 1);
        });
    }

    private static double getRangeActionInitialSetpoint(RangeAction rangeAction, RaoData raoData) {
        String preOptimVariantId = raoData.getCrac().getExtension(ResultVariantManager.class).getPrePerimeterVariantId();
        return rangeAction.getExtension(RangeActionResultExtension.class).getVariant(preOptimVariantId).getSetPoint(raoData.getOptimizedState().getId());
    }

    private static void buildRangeActionGroupConstraint(RangeAction rangeAction, LinearProblem linearProblem) {
        Optional<String> optGroupId = rangeAction.getGroupId();
        if (optGroupId.isPresent()) {
            String groupId = optGroupId.get();
            // For the first time the group ID is encountered a common variable for set point has to be created
            if (linearProblem.getRangeActionGroupSetPointVariable(groupId) == null) {
                linearProblem.addRangeActionGroupSetPointVariable(-linearProblem.infinity(), linearProblem.infinity(), groupId);
            }
            addRangeActionGroupConstraint(rangeAction, groupId, linearProblem);
        }
    }

    private static void addRangeActionGroupConstraint(RangeAction rangeAction, String groupId, LinearProblem linearProblem) {
        MPConstraint groupSetPointConstraint = linearProblem.addRangeActionGroupSetPointConstraint(0, 0, rangeAction);
        groupSetPointConstraint.setCoefficient(linearProblem.getRangeActionSetPointVariable(rangeAction), 1);
        groupSetPointConstraint.setCoefficient(linearProblem.getRangeActionGroupSetPointVariable(groupId), -1);
    }
}<|MERGE_RESOLUTION|>--- conflicted
+++ resolved
@@ -112,13 +112,8 @@
             RaoParameters.ObjectiveFunction objFunction = raoData.getRaoParameters().getObjectiveFunction();
             BranchCnec mostLimitingElement = RaoUtil.getMostLimitingElement(raoData.getCnecs(), raoData.getWorkingVariantId(), objFunction.getUnit(), objFunction.relativePositiveMargins());
             maxPstPerTso.forEach((String tso, Integer maxPst) -> {
-<<<<<<< HEAD
-                Set<RangeAction> pstsForTso = rangeActionsToFilter.stream()
-                        .filter(rangeAction -> (rangeAction instanceof PstRange) && rangeAction.getOperator().equals(tso))
-=======
                 Set<RangeAction> pstsForTso = availableRangeActions.stream()
                         .filter(rangeAction -> (rangeAction instanceof PstRangeAction) && rangeAction.getOperator().equals(tso))
->>>>>>> a9564322
                         .collect(Collectors.toSet());
                 if (pstsForTso.size() > maxPst) {
                     LOGGER.debug("{} range actions will be filtered out, in order to respect the maximum number of range actions of {} for TSO {}", pstsForTso.size() - maxPst, maxPst, tso);
