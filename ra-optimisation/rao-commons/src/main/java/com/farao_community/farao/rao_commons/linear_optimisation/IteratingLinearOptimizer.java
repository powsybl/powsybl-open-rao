/*
 * Copyright (c) 2021, RTE (http://www.rte-france.com)
 * This Source Code Form is subject to the terms of the Mozilla Public
 * License, v. 2.0. If a copy of the MPL was not distributed with this
 * file, You can obtain one at http://mozilla.org/MPL/2.0/.
 */

package com.farao_community.farao.rao_commons.linear_optimisation;

import com.farao_community.farao.data.crac_api.range_action.PstRangeAction;
import com.farao_community.farao.data.crac_api.range_action.RangeAction;
import com.farao_community.farao.rao_api.parameters.RaoParameters;
import com.farao_community.farao.rao_commons.SensitivityComputer;
import com.farao_community.farao.rao_commons.linear_optimisation.fillers.DiscretePstGroupFiller;
import com.farao_community.farao.rao_commons.linear_optimisation.fillers.DiscretePstTapFiller;
import com.farao_community.farao.rao_commons.linear_optimisation.fillers.ProblemFiller;
import com.farao_community.farao.rao_commons.objective_function_evaluator.ObjectiveFunction;
import com.farao_community.farao.rao_commons.result_api.*;
import com.farao_community.farao.sensitivity_analysis.SensitivityAnalysisException;
import com.powsybl.iidm.network.Network;
import org.slf4j.Logger;
import org.slf4j.LoggerFactory;

import java.util.HashMap;
import java.util.Map;
import java.util.Set;

/**
 * @author Joris Mancini {@literal <joris.mancini at rte-france.com>}
 */
public class IteratingLinearOptimizer {
    protected static final Logger LOGGER = LoggerFactory.getLogger(IteratingLinearOptimizer.class);
    private static final String BETTER_RESULT = "Iteration {} - Better solution found with a functional cost of {} (optimisation criterion : {})";
    private static final String WORSE_RESULT = "Iteration {} - Linear Optimization found a worse result than previous iteration, with a functional cost from {} to {} (optimisation criterion : from {} to {})";
    private static final String LINEAR_OPTIMIZATION_FAILED = "Linear optimization failed at iteration {}";

    private final ObjectiveFunction objectiveFunction;
    private final int maxIterations;
    private final RaoParameters.PstOptimizationApproximation pstOptimizationApproximation;

    public IteratingLinearOptimizer(ObjectiveFunction objectiveFunction, int maxIterations, RaoParameters.PstOptimizationApproximation pstOptimizationApproximation) {
        this.objectiveFunction = objectiveFunction;
        this.maxIterations = maxIterations;
        this.pstOptimizationApproximation = pstOptimizationApproximation;
    }

    public LinearOptimizationResult optimize(LinearProblem linearProblem,
                                             Network network,
                                             FlowResult preOptimFlowResult,
                                             SensitivityResult preOptimSensitivityResult,
                                             RangeActionResult preOptimRangeActionResult,
                                             SensitivityComputer sensitivityComputer) {
        IteratingLinearOptimizerResult bestResult = createResult(preOptimFlowResult, preOptimSensitivityResult, preOptimRangeActionResult, 0);

        for (int iteration = 1; iteration <= maxIterations; iteration++) {
            solveLinearProblem(linearProblem, iteration);
<<<<<<< HEAD
            if (linearProblem.getStatus() != LinearProblemStatus.OPTIMAL && linearProblem.getStatus() != LinearProblemStatus.FEASIBLE) {
=======
            if (linearProblem.getStatus() == LinearProblemStatus.FEASIBLE) {
                LOGGER.warn("The solver was interrupted. A feasible solution has been produced.");
            } else if (linearProblem.getStatus() != LinearProblemStatus.OPTIMAL) {
>>>>>>> 2f285d5e
                LOGGER.error(LINEAR_OPTIMIZATION_FAILED, iteration);
                if (iteration == 1) {
                    return new FailedLinearOptimizationResult();
                }
                bestResult.setStatus(LinearProblemStatus.FEASIBLE);
                return bestResult;
            }

            RangeActionResult currentRangeActionResult = roundResult(linearProblem.getResults(), network, bestResult);

            if (pstOptimizationApproximation.equals(RaoParameters.PstOptimizationApproximation.APPROXIMATED_INTEGERS)) {

                // if the PST approximation is APPROXIMATED_INTEGERS, we re-solve the optimization problem
                // but first, we update it, with an adjustment of the PSTs angleToTap conversion factors, to
                // be more accurate in the neighboring of the previous solution

                // (idea: if too long, we could relax the first MIP, but no so straightforward to do with or-tools)

                for (ProblemFiller filler : linearProblem.getFillers()) {
                    // a bit dirty, but computationally more efficient than updating all fillers
                    // (cleaning idea: create two update methods in API)
                    if (filler instanceof DiscretePstTapFiller || filler instanceof DiscretePstGroupFiller) {
                        filler.update(linearProblem, preOptimFlowResult, preOptimSensitivityResult, currentRangeActionResult);
                    }
                }

                solveLinearProblem(linearProblem, iteration);
                if (linearProblem.getStatus() == LinearProblemStatus.OPTIMAL || linearProblem.getStatus() == LinearProblemStatus.FEASIBLE) {
                    currentRangeActionResult = roundResult(linearProblem.getResults(), network, bestResult);
                }
            }

            if (!hasRemedialActionsChanged(currentRangeActionResult, bestResult)) {
                // If the solution has not changed, no need to run a new sensitivity computation and iteration can stop
                LOGGER.info("Iteration {} - same results as previous iterations, optimal solution found", iteration);
                return bestResult;
            }

            try {
                applyRangeActionsAndRunSensitivityAnalysis(sensitivityComputer, linearProblem.getRangeActions(), currentRangeActionResult, network, iteration);
            } catch (SensitivityAnalysisException e) {
                bestResult.setStatus(LinearProblemStatus.SENSITIVITY_COMPUTATION_FAILED);
                return bestResult;
            }

            IteratingLinearOptimizerResult currentResult = createResult(
                sensitivityComputer.getBranchResult(),
                sensitivityComputer.getSensitivityResult(),
                currentRangeActionResult,
                iteration
            );

            if (currentResult.getCost() >= bestResult.getCost()) {
                logWorseResult(iteration, bestResult, currentResult);
                applyRangeActions(currentResult.getRangeActions(), bestResult, network);
                return bestResult;
            }

            logBetterResult(iteration, currentResult);
            bestResult = currentResult;
            linearProblem.update(bestResult.getBranchResult(), bestResult.getSensitivityResult(), bestResult.getRangeActionResult());
        }
        bestResult.setStatus(LinearProblemStatus.MAX_ITERATION_REACHED);
        return bestResult;
    }

    private static void solveLinearProblem(LinearProblem linearProblem, int iteration) {
        LOGGER.debug("Iteration {} - linear optimization [start]", iteration);
        linearProblem.solve();
        LOGGER.debug("Iteration {} - linear optimization [end]", iteration);
    }

    static boolean hasRemedialActionsChanged(RangeActionResult newRangeActionResult, RangeActionResult oldRangeActionResult) {
        if (!(newRangeActionResult.getRangeActions().equals(oldRangeActionResult.getRangeActions()))) {
            return true;
        }
        for (RangeAction rangeAction : newRangeActionResult.getRangeActions()) {
            if (Math.abs(newRangeActionResult.getOptimizedSetPoint(rangeAction) - oldRangeActionResult.getOptimizedSetPoint(rangeAction)) >= 1e-6) {
                return true;
            }
        }
        return false;
    }

    private static void logBetterResult(int iteration, ObjectiveFunctionResult currentObjectiveFunctionResult) {
        LOGGER.info(
            BETTER_RESULT,
            iteration,
            currentObjectiveFunctionResult.getFunctionalCost(),
            currentObjectiveFunctionResult.getCost());
    }

    private static void logWorseResult(int iteration, ObjectiveFunctionResult bestResult, ObjectiveFunctionResult currentResult) {
        LOGGER.info(
            WORSE_RESULT,
            iteration,
            bestResult.getFunctionalCost(),
            currentResult.getFunctionalCost(),
            bestResult.getCost(),
            currentResult.getCost());
    }

    private void applyRangeActions(Set<RangeAction> rangeActions,
                                   RangeActionResult rangeActionResult,
                                   Network network) {
        rangeActions.forEach(rangeAction -> rangeAction.apply(network, rangeActionResult.getOptimizedSetPoint(rangeAction)));
    }

    private void applyRangeActionsAndRunSensitivityAnalysis(SensitivityComputer sensitivityComputer,
                                                            Set<RangeAction> rangeActions,
                                                            RangeActionResult rangeActionResult,
                                                            Network network,
                                                            int iteration) {
        applyRangeActions(rangeActions, rangeActionResult, network);
        try {
            sensitivityComputer.compute(network);
        } catch (SensitivityAnalysisException e) {
            LOGGER.error("Systematic sensitivity computation failed at iteration {}", iteration);
            throw e;
        }
    }

    private IteratingLinearOptimizerResult createResult(FlowResult flowResult,
                                                        SensitivityResult sensitivityResult,
                                                        RangeActionResult rangeActionResult,
                                                        int nbOfIterations) {
        return new IteratingLinearOptimizerResult(LinearProblemStatus.OPTIMAL, nbOfIterations, rangeActionResult, flowResult,
            objectiveFunction.evaluate(flowResult, sensitivityResult.getSensitivityStatus()), sensitivityResult);
    }

    private RangeActionResult roundResult(RangeActionResult rangeActionResult, Network network, IteratingLinearOptimizerResult previousResult) {
        Map<RangeAction, Double> roundedSetPoints = new HashMap<>();
        rangeActionResult.getOptimizedSetPoints().keySet().stream().filter(PstRangeAction.class::isInstance).forEach(
            rangeAction -> roundedSetPoints.put(rangeAction, rangeActionResult.getOptimizedSetPoint(rangeAction))
        );
        rangeActionResult.getOptimizedSetPoints().keySet().stream().filter(rangeAction -> !(rangeAction instanceof PstRangeAction)).forEach(
            rangeAction -> roundedSetPoints.put(rangeAction, (double) Math.round(rangeActionResult.getOptimizedSetPoint(rangeAction)))
        );

        return BestTapFinder.find(
            roundedSetPoints,
            network,
            previousResult.getObjectiveFunctionResult().getMostLimitingElements(10),
            previousResult.getBranchResult(),
            previousResult.getSensitivityResult()
        );
    }
}<|MERGE_RESOLUTION|>--- conflicted
+++ resolved
@@ -54,13 +54,9 @@
 
         for (int iteration = 1; iteration <= maxIterations; iteration++) {
             solveLinearProblem(linearProblem, iteration);
-<<<<<<< HEAD
-            if (linearProblem.getStatus() != LinearProblemStatus.OPTIMAL && linearProblem.getStatus() != LinearProblemStatus.FEASIBLE) {
-=======
             if (linearProblem.getStatus() == LinearProblemStatus.FEASIBLE) {
                 LOGGER.warn("The solver was interrupted. A feasible solution has been produced.");
             } else if (linearProblem.getStatus() != LinearProblemStatus.OPTIMAL) {
->>>>>>> 2f285d5e
                 LOGGER.error(LINEAR_OPTIMIZATION_FAILED, iteration);
                 if (iteration == 1) {
                     return new FailedLinearOptimizationResult();
