/*
 * Copyright (c) 2020, RTE (http://www.rte-france.com)
 * This Source Code Form is subject to the terms of the Mozilla Public
 *  License, v. 2.0. If a copy of the MPL was not distributed with this
 * file, You can obtain one at http://mozilla.org/MPL/2.0/.
 */

package com.farao_community.farao.linear_rao;

import com.farao_community.farao.commons.FaraoException;
import com.google.ortools.linearsolver.MPConstraint;
import com.google.ortools.linearsolver.MPObjective;
import com.google.ortools.linearsolver.MPSolver;
import com.google.ortools.linearsolver.MPVariable;

import java.util.ArrayList;
import java.util.List;

/**
 * @author Pengbo Wang {@literal <pengbo.wang at rte-international.com>}
 */
public class LinearRaoProblem {

    public static double infinity() {
        return MPSolver.infinity();
    }

    public static final double PENALTY_COST = 0.1;

    private MPSolver solver;
    private MPObjective objective;
    private List<MPVariable> flowVariables;
    private List<MPConstraint> flowConstraints;
    private List<MPConstraint> minimumMarginConstraints;
    private List<MPVariable> negativeRangeActionVariables;
    private List<MPVariable> positiveRangeActionVariables;
    public static final String POS_MIN_MARGIN = "pos-min-margin";

    public LinearRaoProblem(MPSolver mpSolver) {
        solver = mpSolver;
        flowVariables = new ArrayList<>();
        flowConstraints = new ArrayList<>();
        minimumMarginConstraints = new ArrayList<>();
        negativeRangeActionVariables = new ArrayList<>();
        positiveRangeActionVariables = new ArrayList<>();
    }

    protected LinearRaoProblem() {
        this(new MPSolver("linear rao", MPSolver.OptimizationProblemType.CBC_MIXED_INTEGER_PROGRAMMING));
    }

    public List<MPVariable> getFlowVariables() {
        return flowVariables;
    }

    public MPVariable getFlowVariable(String cnecId) {
        return flowVariables.stream()
            .filter(variable -> variable.name().equals(getFlowVariableId(cnecId)))
            .findFirst()
            .orElse(null);
    }

    public List<MPConstraint> getFlowConstraints() {
        return flowConstraints;
    }

    public MPConstraint getFlowConstraint(String cnecId) {
        return flowConstraints.stream()
            .filter(variable -> variable.name().equals(getFlowConstraintId(cnecId)))
            .findFirst()
            .orElse(null);
    }

    public List<MPVariable> getNegativeRangeActionVariables() {
        return negativeRangeActionVariables;
    }

    public MPVariable getNegativeRangeActionVariable(String rangeActionId, String networkElementId) {
        return negativeRangeActionVariables.stream()
            .filter(variable -> variable.name().equals(getNegativeRangeActionVariableId(rangeActionId, networkElementId)))
            .findFirst()
            .orElse(null);
    }

    public List<MPVariable> getPositiveRangeActionVariables() {
        return positiveRangeActionVariables;
    }

    public MPVariable getPositiveRangeActionVariable(String rangeActionId, String networkElementId) {
        return positiveRangeActionVariables.stream()
            .filter(variable -> variable.name().equals(getPositiveRangeActionVariableId(rangeActionId, networkElementId)))
            .findFirst()
            .orElse(null);
    }

    public MPConstraint getMinimumMarginConstraint(String cnecId, String minMax) {
        return minimumMarginConstraints.stream()
            .filter(constraint -> constraint.name().equals(getMinimumMarginConstraintId(cnecId, minMax)))
            .findFirst()
            .orElse(null);
    }

    public MPVariable getMinimumMarginVariable() {
        return solver.lookupVariableOrNull(POS_MIN_MARGIN);
    }

    public MPObjective getObjective() {
        return objective;
    }

    public void addCnec(String cnecId, double referenceFlow) {
        MPVariable flowVariable = solver.makeNumVar(-infinity(), infinity(), getFlowVariableId(cnecId));
        flowVariables.add(flowVariable);
        MPConstraint flowConstraint = solver.makeConstraint(referenceFlow, referenceFlow, getFlowConstraintId(cnecId));
        flowConstraints.add(flowConstraint);
        flowConstraint.setCoefficient(flowVariable, 1);
    }

    public void addRangeActionVariable(String rangeActionId, String networkElementId, double maxNegativeVariation, double maxPositiveVariation) {
        MPVariable negativeVariable = solver.makeNumVar(0, maxNegativeVariation, getNegativeRangeActionVariableId(rangeActionId, networkElementId));
        MPVariable positiveVariable = solver.makeNumVar(0, maxPositiveVariation, getPositiveRangeActionVariableId(rangeActionId, networkElementId));
        negativeRangeActionVariables.add(negativeVariable);
        positiveRangeActionVariables.add(positiveVariable);
    }

    public void addRangeActionFlowOnBranch(String cnecId, String rangeActionId, String networkElementId, double sensitivity) {
        MPConstraint flowConstraint = getFlowConstraint(cnecId);
        if (flowConstraint == null) {
            throw new FaraoException(String.format("Flow variable on %s has not been defined yet.", cnecId));
        }
        MPVariable positiveRangeActionVariable = getPositiveRangeActionVariable(rangeActionId, networkElementId);
        MPVariable negativeRangeActionVariable = getNegativeRangeActionVariable(rangeActionId, networkElementId);
        if (positiveRangeActionVariable == null || negativeRangeActionVariable == null) {
            throw new FaraoException(String.format("Range action variable for %s on %s has not been defined yet.", rangeActionId, networkElementId));
        }
        flowConstraint.setCoefficient(
            positiveRangeActionVariable,
            -sensitivity);
        flowConstraint.setCoefficient(
            negativeRangeActionVariable,
            sensitivity);
    }

    public void addMinimumMarginVariable() {
        solver.makeNumVar(-infinity(), infinity(), POS_MIN_MARGIN);
    }

    public void addMinimumMarginConstraints(String cnecId, double minFlow, double maxFlow) {
        MPVariable flowVariable = getFlowVariable(cnecId);
        MPConstraint minimumMarginByMax = solver.makeConstraint(-infinity(), maxFlow, getMinimumMarginConstraintId(cnecId, "max"));
        minimumMarginByMax.setCoefficient(getMinimumMarginVariable(), 1);
        minimumMarginByMax.setCoefficient(flowVariable, 1);
        minimumMarginConstraints.add(minimumMarginByMax);
        MPConstraint minimumMarginByMin = solver.makeConstraint(-infinity(), -minFlow, getMinimumMarginConstraintId(cnecId, "min"));
        minimumMarginByMin.setCoefficient(getMinimumMarginVariable(), 1);
        minimumMarginByMin.setCoefficient(flowVariable, -1);
        minimumMarginConstraints.add(minimumMarginByMin);
    }

    public void addPosMinObjective() {
        objective = solver.objective();
        objective.setCoefficient(getMinimumMarginVariable(), 1);
        getNegativeRangeActionVariables().forEach(negativeRangeActionVariable -> objective.setCoefficient(negativeRangeActionVariable, -PENALTY_COST));
        getPositiveRangeActionVariables().forEach(positiveRangeActionVariable -> objective.setCoefficient(positiveRangeActionVariable, -PENALTY_COST));
        objective.setMaximization();
    }

    private String getFlowVariableId(String cnecId) {
        return String.format("%s-variable", cnecId);
    }

    private String getFlowConstraintId(String cnecId) {
        return String.format("%s-constraint", cnecId);
    }

    private String getPositiveRangeActionVariableId(String rangeActionId, String networkElementId) {
        return String.format("positive-%s-%s-variable", rangeActionId, networkElementId);
    }

    private String getNegativeRangeActionVariableId(String rangeActionId, String networkElementId) {
        return String.format("negative-%s-%s-variable", rangeActionId, networkElementId);
    }

    private String getMinimumMarginConstraintId(String branch, String minMax) {
        return String.format("%s-%s-%s", POS_MIN_MARGIN, branch, minMax);
    }

<<<<<<< HEAD
    public void updateReferenceFlow(String cnecId, double referenceFlow) {
        getFlowConstraint(cnecId).setBounds(referenceFlow, referenceFlow);
    }

    public void updateRangeActionBounds(String rangeActionId, String networkElementId, double initialPositionChange) {
        MPVariable positiveRangeActionVariable = getPositiveRangeActionVariable(rangeActionId, networkElementId);
        MPVariable negativeRangeActionVariable = getNegativeRangeActionVariable(rangeActionId, networkElementId);
        positiveRangeActionVariable.setUb(positiveRangeActionVariable.ub() - initialPositionChange);
        negativeRangeActionVariable.setUb(negativeRangeActionVariable.ub() + initialPositionChange);
=======
    public Enum solve() {
        return solver.solve();
>>>>>>> e4907944
    }
}<|MERGE_RESOLUTION|>--- conflicted
+++ resolved
@@ -184,8 +184,7 @@
     private String getMinimumMarginConstraintId(String branch, String minMax) {
         return String.format("%s-%s-%s", POS_MIN_MARGIN, branch, minMax);
     }
-
-<<<<<<< HEAD
+  
     public void updateReferenceFlow(String cnecId, double referenceFlow) {
         getFlowConstraint(cnecId).setBounds(referenceFlow, referenceFlow);
     }
@@ -195,9 +194,9 @@
         MPVariable negativeRangeActionVariable = getNegativeRangeActionVariable(rangeActionId, networkElementId);
         positiveRangeActionVariable.setUb(positiveRangeActionVariable.ub() - initialPositionChange);
         negativeRangeActionVariable.setUb(negativeRangeActionVariable.ub() + initialPositionChange);
-=======
+    } 
+
     public Enum solve() {
         return solver.solve();
->>>>>>> e4907944
     }
 }