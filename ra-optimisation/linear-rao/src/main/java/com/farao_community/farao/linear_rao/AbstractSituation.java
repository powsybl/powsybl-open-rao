/*
 * Copyright (c) 2020, RTE (http://www.rte-france.com)
 * This Source Code Form is subject to the terms of the Mozilla Public
 *  License, v. 2.0. If a copy of the MPL was not distributed with this
 * file, You can obtain one at http://mozilla.org/MPL/2.0/.
 */
package com.farao_community.farao.linear_rao;

import com.farao_community.farao.commons.FaraoException;
import com.farao_community.farao.data.crac_api.Crac;
import com.farao_community.farao.data.crac_api.RangeAction;
import com.farao_community.farao.data.crac_result_extensions.*;
import com.farao_community.farao.util.SystematicSensitivityAnalysisResult;
import com.powsybl.iidm.network.Network;

import java.util.Objects;
import java.util.UUID;

/**
 * An AbstractSituation includes a set of information associated to a given
 * network situation.
 *
 * @author Philippe Edwards {@literal <philippe.edwards at rte-france.com>}
 * @author Baptiste Seguinot {@literal <baptiste.seguinot at rte-france.com>}
 */
abstract class AbstractSituation {

    /**
     * Network object
     */
    private Network network;

    /**
     * Network variant id
     */
    private String networkVariantId;

    /**
     * Crac object
     */
    private Crac crac;

    /**
     * variant id in which some information about the situation are stored (including
     * the RangeActions' set-points)
     */
    private String resultVariantId;

    /**
     * Results of the systematic sensitivity analysis performed on the situation
     */
    private SystematicSensitivityAnalysisResult systematicSensitivityAnalysisResult;

    /**
     * cost, value of the objective function for this situation
     */
    private double cost;

    /**
     * constructor
     */
    AbstractSituation(Network network, String referenceNetworkVariantId, Crac crac) {
        this.network = network;
        this.networkVariantId = createAndSwitchToNewNetworkVariant(network, referenceNetworkVariantId);
        this.crac = crac;

        ResultVariantManager resultVariantManager = crac.getExtension(ResultVariantManager.class);
        if (resultVariantManager == null) {
            resultVariantManager = new ResultVariantManager();
            crac.addExtension(ResultVariantManager.class, resultVariantManager);
        }
        this.resultVariantId = resultVariantManager.createNewUniqueVariantId(this.getVariantPrefix());

        this.systematicSensitivityAnalysisResult = null;
        this.cost = Double.NaN;
    }

    /**
     * get the variant prefix used in the Crac ResultVariantManager
     */
    abstract String getVariantPrefix();

    /**
     * Compare the network situations (i.e. the RangeActions set-points) of two
     * AbstractSituation. Returns true if the situations are identical, and false
     * if they are not.
     */
    boolean sameRaResults(AbstractSituation otherLinearRaoSituation) {
        String otherResultVariantId = otherLinearRaoSituation.getCracResultVariant();
        String preventiveState = crac.getPreventiveState().getId();
        for (RangeAction rangeAction : crac.getRangeActions()) {
            RangeActionResultExtension rangeActionResultMap = rangeAction.getExtension(RangeActionResultExtension.class);
            double value1 = rangeActionResultMap.getVariant(resultVariantId).getSetPoint(preventiveState);
            double value2 = rangeActionResultMap.getVariant(otherResultVariantId).getSetPoint(preventiveState);
            if (value1 != value2 && (!Double.isNaN(value1) || !Double.isNaN(value2))) {
                return false;
            }
        }
        return true;
    }

    /**
     * Delete the Network and Crac result variants associated to this situation
     */
    void deleteResultVariant() {
        network.getVariantManager().removeVariant(networkVariantId);
        crac.getExtension(ResultVariantManager.class).deleteVariant(resultVariantId);
    }

    /**
     * get a unique network variant ID
     */
    private String getUniqueNetworkVariantId(Network network) {
        String uniqueId;
        do {
            uniqueId = UUID.randomUUID().toString();
        } while (network.getVariantManager().getVariantIds().contains(uniqueId));
        return uniqueId;
    }

    /**
     * Create and switch on a new network variant
     */
    private String createAndSwitchToNewNetworkVariant(Network network, String referenceNetworkVariant) {
        // todo : share network variant operation methods in an util class
        Objects.requireNonNull(referenceNetworkVariant);
        if (!network.getVariantManager().getVariantIds().contains(referenceNetworkVariant)) {
            throw new FaraoException(String.format("Unknown network variant %s", referenceNetworkVariant));
        }
        String uniqueId = getUniqueNetworkVariantId(network);
        network.getVariantManager().cloneVariant(referenceNetworkVariant, uniqueId);
        network.getVariantManager().setWorkingVariant(uniqueId);
        return uniqueId;
    }

    /**
     * Getters and setters
     */
    Network getNetwork() {
        return network;
    }

    String getNetworkVariantId() {
        return networkVariantId;
    }

    Crac getCrac() {
        return crac;
    }

    String getCracResultVariant() {
        return resultVariantId;
    }

    SystematicSensitivityAnalysisResult getSystematicSensitivityAnalysisResult() {
        return systematicSensitivityAnalysisResult;
    }

    void setSystematicSensitivityAnalysisResult(SystematicSensitivityAnalysisResult systematicSensitivityAnalysisResult) {
        this.systematicSensitivityAnalysisResult = systematicSensitivityAnalysisResult;
    }

    double getCost() {
        return cost;
    }

<<<<<<< HEAD
    void setCost(double cost) {this.cost = cost;}
=======
    void setCost(double cost) {
        this.cost = cost;
    }
>>>>>>> d72f08da
}<|MERGE_RESOLUTION|>--- conflicted
+++ resolved
@@ -164,11 +164,7 @@
         return cost;
     }
 
-<<<<<<< HEAD
-    void setCost(double cost) {this.cost = cost;}
-=======
     void setCost(double cost) {
         this.cost = cost;
     }
->>>>>>> d72f08da
 }