package com.farao_community.farao.linear_rao;

import com.farao_community.farao.data.crac_api.Cnec;
import com.farao_community.farao.data.crac_api.Unit;
import com.farao_community.farao.data.crac_loopflow_extension.CnecLoopFlowExtension;
import com.farao_community.farao.data.crac_result_extensions.CnecResult;
import com.farao_community.farao.data.crac_result_extensions.CnecResultExtension;
import com.farao_community.farao.data.crac_result_extensions.CracResult;
import com.farao_community.farao.linear_rao.config.LinearRaoParameters;
import com.farao_community.farao.loopflow_computation.LoopFlowComputation;
import com.farao_community.farao.util.SensitivityComputationException;
import com.farao_community.farao.util.SystematicSensitivityAnalysisResult;
import com.farao_community.farao.util.SystematicSensitivityAnalysisService;
import com.powsybl.computation.ComputationManager;
import com.powsybl.sensitivity.SensitivityComputationParameters;
import org.slf4j.Logger;
import org.slf4j.LoggerFactory;

import java.util.List;
import java.util.NoSuchElementException;
import java.util.stream.Collectors;
import java.util.HashMap;
import java.util.Map;
import java.util.Objects;

/**
 * A computation engine dedicated to the systematic sensitivity analyses performed
 * in the scope of the LinearRao.
 *
 * @author Viktor Terrier {@literal <viktor.terrier at rte-france.com>}
 * @author Philippe Edwards {@literal <philippe.edwards at rte-france.com>}
 * @author Baptiste Seguinot {@literal <baptiste.seguinot at rte-france.com>}
 */
class SystematicAnalysisEngine {

    private static final Logger LOGGER = LoggerFactory.getLogger(SystematicAnalysisEngine.class);

    /**
     * LinearRao configurations, containing the default and fallback configurations
     * of the sensitivity computation
     */
    private LinearRaoParameters linearRaoParameters;

    /**
     * A boolean indicating whether or not the fallback mode of the sensitivity computation
     * engine is active.
     */
    private boolean fallbackMode;

    /**
     * Computation Manager
     */
    private ComputationManager computationManager;

    private boolean runLoopflow;
    private boolean loopflowViolation;

    /**
     * Constructor
     */
    SystematicAnalysisEngine(LinearRaoParameters linearRaoParameters, ComputationManager computationManager) {
        this.linearRaoParameters = linearRaoParameters;
        this.computationManager = computationManager;
        this.fallbackMode = false;
        this.runLoopflow = linearRaoParameters.getExtendable().isRaoWithLoopFlowLimitation();
        this.loopflowViolation = false;
    }

    boolean isFallback() {
        return fallbackMode;
    }

    /**
     * Run the systematic sensitivity analysis on one Situation, and evaluate the value of the
     * objective function on this Situation.
     *
     * Throw a SensitivityComputationException if the computation fails.
     */
    void run(LinearRaoData linearRaoData) {
        SystematicSensitivityAnalysisResult sensiResults = runSensitivityAnalysis(linearRaoData);

        Map<String, Double> loopflows = new HashMap<>();
        if (this.runLoopflow) {
            loopflows = computeLoopflowAndCheckLoopflowConstraint(linearRaoData);
        }

        setResults(linearRaoData, sensiResults, loopflows);
    }

    /**
     * Run the systematic sensitivity analysis on one Situation.
     *
     * Throw a SensitivityComputationException if the computation fails.
     */
    private SystematicSensitivityAnalysisResult runSensitivityAnalysis(LinearRaoData linearRaoData) {

        SensitivityComputationParameters sensiConfig = fallbackMode ? linearRaoParameters.getFallbackSensiParameters() : linearRaoParameters.getSensitivityComputationParameters();

        try {
            return runSensitivityAnalysisWithConfig(linearRaoData, sensiConfig);
        } catch (SensitivityComputationException e) {
            if (!fallbackMode && linearRaoParameters.getFallbackSensiParameters() != null) { // default mode fails, retry in fallback mode
                LOGGER.warn("Error while running the sensitivity computation with default parameters, fallback sensitivity parameters are now used.");
                fallbackMode = true;
                return runSensitivityAnalysis(linearRaoData);
            } else if (!fallbackMode) { // no fallback mode available, throw an exception
                throw new SensitivityComputationException("Sensitivity computation failed with default parameters. No fallback parameters available.", e);
            } else { // fallback mode fails, throw an exception
                throw new SensitivityComputationException("Sensitivity computation failed with all available sensitivity parameters.", e);
            }
        }
    }

    /**
     * Run the systematic sensitivity analysis with given SensitivityComputationParameters, throw a
     * SensitivityComputationException is the computation fails.
     */
    private SystematicSensitivityAnalysisResult runSensitivityAnalysisWithConfig(LinearRaoData linearRaoData, SensitivityComputationParameters sensitivityComputationParameters) {

        try {
            SystematicSensitivityAnalysisResult systematicSensitivityAnalysisResult = SystematicSensitivityAnalysisService
                .runAnalysis(linearRaoData.getNetwork(), linearRaoData.getCrac(), computationManager, sensitivityComputationParameters);

            checkSensiResults(linearRaoData, systematicSensitivityAnalysisResult);
            return systematicSensitivityAnalysisResult;

        } catch (Exception e) {
            throw new SensitivityComputationException("Sensitivity computation fails.", e);
        }
    }

    private void checkSensiResults(LinearRaoData linearRaoData, SystematicSensitivityAnalysisResult systematicSensitivityAnalysisResult) {
        if (!systematicSensitivityAnalysisResult.isSuccess()) {
            throw new SensitivityComputationException("Status of the sensitivity result indicates a failure.");
        }

        if (linearRaoData.getCrac().getCnecs().stream().
            map(systematicSensitivityAnalysisResult::getReferenceFlow).
            anyMatch(f -> Double.isNaN(f))) {
            throw new SensitivityComputationException("Flow values are missing from the output of the sensitivity analysis.");
        }
    }

    private Map<String, Double> computeLoopflowAndCheckLoopflowConstraint(LinearRaoData linearRaoData) {
<<<<<<< HEAD
        Map<String, Double> loopflows;
        if (!Objects.isNull(linearRaoParameters.getExtendable()) && linearRaoParameters.getExtendable().isLoopflowApproximation()) { //no re-compute ptdf
            loopflows = new LoopFlowComputation(linearRaoData.getCrac()).calculateLoopFlowsApproximation(linearRaoData.getNetwork());
        } else {
            loopflows = new LoopFlowComputation(linearRaoData.getCrac()).calculateLoopFlows(linearRaoData.getNetwork()); //re-compute ptdf
        }
=======

        //todo: optim: if CnecResult contains already ptdf or loopflows, then do not recompute the whole loopflows. if (this.runLoopflow && !linearRaoData.getCracResult().hasPtdfResults())
        Map<String, Double> loopflows = new LoopFlowComputation(linearRaoData.getCrac()).calculateLoopFlows(linearRaoData.getNetwork());
        setLoopflowViolation(false);

>>>>>>> b56e776b
        for (Cnec cnec : linearRaoData.getCrac().getCnecs(linearRaoData.getCrac().getPreventiveState())) {
            if (!Objects.isNull(cnec.getExtension(CnecLoopFlowExtension.class))
                    && Math.abs(loopflows.get(cnec.getId())) > Math.abs(cnec.getExtension(CnecLoopFlowExtension.class).getLoopFlowConstraint())) {
                setLoopflowViolation(true);
                LOGGER.info("Some loopflow constraints are not respected.");
                break;
            }
        }
        return loopflows;
    }

    /**
     * add results of the systematic analysis (flows and objective function value) in the
     * Crac result variant of the situation.
     */
    private void setResults(LinearRaoData linearRaoData, SystematicSensitivityAnalysisResult systematicSensitivityAnalysisResult, Map<String, Double> loopflows) {
        linearRaoData.setSystematicSensitivityAnalysisResult(systematicSensitivityAnalysisResult);
        double minMargin = getMinMargin(linearRaoData, systematicSensitivityAnalysisResult);
        linearRaoData.getCracResult().setFunctionalCost(-minMargin);
        linearRaoData.getCracResult().setVirtualCost(fallbackMode ? linearRaoParameters.getFallbackOvercost() : 0);
        if (isLoopflowViolation()) {
//            linearRaoData.getCracResult().setCost(Double.POSITIVE_INFINITY); //todo: set a high cost if loopflow constraint violation => use "virtual cost" in the future
        }
        linearRaoData.getCracResult().setNetworkSecurityStatus(minMargin < 0 ? CracResult.NetworkSecurityStatus.UNSECURED : CracResult.NetworkSecurityStatus.SECURED);
        updateCnecExtensions(linearRaoData, systematicSensitivityAnalysisResult, loopflows);
    }

    /**
     * Compute the objective function, the minimal margin.
     */
    private double getMinMargin(LinearRaoData linearRaoData, SystematicSensitivityAnalysisResult systematicSensitivityAnalysisResult) {

        if (linearRaoParameters.getObjectiveFunction() == LinearRaoParameters.ObjectiveFunction.MAX_MIN_MARGIN_IN_MEGAWATT) {
            return getMinMarginInMegawatt(linearRaoData, systematicSensitivityAnalysisResult);
        } else {
            return getMinMarginInAmpere(linearRaoData, systematicSensitivityAnalysisResult);
        }
    }

    private double getMinMarginInMegawatt(LinearRaoData linearRaoData, SystematicSensitivityAnalysisResult systematicSensitivityAnalysisResult) {
        return linearRaoData.getCrac().getCnecs().stream().
           map(cnec -> cnec.computeMargin(systematicSensitivityAnalysisResult.getReferenceFlow(cnec), Unit.MEGAWATT)).
           min(Double::compareTo).orElseThrow(NoSuchElementException::new);

    }

    private double getMinMarginInAmpere(LinearRaoData linearRaoData, SystematicSensitivityAnalysisResult systematicSensitivityAnalysisResult) {

        List<Double> marginsInAmpere = linearRaoData.getCrac().getCnecs().stream().map(cnec ->
            cnec.computeMargin(systematicSensitivityAnalysisResult.getReferenceIntensity(cnec), Unit.AMPERE)
        ).collect(Collectors.toList());

        if (marginsInAmpere.contains(Double.NaN)) {

            if (!fallbackMode) {
                // in default mode, this means that there is an error in the sensitivity computation, or an
                // incompatibility with the sensitivity computation mode (i.e. the sensitivity computation is
                // made in DC mode and no intensity are computed).
                throw new SensitivityComputationException("Intensity values are missing from the output of the sensitivity analysis. Min margin cannot be calculated in AMPERE.");
            } else {

                // in fallback, intensities can be missing as the fallback configuration does not necessarily
                // compute them (example : default in AC, fallback in DC). In that case a fallback computation
                // of the intensity is made, based on the MEGAWATT values and the nominal voltage
                LOGGER.warn("No intensities available in fallback mode, the margins are assessed by converting the flows from MW to A with the nominal voltage of each Cnec.");
                marginsInAmpere = getMarginsInAmpereFromMegawattConversion(linearRaoData, systematicSensitivityAnalysisResult);
            }
        }

        return marginsInAmpere.stream().min(Double::compareTo).orElseThrow(NoSuchElementException::new);
    }

    private List<Double> getMarginsInAmpereFromMegawattConversion(LinearRaoData linearRaoData, SystematicSensitivityAnalysisResult systematicSensitivityAnalysisResult) {
        return linearRaoData.getCrac().getCnecs().stream().map(cnec -> {
                double flowInMW = systematicSensitivityAnalysisResult.getReferenceFlow(cnec);
                double uNom = linearRaoData.getNetwork().getBranch(cnec.getNetworkElement().getId()).getTerminal1().getVoltageLevel().getNominalV();
                return cnec.computeMargin(flowInMW * 1000 / (Math.sqrt(3) * uNom), Unit.AMPERE);
            }
        ).collect(Collectors.toList());
    }

    private void updateCnecExtensions(LinearRaoData linearRaoData, SystematicSensitivityAnalysisResult systematicSensitivityAnalysisResult, Map<String, Double> loopflows) {
        linearRaoData.getCrac().getCnecs().forEach(cnec -> {
            CnecResult cnecResult = cnec.getExtension(CnecResultExtension.class).getVariant(linearRaoData.getWorkingVariantId());
            cnecResult.setFlowInMW(systematicSensitivityAnalysisResult.getReferenceFlow(cnec));
            cnecResult.setFlowInA(systematicSensitivityAnalysisResult.getReferenceIntensity(cnec));
            cnecResult.setThresholds(cnec);
            if (!Objects.isNull(cnec.getExtension(CnecLoopFlowExtension.class)) && loopflows.containsKey(cnec.getId())) {
                cnecResult.setLoopflowInMW(loopflows.get(cnec.getId()));
                cnecResult.setLoopflowThresholdInMW(cnec.getExtension(CnecLoopFlowExtension.class).getLoopFlowConstraint());
            }
        });
    }

    boolean isLoopflowViolation() {
        return loopflowViolation;
    }

    void setLoopflowViolation(boolean loopflowViolation) {
        this.loopflowViolation = loopflowViolation;
    }
}<|MERGE_RESOLUTION|>--- conflicted
+++ resolved
@@ -142,20 +142,13 @@
     }
 
     private Map<String, Double> computeLoopflowAndCheckLoopflowConstraint(LinearRaoData linearRaoData) {
-<<<<<<< HEAD
         Map<String, Double> loopflows;
         if (!Objects.isNull(linearRaoParameters.getExtendable()) && linearRaoParameters.getExtendable().isLoopflowApproximation()) { //no re-compute ptdf
             loopflows = new LoopFlowComputation(linearRaoData.getCrac()).calculateLoopFlowsApproximation(linearRaoData.getNetwork());
         } else {
             loopflows = new LoopFlowComputation(linearRaoData.getCrac()).calculateLoopFlows(linearRaoData.getNetwork()); //re-compute ptdf
         }
-=======
-
-        //todo: optim: if CnecResult contains already ptdf or loopflows, then do not recompute the whole loopflows. if (this.runLoopflow && !linearRaoData.getCracResult().hasPtdfResults())
-        Map<String, Double> loopflows = new LoopFlowComputation(linearRaoData.getCrac()).calculateLoopFlows(linearRaoData.getNetwork());
-        setLoopflowViolation(false);
-
->>>>>>> b56e776b
+
         for (Cnec cnec : linearRaoData.getCrac().getCnecs(linearRaoData.getCrac().getPreventiveState())) {
             if (!Objects.isNull(cnec.getExtension(CnecLoopFlowExtension.class))
                     && Math.abs(loopflows.get(cnec.getId())) > Math.abs(cnec.getExtension(CnecLoopFlowExtension.class).getLoopFlowConstraint())) {
