package com.farao_community.farao.linear_rao;

import com.farao_community.farao.data.crac_api.Unit;
import com.farao_community.farao.data.crac_loopflow_extension.CnecLoopFlowExtension;
import com.farao_community.farao.data.crac_result_extensions.CnecResult;
import com.farao_community.farao.data.crac_result_extensions.CnecResultExtension;
import com.farao_community.farao.data.crac_result_extensions.CracResult;
import com.farao_community.farao.linear_rao.config.LinearRaoParameters;
import com.farao_community.farao.loopflow_computation.LoopFlowComputation;
import com.farao_community.farao.util.SensitivityComputationException;
import com.farao_community.farao.util.SystematicSensitivityAnalysisResult;
import com.farao_community.farao.util.SystematicSensitivityAnalysisService;
import com.powsybl.computation.ComputationManager;
import com.powsybl.sensitivity.SensitivityComputationParameters;
import org.slf4j.Logger;
import org.slf4j.LoggerFactory;

<<<<<<< HEAD
import java.util.List;
import java.util.NoSuchElementException;
import java.util.stream.Collectors;
=======
import java.util.HashMap;
import java.util.Map;
import java.util.Objects;
>>>>>>> 70d0c8a0

/**
 * A computation engine dedicated to the systematic sensitivity analyses performed
 * in the scope of the LinearRao.
 *
 * @author Viktor Terrier {@literal <viktor.terrier at rte-france.com>}
 * @author Philippe Edwards {@literal <philippe.edwards at rte-france.com>}
 * @author Baptiste Seguinot {@literal <baptiste.seguinot at rte-france.com>}
 */
class SystematicAnalysisEngine {

    private static final Logger LOGGER = LoggerFactory.getLogger(SystematicAnalysisEngine.class);

    /**
     * LinearRao configurations, containing the default and fallback configurations
     * of the sensitivity computation
     */
    private LinearRaoParameters linearRaoParameters;

    /**
     * A boolean indicating whether or not the fallback mode of the sensitivity computation
     * engine is active.
     */
    private boolean fallbackMode;

    /**
     * Computation Manager
     */
    private ComputationManager computationManager;

    private boolean runLoopflow;
    private boolean loopflowViolation;

    /**
     * Constructor
     */
    SystematicAnalysisEngine(LinearRaoParameters linearRaoParameters, ComputationManager computationManager) {
        this.linearRaoParameters = linearRaoParameters;
        this.computationManager = computationManager;
        this.fallbackMode = false;
        this.runLoopflow = linearRaoParameters.getExtendable().isRaoWithLoopFlowLimitation();
        this.loopflowViolation = false;
    }

    boolean isFallback() {
        return fallbackMode;
    }

    /**
     * Run the systematic sensitivity analysis on one Situation, and evaluate the value of the
     * objective function on this Situation.
     *
     * Throw a SensitivityComputationException if the computation fails.
     */
    void run(LinearRaoData linearRaoData) {
        SystematicSensitivityAnalysisResult sensiResults = runSensitivityAnalysis(linearRaoData);
        setResults(linearRaoData, sensiResults);
    }

    /**
     * Run the systematic sensitivity analysis on one Situation.
     *
     * Throw a SensitivityComputationException if the computation fails.
     */
    private SystematicSensitivityAnalysisResult runSensitivityAnalysis(LinearRaoData linearRaoData) {

        SensitivityComputationParameters sensiConfig = fallbackMode ? linearRaoParameters.getFallbackSensiParameters() : linearRaoParameters.getSensitivityComputationParameters();

        try {
            return runSensitivityAnalysisWithConfig(linearRaoData, sensiConfig);
        } catch (SensitivityComputationException e) {
            if (!fallbackMode && linearRaoParameters.getFallbackSensiParameters() != null) { // default mode fails, retry in fallback mode
                LOGGER.warn("Error while running the sensitivity computation with default parameters, fallback sensitivity parameters are now used.");
                fallbackMode = true;
                return runSensitivityAnalysis(linearRaoData);
            } else if (!fallbackMode) { // no fallback mode available, throw an exception
                throw new SensitivityComputationException("Sensitivity computation failed with default parameters. No fallback parameters available.", e);
            } else { // fallback mode fails, throw an exception
                throw new SensitivityComputationException("Sensitivity computation failed with all available sensitivity parameters.", e);
            }
        }
    }

    /**
     * Run the systematic sensitivity analysis with given SensitivityComputationParameters, throw a
     * SensitivityComputationException is the computation fails.
     */
    private SystematicSensitivityAnalysisResult runSensitivityAnalysisWithConfig(LinearRaoData linearRaoData, SensitivityComputationParameters sensitivityComputationParameters) {

        try {
            SystematicSensitivityAnalysisResult systematicSensitivityAnalysisResult = SystematicSensitivityAnalysisService
                .runAnalysis(linearRaoData.getNetwork(), linearRaoData.getCrac(), computationManager, sensitivityComputationParameters);

<<<<<<< HEAD
            checkSensiResults(linearRaoData, systematicSensitivityAnalysisResult);
            return systematicSensitivityAnalysisResult;
=======
            if (!systematicSensitivityAnalysisResult.isSuccess()) {
                throw new SensitivityComputationException("Some output data of the sensitivity computation are missing.");
            }

            Map<String, Double> loopflows = new HashMap<>();
            if (this.runLoopflow) {
                loopflows = computeLoopflowAndCheckLoopflowConstraint(linearRaoData);
            }

            setResults(linearRaoData, systematicSensitivityAnalysisResult, loopflows);
>>>>>>> 70d0c8a0

        } catch (Exception e) {
            throw new SensitivityComputationException("Sensitivity computation fails.", e);
        }
    }

<<<<<<< HEAD
    private void checkSensiResults(LinearRaoData linearRaoData, SystematicSensitivityAnalysisResult systematicSensitivityAnalysisResult) {
        if (!systematicSensitivityAnalysisResult.isSuccess()) {
            throw new SensitivityComputationException("Status of the sensitivity result indicates a failure.");
        }

        if (linearRaoData.getCrac().getCnecs().stream().
            map(systematicSensitivityAnalysisResult::getReferenceFlow).
            anyMatch(f -> Double.isNaN(f))) {
            throw new SensitivityComputationException("Flow values are missing from the output of the sensitivity analysis.");
        }

=======
    private Map<String, Double> computeLoopflowAndCheckLoopflowConstraint(LinearRaoData linearRaoData) {
        //todo: optim: if CnecResult contains already ptdf or loopflows, then do not recompute the whole loopflows. if (this.runLoopflow && !linearRaoData.getCracResult().hasPtdfResults())
        Map<String, Double> loopflows = new LoopFlowComputation(linearRaoData.getCrac()).calculateLoopFlows(linearRaoData.getNetwork());
        for (Cnec cnec : linearRaoData.getCrac().getCnecs(linearRaoData.getCrac().getPreventiveState())) {
            if (!Objects.isNull(cnec.getExtension(CnecLoopFlowExtension.class))
                    && Math.abs(loopflows.get(cnec.getId())) > Math.abs(cnec.getExtension(CnecLoopFlowExtension.class).getLoopFlowConstraint())) {
                setLoopflowViolation(true);
                LOGGER.warn("Loopflow constraint violation.");
                break;
            }
        }
        return loopflows;
>>>>>>> 70d0c8a0
    }

    /**
     * add results of the systematic analysis (flows and objective function value) in the
     * Crac result variant of the situation.
     */
    private void setResults(LinearRaoData linearRaoData, SystematicSensitivityAnalysisResult systematicSensitivityAnalysisResult, Map<String, Double> loopflows) {
        linearRaoData.setSystematicSensitivityAnalysisResult(systematicSensitivityAnalysisResult);
<<<<<<< HEAD
        double minMargin = getMinMargin(linearRaoData, systematicSensitivityAnalysisResult);
        linearRaoData.getCracResult().setFunctionalCost(-minMargin);
        linearRaoData.getCracResult().setVirtualCost(fallbackMode ? linearRaoParameters.getFallbackOvercost() : 0);
        linearRaoData.getCracResult().setNetworkSecurityStatus(minMargin < 0 ? CracResult.NetworkSecurityStatus.UNSECURED : CracResult.NetworkSecurityStatus.SECURED);
        updateCnecExtensions(linearRaoData, systematicSensitivityAnalysisResult);
=======
        if (isLoopflowViolation()) {
//            linearRaoData.getCracResult().setCost(Double.POSITIVE_INFINITY); //todo: set a high cost if loopflow constraint violation => use "virtual cost" in the future
        }
        linearRaoData.getCracResult().setCost(-getMinMargin(linearRaoData, systematicSensitivityAnalysisResult));
        updateCnecExtensions(linearRaoData, systematicSensitivityAnalysisResult, loopflows);
>>>>>>> 70d0c8a0
    }

    /**
     * Compute the objective function, the minimal margin.
     */
    private double getMinMargin(LinearRaoData linearRaoData, SystematicSensitivityAnalysisResult systematicSensitivityAnalysisResult) {

        if (linearRaoParameters.getObjectiveFunction() == LinearRaoParameters.ObjectiveFunction.MAX_MIN_MARGIN_IN_MEGAWATT) {
            return getMinMarginInMegawatt(linearRaoData, systematicSensitivityAnalysisResult);
        } else {
            return getMinMarginInAmpere(linearRaoData, systematicSensitivityAnalysisResult);
        }
    }

    private double getMinMarginInMegawatt(LinearRaoData linearRaoData, SystematicSensitivityAnalysisResult systematicSensitivityAnalysisResult) {
        return linearRaoData.getCrac().getCnecs().stream().
           map(cnec -> cnec.computeMargin(systematicSensitivityAnalysisResult.getReferenceFlow(cnec), Unit.MEGAWATT)).
           min(Double::compareTo).orElseThrow(NoSuchElementException::new);

    }

    private double getMinMarginInAmpere(LinearRaoData linearRaoData, SystematicSensitivityAnalysisResult systematicSensitivityAnalysisResult) {

        List<Double> marginsInAmpere = linearRaoData.getCrac().getCnecs().stream().map(cnec ->
            cnec.computeMargin(systematicSensitivityAnalysisResult.getReferenceIntensity(cnec), Unit.AMPERE)
        ).collect(Collectors.toList());

        if (marginsInAmpere.contains(Double.NaN)) {

            if (!fallbackMode) {
                // in default mode, this means that there is an error in the sensitivity computation, or an
                // incompatibility with the sensitivity computation mode (i.e. the sensitivity computation is
                // made in DC mode and no intensity are computed).
                throw new SensitivityComputationException("Intensity values are missing from the output of the sensitivity analysis. Min margin cannot be calculated in AMPERE.");
            } else {

                // in fallback, intensities can be missing as the fallback configuration does not necessarily
                // compute them (example : default in AC, fallback in DC). In that case a fallback computation
                // of the intensity is made, based on the MEGAWATT values and the nominal voltage
                LOGGER.warn("No intensities available in fallback mode, the margins are assessed by converting the flows from MW to A with the nominal voltage of each Cnec.");
                marginsInAmpere = getMarginsInAmpereFromMegawattConversion(linearRaoData, systematicSensitivityAnalysisResult);
            }
        }

        return marginsInAmpere.stream().min(Double::compareTo).orElseThrow(NoSuchElementException::new);
    }

    private List<Double> getMarginsInAmpereFromMegawattConversion(LinearRaoData linearRaoData, SystematicSensitivityAnalysisResult systematicSensitivityAnalysisResult) {
        return linearRaoData.getCrac().getCnecs().stream().map(cnec -> {
                double flowInMW = systematicSensitivityAnalysisResult.getReferenceFlow(cnec);
                double uNom = linearRaoData.getNetwork().getBranch(cnec.getNetworkElement().getId()).getTerminal1().getVoltageLevel().getNominalV();
                return cnec.computeMargin(flowInMW * 1000 / (Math.sqrt(3) * uNom), Unit.AMPERE);
            }
        ).collect(Collectors.toList());
    }

    private void updateCnecExtensions(LinearRaoData linearRaoData, SystematicSensitivityAnalysisResult systematicSensitivityAnalysisResult, Map<String, Double> loopflows) {
        linearRaoData.getCrac().getCnecs().forEach(cnec -> {
            CnecResult cnecResult = cnec.getExtension(CnecResultExtension.class).getVariant(linearRaoData.getWorkingVariantId());
            cnecResult.setFlowInMW(systematicSensitivityAnalysisResult.getReferenceFlow(cnec));
            cnecResult.setFlowInA(systematicSensitivityAnalysisResult.getReferenceIntensity(cnec));
            cnecResult.setThresholds(cnec);
            if (!Objects.isNull(cnec.getExtension(CnecLoopFlowExtension.class)) && loopflows.containsKey(cnec.getId())) {
                cnecResult.setLoopflowInMW(loopflows.get(cnec.getId()));
                cnecResult.setLoopflowThresholdInMW(cnec.getExtension(CnecLoopFlowExtension.class).getLoopFlowConstraint());
            }
        });
    }

    public boolean isLoopflowViolation() {
        return loopflowViolation;
    }

    public void setLoopflowViolation(boolean loopflowViolation) {
        this.loopflowViolation = loopflowViolation;
    }
}<|MERGE_RESOLUTION|>--- conflicted
+++ resolved
@@ -1,5 +1,6 @@
 package com.farao_community.farao.linear_rao;
 
+import com.farao_community.farao.data.crac_api.Cnec;
 import com.farao_community.farao.data.crac_api.Unit;
 import com.farao_community.farao.data.crac_loopflow_extension.CnecLoopFlowExtension;
 import com.farao_community.farao.data.crac_result_extensions.CnecResult;
@@ -15,15 +16,12 @@
 import org.slf4j.Logger;
 import org.slf4j.LoggerFactory;
 
-<<<<<<< HEAD
 import java.util.List;
 import java.util.NoSuchElementException;
 import java.util.stream.Collectors;
-=======
 import java.util.HashMap;
 import java.util.Map;
 import java.util.Objects;
->>>>>>> 70d0c8a0
 
 /**
  * A computation engine dedicated to the systematic sensitivity analyses performed
@@ -80,7 +78,13 @@
      */
     void run(LinearRaoData linearRaoData) {
         SystematicSensitivityAnalysisResult sensiResults = runSensitivityAnalysis(linearRaoData);
-        setResults(linearRaoData, sensiResults);
+
+        Map<String, Double> loopflows = new HashMap<>();
+        if (this.runLoopflow) {
+            loopflows = computeLoopflowAndCheckLoopflowConstraint(linearRaoData);
+        }
+
+        setResults(linearRaoData, sensiResults, loopflows);
     }
 
     /**
@@ -117,28 +121,14 @@
             SystematicSensitivityAnalysisResult systematicSensitivityAnalysisResult = SystematicSensitivityAnalysisService
                 .runAnalysis(linearRaoData.getNetwork(), linearRaoData.getCrac(), computationManager, sensitivityComputationParameters);
 
-<<<<<<< HEAD
             checkSensiResults(linearRaoData, systematicSensitivityAnalysisResult);
             return systematicSensitivityAnalysisResult;
-=======
-            if (!systematicSensitivityAnalysisResult.isSuccess()) {
-                throw new SensitivityComputationException("Some output data of the sensitivity computation are missing.");
-            }
-
-            Map<String, Double> loopflows = new HashMap<>();
-            if (this.runLoopflow) {
-                loopflows = computeLoopflowAndCheckLoopflowConstraint(linearRaoData);
-            }
-
-            setResults(linearRaoData, systematicSensitivityAnalysisResult, loopflows);
->>>>>>> 70d0c8a0
 
         } catch (Exception e) {
             throw new SensitivityComputationException("Sensitivity computation fails.", e);
         }
     }
 
-<<<<<<< HEAD
     private void checkSensiResults(LinearRaoData linearRaoData, SystematicSensitivityAnalysisResult systematicSensitivityAnalysisResult) {
         if (!systematicSensitivityAnalysisResult.isSuccess()) {
             throw new SensitivityComputationException("Status of the sensitivity result indicates a failure.");
@@ -149,21 +139,23 @@
             anyMatch(f -> Double.isNaN(f))) {
             throw new SensitivityComputationException("Flow values are missing from the output of the sensitivity analysis.");
         }
-
-=======
+    }
+
     private Map<String, Double> computeLoopflowAndCheckLoopflowConstraint(LinearRaoData linearRaoData) {
+
         //todo: optim: if CnecResult contains already ptdf or loopflows, then do not recompute the whole loopflows. if (this.runLoopflow && !linearRaoData.getCracResult().hasPtdfResults())
         Map<String, Double> loopflows = new LoopFlowComputation(linearRaoData.getCrac()).calculateLoopFlows(linearRaoData.getNetwork());
+        setLoopflowViolation(false);
+
         for (Cnec cnec : linearRaoData.getCrac().getCnecs(linearRaoData.getCrac().getPreventiveState())) {
             if (!Objects.isNull(cnec.getExtension(CnecLoopFlowExtension.class))
                     && Math.abs(loopflows.get(cnec.getId())) > Math.abs(cnec.getExtension(CnecLoopFlowExtension.class).getLoopFlowConstraint())) {
                 setLoopflowViolation(true);
-                LOGGER.warn("Loopflow constraint violation.");
+                LOGGER.info("Some loopflow constraints are not respected.");
                 break;
             }
         }
         return loopflows;
->>>>>>> 70d0c8a0
     }
 
     /**
@@ -172,19 +164,14 @@
      */
     private void setResults(LinearRaoData linearRaoData, SystematicSensitivityAnalysisResult systematicSensitivityAnalysisResult, Map<String, Double> loopflows) {
         linearRaoData.setSystematicSensitivityAnalysisResult(systematicSensitivityAnalysisResult);
-<<<<<<< HEAD
         double minMargin = getMinMargin(linearRaoData, systematicSensitivityAnalysisResult);
         linearRaoData.getCracResult().setFunctionalCost(-minMargin);
         linearRaoData.getCracResult().setVirtualCost(fallbackMode ? linearRaoParameters.getFallbackOvercost() : 0);
-        linearRaoData.getCracResult().setNetworkSecurityStatus(minMargin < 0 ? CracResult.NetworkSecurityStatus.UNSECURED : CracResult.NetworkSecurityStatus.SECURED);
-        updateCnecExtensions(linearRaoData, systematicSensitivityAnalysisResult);
-=======
         if (isLoopflowViolation()) {
 //            linearRaoData.getCracResult().setCost(Double.POSITIVE_INFINITY); //todo: set a high cost if loopflow constraint violation => use "virtual cost" in the future
         }
-        linearRaoData.getCracResult().setCost(-getMinMargin(linearRaoData, systematicSensitivityAnalysisResult));
+        linearRaoData.getCracResult().setNetworkSecurityStatus(minMargin < 0 ? CracResult.NetworkSecurityStatus.UNSECURED : CracResult.NetworkSecurityStatus.SECURED);
         updateCnecExtensions(linearRaoData, systematicSensitivityAnalysisResult, loopflows);
->>>>>>> 70d0c8a0
     }
 
     /**
@@ -254,11 +241,11 @@
         });
     }
 
-    public boolean isLoopflowViolation() {
+    boolean isLoopflowViolation() {
         return loopflowViolation;
     }
 
-    public void setLoopflowViolation(boolean loopflowViolation) {
+    void setLoopflowViolation(boolean loopflowViolation) {
         this.loopflowViolation = loopflowViolation;
     }
 }