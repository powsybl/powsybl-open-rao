/*
 * Copyright (c) 2020, RTE (http://www.rte-france.com)
 * This Source Code Form is subject to the terms of the Mozilla Public
 *  License, v. 2.0. If a copy of the MPL was not distributed with this
 * file, You can obtain one at http://mozilla.org/MPL/2.0/.
 */

package com.farao_community.farao.linear_rao.fillers;

import com.farao_community.farao.data.crac_api.*;
import com.farao_community.farao.linear_rao.AbstractProblemFiller;
import com.farao_community.farao.linear_rao.LinearRaoData;
import com.farao_community.farao.linear_rao.LinearRaoProblem;

import java.util.List;
import java.util.Set;

/**
 * @author Pengbo Wang {@literal <pengbo.wang at rte-international.com>}
 */
public class CoreProblemFiller extends AbstractProblemFiller {

    public CoreProblemFiller(LinearRaoProblem linearRaoProblem, LinearRaoData linearRaoData) {
        super(linearRaoProblem, linearRaoData);
    }

    @Override
    public void fill() {
        Crac crac = linearRaoData.getCrac();
        if (crac.getPreventiveState() != null) {
            Set<RangeAction> rangeActions = crac.getRangeActions(linearRaoData.getNetwork(), crac.getPreventiveState(), UsageMethod.AVAILABLE);
            rangeActions.forEach(this::fillRangeAction);
            crac.getCnecs().forEach(cnec -> {
                fillCnec(cnec);
                rangeActions.forEach(rangeAction -> updateCnecConstraintWithRangeAction(cnec, rangeAction));
            });
        }
    }

    @Override
    public void update(List<String> activatedRangeActionIds) {
        Crac crac = linearRaoData.getCrac();
        if (crac.getPreventiveState() != null) {
            Set<RangeAction> rangeActions = crac.getRangeActions(linearRaoData.getNetwork(), crac.getPreventiveState(), UsageMethod.AVAILABLE);
            activatedRangeActionIds.forEach(this::updateRangeActionBounds);
            crac.getCnecs().forEach(cnec -> {
                linearRaoProblem.updateReferenceFlow(cnec.getId(), linearRaoData.getReferenceFlow(cnec));
                rangeActions.forEach(rangeAction -> updateCnecConstraintWithRangeAction(cnec, rangeAction));
            });
        }
    }

    /**
     * Adds a cnec variable
     *
     * @param cnec: cnec to add to optimisation problem
     */
    private void fillCnec(Cnec cnec) {
        linearRaoProblem.addCnec(cnec.getId(), linearRaoData.getReferenceFlow(cnec));
    }

    /**
     * Adds a range action variable
     *
     * @param rangeAction: range action to add to optimisation problem
     */
    private void fillRangeAction(RangeAction rangeAction) {
        linearRaoProblem.addRangeActionVariable(
            rangeAction.getId(),
            rangeAction.getMaxNegativeVariation(linearRaoData.getNetwork()),
            rangeAction.getMaxPositiveVariation(linearRaoData.getNetwork()));
    }

    /**
     * Updates a cnec constraint with the influence of a range action.
     * Example: flow on a cnec depends on the set point of a PST
     *
     * @param cnec: cnec being influenced by the range action
     * @param rangeAction: range action which influences the cnec flow
     */
    private void updateCnecConstraintWithRangeAction(Cnec cnec, RangeAction rangeAction) {
<<<<<<< HEAD
        rangeAction.getNetworkElements().forEach(networkElement ->
                linearRaoProblem.updateFlowConstraintsWithRangeAction(
                        cnec.getId(),
                        rangeAction.getId(),
                        networkElement.getId(),
                        linearRaoData.getSensitivity(cnec, rangeAction)));
    }

    private double getRemedialActionResultVariation(RemedialActionResult remedialActionResult) {
        RemedialActionElementResult remedialActionElementResult = remedialActionResult.getRemedialActionElementResults().get(0);
        if (remedialActionElementResult instanceof PstElementResult) {
            PstElementResult pstElementResult = (PstElementResult) remedialActionElementResult;
            return pstElementResult.getPostOptimisationAngle() - pstElementResult.getPreOptimisationAngle();
        } else if (remedialActionElementResult instanceof RedispatchElementResult) {
            RedispatchElementResult redispatchElementResult = (RedispatchElementResult) remedialActionElementResult;
            return redispatchElementResult.getPostOptimisationTargetP() - redispatchElementResult.getPreOptimisationTargetP();
=======
        State preventiveState = linearRaoData.getCrac().getPreventiveState();
        if (preventiveState != null) {
            linearRaoProblem.updateFlowConstraintsWithRangeAction(
                cnec.getId(),
                rangeAction.getId(),
                rangeAction.getSensitivityValue(linearRaoData.getSensitivityComputationResults(preventiveState), cnec));
>>>>>>> 9bc9a9a4
        }
    }

<<<<<<< HEAD
    private void updateRangeActionBounds(Crac crac, RemedialActionResult remedialActionResult) {
        RangeAction rangeAction = crac.getRangeAction(remedialActionResult.getId());
        rangeAction.getNetworkElements().forEach(networkElement ->
                linearRaoProblem.updateRangeActionBounds(
                        rangeAction.getId(),
                        networkElement.getId(),
                        getRemedialActionResultVariation(remedialActionResult)
                        ));
=======
    /**
     * Updates range action boundaries when it has been activated and so set to a new set point.
     *
     * @param activatedRangeActionId: id of the range action that has been modified
     */
    private void updateRangeActionBounds(String activatedRangeActionId) {
        RangeAction rangeAction = linearRaoData.getCrac().getRangeAction(activatedRangeActionId);
        linearRaoProblem.updateRangeActionBounds(
            rangeAction.getId(),
            rangeAction.getMaxNegativeVariation(linearRaoData.getNetwork()),
            rangeAction.getMaxPositiveVariation(linearRaoData.getNetwork()));

>>>>>>> 9bc9a9a4
    }
}<|MERGE_RESOLUTION|>--- conflicted
+++ resolved
@@ -79,44 +79,15 @@
      * @param rangeAction: range action which influences the cnec flow
      */
     private void updateCnecConstraintWithRangeAction(Cnec cnec, RangeAction rangeAction) {
-<<<<<<< HEAD
-        rangeAction.getNetworkElements().forEach(networkElement ->
-                linearRaoProblem.updateFlowConstraintsWithRangeAction(
-                        cnec.getId(),
-                        rangeAction.getId(),
-                        networkElement.getId(),
-                        linearRaoData.getSensitivity(cnec, rangeAction)));
-    }
-
-    private double getRemedialActionResultVariation(RemedialActionResult remedialActionResult) {
-        RemedialActionElementResult remedialActionElementResult = remedialActionResult.getRemedialActionElementResults().get(0);
-        if (remedialActionElementResult instanceof PstElementResult) {
-            PstElementResult pstElementResult = (PstElementResult) remedialActionElementResult;
-            return pstElementResult.getPostOptimisationAngle() - pstElementResult.getPreOptimisationAngle();
-        } else if (remedialActionElementResult instanceof RedispatchElementResult) {
-            RedispatchElementResult redispatchElementResult = (RedispatchElementResult) remedialActionElementResult;
-            return redispatchElementResult.getPostOptimisationTargetP() - redispatchElementResult.getPreOptimisationTargetP();
-=======
         State preventiveState = linearRaoData.getCrac().getPreventiveState();
         if (preventiveState != null) {
             linearRaoProblem.updateFlowConstraintsWithRangeAction(
                 cnec.getId(),
                 rangeAction.getId(),
                 rangeAction.getSensitivityValue(linearRaoData.getSensitivityComputationResults(preventiveState), cnec));
->>>>>>> 9bc9a9a4
         }
     }
 
-<<<<<<< HEAD
-    private void updateRangeActionBounds(Crac crac, RemedialActionResult remedialActionResult) {
-        RangeAction rangeAction = crac.getRangeAction(remedialActionResult.getId());
-        rangeAction.getNetworkElements().forEach(networkElement ->
-                linearRaoProblem.updateRangeActionBounds(
-                        rangeAction.getId(),
-                        networkElement.getId(),
-                        getRemedialActionResultVariation(remedialActionResult)
-                        ));
-=======
     /**
      * Updates range action boundaries when it has been activated and so set to a new set point.
      *
@@ -128,7 +99,5 @@
             rangeAction.getId(),
             rangeAction.getMaxNegativeVariation(linearRaoData.getNetwork()),
             rangeAction.getMaxPositiveVariation(linearRaoData.getNetwork()));
-
->>>>>>> 9bc9a9a4
     }
 }