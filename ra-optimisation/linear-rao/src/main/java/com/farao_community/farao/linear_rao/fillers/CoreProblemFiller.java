/*
 * Copyright (c) 2020, RTE (http://www.rte-france.com)
 * This Source Code Form is subject to the terms of the Mozilla Public
 *  License, v. 2.0. If a copy of the MPL was not distributed with this
 * file, You can obtain one at http://mozilla.org/MPL/2.0/.
 */

package com.farao_community.farao.linear_rao.fillers;

import com.farao_community.farao.commons.FaraoException;
import com.farao_community.farao.data.crac_api.*;
import com.farao_community.farao.linear_rao.AbstractProblemFiller;
import com.farao_community.farao.linear_rao.LinearRaoData;
import com.farao_community.farao.linear_rao.LinearRaoProblem;
import com.google.ortools.linearsolver.MPConstraint;
import com.google.ortools.linearsolver.MPVariable;

<<<<<<< HEAD
import java.util.Set;
=======
import java.util.List;
>>>>>>> cfbab33d

/**
 * @author Pengbo Wang {@literal <pengbo.wang at rte-international.com>}
 * @author Baptiste Seguinot {@literal <baptiste.seguinot at rte-france.com>}
 */
public class CoreProblemFiller extends AbstractProblemFiller {

    public CoreProblemFiller(LinearRaoProblem linearRaoProblem, LinearRaoData linearRaoData) {
        super(linearRaoProblem, linearRaoData);
    }

    @Override
    public void fill() {
        // add variables
        buildFlowVariables();
        buildRangeActionSetPointVariables();
        buildRangeActionAbsoluteVariationVariables();

        // add constraints
        buildFlowConstraints();
        buildRangeActionConstraints();
    }

    @Override
<<<<<<< HEAD
    public void update() {
        Crac crac = linearRaoData.getCrac();
        if (crac.getPreventiveState() != null) {
            Set<RangeAction> rangeActions = crac.getRangeActions(linearRaoData.getNetwork(), crac.getPreventiveState(), UsageMethod.AVAILABLE);
            crac.getCnecs().forEach(cnec -> {
                linearRaoProblem.updateReferenceFlow(cnec.getId(), linearRaoData.getReferenceFlow(cnec));
                rangeActions.forEach(rangeAction -> updateCnecConstraintWithRangeAction(cnec, rangeAction));
            });
        }
=======
    public void update(List<String> activatedRangeActionIds) {
        // update reference flow and sensitivities of flow constraints
        updateFlowConstraints();
>>>>>>> cfbab33d
    }

    /**
     * Build one flow variable F[c] for each Cnec c
     * This variable describes the estimated flow on the given Cnec c, in MEGAWATT
     */
    private void buildFlowVariables() {
        linearRaoData.getCrac().getCnecs().forEach(cnec ->
                linearRaoProblem.addFlowVariable(-linearRaoProblem.infinity(), linearRaoProblem.infinity(), cnec)
        );
    }

    /**
     * Build one set point variable S[r] for each RangeAction r
     * This variable describes the set point of the given RangeAction r, given :
     * <ul>
     *     <li>in DEGREE for PST range actions</li>
     * </ul>
     *
     * This set point of the a RangeAction is bounded between the min/max variations
     * of the RangeAction :
     *
     * initialSetPoint[r] - maxNegativeVariation[r] <= S[r]
     * S[r] >= initialSetPoint[r] + maxPositiveVariation[r]
     */
    private void buildRangeActionSetPointVariables() {
        linearRaoData.getCrac().getRangeActions().forEach(rangeAction -> {
            double initialSetPoint = linearRaoData.getCurrentValue(rangeAction);
            double maxNegVariation = rangeAction.getMaxNegativeVariation(linearRaoData.getNetwork());
            double maxPosVariation = rangeAction.getMaxPositiveVariation(linearRaoData.getNetwork());
            linearRaoProblem.addRangeActionSetPointVariable(initialSetPoint - maxNegVariation, initialSetPoint + maxPosVariation, rangeAction);
        });
    }

    /**
     * Build one absolute variable variable AV[r] for each RangeAction r
     * This variable describes the absolute difference between the range action set point
     * and its initial value. It is given :
     * <ul>
     *     <li>in DEGREE for PST range actions</li>
     * </ul>
     */
    private void buildRangeActionAbsoluteVariationVariables() {
        linearRaoData.getCrac().getRangeActions().forEach(rangeAction ->
                linearRaoProblem.addAboluteRangeActionVariationVariable(0, linearRaoProblem.infinity(), rangeAction)
        );
    }

    /**
     * Build one flow constraint for each Cnec c.
     * This constraints link the estimated flow on a Cnec with the impact of the RangeActions
     * on this Cnec.
     *
     * F[c] = f_ref[c] + sum{r in RangeAction} sensitivity[c,r] * (S[r] - currentSetPoint[r])
     */
    private void buildFlowConstraints() {
        linearRaoData.getCrac().getCnecs().forEach(cnec -> {
            // create constraint
            double referenceFlow = linearRaoData.getReferenceFlow(cnec);
            MPConstraint flowConstraint = linearRaoProblem.addFlowConstraint(referenceFlow, referenceFlow, cnec);

            MPVariable flowVariable = linearRaoProblem.getFlowVariable(cnec);
            if (flowVariable == null) {
                throw new FaraoException(String.format("Flow variable on %s has not been defined yet.", cnec.getId()));
            }

            flowConstraint.setCoefficient(flowVariable, 1);

            // add sensitivity coefficients
            addImpactOfRangeActionOnCnec(cnec);
        });
    }

    /**
     * Update the flow constraints, with the new reference flows and new sensitivities
     *
     * F[c] = f_ref[c] + sum{r in RangeAction} sensitivity[c,r] * (S[r] - currentSetPoint[r])
     */
    private void updateFlowConstraints() {
        linearRaoData.getCrac().getCnecs().forEach(cnec -> {
            double referenceFlow = linearRaoData.getReferenceFlow(cnec);
            MPConstraint flowConstraint = linearRaoProblem.getFlowConstraint(cnec);
            if (flowConstraint == null) {
                throw new FaraoException(String.format("Flow constraint on %s has not been defined yet.", cnec.getId()));
            }

            //reset bounds
            flowConstraint.setUb(referenceFlow);
            flowConstraint.setLb(referenceFlow);

            //reset sensitivity coefficients
            addImpactOfRangeActionOnCnec(cnec);
        });
    }

    private void addImpactOfRangeActionOnCnec(Cnec cnec) {
        MPVariable flowVariable = linearRaoProblem.getFlowVariable(cnec);
        MPConstraint flowConstraint = linearRaoProblem.getFlowConstraint(cnec);

        if (flowVariable == null || flowConstraint == null) {
            throw new FaraoException(String.format("Flow variable and/or constraint on %s has not been defined yet.", cnec.getId()));
        }

        linearRaoData.getCrac().getRangeActions().forEach(rangeAction -> {
            MPVariable setPointVariable = linearRaoProblem.getRangeActionSetPointVariable(rangeAction);
            if (setPointVariable == null) {
                throw new FaraoException(String.format("Range action variable for %s has not been defined yet.", rangeAction.getId()));
            }

            double sensitivity = rangeAction.getSensitivityValue(linearRaoData.getSensitivityComputationResults(cnec.getState()), cnec);
            double currentSetPoint = linearRaoData.getCurrentValue(rangeAction);
            // care : might not be robust as getCurrentValue get the current setPoint from a network variant
            //        we need to be sure that this variant has been properly set

            flowConstraint.setLb(flowConstraint.lb() - sensitivity * currentSetPoint);
            flowConstraint.setUb(flowConstraint.ub() - sensitivity * currentSetPoint);

            flowConstraint.setCoefficient(setPointVariable, -sensitivity);
        });
    }

    /**
     * Build two range action constraints for each RangeAction r.
     * These constraints link the set point variable of the RangeAction with its absolute
     * variation variable.
     *
     * AV[r] >= S[r] - initialSetPoint[r]     (NEGATIVE)
     * AV[r] >= initialSetPoint[r] - S[r]     (POSITIVE)
     */
    private void buildRangeActionConstraints() {
        linearRaoData.getCrac().getRangeActions().forEach(rangeAction -> {
            double initialSetPoint = linearRaoData.getCurrentValue(rangeAction);
            MPConstraint varConstraintNegative = linearRaoProblem.addAboluteRangeActionVariationConstraint(-initialSetPoint, linearRaoProblem.infinity(), rangeAction, LinearRaoProblem.AbsExtension.NEGATIVE);
            MPConstraint varConstraintPositive = linearRaoProblem.addAboluteRangeActionVariationConstraint(initialSetPoint, linearRaoProblem.infinity(), rangeAction, LinearRaoProblem.AbsExtension.POSITIVE);

            MPVariable setPointVariable = linearRaoProblem.getRangeActionSetPointVariable(rangeAction);
            MPVariable absoluteVariationVariable = linearRaoProblem.getAboluteRangeActionVariationVariable(rangeAction);

            varConstraintNegative.setCoefficient(absoluteVariationVariable, 1);
            varConstraintNegative.setCoefficient(setPointVariable, -1);

            varConstraintPositive.setCoefficient(absoluteVariationVariable, 1);
            varConstraintPositive.setCoefficient(setPointVariable, 1);
        });
    }
}<|MERGE_RESOLUTION|>--- conflicted
+++ resolved
@@ -15,11 +15,7 @@
 import com.google.ortools.linearsolver.MPConstraint;
 import com.google.ortools.linearsolver.MPVariable;
 
-<<<<<<< HEAD
-import java.util.Set;
-=======
 import java.util.List;
->>>>>>> cfbab33d
 
 /**
  * @author Pengbo Wang {@literal <pengbo.wang at rte-international.com>}
@@ -43,22 +39,9 @@
         buildRangeActionConstraints();
     }
 
-    @Override
-<<<<<<< HEAD
-    public void update() {
-        Crac crac = linearRaoData.getCrac();
-        if (crac.getPreventiveState() != null) {
-            Set<RangeAction> rangeActions = crac.getRangeActions(linearRaoData.getNetwork(), crac.getPreventiveState(), UsageMethod.AVAILABLE);
-            crac.getCnecs().forEach(cnec -> {
-                linearRaoProblem.updateReferenceFlow(cnec.getId(), linearRaoData.getReferenceFlow(cnec));
-                rangeActions.forEach(rangeAction -> updateCnecConstraintWithRangeAction(cnec, rangeAction));
-            });
-        }
-=======
     public void update(List<String> activatedRangeActionIds) {
         // update reference flow and sensitivities of flow constraints
         updateFlowConstraints();
->>>>>>> cfbab33d
     }
 
     /**
