/*
 * Copyright (c) 2020, RTE (http://www.rte-france.com)
 * This Source Code Form is subject to the terms of the Mozilla Public
 *  License, v. 2.0. If a copy of the MPL was not distributed with this
 * file, You can obtain one at http://mozilla.org/MPL/2.0/.
 */

package com.farao_community.farao.linear_rao.post_processors;

import com.farao_community.farao.closed_optimisation_rao.post_processors.PstElementResultsPostProcessor;
import com.farao_community.farao.linear_rao.AbstractPostProcessor;
import com.farao_community.farao.linear_rao.LinearRaoData;
import com.farao_community.farao.linear_rao.LinearRaoProblem;
import com.farao_community.farao.ra_optimisation.PstElementResult;
import com.farao_community.farao.ra_optimisation.RaoComputationResult;
import com.farao_community.farao.ra_optimisation.RemedialActionResult;
import com.google.ortools.linearsolver.MPVariable;
import com.powsybl.iidm.network.Identifiable;
import com.powsybl.iidm.network.TwoWindingsTransformer;

import java.util.*;

/**
 * @author Viktor Terrier {@literal <viktor.terrier at rte-france.com>}
 * @author Baptiste Seguinot {@literal <baptiste.seguinot at rte-france.com>}
 */
public class RaoResultPostProcessor extends AbstractPostProcessor {

<<<<<<< HEAD
=======
    private static final double PST_LIMITS_TOLERANCE = 1e-3;

>>>>>>> 45010269
    @Override
    public void process(LinearRaoProblem linearRaoProblem, LinearRaoData linearRaoData, RaoComputationResult raoComputationResult) {

        List<RemedialActionResult> remedialActionResults = new ArrayList<>();
        linearRaoData.getCrac().getRangeActions().forEach(
            rangeAction -> {
                String rangeActionId = rangeAction.getId();
                String rangeActionName = rangeAction.getName();
                String networkElementId = rangeAction.getNetworkElements().iterator().next().getId();

                double rangeActionVar = getRangeActionVariation(linearRaoProblem.getNegativeRangeActionVariable(rangeActionId, networkElementId), linearRaoProblem.getPositiveRangeActionVariable(rangeActionId, networkElementId));

                if (Math.abs(rangeActionVar) > 0) {
                    Identifiable pNetworkElement = linearRaoData.getNetwork().getIdentifiable(networkElementId);
                    if (pNetworkElement instanceof TwoWindingsTransformer) {
                        TwoWindingsTransformer transformer = (TwoWindingsTransformer) pNetworkElement;

                        double preOptimAngle = transformer.getPhaseTapChanger().getCurrentStep().getAlpha();
                        int preOptimTap = transformer.getPhaseTapChanger().getTapPosition();

                        double postOptimAngle = preOptimAngle + rangeActionVar;
<<<<<<< HEAD
                        int postOptimTap = getClosestTapPosition(postOptimAngle, transformer);

                        if (postOptimTap != preOptimTap) {
                            PstElementResult pstElementResult = new PstElementResult(networkElementId, preOptimAngle, preOptimTap, postOptimAngle, postOptimTap);
=======
                        int approximatedPostOptimTap = getClosestTapPosition(postOptimAngle, transformer);
                        double approximatedPostOptimAngle = transformer.getPhaseTapChanger().getStep(approximatedPostOptimTap).getAlpha();

                        if (approximatedPostOptimTap != preOptimTap) {
                            PstElementResult pstElementResult = new PstElementResult(networkElementId, preOptimAngle, preOptimTap, approximatedPostOptimAngle, approximatedPostOptimTap);
>>>>>>> 45010269
                            remedialActionResults.add(new RemedialActionResult(rangeActionId, rangeActionName, true, Collections.singletonList(pstElementResult)));
                        }
                    }
                }
            }
        );

        raoComputationResult.getPreContingencyResult().getRemedialActionResults().addAll(remedialActionResults);
    }

    private double getRangeActionVariation(MPVariable negativeRangeActionVariable, MPVariable positiveRangeActionVariable) {
        return positiveRangeActionVariable.solutionValue() - negativeRangeActionVariable.solutionValue();
    }

    private int getClosestTapPosition(double finalAngle, TwoWindingsTransformer twoWindingsTransformer) {
        //todo : put this method into crac-impl
        //todo : make PstElementResultsPostProcessor().computeTapPosition() private again
        return new PstElementResultsPostProcessor().computeTapPosition(finalAngle, twoWindingsTransformer.getPhaseTapChanger(), twoWindingsTransformer);
    }
}<|MERGE_RESOLUTION|>--- conflicted
+++ resolved
@@ -26,11 +26,8 @@
  */
 public class RaoResultPostProcessor extends AbstractPostProcessor {
 
-<<<<<<< HEAD
-=======
     private static final double PST_LIMITS_TOLERANCE = 1e-3;
 
->>>>>>> 45010269
     @Override
     public void process(LinearRaoProblem linearRaoProblem, LinearRaoData linearRaoData, RaoComputationResult raoComputationResult) {
 
@@ -52,18 +49,12 @@
                         int preOptimTap = transformer.getPhaseTapChanger().getTapPosition();
 
                         double postOptimAngle = preOptimAngle + rangeActionVar;
-<<<<<<< HEAD
-                        int postOptimTap = getClosestTapPosition(postOptimAngle, transformer);
 
-                        if (postOptimTap != preOptimTap) {
-                            PstElementResult pstElementResult = new PstElementResult(networkElementId, preOptimAngle, preOptimTap, postOptimAngle, postOptimTap);
-=======
                         int approximatedPostOptimTap = getClosestTapPosition(postOptimAngle, transformer);
                         double approximatedPostOptimAngle = transformer.getPhaseTapChanger().getStep(approximatedPostOptimTap).getAlpha();
 
                         if (approximatedPostOptimTap != preOptimTap) {
                             PstElementResult pstElementResult = new PstElementResult(networkElementId, preOptimAngle, preOptimTap, approximatedPostOptimAngle, approximatedPostOptimTap);
->>>>>>> 45010269
                             remedialActionResults.add(new RemedialActionResult(rangeActionId, rangeActionName, true, Collections.singletonList(pstElementResult)));
                         }
                     }
