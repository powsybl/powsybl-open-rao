/*
 * Copyright (c) 2020, RTE (http://www.rte-france.com)
 * This Source Code Form is subject to the terms of the Mozilla Public
 *  License, v. 2.0. If a copy of the MPL was not distributed with this
 * file, You can obtain one at http://mozilla.org/MPL/2.0/.
 */
package com.farao_community.farao.linear_rao;

import com.farao_community.farao.commons.FaraoException;
import com.farao_community.farao.data.crac_api.Crac;
import com.farao_community.farao.data.crac_api.PstRange;
import com.farao_community.farao.data.crac_api.RangeAction;
import com.farao_community.farao.data.crac_result_extensions.*;
import com.farao_community.farao.util.SystematicSensitivityAnalysisResult;
import com.powsybl.iidm.network.Network;
<<<<<<< HEAD

import java.util.*;
=======
>>>>>>> dbeb603d

/**
 * A LinearRaoData is an object that gathers Network, Crac and SystematicSensitivityAnalysisResult data. It manages
 * variants of these objects to ensure data consistency at any moment. Network will remain the same at any moment
 * with no variant management to be able to use this object in a multi-thread environment. It is a single point of
 * entry to manipulate all data related to linear rao with variant management.
 *
 * @author Philippe Edwards {@literal <philippe.edwards at rte-france.com>}
 * @author Baptiste Seguinot {@literal <baptiste.seguinot at rte-france.com>}
 * @author Joris Mancini {@literal <joris.mancini at rte-france.com>}
 */
public class LinearRaoData {

    private static final String NO_WORKING_VARIANT = "No working variant is defined.";
    private static final String UNKNOWN_VARIANT = "Unknown variant %s";

    private List<String> variantIds;
    private String workingVariantId;
    private Network network;
    private Crac crac;
    private Map<String, SystematicSensitivityAnalysisResult> systematicSensitivityAnalysisResultMap;

    /**
     * This constructor creates a new data variant with a pre-optimisation prefix and set it as the working variant.
     * So accessing data after this constructor will lead directly to the newly created variant data. CRAC and
     * sensitivity data will be empty. It will create a CRAC ResultVariantManager if it does not exist yet.
     *
     * @param network: Network object.
     * @param crac: CRAC object.
     */
    public LinearRaoData(Network network, Crac crac) {
        this.network = network;
        this.crac = crac;
        this.variantIds = new ArrayList<>();
        this.systematicSensitivityAnalysisResultMap = new HashMap<>();

        ResultVariantManager resultVariantManager = crac.getExtension(ResultVariantManager.class);
        if (resultVariantManager == null) {
            resultVariantManager = new ResultVariantManager();
            crac.addExtension(ResultVariantManager.class, resultVariantManager);
        }

        String variantId = createVariantFromWorkingVariant(VariantType.PRE_OPTIM);
        setWorkingVariant(variantId);
    }

    public List<String> getVariantIds() {
        return variantIds;
    }

    public String getWorkingVariantId() {
        if (workingVariantId == null) {
            throw new FaraoException(NO_WORKING_VARIANT);
        }
        return workingVariantId;
    }

<<<<<<< HEAD
    public String getInitialVariantId() {
        if (workingVariantId == null) {
            throw new FaraoException(NO_WORKING_VARIANT);
        }
        return variantIds.get(0);
    }

    public void setWorkingVariant(String variantId) {
        if (!variantIds.contains(variantId)) {
            throw new FaraoException(String.format(UNKNOWN_VARIANT, variantId));
        }
        workingVariantId = variantId;
    }

    public Network getNetwork() {
        return network;
=======
    public double getReferenceFlow(Cnec cnec) {
        return systematicSensitivityAnalysisResult.getFlow(cnec).orElseThrow(FaraoException::new);
>>>>>>> dbeb603d
    }

    public Crac getCrac() {
        return crac;
    }

    public CracResult getCracResult(String variantId) {
        if (!variantIds.contains(variantId)) {
            throw new FaraoException(String.format(UNKNOWN_VARIANT, variantId));
        }
        return crac.getExtension(CracResultExtension.class).getVariant(variantId);
    }

    public CracResult getCracResult() {
        if (workingVariantId == null) {
            throw new FaraoException(NO_WORKING_VARIANT);
        }
        return getCracResult(workingVariantId);
    }

    public SystematicSensitivityAnalysisResult getSystematicSensitivityAnalysisResult() {
        if (workingVariantId == null) {
            throw new FaraoException(NO_WORKING_VARIANT);
        }
        return systematicSensitivityAnalysisResultMap.get(workingVariantId);
    }

    public void setSystematicSensitivityAnalysisResult(SystematicSensitivityAnalysisResult systematicSensitivityAnalysisResult) {
        if (workingVariantId == null) {
            throw new FaraoException(NO_WORKING_VARIANT);
        }
        systematicSensitivityAnalysisResultMap.put(workingVariantId, systematicSensitivityAnalysisResult);
    }

    /**
     * This method works from the working variant. It is filling CRAC result extension of the working variant
     * with values in network of the working variant.
     */
    public void fillRangeActionResultsWithNetworkValues() {
        if (workingVariantId == null) {
            throw new FaraoException(NO_WORKING_VARIANT);
        }
        String preventiveState = getCrac().getPreventiveState().getId();
        for (RangeAction rangeAction : getCrac().getRangeActions()) {
            double valueInNetwork = rangeAction.getCurrentValue(getNetwork());
            RangeActionResultExtension rangeActionResultMap = rangeAction.getExtension(RangeActionResultExtension.class);
            RangeActionResult rangeActionResult = rangeActionResultMap.getVariant(workingVariantId);
            rangeActionResult.setSetPoint(preventiveState, valueInNetwork);
            if (rangeAction instanceof PstRange) {
                ((PstRangeResult) rangeActionResult).setTap(preventiveState, ((PstRange) rangeAction).computeTapPosition(valueInNetwork));
            }
        }
    }

    /**
     * This method works from the working variant. It is applying on the network working variant
     * according to the values present in the CRAC result extension of the working variant.
     */
    public void applyRangeActionResultsOnNetwork() {
        if (workingVariantId == null) {
            throw new FaraoException(NO_WORKING_VARIANT);
        }
        String preventiveState = getCrac().getPreventiveState().getId();
        for (RangeAction rangeAction : getCrac().getRangeActions()) {
            RangeActionResultExtension rangeActionResultMap = rangeAction.getExtension(RangeActionResultExtension.class);
            rangeAction.apply(getNetwork(), rangeActionResultMap.getVariant(workingVariantId).getSetPoint(preventiveState));
        }
    }

    /**
     * This method compares CRAC result extension of two different variants. It compares the set point values
     * of all the range actions.
     *
     * @param variantId1: First variant to compare.
     * @param variantId2: Second variant to compare.
     * @return True if all the range actions are set at the same values and false otherwise.
     */
    public boolean sameRemedialActions(String variantId1, String variantId2) {
        String preventiveState = getCrac().getPreventiveState().getId();
        for (RangeAction rangeAction : getCrac().getRangeActions()) {
            RangeActionResultExtension rangeActionResultMap = rangeAction.getExtension(RangeActionResultExtension.class);
            double value1 = rangeActionResultMap.getVariant(variantId1).getSetPoint(preventiveState);
            double value2 = rangeActionResultMap.getVariant(variantId2).getSetPoint(preventiveState);
            if (value1 != value2 && (!Double.isNaN(value1) || !Double.isNaN(value2))) {
                return false;
            }
        }
        return true;
    }

    // VARIANTS MANAGEMENT METHODS

    public enum VariantType {
        PRE_OPTIM,
        POST_OPTIM
    }

    private String createVariantFromWorkingVariant(VariantType variantType) {
        String prefix;
        SystematicSensitivityAnalysisResult systematicSensitivityAnalysisResult;
        if (variantType == VariantType.PRE_OPTIM) {
            prefix = "preOptimisationResults";
            systematicSensitivityAnalysisResult = null;
        } else {
            prefix = "postOptimisationResults";
            systematicSensitivityAnalysisResult = getSystematicSensitivityAnalysisResult();
        }
        String variantId = crac.getExtension(ResultVariantManager.class).createNewUniqueVariantId(prefix);
        //TODO: Copy crac result in the copy ?
        variantIds.add(variantId);
        systematicSensitivityAnalysisResultMap.put(variantId, systematicSensitivityAnalysisResult);
        return variantId;
    }

    /**
     * This methods creates a variant from an already existing data variant. CRAC result variant will be
     * created but empty and sensitivity computation results will be copied from the reference variant. The
     * variant ID will contain a post optimisation prefix.
     *
     * @return The data variant ID of the newly created variant.
     * @throws FaraoException if referenceVariantId is not an existing variant of the data.
     */
    String cloneWorkingVariant() {
        return createVariantFromWorkingVariant(VariantType.POST_OPTIM);
    }

    /**
     * This method deletes a variant according to its ID. If the working variant is the variant to be deleted nothing
     * would be done. CRAC result can be kept.
     *
     * @param variantId: Variant ID that is required to delete.
     * @param keepCracResult: If true it will delete the variant as data variant and the related network variant
     *                      but it will keep the crac variant.
     * @throws FaraoException if variantId is not an existing data variant.
     */
    void deleteVariant(String variantId, boolean keepCracResult) {
        if (!variantIds.contains(variantId)) {
            throw new FaraoException(String.format(UNKNOWN_VARIANT, variantId));
        }
        if (!variantId.equals(workingVariantId)) {
            systematicSensitivityAnalysisResultMap.remove(variantId);
            if (!keepCracResult) {
                crac.getExtension(ResultVariantManager.class).deleteVariant(variantId);
            }
            variantIds.remove(variantId);
        }
    }

    /**
     * This method clears all the data variants with their related variants in the different data objects. It
     * enables to keep some CRAC result variants as it is results of computation.
     *
     * @param remainingCracResults IDs of the variants we want to keep the results in CRAC
     */
    void clearWithKeepingCracResults(List<String> remainingCracResults) {
        workingVariantId = null;
        String[] copiedIds = new String[variantIds.size()];
        variantIds.toArray(copiedIds);
        for (String variantId: copiedIds) {
            deleteVariant(variantId, remainingCracResults.contains(variantId));
        }
        variantIds.clear();
    }

    /**
     * This method clear all the data variants with their related variants in the different data objects.
     */
    void clear() {
        clearWithKeepingCracResults(Collections.emptyList());
    }

    public double getSensitivity(Cnec cnec, RangeAction rangeAction) {
        return systematicSensitivityAnalysisResult.getSensitivity(cnec, rangeAction).orElse(Double.NaN);
    }
}<|MERGE_RESOLUTION|>--- conflicted
+++ resolved
@@ -7,17 +7,15 @@
 package com.farao_community.farao.linear_rao;
 
 import com.farao_community.farao.commons.FaraoException;
+import com.farao_community.farao.data.crac_api.Cnec;
 import com.farao_community.farao.data.crac_api.Crac;
 import com.farao_community.farao.data.crac_api.PstRange;
 import com.farao_community.farao.data.crac_api.RangeAction;
 import com.farao_community.farao.data.crac_result_extensions.*;
 import com.farao_community.farao.util.SystematicSensitivityAnalysisResult;
 import com.powsybl.iidm.network.Network;
-<<<<<<< HEAD
 
 import java.util.*;
-=======
->>>>>>> dbeb603d
 
 /**
  * A LinearRaoData is an object that gathers Network, Crac and SystematicSensitivityAnalysisResult data. It manages
@@ -75,7 +73,6 @@
         return workingVariantId;
     }
 
-<<<<<<< HEAD
     public String getInitialVariantId() {
         if (workingVariantId == null) {
             throw new FaraoException(NO_WORKING_VARIANT);
@@ -92,10 +89,6 @@
 
     public Network getNetwork() {
         return network;
-=======
-    public double getReferenceFlow(Cnec cnec) {
-        return systematicSensitivityAnalysisResult.getFlow(cnec).orElseThrow(FaraoException::new);
->>>>>>> dbeb603d
     }
 
     public Crac getCrac() {
@@ -128,6 +121,14 @@
             throw new FaraoException(NO_WORKING_VARIANT);
         }
         systematicSensitivityAnalysisResultMap.put(workingVariantId, systematicSensitivityAnalysisResult);
+    }
+
+    public double getReferenceFlow(Cnec cnec) {
+        return getSystematicSensitivityAnalysisResult().getFlow(cnec).orElseThrow(FaraoException::new);
+    }
+
+    public double getSensitivity(Cnec cnec, RangeAction rangeAction) {
+        return getSystematicSensitivityAnalysisResult().getSensitivity(cnec, rangeAction).orElse(Double.NaN);
     }
 
     /**
@@ -266,8 +267,4 @@
     void clear() {
         clearWithKeepingCracResults(Collections.emptyList());
     }
-
-    public double getSensitivity(Cnec cnec, RangeAction rangeAction) {
-        return systematicSensitivityAnalysisResult.getSensitivity(cnec, rangeAction).orElse(Double.NaN);
-    }
 }