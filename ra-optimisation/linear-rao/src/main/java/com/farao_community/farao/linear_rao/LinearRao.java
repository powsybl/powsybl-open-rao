/*
 * Copyright (c) 2020, RTE (http://www.rte-france.com)
 * This Source Code Form is subject to the terms of the Mozilla Public
 *  License, v. 2.0. If a copy of the MPL was not distributed with this
 * file, You can obtain one at http://mozilla.org/MPL/2.0/.
 */

package com.farao_community.farao.linear_rao;

import com.farao_community.farao.commons.FaraoException;
import com.farao_community.farao.data.crac_api.*;
import com.farao_community.farao.data.crac_result_extensions.*;
import com.farao_community.farao.linear_rao.config.LinearRaoConfigurationUtil;
import com.farao_community.farao.linear_rao.config.LinearRaoParameters;
import com.farao_community.farao.ra_optimisation.*;
import com.farao_community.farao.rao_api.RaoParameters;
import com.farao_community.farao.rao_api.RaoProvider;
import com.farao_community.farao.util.SystematicSensitivityAnalysisResult;
import com.farao_community.farao.util.SystematicSensitivityAnalysisService;
import com.google.auto.service.AutoService;
import com.powsybl.computation.ComputationManager;
import com.powsybl.iidm.network.Network;
import org.slf4j.Logger;
import org.slf4j.LoggerFactory;

import java.util.*;
import java.util.concurrent.CompletableFuture;

import static java.lang.String.format;

/**
 * @author Joris Mancini {@literal <joris.mancini at rte-france.com>}
 */
@AutoService(RaoProvider.class)
public class LinearRao implements RaoProvider {
    private static final Logger LOGGER = LoggerFactory.getLogger(LinearRao.class);

    //these two objects are only used for the old computation result
    private SystematicSensitivityAnalysisResult preOptimSensitivityAnalysisResult;
    private SystematicSensitivityAnalysisResult postOptimSensitivityAnalysisResult;

    @Override
    public String getName() {
        return "LinearRao";
    }

    @Override
    public String getVersion() {
        return "1.0.0";
    }

    @Override
    public CompletableFuture<RaoComputationResult> run(Network network,
                                                       Crac crac,
                                                       String variantId,
                                                       ComputationManager computationManager,
                                                       RaoParameters parameters) {
        // quality check
        List<String> configQualityCheck = LinearRaoConfigurationUtil.checkLinearRaoConfiguration(parameters);
        if (!configQualityCheck.isEmpty()) {
            throw new FaraoException("There are some issues in RAO parameters:" + System.lineSeparator() + String.join(System.lineSeparator(), configQualityCheck));
        }

        List<RemedialActionResult> remedialActionResultList = new ArrayList<>();

<<<<<<< HEAD
        ResultVariantManager resultVariantManager = crac.getExtension(ResultVariantManager.class);
        if (resultVariantManager == null) {
            resultVariantManager = new ResultVariantManager();
            crac.addExtension(ResultVariantManager.class, resultVariantManager);
        }
        String preOptimVariant = resultVariantManager.createNewUniqueVariantId();
        String bestResultVariant = resultVariantManager.createNewUniqueVariantId();
=======
        preOptimSensitivityAnalysisResult = SystematicSensitivityAnalysisService.runAnalysis(network, crac, computationManager, RaoParameters.load().isDcMode(), RaoParameters.load().isAcToDcFallback());
>>>>>>> 9accef5c

        SystematicSensitivityAnalysisResult currentSensitivityAnalysisResult = SystematicSensitivityAnalysisService.runAnalysis(network, crac, computationManager);
        preOptimSensitivityAnalysisResult = currentSensitivityAnalysisResult;
        postOptimSensitivityAnalysisResult = currentSensitivityAnalysisResult;
        // Failure if some sensitivities are not computed
        if (currentSensitivityAnalysisResult.getStateSensiMap().containsValue(null)) {
            return CompletableFuture.completedFuture(new RaoComputationResult(RaoComputationResult.Status.FAILURE));
        }
        double bestScore = getMinMargin(crac, currentSensitivityAnalysisResult);
        updateResultExtensions(crac, bestScore, preOptimVariant, currentSensitivityAnalysisResult);
        fillPreOptimRangeActionResultsFromNetwork(crac, preOptimVariant, network);

        LinearRaoParameters linearRaoParameters = parameters.getExtensionByName("LinearRaoParameters");
        if (linearRaoParameters.isSecurityAnalysisWithoutRao() || linearRaoParameters.getMaxIterations() == 0 || crac.getRangeActions().isEmpty()) {
            updateResultExtensions(crac, bestScore, bestResultVariant, currentSensitivityAnalysisResult);
            return CompletableFuture.completedFuture(buildRaoComputationResult(crac, bestScore, remedialActionResultList));
        }

        LinearRaoModeller linearRaoModeller = createLinearRaoModeller(crac, network, currentSensitivityAnalysisResult);
        linearRaoModeller.buildProblem();

        RaoComputationResult raoComputationResult;
        String currentResultVariant = resultVariantManager.createNewUniqueVariantId();
        SystematicSensitivityAnalysisResult bestOptimSensitivityAnalysisResult = currentSensitivityAnalysisResult;

        for (int iteration = 1; iteration <= linearRaoParameters.getMaxIterations(); iteration++) {
            raoComputationResult = linearRaoModeller.solve(currentResultVariant);
            if (raoComputationResult.getStatus() == RaoComputationResult.Status.FAILURE) {
                return CompletableFuture.completedFuture(raoComputationResult);
            }

            if (sameRemedialActions(crac, bestResultVariant, currentResultVariant)) {
                break;
            }

<<<<<<< HEAD
            applyRAs(crac, network, currentResultVariant);
            currentSensitivityAnalysisResult = SystematicSensitivityAnalysisService.runAnalysis(network, crac, computationManager);
=======
            applyRAs(crac, network, newRemedialActionsResultList);
            tempSensitivityAnalysisResult = SystematicSensitivityAnalysisService.runAnalysis(network, crac, computationManager,  RaoParameters.load().isDcMode(), RaoParameters.load().isAcToDcFallback());
>>>>>>> 9accef5c

            // If some sensitivities are not computed, the bes result found so far is returned
            if (currentSensitivityAnalysisResult.getStateSensiMap().containsValue(null)) {
                break;
            }
            double newScore = getMinMargin(crac, currentSensitivityAnalysisResult);
            if (newScore < bestScore) {
                // TODO : limit the ranges
                LOGGER.warn("Linear Optimization found a worse result after an iteration: from {} to {}", bestScore, newScore);
                break;
            }

            bestOptimSensitivityAnalysisResult = currentSensitivityAnalysisResult;
            postOptimSensitivityAnalysisResult = currentSensitivityAnalysisResult;
            bestScore = newScore;
            resultVariantManager.deleteVariant(bestResultVariant);
            bestResultVariant = currentResultVariant;
            currentResultVariant = resultVariantManager.createNewUniqueVariantId();
            linearRaoModeller.updateProblem(network, currentSensitivityAnalysisResult);
            remedialActionResultList = raoComputationResult.getPreContingencyResult().getRemedialActionResults();
        }
        resultVariantManager.deleteVariant(currentResultVariant);
        updateResultExtensions(crac, bestScore, bestResultVariant, bestOptimSensitivityAnalysisResult);
        return CompletableFuture.completedFuture(buildRaoComputationResult(crac, bestScore, remedialActionResultList));
    }

    //defined to be able to run unit tests
    LinearRaoModeller createLinearRaoModeller(Crac crac,
                                              Network network,
                                              SystematicSensitivityAnalysisResult systematicSensitivityAnalysisResult) {
        return new LinearRaoModeller(crac, network, systematicSensitivityAnalysisResult, new LinearRaoProblem());

    }

    private boolean sameRemedialActions(Crac crac, String resultVariant1, String resultVariant2) {
        //TODO: manage curative RA
        String preventiveState = crac.getPreventiveState().getId();
        for (RangeAction rangeAction : crac.getRangeActions()) {
            RangeActionResultExtension rangeActionResultMap = rangeAction.getExtension(RangeActionResultExtension.class);
            double value1 = rangeActionResultMap.getVariant(resultVariant1).getSetPoint(preventiveState);
            double value2 = rangeActionResultMap.getVariant(resultVariant2).getSetPoint(preventiveState);
            if (value1 != value2 && (!Double.isNaN(value1) || !Double.isNaN(value2))) {
                return false;
            }
        }
        return true;
    }

    private void applyRAs(Crac crac, Network network, String variantId) {
        String preventiveState = crac.getPreventiveState().getId();
        for (RangeAction rangeAction : crac.getRangeActions()) {
            RangeActionResultExtension rangeActionResultMap = rangeAction.getExtension(RangeActionResultExtension.class);
            rangeAction.apply(network, rangeActionResultMap.getVariant(variantId).getSetPoint(preventiveState));
        }
    }

    private double getMinMargin(Crac crac, SystematicSensitivityAnalysisResult systematicSensitivityAnalysisResult) {
        double minMargin = Double.POSITIVE_INFINITY;
        for (Cnec cnec : crac.getCnecs()) {
            double flow = systematicSensitivityAnalysisResult.getCnecFlowMap().getOrDefault(cnec, Double.NaN);
            double margin = cnec.computeMargin(flow, Unit.MEGAWATT);
            if (Double.isNaN(margin)) {
                throw new FaraoException(format("Cnec %s is not present in the linear RAO result. Bad behaviour.", cnec.getId()));
            }
            minMargin = Math.min(minMargin, margin);
        }
        return minMargin;
    }

    private void updateCnecExtensions(Crac crac, String resultVariantId, SystematicSensitivityAnalysisResult systematicSensitivityAnalysisResult) {
        crac.getCnecs().forEach(cnec -> {
            CnecResultExtension cnecResultMap = cnec.getExtension(CnecResultExtension.class);
            CnecResult cnecResult = cnecResultMap.getVariant(resultVariantId);
            cnecResult.setFlowInMW(systematicSensitivityAnalysisResult.getCnecFlowMap().getOrDefault(cnec, Double.NaN));
            cnecResult.setFlowInA(systematicSensitivityAnalysisResult.getCnecIntensityMap().getOrDefault(cnec, Double.NaN));
        });
    }

    private void updateCracExtension(Crac crac, String resultVariantId, double minMargin) {
        CracResultExtension cracResultMap = crac.getExtension(CracResultExtension.class);
        CracResult cracResult = cracResultMap.getVariant(resultVariantId);
        cracResult.setCost(minMargin);
    }

    //this method is only used for pre optim result (to store all the rangeAction initial setPoints)
    private void fillPreOptimRangeActionResultsFromNetwork(Crac crac, String resultVariantId, Network network) {
        String preventiveState = crac.getPreventiveState().getId();
        for (RangeAction rangeAction : crac.getRangeActions()) {
            double valueInNetwork = rangeAction.getCurrentValue(network);
            RangeActionResultExtension rangeActionResultMap = rangeAction.getExtension(RangeActionResultExtension.class);
            RangeActionResult rangeActionResult = rangeActionResultMap.getVariant(resultVariantId);
            rangeActionResult.setSetPoint(preventiveState, valueInNetwork);
            if (rangeAction instanceof PstRange) {
                ((PstRangeResult) rangeActionResult).setTap(preventiveState, ((PstRange) rangeAction).computeTapPosition(valueInNetwork));
            }
        }
    }

    private void updateResultExtensions(Crac crac, double minMargin, String resultVariantId, SystematicSensitivityAnalysisResult systematicSensitivityAnalysisResult) {
        updateCracExtension(crac, resultVariantId, minMargin);
        updateCnecExtensions(crac, resultVariantId, systematicSensitivityAnalysisResult);
        //The range action extensions are already updated by the solve method.
        //The network action extensions are not to be updated by the linear rao. They will be updated by the search tree rao if required.
    }

    private RaoComputationResult buildRaoComputationResult(Crac crac, double minMargin, List<RemedialActionResult> remedialActionResultList) {
        LinearRaoResult resultExtension = new LinearRaoResult(
                minMargin >= 0 ? LinearRaoResult.SecurityStatus.SECURED : LinearRaoResult.SecurityStatus.UNSECURED);
        PreContingencyResult preContingencyResult = createPreContingencyResultAndUpdateLinearRaoResult(crac, resultExtension, remedialActionResultList);
        List<ContingencyResult> contingencyResults = createContingencyResultsAndUpdateLinearRaoResult(crac, resultExtension);
        RaoComputationResult raoComputationResult = new RaoComputationResult(RaoComputationResult.Status.SUCCESS, preContingencyResult, contingencyResults);
        raoComputationResult.addExtension(LinearRaoResult.class, resultExtension);
        LOGGER.info("LinearRaoResult: mininum margin = {}, security status: {}", (int) resultExtension.getMinMargin(), resultExtension.getSecurityStatus());
        return raoComputationResult;
    }

    private List<ContingencyResult> createContingencyResultsAndUpdateLinearRaoResult(Crac crac, LinearRaoResult linearRaoResult) {
        List<ContingencyResult> contingencyResults = new ArrayList<>();
        crac.getContingencies().forEach(contingency -> {
            List<MonitoredBranchResult> contingencyMonitoredBranches = new ArrayList<>();
            crac.getStates(contingency).forEach(state -> crac.getCnecs(state).forEach(cnec ->
                    contingencyMonitoredBranches.add(createMonitoredBranchResultAndUpdateLinearRaoResult(cnec, linearRaoResult))));
            contingencyResults.add(new ContingencyResult(contingency.getId(), contingency.getName(), contingencyMonitoredBranches));
        });
        return contingencyResults;
    }

    private PreContingencyResult createPreContingencyResultAndUpdateLinearRaoResult(Crac crac, LinearRaoResult linearRaoResult, List<RemedialActionResult> raResultList) {
        List<MonitoredBranchResult> preContingencyMonitoredBranches = new ArrayList<>();
        if (crac.getPreventiveState() != null) {
            crac.getCnecs(crac.getPreventiveState()).forEach(cnec ->
                preContingencyMonitoredBranches.add(createMonitoredBranchResultAndUpdateLinearRaoResult(cnec, linearRaoResult)
                ));
        }
        return new PreContingencyResult(preContingencyMonitoredBranches, raResultList);
    }

    private MonitoredBranchResult createMonitoredBranchResultAndUpdateLinearRaoResult(Cnec cnec, LinearRaoResult linearRaoResult) {
        double preOptimFlow = preOptimSensitivityAnalysisResult.getCnecFlowMap().getOrDefault(cnec, Double.NaN);
        double postOptimFlow = postOptimSensitivityAnalysisResult.getCnecFlowMap().getOrDefault(cnec, Double.NaN);

        if (Double.isNaN(preOptimFlow) || Double.isNaN(postOptimFlow)) {
            throw new FaraoException(format("Cnec %s is not present in the linear RAO result. Bad behaviour.", cnec.getId()));
        }

        double marginPostOptim =  cnec.computeMargin(postOptimFlow, Unit.MEGAWATT);
        double absoluteThreshold = cnec.getMaxThreshold(Unit.MEGAWATT).orElse(-cnec.getMinThreshold(Unit.MEGAWATT).orElseThrow(FaraoException::new));
        linearRaoResult.updateResult(marginPostOptim);

        return new MonitoredBranchResult(cnec.getId(), cnec.getName(), cnec.getNetworkElement().getId(), absoluteThreshold, preOptimFlow, postOptimFlow);
    }
}<|MERGE_RESOLUTION|>--- conflicted
+++ resolved
@@ -63,7 +63,6 @@
 
         List<RemedialActionResult> remedialActionResultList = new ArrayList<>();
 
-<<<<<<< HEAD
         ResultVariantManager resultVariantManager = crac.getExtension(ResultVariantManager.class);
         if (resultVariantManager == null) {
             resultVariantManager = new ResultVariantManager();
@@ -71,9 +70,6 @@
         }
         String preOptimVariant = resultVariantManager.createNewUniqueVariantId();
         String bestResultVariant = resultVariantManager.createNewUniqueVariantId();
-=======
-        preOptimSensitivityAnalysisResult = SystematicSensitivityAnalysisService.runAnalysis(network, crac, computationManager, RaoParameters.load().isDcMode(), RaoParameters.load().isAcToDcFallback());
->>>>>>> 9accef5c
 
         SystematicSensitivityAnalysisResult currentSensitivityAnalysisResult = SystematicSensitivityAnalysisService.runAnalysis(network, crac, computationManager);
         preOptimSensitivityAnalysisResult = currentSensitivityAnalysisResult;
@@ -108,14 +104,9 @@
             if (sameRemedialActions(crac, bestResultVariant, currentResultVariant)) {
                 break;
             }
-
-<<<<<<< HEAD
+          
             applyRAs(crac, network, currentResultVariant);
-            currentSensitivityAnalysisResult = SystematicSensitivityAnalysisService.runAnalysis(network, crac, computationManager);
-=======
-            applyRAs(crac, network, newRemedialActionsResultList);
-            tempSensitivityAnalysisResult = SystematicSensitivityAnalysisService.runAnalysis(network, crac, computationManager,  RaoParameters.load().isDcMode(), RaoParameters.load().isAcToDcFallback());
->>>>>>> 9accef5c
+            currentSensitivityAnalysisResult = SystematicSensitivityAnalysisService.runAnalysis(network, crac, computationManager, RaoParameters.load().isDcMode(), RaoParameters.load().isAcToDcFallback());
 
             // If some sensitivities are not computed, the bes result found so far is returned
             if (currentSensitivityAnalysisResult.getStateSensiMap().containsValue(null)) {
