--- conflicted
+++ resolved
@@ -19,9 +19,11 @@
 import com.farao_community.farao.rao_api.RaoResult;
 import com.farao_community.farao.util.SensitivityComputationException;
 import com.farao_community.farao.util.SystematicSensitivityAnalysisResult;
+import com.farao_community.farao.util.SystematicSensitivityAnalysisService;
 import com.google.auto.service.AutoService;
 import com.powsybl.computation.ComputationManager;
 import com.powsybl.iidm.network.Network;
+import com.powsybl.sensitivity.SensitivityComputationParameters;
 import org.slf4j.Logger;
 import org.slf4j.LoggerFactory;
 
@@ -53,70 +55,42 @@
 
     @Override
     public CompletableFuture<RaoResult> run(Network network,
+                                             Crac crac,
+                                             String variantId,
+                                             ComputationManager computationManager,
+                                             RaoParameters raoParameters) {
+        CompletableFuture<RaoResult> result;
+        try {
+            result = run2(network, crac, variantId, computationManager, raoParameters);
+        } catch (SensitivityComputationException e) {
+            result = CompletableFuture.completedFuture(new RaoResult(RaoResult.Status.FAILURE));
+        } catch (FaraoException e) {
+            result = CompletableFuture.completedFuture(new RaoResult(RaoResult.Status.FAILURE));
+        } catch (Exception e) {
+            result = CompletableFuture.completedFuture(new RaoResult(RaoResult.Status.FAILURE));
+        }
+        return result;
+    }
+
+    public CompletableFuture<RaoResult> run2(Network network,
                                             Crac crac,
                                             String variantId,
                                             ComputationManager computationManager,
-<<<<<<< HEAD
-                                            RaoParameters raoParameters) {
+                                            RaoParameters raoParameters) throws FaraoException, SensitivityComputationException{
+        AtomicBoolean useFallbackSensiParams = new AtomicBoolean(false);
 
         raoParametersQualityCheck(raoParameters);
         LinearRaoParameters linearRaoParameters = LinearRaoConfigurationUtil.getLinearRaoParameters(raoParameters);
 
+        SystematicAnalysisEngine systematicAnalysisEngine = new SystematicAnalysisEngine(network, linearRaoParameters, computationManager, useFallbackSensiParams);
+
         // evaluate initial sensitivity coefficients and costs on the initial network situation
-        InitialSituation initialSituation = new InitialSituation(crac);
-        initialSituation.evaluateSensiAndCost(network, computationManager, linearRaoParameters.getSensitivityComputationParameters());
-        if (initialSituation.getSensiStatus() != AbstractSituation.ComputationStatus.RUN_OK) {
-            initialSituation.deleteResultVariant();
-            return CompletableFuture.completedFuture(new RaoResult(RaoResult.Status.FAILURE));
-=======
-                                            RaoParameters parameters) {
-        AtomicBoolean useFallbackSensiParams = new AtomicBoolean(false);
+        InitialSituation initialSituation = new InitialSituation(crac, network);
+        systematicAnalysisEngine.runWithParametersSwitch(initialSituation);
 
-        // quality check
-        List<String> configQualityCheck = LinearRaoConfigurationUtil.checkLinearRaoConfiguration(parameters);
-        if (!configQualityCheck.isEmpty()) {
-            throw new FaraoException("There are some issues in RAO parameters:" + System.lineSeparator() + String.join(System.lineSeparator(), configQualityCheck));
-        }
-
-        // Initiate result variants
-        ResultVariantManager resultVariantManager = crac.getExtension(ResultVariantManager.class);
-        if (resultVariantManager == null) {
-            resultVariantManager = new ResultVariantManager();
-            crac.addExtension(ResultVariantManager.class, resultVariantManager);
-        }
-        String preOptimVariant = resultVariantManager.createNewUniqueVariantId();
-        String bestResultVariant = resultVariantManager.createNewUniqueVariantId();
-
-        LinearRaoParameters linearRaoParameters = parameters.getExtensionByName("LinearRaoParameters");
-
-        // Initiate sensitivity analysis results
-        SystematicSensitivityAnalysisResult currentSensitivityAnalysisResult;
-        try {
-            currentSensitivityAnalysisResult = runSystematicSensitivityAnalysisWithParametersSwitch(network, crac, computationManager, linearRaoParameters, useFallbackSensiParams);
-        } catch (SensitivityComputationException e) { // Failure if some sensitivities are not computed
-            resultVariantManager.deleteVariants(preOptimVariant, bestResultVariant);
-            LinearRaoResult resultExtension = new LinearRaoResult();
-            resultExtension.setSystematicSensitivityAnalysisStatus(LinearRaoResult.SystematicSensitivityAnalysisStatus.FAILURE);
-            RaoResult raoResult = new RaoResult(RaoResult.Status.FAILURE);
-            raoResult.addExtension(LinearRaoResult.class, resultExtension);
-            return CompletableFuture.completedFuture(raoResult);
->>>>>>> a40dfdfb
-        }
-
-<<<<<<< HEAD
         // if ! doOptim() break
         if (skipOptim(linearRaoParameters, crac)) {
-            return CompletableFuture.completedFuture(buildRaoResult(initialSituation.getCost(), initialSituation.getResultVariant(), initialSituation.getResultVariant()));
-=======
-        // Complete result extensions for pre optim variant
-        updateResultExtensions(crac, bestScore, preOptimVariant, currentSensitivityAnalysisResult);
-        fillPreOptimRangeActionResultsFromNetwork(crac, preOptimVariant, network);
-
-        // Check if we need to optimize Range Actions
-        if (linearRaoParameters.isSecurityAnalysisWithoutRao() || linearRaoParameters.getMaxIterations() == 0 || crac.getRangeActions().isEmpty()) {
-            updateResultExtensions(crac, bestScore, bestResultVariant, currentSensitivityAnalysisResult);
-            return CompletableFuture.completedFuture(buildRaoResult(bestScore, preOptimVariant, bestResultVariant, useFallbackSensiParams.get()));
->>>>>>> a40dfdfb
+            return CompletableFuture.completedFuture(buildRaoResult(initialSituation.getCost(), initialSituation.getResultVariant(), initialSituation.getResultVariant(), useFallbackSensiParams.get()));
         }
 
         // initiate LP
@@ -125,7 +99,7 @@
 
         AbstractSituation bestSituation = initialSituation;
         for (int iteration = 1; iteration <= linearRaoParameters.getMaxIterations(); iteration++) {
-            OptimizedSituation currentSituation = new OptimizedSituation(crac);
+            OptimizedSituation currentSituation = new OptimizedSituation(crac, network);
 
             currentSituation.solveLp(linearOptimisationEngine);
             if (currentSituation.getLpStatus() != AbstractSituation.ComputationStatus.RUN_OK) {
@@ -133,112 +107,26 @@
                 return CompletableFuture.completedFuture(new RaoResult(RaoResult.Status.FAILURE));
             }
 
-<<<<<<< HEAD
             if (bestSituation.sameRaResults(currentSituation)) {
                 currentSituation.deleteResultVariant();
-=======
-            applyRAs(crac, network, currentResultVariant);
-
-            try { // If some sensitivities are not computed, the best result found so far is returned
-                currentSensitivityAnalysisResult = runSystematicSensitivityAnalysisWithParametersSwitch(network, crac, computationManager, linearRaoParameters, useFallbackSensiParams);
-            } catch (SensitivityComputationException e) {
->>>>>>> a40dfdfb
                 break;
             }
 
-            currentSituation.applyRAs(network);
-            currentSituation.evaluateSensiAndCost(network, computationManager, linearRaoParameters.getSensitivityComputationParameters());
+            currentSituation.applyRAs();
+            systematicAnalysisEngine.runWithParametersSwitch(currentSituation);
 
             if (currentSituation.getCost() >= bestSituation.getCost()) {
                 LOGGER.warn("Linear Optimization found a worse result after an iteration: from {} MW to {} MW", -bestSituation.getCost(), -currentSituation.getCost());
                 break;
             }
 
-<<<<<<< HEAD
             bestSituation.deleteResultVariant();
             bestSituation = currentSituation;
             linearOptimisationEngine.updateProblem(network, currentSituation.getSystematicSensitivityAnalysisResult());
-=======
-            bestOptimSensitivityAnalysisResult = currentSensitivityAnalysisResult;
-            bestScore = newScore;
-            resultVariantManager.deleteVariant(bestResultVariant);
-            bestResultVariant = currentResultVariant;
-            currentResultVariant = resultVariantManager.createNewUniqueVariantId();
-            linearRaoModeller.updateProblem(network, currentSensitivityAnalysisResult);
-        }
-
-        resultVariantManager.deleteVariant(currentResultVariant);
-        updateResultExtensions(crac, bestScore, bestResultVariant, bestOptimSensitivityAnalysisResult);
-        return CompletableFuture.completedFuture(buildRaoResult(bestScore, preOptimVariant, bestResultVariant, useFallbackSensiParams.get()));
-    }
-
-    private SystematicSensitivityAnalysisResult runSystematicSensitivityAnalysis(Network network,
-                                                                                 Crac crac,
-                                                                                 ComputationManager computationManager,
-                                                                                 SensitivityComputationParameters parameters,
-                                                                                 boolean useFallbackSensiParams) {
-        SystematicSensitivityAnalysisResult sensitivityAnalysisResult = SystematicSensitivityAnalysisService.runAnalysis(network, crac, computationManager, parameters);
-        // Failure if some sensitivities are not computed
-        if (sensitivityAnalysisResult.getStateSensiMap().containsValue(null) || sensitivityAnalysisResult.getCnecFlowMap().isEmpty()) {
-            throw new SensitivityComputationException(String.format("Sensitivity computation failed with %s sensitivity parameters.", useFallbackSensiParams ? "fallback" : "default"));
-        } else {
-            return sensitivityAnalysisResult;
-        }
-    }
-
-    private SystematicSensitivityAnalysisResult runSystematicSensitivityAnalysisWithParametersSwitch(Network network,
-                                                                                                     Crac crac,
-                                                                                                     ComputationManager computationManager,
-                                                                                                     LinearRaoParameters parameters,
-                                                                                                     AtomicBoolean useFallbackSensiParams) {
-        if (!useFallbackSensiParams.get()) { // with default parameters
-            try {
-                return runSystematicSensitivityAnalysis(network, crac, computationManager, parameters.getSensitivityComputationParameters(), useFallbackSensiParams.get());
-            } catch (SensitivityComputationException e) {
-                useFallbackSensiParams.set(true);
-                return runSystematicSensitivityAnalysisWithParametersSwitch(network, crac, computationManager, parameters, useFallbackSensiParams);
-            }
-        } else { // with fallback parameters
-            if (parameters.getFallbackSensiParameters() != null) {
-                try {
-                    LOGGER.warn("Fallback sensitivity parameters are used.");
-                    return runSystematicSensitivityAnalysis(network, crac, computationManager, parameters.getFallbackSensiParameters(), useFallbackSensiParams.get());
-                } catch (SensitivityComputationException e) {
-                    throw new SensitivityComputationException("Sensitivity computation failed with all sensitivity parameters.");
-                }
-            } else {
-                useFallbackSensiParams.set(false); // in order to show in the export that no fallback computation was run
-                throw new SensitivityComputationException("Sensitivity computation failed with all available sensitivity parameters.");
-            }
-        }
-    }
-
-    //defined to be able to run unit tests
-    LinearRaoModeller createLinearRaoModeller(Crac crac,
-                                              Network network,
-                                              SystematicSensitivityAnalysisResult systematicSensitivityAnalysisResult,
-                                              RaoParameters raoParameters) {
-        return new LinearRaoModeller(crac, network, systematicSensitivityAnalysisResult, new LinearRaoProblem(), raoParameters);
-    }
-
-    private boolean sameRemedialActions(Crac crac, String resultVariant1, String resultVariant2) {
-        //TODO: manage curative RA
-        String preventiveState = crac.getPreventiveState().getId();
-        for (RangeAction rangeAction : crac.getRangeActions()) {
-            RangeActionResultExtension rangeActionResultMap = rangeAction.getExtension(RangeActionResultExtension.class);
-            double value1 = rangeActionResultMap.getVariant(resultVariant1).getSetPoint(preventiveState);
-            double value2 = rangeActionResultMap.getVariant(resultVariant2).getSetPoint(preventiveState);
-            if (value1 != value2 && (!Double.isNaN(value1) || !Double.isNaN(value2))) {
-                return false;
-            }
-        }
-        return true;
-    }
->>>>>>> a40dfdfb
 
         }
 
-        return CompletableFuture.completedFuture(buildRaoResult(bestSituation.getCost(), initialSituation.getResultVariant(), bestSituation.getResultVariant()));
+        return CompletableFuture.completedFuture(buildRaoResult(bestSituation.getCost(), initialSituation.getResultVariant(), bestSituation.getResultVariant(), useFallbackSensiParams.get()));
 
     }
 
@@ -260,11 +148,7 @@
         return linearRaoParameters.isSecurityAnalysisWithoutRao() || linearRaoParameters.getMaxIterations() == 0 || crac.getRangeActions().isEmpty();
     }
 
-<<<<<<< HEAD
-    private RaoResult buildRaoResult(double cost, String preOptimVariantId, String postOptimVariantId) {
-=======
-    private RaoResult buildRaoResult(double minMargin, String preOptimVariantId, String postOptimVariantId, boolean useFallbackSensiParams) {
->>>>>>> a40dfdfb
+    private RaoResult buildRaoResult(double cost, String preOptimVariantId, String postOptimVariantId, boolean useFallbackSensiParams) {
         RaoResult raoResult = new RaoResult(RaoResult.Status.SUCCESS);
         LinearRaoResult resultExtension = new LinearRaoResult();
         resultExtension.setSuccessfulSystematicSensitivityAnalysisStatus(useFallbackSensiParams);
