--- conflicted
+++ resolved
@@ -82,24 +82,14 @@
         raoParametersQualityCheck(raoParameters);
         LinearRaoParameters linearRaoParameters = LinearRaoConfigurationUtil.getLinearRaoParameters(raoParameters);
 
-<<<<<<< HEAD
+        // initiate engines
+        LinearOptimisationEngine linearOptimisationEngine = new LinearOptimisationEngine(raoParameters);
+
         SystematicAnalysisEngine systematicAnalysisEngine = new SystematicAnalysisEngine(network, linearRaoParameters, computationManager, useFallbackSensiParams);
 
         // evaluate initial sensitivity coefficients and costs on the initial network situation
         InitialSituation initialSituation = new InitialSituation(crac, network);
         systematicAnalysisEngine.runWithParametersSwitch(initialSituation);
-=======
-        // initiate engines
-        LinearOptimisationEngine linearOptimisationEngine = new LinearOptimisationEngine(raoParameters);
-
-        // evaluate initial sensitivity coefficients and costs on the initial network situation
-        InitialSituation initialSituation = new InitialSituation(network, crac);
-        initialSituation.evaluateSensiAndCost(network, computationManager, linearRaoParameters.getSensitivityComputationParameters());
-        if (initialSituation.getSensiStatus() != AbstractSituation.ComputationStatus.RUN_OK) {
-            initialSituation.deleteResultVariant();
-            return CompletableFuture.completedFuture(new RaoResult(RaoResult.Status.FAILURE));
-        }
->>>>>>> 759a8ae7
 
         // if ! doOptim() break
         if (skipOptim(linearRaoParameters, crac)) {
@@ -108,10 +98,6 @@
 
         AbstractSituation bestSituation = initialSituation;
         for (int iteration = 1; iteration <= linearRaoParameters.getMaxIterations(); iteration++) {
-<<<<<<< HEAD
-            OptimizedSituation currentSituation = new OptimizedSituation(crac, network);
-=======
->>>>>>> 759a8ae7
 
             OptimizedSituation currentSituation = linearOptimisationEngine.solve(bestSituation);
 
