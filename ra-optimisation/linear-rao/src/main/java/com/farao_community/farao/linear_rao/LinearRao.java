--- conflicted
+++ resolved
@@ -60,7 +60,7 @@
         SystematicSensitivityComputation systematicSensitivityComputation = new SystematicSensitivityComputation(
             raoParameters.getDefaultSensitivityComputationParameters(), raoParameters.getFallbackSensitivityComputationParameters());
 
-        IteratingLinearOptimizer iteratingLinearOptimizer = RaoUtil.createLinearOptimizerFromRaoParameters(raoParameters, systematicSensitivityComputation);
+        IteratingLinearOptimizer iteratingLinearOptimizer = RaoUtil.createLinearOptimizer(raoParameters, systematicSensitivityComputation);
 
         return run(raoData, systematicSensitivityComputation, iteratingLinearOptimizer, raoParameters);
     }
@@ -72,7 +72,7 @@
             LOGGER.info("Initial systematic analysis [start]");
             systematicSensitivityComputation.run(raoData, unit);
             raoData.getRaoDataManager().fillCracResultsWithSensis(
-                RaoUtil.createCostEvaluatorFromRaoParameters(raoParameters).getCost(raoData),
+                RaoUtil.createCostEvaluator(raoParameters).getCost(raoData),
                 systematicSensitivityComputation.isFallback() ? raoParameters.getFallbackOverCost() : 0);
             LOGGER.info("Initial systematic analysis [end] - with initial min margin of {} MW", -raoData.getCracResult().getCost());
         } catch (SensitivityComputationException e) {
@@ -86,56 +86,7 @@
             return CompletableFuture.completedFuture(buildSuccessfulRaoResultAndClearVariants(raoData, raoData.getInitialVariantId(), systematicSensitivityComputation));
         }
 
-<<<<<<< HEAD
         String bestVariantId = iteratingLinearOptimizer.optimize(raoData);
-=======
-        String bestVariantId = linearRaoData.getInitialVariantId();
-        String optimizedVariantId;
-
-        for (int iteration = 1; iteration <= linearRaoParameters.getMaxIterations(); iteration++) {
-            optimizedVariantId = linearRaoData.cloneWorkingVariant();
-            linearRaoData.setWorkingVariant(optimizedVariantId);
-
-            // Look for a new RangeAction combination, optimized with the LinearOptimisationEngine
-            // Store found solutions in crac extension working variant
-            // Apply remedial actions on the network working variant
-            LOGGER.info("Iteration {} - linear optimization [start]", iteration);
-            linearOptimisationEngine.run(linearRaoData, linearRaoParameters);
-            LOGGER.info("Iteration {} - linear optimization [end]", iteration);
-
-            if (!linearOptimisationEngine.getSolverResultStatusString().equals("OPTIMAL")) {
-                LOGGER.info("Iteration {} - linear optimization cannot find OPTIMAL solution", iteration); //handle solver status
-                break;
-            }
-
-            // if the solution has not changed, stop the search
-            if (linearRaoData.sameRemedialActions(bestVariantId, optimizedVariantId)) {
-                LOGGER.info("Iteration {} - same results as previous iterations, optimal solution found", iteration);
-                break;
-            }
-            LOGGER.info("Iteration {} - systematic analysis [start]", iteration);
-            // evaluate sensitivity coefficients and cost on the newly optimised situation
-            systematicAnalysisEngine.run(linearRaoData);
-            LOGGER.info("Iteration {} - systematic analysis [end]", iteration);
-
-            if (linearRaoData.getCracResult(optimizedVariantId).getCost() < linearRaoData.getCracResult(bestVariantId).getCost()) { // if the solution has been improved, continue the search
-
-                LOGGER.warn(String.format("Iteration %d - Better solution found with a minimum margin of %.2f %s (optimisation criterion : %.2f)",
-                    iteration, -linearRaoData.getCracResult(optimizedVariantId).getFunctionalCost(), linearRaoParameters.getObjectiveFunctionUnit(), linearRaoData.getCracResult(optimizedVariantId).getCost()));
-
-                if (!bestVariantId.equals(linearRaoData.getInitialVariantId())) {
-                    linearRaoData.deleteVariant(bestVariantId, false);
-                }
-
-                bestVariantId = optimizedVariantId;
-            } else { // unexpected behaviour, stop the search
-                LOGGER.warn(String.format("Iteration %d - Linear Optimization found a worse result than previous iteration, with a minimum margin from %.2f to %.2f %s (optimisation criterion : from %.2f to %.2f)",
-                    iteration, -linearRaoData.getCracResult(bestVariantId).getFunctionalCost(), -linearRaoData.getCracResult(optimizedVariantId).getFunctionalCost(), linearRaoParameters.getObjectiveFunctionUnit(),
-                    linearRaoData.getCracResult(bestVariantId).getCost(), linearRaoData.getCracResult(optimizedVariantId).getCost()));
-                break;
-            }
-        }
->>>>>>> d7ac6d1d
 
         return CompletableFuture.completedFuture(buildSuccessfulRaoResultAndClearVariants(raoData, bestVariantId, systematicSensitivityComputation));
     }
