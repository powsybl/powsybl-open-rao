--- conflicted
+++ resolved
@@ -8,21 +8,15 @@
 package com.farao_community.farao.linear_rao;
 
 import com.farao_community.farao.data.crac_api.*;
-<<<<<<< HEAD
 import com.farao_community.farao.rao_commons.RaoData;
 import com.farao_community.farao.rao_commons.RaoUtil;
 import com.farao_community.farao.rao_commons.linear_optimisation.core.LinearProblemParameters;
 import com.farao_community.farao.rao_commons.linear_optimisation.iterating_linear_optimizer.IteratingLinearOptimizerParameters;
+import com.farao_community.farao.rao_commons.linear_optimisation.iterating_linear_optimizer.IteratingLinearOptimizerWithLoopFlows;
 import com.farao_community.farao.rao_commons.systematic_sensitivity.SystematicSensitivityComputation;
 import com.farao_community.farao.rao_commons.linear_optimisation.iterating_linear_optimizer.IteratingLinearOptimizer;
-=======
-import com.farao_community.farao.linear_rao.config.LinearRaoConfigurationUtil;
-import com.farao_community.farao.linear_rao.config.LinearRaoParameters;
-import com.farao_community.farao.linear_rao.optimisation.LinearOptimisationException;
->>>>>>> 866fb254
 import com.farao_community.farao.rao_api.RaoParameters;
 import com.farao_community.farao.rao_api.RaoProvider;
-import com.farao_community.farao.rao_commons.RaoInput;
 import com.farao_community.farao.util.NativeLibraryLoader;
 import com.farao_community.farao.rao_api.RaoResult;
 import com.farao_community.farao.util.SensitivityComputationException;
@@ -60,45 +54,23 @@
     }
 
     @Override
-<<<<<<< HEAD
     public CompletableFuture<RaoResult> run(Network network, Crac crac, String variantId, ComputationManager computationManager, RaoParameters raoParameters) {
         RaoData raoData = RaoUtil.initRaoData(network, crac, variantId, raoParameters);
         if (Objects.isNull(raoParameters.getExtension(LinearProblemParameters.class))) {
             objectiveFunction = LinearProblemParameters.DEFAULT_OBJECTIVE_FUNCTION;
         } else {
             objectiveFunction = raoParameters.getExtension(LinearProblemParameters.class).getObjectiveFunction();
-=======
-    public CompletableFuture<RaoResult> run(Network network,
-                                             Crac crac,
-                                             String variantId,
-                                             ComputationManager computationManager,
-                                             RaoParameters raoParameters) {
-        network.getVariantManager().setWorkingVariant(variantId);
-        RaoInput.synchronize(crac, network);
-        RaoInput.cleanCrac(crac, network);
-        LinearRaoData linearRaoData = new LinearRaoData(network, crac);
-        try {
-            // check config
-            linearRaoParametersQualityCheck(raoParameters, linearRaoData);
-
-            // initiate engines
-            LinearRaoParameters linearRaoParameters = LinearRaoConfigurationUtil.getLinearRaoParameters(raoParameters);
-            LinearOptimisationEngine linearOptimisationEngine = new LinearOptimisationEngine(raoParameters);
-            SystematicAnalysisEngine systematicAnalysisEngine = new SystematicAnalysisEngine(linearRaoParameters, computationManager);
-
-            // run RAO algorithm
-            return runLinearRao(linearRaoData, systematicAnalysisEngine, linearOptimisationEngine, linearRaoParameters);
-
-        } catch (FaraoException e) {
-            return CompletableFuture.completedFuture(buildFailedRaoResultAndClearVariants(linearRaoData, e));
->>>>>>> 866fb254
         }
         SystematicSensitivityComputation systematicSensitivityComputation =
             new SystematicSensitivityComputation(raoParameters);
-        IteratingLinearOptimizer iteratingLinearOptimizer =
-            new IteratingLinearOptimizer(systematicSensitivityComputation, raoParameters);
 
-<<<<<<< HEAD
+        IteratingLinearOptimizer iteratingLinearOptimizer;
+        if (raoParameters.isRaoWithLoopFlowLimitation()) {
+            iteratingLinearOptimizer = new IteratingLinearOptimizerWithLoopFlows(systematicSensitivityComputation, raoParameters);
+        } else {
+            iteratingLinearOptimizer = new IteratingLinearOptimizer(systematicSensitivityComputation, raoParameters);
+        }
+
         return run(raoData, systematicSensitivityComputation, iteratingLinearOptimizer, raoParameters);
     }
 
@@ -122,81 +94,6 @@
         String bestVariantId = iteratingLinearOptimizer.optimize(raoData);
 
         return CompletableFuture.completedFuture(buildSuccessfulRaoResultAndClearVariants(raoData, bestVariantId, systematicSensitivityComputation));
-=======
-    CompletableFuture<RaoResult> runLinearRao(LinearRaoData linearRaoData,
-                                              SystematicAnalysisEngine systematicAnalysisEngine,
-                                              LinearOptimisationEngine linearOptimisationEngine,
-                                              LinearRaoParameters linearRaoParameters) {
-        linearRaoData.fillRangeActionResultsWithNetworkValues();
-        LOGGER.info("Initial systematic analysis [start]");
-        systematicAnalysisEngine.run(linearRaoData);
-        LOGGER.info(String.format("Initial systematic analysis [end] - with initial min margin of %.2f %s (optimisation criterion : %.2f)",
-            -linearRaoData.getCracResult().getFunctionalCost(), linearRaoParameters.getObjectiveFunctionUnit(), linearRaoData.getCracResult().getCost()));
-
-        // stop here if no optimisation should be done
-        if (skipOptim(linearRaoParameters, linearRaoData.getCrac())) {
-            return CompletableFuture.completedFuture(buildSuccessfulRaoResultAndClearVariants(linearRaoData, linearRaoData.getInitialVariantId(), systematicAnalysisEngine, linearRaoParameters));
-        }
-
-        String bestVariantId = linearRaoData.getInitialVariantId();
-        String optimizedVariantId;
-
-        for (int iteration = 1; iteration <= linearRaoParameters.getMaxIterations(); iteration++) {
-            optimizedVariantId = linearRaoData.cloneWorkingVariant();
-            linearRaoData.setWorkingVariant(optimizedVariantId);
-
-            // Look for a new RangeAction combination, optimized with the LinearOptimisationEngine
-            // Store found solutions in crac extension working variant
-            // Apply remedial actions on the network working variant
-            LOGGER.info("Iteration {} - linear optimization [start]", iteration);
-            linearOptimisationEngine.run(linearRaoData, linearRaoParameters);
-            LOGGER.info("Iteration {} - linear optimization [end]", iteration);
-
-            if (!linearOptimisationEngine.getSolverResultStatusString().equals("OPTIMAL")) {
-                LOGGER.info("Iteration {} - linear optimization is infeasible", iteration); //handle INFEASIBLE solver status
-                break;
-            }
-
-            // if the solution has not changed, stop the search
-            if (linearRaoData.sameRemedialActions(bestVariantId, optimizedVariantId)) {
-                LOGGER.info("Iteration {} - same results as previous iterations, optimal solution found", iteration);
-                break;
-            }
-            LOGGER.info("Iteration {} - systematic analysis [start]", iteration);
-            // evaluate sensitivity coefficients and cost on the newly optimised situation
-            systematicAnalysisEngine.run(linearRaoData);
-            LOGGER.info("Iteration {} - systematic analysis [end]", iteration);
-
-            if (linearRaoData.getCracResult(optimizedVariantId).getCost() < linearRaoData.getCracResult(bestVariantId).getCost()) { // if the solution has been improved, continue the search
-
-                LOGGER.warn(String.format("Iteration %d - Better solution found with a minimum margin of %.2f %s (optimisation criterion : %.2f)",
-                    iteration, -linearRaoData.getCracResult(optimizedVariantId).getFunctionalCost(), linearRaoParameters.getObjectiveFunctionUnit(), linearRaoData.getCracResult(optimizedVariantId).getCost()));
-
-                if (!bestVariantId.equals(linearRaoData.getInitialVariantId())) {
-                    linearRaoData.deleteVariant(bestVariantId, false);
-                }
-
-                bestVariantId = optimizedVariantId;
-            } else { // unexpected behaviour, stop the search
-                LOGGER.warn(String.format("Iteration %d - Linear Optimization found a worse result than previous iteration, with a minimum margin from %.2f to %.2f %s (optimisation criterion : from %.2f to %.2f)",
-                    iteration, -linearRaoData.getCracResult(bestVariantId).getFunctionalCost(), -linearRaoData.getCracResult(optimizedVariantId).getFunctionalCost(), linearRaoParameters.getObjectiveFunctionUnit(),
-                    linearRaoData.getCracResult(bestVariantId).getCost(), linearRaoData.getCracResult(optimizedVariantId).getCost()));
-                break;
-            }
-        }
-
-        return CompletableFuture.completedFuture(buildSuccessfulRaoResultAndClearVariants(linearRaoData, bestVariantId, systematicAnalysisEngine, linearRaoParameters));
-    }
-
-    /**
-     * Quality check of the configuration
-     */
-    private void linearRaoParametersQualityCheck(RaoParameters parameters, LinearRaoData linearRaoData) {
-        List<String> configQualityCheck = LinearRaoConfigurationUtil.checkLinearRaoConfiguration(parameters, linearRaoData.getCrac());
-        if (!configQualityCheck.isEmpty()) {
-            throw new FaraoException("There are some issues in RAO parameters:" + System.lineSeparator() + String.join(System.lineSeparator(), configQualityCheck));
-        }
->>>>>>> 866fb254
     }
 
     /**
@@ -212,12 +109,7 @@
     /**
      * Build the RaoResult in case of optimisation success
      */
-<<<<<<< HEAD
     private RaoResult buildSuccessfulRaoResultAndClearVariants(RaoData raoData, String postOptimVariantId, SystematicSensitivityComputation systematicSensitivityComputation) {
-=======
-    private RaoResult buildSuccessfulRaoResultAndClearVariants(LinearRaoData linearRaoData, String postOptimVariantId, SystematicAnalysisEngine systematicAnalysisEngine, LinearRaoParameters linearRaoParameters) {
-
->>>>>>> 866fb254
         // build RaoResult
         RaoResult raoResult = new RaoResult(RaoResult.Status.SUCCESS);
         raoResult.setPreOptimVariantId(raoData.getInitialVariantId());
@@ -229,18 +121,11 @@
         raoResult.addExtension(LinearRaoResult.class, resultExtension);
 
         // log
-<<<<<<< HEAD
         double minMargin = -raoData.getCracResult(postOptimVariantId).getFunctionalCost();
         double objFunctionValue = raoData.getCracResult(postOptimVariantId).getCost();
         LOGGER.info(String.format("LinearRaoResult: minimum margin = %.2f %s, security status = %s, optimisation criterion = %.2f",
             minMargin, objectiveFunction.getUnit(), raoData.getCracResult(postOptimVariantId).getNetworkSecurityStatus(),
             objFunctionValue));
-=======
-        double minMargin = -linearRaoData.getCracResult(postOptimVariantId).getFunctionalCost();
-        double objFunctionValue = linearRaoData.getCracResult(postOptimVariantId).getCost();
-        LOGGER.info(String.format("LinearRaoResult: minimum margin = %.2f %s, security status = %s, optimisation criterion = %.2f",
-            minMargin, linearRaoParameters.getObjectiveFunctionUnit(), linearRaoData.getCracResult(postOptimVariantId).getNetworkSecurityStatus(), objFunctionValue));
->>>>>>> 866fb254
 
         raoData.clearWithKeepingCracResults(Arrays.asList(raoData.getInitialVariantId(), postOptimVariantId));
         return raoResult;
