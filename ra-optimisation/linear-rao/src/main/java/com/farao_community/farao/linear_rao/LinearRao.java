/*
 * Copyright (c) 2020, RTE (http://www.rte-france.com)
 * This Source Code Form is subject to the terms of the Mozilla Public
 *  License, v. 2.0. If a copy of the MPL was not distributed with this
 * file, You can obtain one at http://mozilla.org/MPL/2.0/.
 */

package com.farao_community.farao.linear_rao;

import com.farao_community.farao.commons.FaraoException;
import com.farao_community.farao.data.crac_api.Cnec;
import com.farao_community.farao.data.crac_api.Crac;
<<<<<<< HEAD
import com.farao_community.farao.data.crac_api.SynchronizationException;
import com.farao_community.farao.data.crac_api.Unit;
=======
import com.farao_community.farao.linear_rao.config.LinearRaoConfigurationUtil;
import com.farao_community.farao.linear_rao.config.LinearRaoParameters;
>>>>>>> 9bc9a9a4
import com.farao_community.farao.ra_optimisation.*;
import com.farao_community.farao.rao_api.RaoParameters;
import com.farao_community.farao.rao_api.RaoProvider;
import com.farao_community.farao.util.SystematicSensitivityAnalysisResult;
import com.farao_community.farao.util.SystematicSensitivityAnalysisService;
import com.google.auto.service.AutoService;
import com.powsybl.computation.ComputationManager;
import com.powsybl.iidm.network.Network;
import org.slf4j.Logger;
import org.slf4j.LoggerFactory;

import java.util.*;
import java.util.concurrent.CompletableFuture;
import java.util.stream.Collectors;

import static java.lang.String.format;

/**
 * @author Joris Mancini {@literal <joris.mancini at rte-france.com>}
 */
@AutoService(RaoProvider.class)
public class LinearRao implements RaoProvider {
    private static final Logger LOGGER = LoggerFactory.getLogger(LinearRao.class);
    private static final double MIN_CHANGE_THRESHOLD = 0.0001;

    private SystematicSensitivityAnalysisResult preOptimSensitivityAnalysisResult;
    private SystematicSensitivityAnalysisResult postOptimSensitivityAnalysisResult;
    private Map<String, RemedialActionResult> remedialActionResultHistoryMap;

    @Override
    public String getName() {
        return "LinearRao";
    }

    @Override
    public String getVersion() {
        return "1.0.0";
    }

    @Override
    public CompletableFuture<RaoComputationResult> run(Network network,
                                                       Crac crac,
                                                       String variantId,
                                                       ComputationManager computationManager,
                                                       RaoParameters parameters) {
<<<<<<< HEAD
        // setReferenceValue (only once!!)
        crac.setReferenceValues(network);
=======
        // quality check
        List<String> configQualityCheck = LinearRaoConfigurationUtil.checkLinearRaoConfiguration(parameters);
        if (!configQualityCheck.isEmpty()) {
            throw new FaraoException("There are some issues in RAO parameters:" + System.lineSeparator() + String.join(System.lineSeparator(), configQualityCheck));
        }

        LinearRaoParameters linearRaoParameters = parameters.getExtensionByName("LinearRaoParameters");
        int iterationsLeft = linearRaoParameters.getMaxIterations();

>>>>>>> 9bc9a9a4
        preOptimSensitivityAnalysisResult = SystematicSensitivityAnalysisService.runAnalysis(network, crac, computationManager);
        postOptimSensitivityAnalysisResult = preOptimSensitivityAnalysisResult;
        double oldScore = getMinMargin(crac, preOptimSensitivityAnalysisResult);

        if (linearRaoParameters.getSecurityAnalysisWithoutRao() || linearRaoParameters.getMaxIterations() == 0) {
            return CompletableFuture.completedFuture(buildRaoComputationResult(crac, oldScore));
        }

        SystematicSensitivityAnalysisResult tempSensitivityAnalysisResult;

        String originalNetworkVariant = network.getVariantManager().getWorkingVariantId();
        createAndSwitchToNewVariant(network, originalNetworkVariant);

<<<<<<< HEAD
        int iterationsLeft = MAX_ITERATIONS;

        double oldScore = 0;
        crac.synchronize(network);
        try {
            oldScore = getMinMargin(crac, preOptimSensitivityAnalysisResult);
        } catch (SynchronizationException e) {
            e.printStackTrace();
        }
=======
>>>>>>> 9bc9a9a4
        LinearRaoModeller linearRaoModeller = createLinearRaoModeller(crac, network, preOptimSensitivityAnalysisResult);
        linearRaoModeller.buildProblem();

        RaoComputationResult raoComputationResult;
        List<RemedialActionResult> newRemedialActionsResult;
        remedialActionResultHistoryMap = new HashMap<>();

        while (iterationsLeft > 0) {
            raoComputationResult = linearRaoModeller.solve();
            if (raoComputationResult.getStatus() == RaoComputationResult.Status.FAILURE) {
                return CompletableFuture.completedFuture(raoComputationResult);
            }

            newRemedialActionsResult = raoComputationResult.getPreContingencyResult().getRemedialActionResults();
            //TODO: manage CRA
            if (newRemedialActionsResult.isEmpty()) {
                break;
            }

            updateRAResultHistoryList(newRemedialActionsResult);
            applyRAs(crac, network, newRemedialActionsResult);
            tempSensitivityAnalysisResult = SystematicSensitivityAnalysisService.runAnalysis(network, crac, computationManager);
            double newScore = 0;
            crac.synchronize(network);
            try {
                newScore = getMinMargin(crac, tempSensitivityAnalysisResult);
            } catch (SynchronizationException e) {
                throw new FaraoException(e);
            }
            if (newScore < oldScore) {
                // TODO : limit the ranges
                LOGGER.warn("Linear Optimization found a worse result after an iteration: from {} to {}", oldScore, newScore);
                break;
            }

            postOptimSensitivityAnalysisResult = tempSensitivityAnalysisResult;
            oldScore = newScore;
            linearRaoModeller.updateProblem(network, tempSensitivityAnalysisResult, newRemedialActionsResult.stream().map(RemedialActionResult::getId).collect(Collectors.toList()));
            iterationsLeft -= 1;
        }
        crac.desynchronize();
        return CompletableFuture.completedFuture(buildRaoComputationResult(crac, oldScore));
    }

    //defined to be able to run unit tests
    LinearRaoModeller createLinearRaoModeller(Crac crac,
                                              Network network,
                                              SystematicSensitivityAnalysisResult systematicSensitivityAnalysisResult) {
        return new LinearRaoModeller(crac, network, systematicSensitivityAnalysisResult, new LinearRaoProblem());

    }

    private double getRemedialActionResultPostOptimisationValue(RemedialActionResult remedialActionResult) {
        RemedialActionElementResult remedialActionElementResult = remedialActionResult.getRemedialActionElementResults().get(0);
        if (remedialActionElementResult instanceof PstElementResult) {
            PstElementResult pstElementResult = (PstElementResult) remedialActionElementResult;
            return pstElementResult.getPostOptimisationAngle();
        } else if (remedialActionElementResult instanceof RedispatchElementResult) {
            RedispatchElementResult redispatchElementResult = (RedispatchElementResult) remedialActionElementResult;
            return redispatchElementResult.getPostOptimisationTargetP();
        }
        throw new FaraoException("Range action type of " + remedialActionElementResult.getId() + " is not supported yet");
    }

    private RemedialActionResult combineRAResults(RemedialActionResult oldRemedialActionResult, RemedialActionResult newRemedialActionResult) {
        //mapping the old RA elements to their IDs
        Map<String, RemedialActionElementResult> oldRAResultElementMap = oldRemedialActionResult.getRemedialActionElementResults().stream()
                .collect(Collectors.toMap(RemedialActionElementResult::getId, remedialActionElementResult -> remedialActionElementResult));
        //initializing an empty RA element list which will contain the combination of the elements from both RAs
        List<RemedialActionElementResult> combinedRAResultElementList = new ArrayList<>();
        /*
        For each RA element of the second RA, we create a new RA element combining that RA element and the corresponding
          one from the first RA (as long as they dont cancel each other out)
        */
        for (RemedialActionElementResult remedialActionElementResult : newRemedialActionResult.getRemedialActionElementResults()) {
            if (remedialActionElementResult instanceof PstElementResult) {
                PstElementResult newPstElementResult = (PstElementResult) remedialActionElementResult;
                PstElementResult oldPstElementResult = (PstElementResult) oldRAResultElementMap.get(remedialActionElementResult.getId());
                double totalChange = newPstElementResult.getPostOptimisationAngle() - oldPstElementResult.getPreOptimisationAngle();
                if (Math.abs(totalChange) > MIN_CHANGE_THRESHOLD) {
                    combinedRAResultElementList.add(new PstElementResult(oldPstElementResult.getId(),
                            oldPstElementResult.getPreOptimisationAngle(),
                            oldPstElementResult.getPreOptimisationTapPosition(),
                            newPstElementResult.getPostOptimisationAngle(),
                            newPstElementResult.getPostOptimisationTapPosition()));
                }
            } else if (remedialActionElementResult instanceof RedispatchElementResult) {
                RedispatchElementResult newRedispatchElementResult = (RedispatchElementResult) remedialActionElementResult;
                RedispatchElementResult oldRedispatchElementResult = (RedispatchElementResult) oldRAResultElementMap.get(remedialActionElementResult.getId());
                double totalChange = newRedispatchElementResult.getPostOptimisationTargetP() - oldRedispatchElementResult.getPreOptimisationTargetP();
                if (Math.abs(totalChange) > MIN_CHANGE_THRESHOLD) {
                    combinedRAResultElementList.add(new RedispatchElementResult(oldRedispatchElementResult.getId(),
                            oldRedispatchElementResult.getPreOptimisationTargetP(),
                            newRedispatchElementResult.getPostOptimisationTargetP(),
                            oldRedispatchElementResult.getRedispatchCost()));
                }
            }
        }
        return new RemedialActionResult(oldRemedialActionResult.getId(), oldRemedialActionResult.getName(), oldRemedialActionResult.isApplied(), combinedRAResultElementList);
    }

    private void updateRAResultHistoryList(List<RemedialActionResult> newRemedialActionResultList) {
        /*
        If an element is in the new list but not the history, we add it to the history.
        If it is in both lists (they will be set to different values) we combine them using the combineRAResults method.
          If they end up canceling each other out (for instance the old RA could set a tap from 4 to 8 and the new RA
          could set the same tap from 8 to 4), the combined RA will be empty and we remove it from the history.
        */
        for (RemedialActionResult remedialActionResult : newRemedialActionResultList) {
            if (!remedialActionResultHistoryMap.containsKey(remedialActionResult.getId())) {
                remedialActionResultHistoryMap.put(remedialActionResult.getId(), remedialActionResult);
            } else {
                RemedialActionResult combinedRemedialActionResult = combineRAResults(remedialActionResultHistoryMap.get(remedialActionResult.getId()), remedialActionResult);
                if (combinedRemedialActionResult.getRemedialActionElementResults().isEmpty()) {
                    remedialActionResultHistoryMap.remove(combinedRemedialActionResult.getId());
                } else {
                    remedialActionResultHistoryMap.put(combinedRemedialActionResult.getId(), combinedRemedialActionResult);
                }
            }
        }
    }

    private void createAndSwitchToNewVariant(Network network, String referenceNetworkVariant) {
        Objects.requireNonNull(referenceNetworkVariant);
        String uniqueId = getUniqueVariantId(network);
        network.getVariantManager().cloneVariant(referenceNetworkVariant, uniqueId);
        network.getVariantManager().setWorkingVariant(uniqueId);
    }

    private String getUniqueVariantId(Network network) {
        String uniqueId;
        do {
            uniqueId = UUID.randomUUID().toString();
        } while (network.getVariantManager().getVariantIds().contains(uniqueId));
        return uniqueId;
    }

    private void applyRAs(Crac crac, Network network, List<RemedialActionResult> raResultList) {
        for (RemedialActionResult remedialActionResult : raResultList) {
            crac.getRangeAction(remedialActionResult.getId()).apply(network, getRemedialActionResultPostOptimisationValue(remedialActionResult));
        }

    }

    private double getMinMargin(Crac crac, SystematicSensitivityAnalysisResult systematicSensitivityAnalysisResult) throws SynchronizationException {
        double minMargin = Double.POSITIVE_INFINITY;

        for (Cnec cnec : crac.getCnecs()) {
            double margin;
            double flow = systematicSensitivityAnalysisResult.getCnecFlowMap().getOrDefault(cnec, Double.NaN);
            double margin1 = cnec.getThreshold().getMaxThreshold(Unit.MEGAWATT).orElse(Double.POSITIVE_INFINITY) - flow;
            double margin2 = flow - cnec.getThreshold().getMinThreshold(Unit.MEGAWATT).orElse(Double.POSITIVE_INFINITY);
            margin = Math.min(margin1, margin2);
            if (Double.isNaN(margin)) {
                throw new FaraoException(format("Cnec %s is not present in the linear RAO result. Bad behaviour.", cnec.getId()));
            }
            minMargin = Math.min(minMargin, margin);
        }

        return minMargin;
    }

    private RaoComputationResult buildRaoComputationResult(Crac crac, double minMargin) {
        LinearRaoResult resultExtension = new LinearRaoResult(
                minMargin >= 0 ? LinearRaoResult.SecurityStatus.SECURED : LinearRaoResult.SecurityStatus.UNSECURED);
        PreContingencyResult preContingencyResult = createPreContingencyResultAndUpdateLinearRaoResult(crac, resultExtension, new ArrayList<>(remedialActionResultHistoryMap.values()));
        List<ContingencyResult> contingencyResults = createContingencyResultsAndUpdateLinearRaoResult(crac, resultExtension);
        RaoComputationResult raoComputationResult = new RaoComputationResult(RaoComputationResult.Status.SUCCESS, preContingencyResult, contingencyResults);
        raoComputationResult.addExtension(LinearRaoResult.class, resultExtension);
        LOGGER.info("LinearRaoResult: mininum margin = {}, security status: {}", (int) resultExtension.getMinMargin(), resultExtension.getSecurityStatus());
        return raoComputationResult;
    }

    private List<ContingencyResult> createContingencyResultsAndUpdateLinearRaoResult(Crac crac, LinearRaoResult linearRaoResult) {
        List<ContingencyResult> contingencyResults = new ArrayList<>();
        crac.getContingencies().forEach(contingency -> {
            List<MonitoredBranchResult> contingencyMonitoredBranches = new ArrayList<>();
            crac.getStates(contingency).forEach(state -> crac.getCnecs(state).forEach(cnec ->
                    contingencyMonitoredBranches.add(createMonitoredBranchResultAndUpdateLinearRaoResult(cnec, linearRaoResult))));
            contingencyResults.add(new ContingencyResult(contingency.getId(), contingency.getName(), contingencyMonitoredBranches));
        });
        return contingencyResults;
    }

    private PreContingencyResult createPreContingencyResultAndUpdateLinearRaoResult(Crac crac, LinearRaoResult linearRaoResult, List<RemedialActionResult> raResultList) {
        List<MonitoredBranchResult> preContingencyMonitoredBranches = new ArrayList<>();
        if (crac.getPreventiveState() != null) {
            crac.getCnecs(crac.getPreventiveState()).forEach(cnec ->
                preContingencyMonitoredBranches.add(createMonitoredBranchResultAndUpdateLinearRaoResult(cnec, linearRaoResult)
                ));
        }
        return new PreContingencyResult(preContingencyMonitoredBranches, raResultList);
    }

    private MonitoredBranchResult createMonitoredBranchResultAndUpdateLinearRaoResult(Cnec cnec, LinearRaoResult linearRaoResult) {
        double preOptimFlow = preOptimSensitivityAnalysisResult.getCnecFlowMap().getOrDefault(cnec, Double.NaN);
        double postOptimFlow = postOptimSensitivityAnalysisResult.getCnecFlowMap().getOrDefault(cnec, Double.NaN);
        if (Double.isNaN(preOptimFlow) || Double.isNaN(postOptimFlow)) {
            throw new FaraoException(format("Cnec %s is not present in the linear RAO result. Bad behaviour.", cnec.getId()));
        }
        double margin1 = 0;
        double margin2 = 0;
        double limitingThreshold = 0;
        try {
            margin1 = cnec.getThreshold().getMaxThreshold(Unit.MEGAWATT).orElse(Double.POSITIVE_INFINITY) - postOptimFlow;
            margin2 = postOptimFlow - cnec.getThreshold().getMinThreshold(Unit.MEGAWATT).orElse(Double.POSITIVE_INFINITY);
            if (margin1 < margin2) {
                limitingThreshold = cnec.getThreshold().getMaxThreshold(Unit.MEGAWATT).orElse(Double.POSITIVE_INFINITY);
            } else {
                limitingThreshold = cnec.getThreshold().getMinThreshold(Unit.MEGAWATT).orElse(Double.POSITIVE_INFINITY);
            }
        } catch (SynchronizationException e) {
            e.printStackTrace();
        }

        double marginPostOptim =  Math.min(margin1, margin2);
        linearRaoResult.updateResult(marginPostOptim);
        return new MonitoredBranchResult(cnec.getId(), cnec.getName(), cnec.getNetworkElement().getId(), limitingThreshold, preOptimFlow, postOptimFlow);
    }
}<|MERGE_RESOLUTION|>--- conflicted
+++ resolved
@@ -10,13 +10,9 @@
 import com.farao_community.farao.commons.FaraoException;
 import com.farao_community.farao.data.crac_api.Cnec;
 import com.farao_community.farao.data.crac_api.Crac;
-<<<<<<< HEAD
-import com.farao_community.farao.data.crac_api.SynchronizationException;
 import com.farao_community.farao.data.crac_api.Unit;
-=======
 import com.farao_community.farao.linear_rao.config.LinearRaoConfigurationUtil;
 import com.farao_community.farao.linear_rao.config.LinearRaoParameters;
->>>>>>> 9bc9a9a4
 import com.farao_community.farao.ra_optimisation.*;
 import com.farao_community.farao.rao_api.RaoParameters;
 import com.farao_community.farao.rao_api.RaoProvider;
@@ -62,10 +58,6 @@
                                                        String variantId,
                                                        ComputationManager computationManager,
                                                        RaoParameters parameters) {
-<<<<<<< HEAD
-        // setReferenceValue (only once!!)
-        crac.setReferenceValues(network);
-=======
         // quality check
         List<String> configQualityCheck = LinearRaoConfigurationUtil.checkLinearRaoConfiguration(parameters);
         if (!configQualityCheck.isEmpty()) {
@@ -75,7 +67,8 @@
         LinearRaoParameters linearRaoParameters = parameters.getExtensionByName("LinearRaoParameters");
         int iterationsLeft = linearRaoParameters.getMaxIterations();
 
->>>>>>> 9bc9a9a4
+        // setReferenceValue (only once!!)
+        crac.setReferenceValues(network);
         preOptimSensitivityAnalysisResult = SystematicSensitivityAnalysisService.runAnalysis(network, crac, computationManager);
         postOptimSensitivityAnalysisResult = preOptimSensitivityAnalysisResult;
         double oldScore = getMinMargin(crac, preOptimSensitivityAnalysisResult);
@@ -89,18 +82,6 @@
         String originalNetworkVariant = network.getVariantManager().getWorkingVariantId();
         createAndSwitchToNewVariant(network, originalNetworkVariant);
 
-<<<<<<< HEAD
-        int iterationsLeft = MAX_ITERATIONS;
-
-        double oldScore = 0;
-        crac.synchronize(network);
-        try {
-            oldScore = getMinMargin(crac, preOptimSensitivityAnalysisResult);
-        } catch (SynchronizationException e) {
-            e.printStackTrace();
-        }
-=======
->>>>>>> 9bc9a9a4
         LinearRaoModeller linearRaoModeller = createLinearRaoModeller(crac, network, preOptimSensitivityAnalysisResult);
         linearRaoModeller.buildProblem();
 
@@ -123,13 +104,7 @@
             updateRAResultHistoryList(newRemedialActionsResult);
             applyRAs(crac, network, newRemedialActionsResult);
             tempSensitivityAnalysisResult = SystematicSensitivityAnalysisService.runAnalysis(network, crac, computationManager);
-            double newScore = 0;
-            crac.synchronize(network);
-            try {
-                newScore = getMinMargin(crac, tempSensitivityAnalysisResult);
-            } catch (SynchronizationException e) {
-                throw new FaraoException(e);
-            }
+            double newScore = getMinMargin(crac, tempSensitivityAnalysisResult);
             if (newScore < oldScore) {
                 // TODO : limit the ranges
                 LOGGER.warn("Linear Optimization found a worse result after an iteration: from {} to {}", oldScore, newScore);
@@ -141,7 +116,7 @@
             linearRaoModeller.updateProblem(network, tempSensitivityAnalysisResult, newRemedialActionsResult.stream().map(RemedialActionResult::getId).collect(Collectors.toList()));
             iterationsLeft -= 1;
         }
-        crac.desynchronize();
+
         return CompletableFuture.completedFuture(buildRaoComputationResult(crac, oldScore));
     }
 
@@ -304,7 +279,7 @@
         double margin1 = 0;
         double margin2 = 0;
         double limitingThreshold = 0;
-        try {
+
             margin1 = cnec.getThreshold().getMaxThreshold(Unit.MEGAWATT).orElse(Double.POSITIVE_INFINITY) - postOptimFlow;
             margin2 = postOptimFlow - cnec.getThreshold().getMinThreshold(Unit.MEGAWATT).orElse(Double.POSITIVE_INFINITY);
             if (margin1 < margin2) {
@@ -312,9 +287,6 @@
             } else {
                 limitingThreshold = cnec.getThreshold().getMinThreshold(Unit.MEGAWATT).orElse(Double.POSITIVE_INFINITY);
             }
-        } catch (SynchronizationException e) {
-            e.printStackTrace();
-        }
 
         double marginPostOptim =  Math.min(margin1, margin2);
         linearRaoResult.updateResult(marginPostOptim);
