--- conflicted
+++ resolved
@@ -97,11 +97,7 @@
             // Look for a new RangeAction combination, optimized with the LinearOptimisationEngine
             // Store found solutions in crac extension working variant
             // Apply remedial actions on the network working variant
-<<<<<<< HEAD
-            linearOptimisationEngine.run(linearRaoData);
-=======
             linearOptimisationEngine.run(linearRaoData, linearRaoParameters);
->>>>>>> a6fb5a88
 
             // if the solution has not changed, stop the search
             if (linearRaoData.sameRemedialActions(bestVariantId, optimizedVariantId)) {
@@ -179,11 +175,8 @@
 
         // build RaoResult
         RaoResult raoResult = new RaoResult(RaoResult.Status.FAILURE);
-<<<<<<< HEAD
-=======
         raoResult.setPreOptimVariantId(linearRaoData.getInitialVariantId());
         raoResult.setPostOptimVariantId(linearRaoData.getWorkingVariantId());
->>>>>>> a6fb5a88
 
         // build extension
         LinearRaoResult resultExtension = new LinearRaoResult();
