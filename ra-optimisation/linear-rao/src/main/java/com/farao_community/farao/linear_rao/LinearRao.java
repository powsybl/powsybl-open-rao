/*
 * Copyright (c) 2020, RTE (http://www.rte-france.com)
 * This Source Code Form is subject to the terms of the Mozilla Public
 *  License, v. 2.0. If a copy of the MPL was not distributed with this
 * file, You can obtain one at http://mozilla.org/MPL/2.0/.
 */

package com.farao_community.farao.linear_rao;

import com.farao_community.farao.commons.FaraoException;
import com.farao_community.farao.data.crac_api.Cnec;
import com.farao_community.farao.data.crac_api.Crac;
import com.farao_community.farao.data.crac_api.Unit;
import com.farao_community.farao.linear_rao.config.LinearRaoConfigurationUtil;
import com.farao_community.farao.linear_rao.config.LinearRaoParameters;
import com.farao_community.farao.ra_optimisation.*;
import com.farao_community.farao.rao_api.RaoParameters;
import com.farao_community.farao.rao_api.RaoProvider;
import com.farao_community.farao.util.SystematicSensitivityAnalysisResult;
import com.farao_community.farao.util.SystematicSensitivityAnalysisService;
import com.google.auto.service.AutoService;
import com.powsybl.computation.ComputationManager;
import com.powsybl.iidm.network.Network;
import org.slf4j.Logger;
import org.slf4j.LoggerFactory;

import java.util.*;
import java.util.concurrent.CompletableFuture;

import static java.lang.String.format;

/**
 * @author Joris Mancini {@literal <joris.mancini at rte-france.com>}
 */
@AutoService(RaoProvider.class)
public class LinearRao implements RaoProvider {
    private static final Logger LOGGER = LoggerFactory.getLogger(LinearRao.class);
    private static final double MIN_CHANGE_THRESHOLD = 0.0001;

    private SystematicSensitivityAnalysisResult preOptimSensitivityAnalysisResult;
    private SystematicSensitivityAnalysisResult postOptimSensitivityAnalysisResult;
    private List<RemedialActionResult> oldRemedialActionResultList = new ArrayList<>();

    @Override
    public String getName() {
        return "LinearRao";
    }

    @Override
    public String getVersion() {
        return "1.0.0";
    }

    @Override
    public CompletableFuture<RaoComputationResult> run(Network network,
                                                       Crac crac,
                                                       String variantId,
                                                       ComputationManager computationManager,
                                                       RaoParameters parameters) {
        // quality check
        List<String> configQualityCheck = LinearRaoConfigurationUtil.checkLinearRaoConfiguration(parameters);
        if (!configQualityCheck.isEmpty()) {
            throw new FaraoException("There are some issues in RAO parameters:" + System.lineSeparator() + String.join(System.lineSeparator(), configQualityCheck));
        }

        LinearRaoParameters linearRaoParameters = parameters.getExtensionByName("LinearRaoParameters");

        preOptimSensitivityAnalysisResult = SystematicSensitivityAnalysisService.runAnalysis(network, crac, computationManager);
        if (preOptimSensitivityAnalysisResult.getStateSensiMap().containsValue(null) && !crac.getRangeActions().isEmpty()) {
            return CompletableFuture.completedFuture(new RaoComputationResult(RaoComputationResult.Status.FAILURE));
        }
        postOptimSensitivityAnalysisResult = preOptimSensitivityAnalysisResult;
        double oldScore = getMinMargin(crac, preOptimSensitivityAnalysisResult);

        if (linearRaoParameters.isSecurityAnalysisWithoutRao() || linearRaoParameters.getMaxIterations() == 0 || crac.getRangeActions().isEmpty()) {
            return CompletableFuture.completedFuture(buildRaoComputationResult(crac, oldScore));
        }

        SystematicSensitivityAnalysisResult tempSensitivityAnalysisResult;

        LinearRaoModeller linearRaoModeller = createLinearRaoModeller(crac, network, preOptimSensitivityAnalysisResult);
        linearRaoModeller.buildProblem();

        RaoComputationResult raoComputationResult;
        List<RemedialActionResult> newRemedialActionsResultList;

        for (int iteration = 1; iteration <= linearRaoParameters.getMaxIterations(); iteration++) {
            raoComputationResult = linearRaoModeller.solve();
            if (raoComputationResult.getStatus() == RaoComputationResult.Status.FAILURE) {
                return CompletableFuture.completedFuture(raoComputationResult);
            }

            newRemedialActionsResultList = raoComputationResult.getPreContingencyResult().getRemedialActionResults();
            //TODO: manage CRA
            if (sameRemedialActionResultLists(oldRemedialActionResultList, newRemedialActionsResultList)) {
                break;
            }

            applyRAs(crac, network, newRemedialActionsResultList);
            tempSensitivityAnalysisResult = SystematicSensitivityAnalysisService.runAnalysis(network, crac, computationManager);
<<<<<<< HEAD
            if (tempSensitivityAnalysisResult.getStateSensiMap().containsValue(null)) {
                return CompletableFuture.completedFuture(new RaoComputationResult(RaoComputationResult.Status.FAILURE));
            }
            crac.synchronize(network);
=======
>>>>>>> ad9fd376
            double newScore = getMinMargin(crac, tempSensitivityAnalysisResult);
            if (newScore < oldScore) {
                // TODO : limit the ranges
                LOGGER.warn("Linear Optimization found a worse result after an iteration: from {} to {}", oldScore, newScore);
                break;
            }

            postOptimSensitivityAnalysisResult = tempSensitivityAnalysisResult;
            oldScore = newScore;
            oldRemedialActionResultList = newRemedialActionsResultList;
            linearRaoModeller.updateProblem(network, tempSensitivityAnalysisResult);
        }
        RaoComputationResult linearRaoComputationResult = buildRaoComputationResult(crac, oldScore);
        preOptimSensitivityAnalysisResult = null;
        postOptimSensitivityAnalysisResult = null;
        oldRemedialActionResultList = new ArrayList<>();
        return CompletableFuture.completedFuture(linearRaoComputationResult);
    }

    //defined to be able to run unit tests
    LinearRaoModeller createLinearRaoModeller(Crac crac,
                                              Network network,
                                              SystematicSensitivityAnalysisResult systematicSensitivityAnalysisResult) {
        return new LinearRaoModeller(crac, network, systematicSensitivityAnalysisResult, new LinearRaoProblem());

    }

    private double getRemedialActionResultPostOptimisationValue(RemedialActionResult remedialActionResult) {
        RemedialActionElementResult remedialActionElementResult = remedialActionResult.getRemedialActionElementResults().get(0);
        if (remedialActionElementResult instanceof PstElementResult) {
            PstElementResult pstElementResult = (PstElementResult) remedialActionElementResult;
            return pstElementResult.getPostOptimisationAngle();
        } else if (remedialActionElementResult instanceof RedispatchElementResult) {
            RedispatchElementResult redispatchElementResult = (RedispatchElementResult) remedialActionElementResult;
            return redispatchElementResult.getPostOptimisationTargetP();
        }
        throw new FaraoException("Range action type of " + remedialActionElementResult.getId() + " is not supported yet");
    }

    private boolean sameRemedialActionResultLists(List<RemedialActionResult> firstList, List<RemedialActionResult> secondList) {
        if (firstList.size() != secondList.size()) {
            return false;
        }
        Map<String, Double> firstMap = new HashMap<>();
        for (RemedialActionResult remedialActionResult : firstList) {
            firstMap.put(remedialActionResult.getId(), getRemedialActionResultPostOptimisationValue(remedialActionResult));
        }
        for (RemedialActionResult remedialActionResult : secondList) {
            if (!firstMap.containsKey(remedialActionResult.getId()) ||
                    Math.abs(firstMap.get(remedialActionResult.getId()) - getRemedialActionResultPostOptimisationValue(remedialActionResult)) > MIN_CHANGE_THRESHOLD) {
                return false;
            }
        }
        return true;
    }

    private void applyRAs(Crac crac, Network network, List<RemedialActionResult> raResultList) {
        for (RemedialActionResult remedialActionResult : raResultList) {
            crac.getRangeAction(remedialActionResult.getId()).apply(network, getRemedialActionResultPostOptimisationValue(remedialActionResult));
        }

    }

    private double getMinMargin(Crac crac, SystematicSensitivityAnalysisResult systematicSensitivityAnalysisResult) {
        double minMargin = Double.POSITIVE_INFINITY;
        for (Cnec cnec : crac.getCnecs()) {
            double margin;
            double flow = systematicSensitivityAnalysisResult.getCnecFlowMap().getOrDefault(cnec, Double.NaN);
            double margin1 = cnec.getThreshold().getMaxThreshold(Unit.MEGAWATT).orElse(Double.POSITIVE_INFINITY) - flow;
            double margin2 = flow - cnec.getThreshold().getMinThreshold(Unit.MEGAWATT).orElse(Double.NEGATIVE_INFINITY);
            margin = Math.min(margin1, margin2);
            if (Double.isNaN(margin)) {
                throw new FaraoException(format("Cnec %s is not present in the linear RAO result. Bad behaviour.", cnec.getId()));
            }
            minMargin = Math.min(minMargin, margin);
        }
        return minMargin;
    }

    private RaoComputationResult buildRaoComputationResult(Crac crac, double minMargin) {
        LinearRaoResult resultExtension = new LinearRaoResult(
                minMargin >= 0 ? LinearRaoResult.SecurityStatus.SECURED : LinearRaoResult.SecurityStatus.UNSECURED);
        PreContingencyResult preContingencyResult = createPreContingencyResultAndUpdateLinearRaoResult(crac, resultExtension, oldRemedialActionResultList);
        List<ContingencyResult> contingencyResults = createContingencyResultsAndUpdateLinearRaoResult(crac, resultExtension);
        RaoComputationResult raoComputationResult = new RaoComputationResult(RaoComputationResult.Status.SUCCESS, preContingencyResult, contingencyResults);
        raoComputationResult.addExtension(LinearRaoResult.class, resultExtension);
        LOGGER.info("LinearRaoResult: mininum margin = {}, security status: {}", (int) resultExtension.getMinMargin(), resultExtension.getSecurityStatus());
        return raoComputationResult;
    }

    private List<ContingencyResult> createContingencyResultsAndUpdateLinearRaoResult(Crac crac, LinearRaoResult linearRaoResult) {
        List<ContingencyResult> contingencyResults = new ArrayList<>();
        crac.getContingencies().forEach(contingency -> {
            List<MonitoredBranchResult> contingencyMonitoredBranches = new ArrayList<>();
            crac.getStates(contingency).forEach(state -> crac.getCnecs(state).forEach(cnec ->
                    contingencyMonitoredBranches.add(createMonitoredBranchResultAndUpdateLinearRaoResult(cnec, linearRaoResult))));
            contingencyResults.add(new ContingencyResult(contingency.getId(), contingency.getName(), contingencyMonitoredBranches));
        });
        return contingencyResults;
    }

    private PreContingencyResult createPreContingencyResultAndUpdateLinearRaoResult(Crac crac, LinearRaoResult linearRaoResult, List<RemedialActionResult> raResultList) {
        List<MonitoredBranchResult> preContingencyMonitoredBranches = new ArrayList<>();
        if (crac.getPreventiveState() != null) {
            crac.getCnecs(crac.getPreventiveState()).forEach(cnec ->
                preContingencyMonitoredBranches.add(createMonitoredBranchResultAndUpdateLinearRaoResult(cnec, linearRaoResult)
                ));
        }
        return new PreContingencyResult(preContingencyMonitoredBranches, raResultList);
    }

    private MonitoredBranchResult createMonitoredBranchResultAndUpdateLinearRaoResult(Cnec cnec, LinearRaoResult linearRaoResult) {
        double preOptimFlow = preOptimSensitivityAnalysisResult.getCnecFlowMap().getOrDefault(cnec, Double.NaN);
        double postOptimFlow = postOptimSensitivityAnalysisResult.getCnecFlowMap().getOrDefault(cnec, Double.NaN);

        if (Double.isNaN(preOptimFlow) || Double.isNaN(postOptimFlow)) {
            throw new FaraoException(format("Cnec %s is not present in the linear RAO result. Bad behaviour.", cnec.getId()));
        }

        double limitingThreshold;
        double margin1 = cnec.getThreshold().getMaxThreshold(Unit.MEGAWATT).orElse(Double.POSITIVE_INFINITY) - postOptimFlow;
        double margin2 = postOptimFlow - cnec.getThreshold().getMinThreshold(Unit.MEGAWATT).orElse(Double.NEGATIVE_INFINITY);
        double marginPostOptim =  Math.min(margin1, margin2);
        limitingThreshold = cnec.getThreshold().getMaxThreshold(Unit.MEGAWATT).orElse(-cnec.getThreshold().getMinThreshold(Unit.MEGAWATT).orElseThrow(FaraoException::new));
        linearRaoResult.updateResult(marginPostOptim);

        return new MonitoredBranchResult(cnec.getId(), cnec.getName(), cnec.getNetworkElement().getId(), limitingThreshold, preOptimFlow, postOptimFlow);
    }
}<|MERGE_RESOLUTION|>--- conflicted
+++ resolved
@@ -98,13 +98,9 @@
 
             applyRAs(crac, network, newRemedialActionsResultList);
             tempSensitivityAnalysisResult = SystematicSensitivityAnalysisService.runAnalysis(network, crac, computationManager);
-<<<<<<< HEAD
             if (tempSensitivityAnalysisResult.getStateSensiMap().containsValue(null)) {
                 return CompletableFuture.completedFuture(new RaoComputationResult(RaoComputationResult.Status.FAILURE));
             }
-            crac.synchronize(network);
-=======
->>>>>>> ad9fd376
             double newScore = getMinMargin(crac, tempSensitivityAnalysisResult);
             if (newScore < oldScore) {
                 // TODO : limit the ranges
