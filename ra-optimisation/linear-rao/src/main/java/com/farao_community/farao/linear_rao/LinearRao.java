--- conflicted
+++ resolved
@@ -62,7 +62,6 @@
             throw new FaraoException("There are some issues in RAO parameters:" + System.lineSeparator() + String.join(System.lineSeparator(), configQualityCheck));
         }
 
-<<<<<<< HEAD
         List<RemedialActionResult> remedialActionResultList = new ArrayList<>();
 
         ResultVariantManager resultVariantManager = crac.getExtension(ResultVariantManager.class);
@@ -72,42 +71,28 @@
         }
         String preOptimVariant = resultVariantManager.createNewUniqueVariantId();
         String bestResultVariant = resultVariantManager.createNewUniqueVariantId();
-=======
+      
         LinearRaoParameters linearRaoParameters = parameters.getExtensionByName("LinearRaoParameters");
         SensitivityComputationParameters sensitivityComputationParameters = linearRaoParameters.getSensitivityComputationParameters();
 
-        preOptimSensitivityAnalysisResult = SystematicSensitivityAnalysisService.runAnalysis(network, crac, computationManager, sensitivityComputationParameters);
->>>>>>> 4cc2b938
-
         SystematicSensitivityAnalysisResult currentSensitivityAnalysisResult = SystematicSensitivityAnalysisService
-            .runAnalysis(network, crac, computationManager, RaoParameters.load().isDcMode(), RaoParameters.load().isAcToDcFallback());
+            .runAnalysis(network, crac, computationManager, sensitivityComputationParameters);
         preOptimSensitivityAnalysisResult = currentSensitivityAnalysisResult;
         postOptimSensitivityAnalysisResult = currentSensitivityAnalysisResult;
         // Failure if some sensitivities are not computed
-<<<<<<< HEAD
-        if (currentSensitivityAnalysisResult.getStateSensiMap().containsValue(null)) {
-=======
-        if (preOptimSensitivityAnalysisResult.getStateSensiMap().containsValue(null) || preOptimSensitivityAnalysisResult.getCnecFlowMap().isEmpty()) {
->>>>>>> 4cc2b938
+        if (currentSensitivityAnalysisResult.getStateSensiMap().containsValue(null) || preOptimSensitivityAnalysisResult.getCnecFlowMap().isEmpty()) {
             return CompletableFuture.completedFuture(new RaoComputationResult(RaoComputationResult.Status.FAILURE));
         }
         double bestScore = getMinMargin(crac, currentSensitivityAnalysisResult);
         updateResultExtensions(crac, bestScore, preOptimVariant, currentSensitivityAnalysisResult);
         fillPreOptimRangeActionResultsFromNetwork(crac, preOptimVariant, network);
 
-        LinearRaoParameters linearRaoParameters = parameters.getExtensionByName("LinearRaoParameters");
         if (linearRaoParameters.isSecurityAnalysisWithoutRao() || linearRaoParameters.getMaxIterations() == 0 || crac.getRangeActions().isEmpty()) {
             updateResultExtensions(crac, bestScore, bestResultVariant, currentSensitivityAnalysisResult);
             return CompletableFuture.completedFuture(buildRaoComputationResult(crac, bestScore, remedialActionResultList));
         }
 
-<<<<<<< HEAD
-        LinearRaoModeller linearRaoModeller = createLinearRaoModeller(crac, network, currentSensitivityAnalysisResult);
-=======
-        SystematicSensitivityAnalysisResult tempSensitivityAnalysisResult;
-
-        LinearRaoModeller linearRaoModeller = createLinearRaoModeller(crac, network, preOptimSensitivityAnalysisResult, parameters);
->>>>>>> 4cc2b938
+        LinearRaoModeller linearRaoModeller = createLinearRaoModeller(crac, network, currentSensitivityAnalysisResult, parameters);
         linearRaoModeller.buildProblem();
 
         RaoComputationResult raoComputationResult;
@@ -124,14 +109,9 @@
                 break;
             }
 
-<<<<<<< HEAD
             applyRAs(crac, network, currentResultVariant);
             currentSensitivityAnalysisResult = SystematicSensitivityAnalysisService
-                .runAnalysis(network, crac, computationManager, RaoParameters.load().isDcMode(), RaoParameters.load().isAcToDcFallback());
-=======
-            applyRAs(crac, network, newRemedialActionsResultList);
-            tempSensitivityAnalysisResult = SystematicSensitivityAnalysisService.runAnalysis(network, crac, computationManager, sensitivityComputationParameters);
->>>>>>> 4cc2b938
+                .runAnalysis(network, crac, computationManager, sensitivityComputationParameters);
 
             // If some sensitivities are not computed, the bes result found so far is returned
             if (currentSensitivityAnalysisResult.getStateSensiMap().containsValue(null)) {
