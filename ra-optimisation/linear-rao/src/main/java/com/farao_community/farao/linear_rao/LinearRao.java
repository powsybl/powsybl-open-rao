--- conflicted
+++ resolved
@@ -58,7 +58,6 @@
 
     @Override
     public CompletableFuture<RaoResult> run(Network network,
-<<<<<<< HEAD
                                             Crac crac,
                                             String variantId,
                                             ComputationManager computationManager,
@@ -67,16 +66,6 @@
         SystematicSensitivityComputation systematicSensitivityComputation = new SystematicSensitivityComputation(
             raoParameters,
             computationManager);
-=======
-                                             Crac crac,
-                                             String variantId,
-                                             ComputationManager computationManager,
-                                             RaoParameters raoParameters) {
-        network.getVariantManager().setWorkingVariant(variantId);
-        RaoInput.synchronize(crac, network);
-        RaoInput.cleanCrac(crac, network);
-        LinearRaoData linearRaoData = new LinearRaoData(network, crac);
->>>>>>> f1a09079
         try {
             return runLinearRao(raoData, systematicSensitivityComputation, raoParameters);
         } catch (FaraoException e) {
