/*
 * Copyright (c) 2020, RTE (http://www.rte-france.com)
 * This Source Code Form is subject to the terms of the Mozilla Public
 *  License, v. 2.0. If a copy of the MPL was not distributed with this
 * file, You can obtain one at http://mozilla.org/MPL/2.0/.
 */

package com.farao_community.farao.linear_rao;

import com.farao_community.farao.commons.FaraoException;
import com.farao_community.farao.data.crac_api.*;
import com.farao_community.farao.data.crac_result_extensions.*;
import com.farao_community.farao.linear_rao.config.LinearRaoConfigurationUtil;
import com.farao_community.farao.linear_rao.config.LinearRaoParameters;
import com.farao_community.farao.ra_optimisation.*;
import com.farao_community.farao.rao_api.RaoParameters;
import com.farao_community.farao.rao_api.RaoProvider;
import com.farao_community.farao.rao_api.RaoResult;
import com.farao_community.farao.util.SystematicSensitivityAnalysisResult;
import com.farao_community.farao.util.SystematicSensitivityAnalysisService;
import com.google.auto.service.AutoService;
import com.powsybl.computation.ComputationManager;
import com.powsybl.iidm.network.Network;
import org.slf4j.Logger;
import org.slf4j.LoggerFactory;

import java.util.*;
import java.util.concurrent.CompletableFuture;

import static java.lang.String.format;

/**
 * @author Joris Mancini {@literal <joris.mancini at rte-france.com>}
 */
@AutoService(RaoProvider.class)
public class LinearRao implements RaoProvider {
    private static final Logger LOGGER = LoggerFactory.getLogger(LinearRao.class);
    private static final String RANGE_RESULT_EXTENSION_NAME = "RangeActionResultExtension";

    //these two objects are only used for the old computation result
    private SystematicSensitivityAnalysisResult preOptimSensitivityAnalysisResult;
    private SystematicSensitivityAnalysisResult postOptimSensitivityAnalysisResult;

    @Override
    public String getName() {
        return "LinearRao";
    }

    @Override
    public String getVersion() {
        return "1.0.0";
    }

    @Override
    public CompletableFuture<RaoResult> run(Network network,
                                            Crac crac,
                                            String variantId,
                                            ComputationManager computationManager,
                                            RaoParameters parameters) {
        // quality check
        List<String> configQualityCheck = LinearRaoConfigurationUtil.checkLinearRaoConfiguration(parameters);
        if (!configQualityCheck.isEmpty()) {
            throw new FaraoException("There are some issues in RAO parameters:" + System.lineSeparator() + String.join(System.lineSeparator(), configQualityCheck));
        }

        List<RemedialActionResult> remedialActionResultList = new ArrayList<>();

        ResultVariantManager resultVariantManager = crac.getExtension(ResultVariantManager.class);
        if (resultVariantManager == null) {
            resultVariantManager = new ResultVariantManager();
            crac.addExtension(ResultVariantManager.class, resultVariantManager);
        }
        String preOptimVariant = resultVariantManager.createNewUniqueVariant();
        String bestResultVariant = resultVariantManager.createNewUniqueVariant();

        SystematicSensitivityAnalysisResult currentSensitivityAnalysisResult = SystematicSensitivityAnalysisService.runAnalysis(network, crac, computationManager);
        preOptimSensitivityAnalysisResult = currentSensitivityAnalysisResult;
        postOptimSensitivityAnalysisResult = currentSensitivityAnalysisResult;
        // Failure if some sensitivities are not computed
<<<<<<< HEAD
        if (preOptimSensitivityAnalysisResult.getStateSensiMap().containsValue(null)) {
            return CompletableFuture.completedFuture(new RaoResult(RaoResult.Status.FAILURE));
=======
        if (currentSensitivityAnalysisResult.getStateSensiMap().containsValue(null)) {
            return CompletableFuture.completedFuture(new RaoComputationResult(RaoComputationResult.Status.FAILURE));
>>>>>>> c0a13a4e
        }
        double bestScore = getMinMargin(crac, currentSensitivityAnalysisResult);
        updateResultExtensions(crac, bestScore, preOptimVariant, currentSensitivityAnalysisResult);
        updateRangeActionExtensions(crac, preOptimVariant, network);

        LinearRaoParameters linearRaoParameters = parameters.getExtensionByName("LinearRaoParameters");
        if (linearRaoParameters.isSecurityAnalysisWithoutRao() || linearRaoParameters.getMaxIterations() == 0 || crac.getRangeActions().isEmpty()) {
<<<<<<< HEAD
            return CompletableFuture.completedFuture(buildRaoResult(crac, oldScore));
=======
            updateResultExtensions(crac, bestScore, bestResultVariant, currentSensitivityAnalysisResult);
            return CompletableFuture.completedFuture(buildRaoComputationResult(crac, bestScore, remedialActionResultList));
>>>>>>> c0a13a4e
        }

        LinearRaoModeller linearRaoModeller = createLinearRaoModeller(crac, network, currentSensitivityAnalysisResult);
        linearRaoModeller.buildProblem();

        RaoComputationResult raoComputationResult;
        String currentResultVariant = resultVariantManager.createNewUniqueVariant();
        SystematicSensitivityAnalysisResult bestOptimSensitivityAnalysisResult = currentSensitivityAnalysisResult;

        for (int iteration = 1; iteration <= linearRaoParameters.getMaxIterations(); iteration++) {
            raoComputationResult = linearRaoModeller.solve(currentResultVariant);
            if (raoComputationResult.getStatus() == RaoComputationResult.Status.FAILURE) {
                //TODO: change this to the result from the solve
                return CompletableFuture.completedFuture(new RaoResult(RaoResult.Status.FAILURE));
            }

            if (sameRemedialActions(crac, bestResultVariant, currentResultVariant)) {
                break;
            }

            applyRAs(crac, network, currentResultVariant);
            currentSensitivityAnalysisResult = SystematicSensitivityAnalysisService.runAnalysis(network, crac, computationManager);

            // If some sensitivities are not computed, the bes result found so far is returned
            if (currentSensitivityAnalysisResult.getStateSensiMap().containsValue(null)) {
                break;
            }
            double newScore = getMinMargin(crac, currentSensitivityAnalysisResult);
            if (newScore < bestScore) {
                // TODO : limit the ranges
                LOGGER.warn("Linear Optimization found a worse result after an iteration: from {} to {}", bestScore, newScore);
                break;
            }

            bestOptimSensitivityAnalysisResult = currentSensitivityAnalysisResult;
            postOptimSensitivityAnalysisResult = currentSensitivityAnalysisResult;
            bestScore = newScore;
            resultVariantManager.deleteVariant(bestResultVariant);
            bestResultVariant = currentResultVariant;
            currentResultVariant = resultVariantManager.createNewUniqueVariant();
            linearRaoModeller.updateProblem(network, currentSensitivityAnalysisResult);
            remedialActionResultList = raoComputationResult.getPreContingencyResult().getRemedialActionResults();
        }
<<<<<<< HEAD
        RaoResult linearRaoResult = buildRaoResult(crac, oldScore);
        preOptimSensitivityAnalysisResult = null;
        postOptimSensitivityAnalysisResult = null;
        oldRemedialActionResultList = new ArrayList<>();
        return CompletableFuture.completedFuture(linearRaoResult);
=======
        resultVariantManager.deleteVariant(currentResultVariant);
        updateResultExtensions(crac, bestScore, bestResultVariant, bestOptimSensitivityAnalysisResult);
        return CompletableFuture.completedFuture(buildRaoComputationResult(crac, bestScore, remedialActionResultList));
>>>>>>> c0a13a4e
    }

    //defined to be able to run unit tests
    LinearRaoModeller createLinearRaoModeller(Crac crac,
                                              Network network,
                                              SystematicSensitivityAnalysisResult systematicSensitivityAnalysisResult) {
        return new LinearRaoModeller(crac, network, systematicSensitivityAnalysisResult, new LinearRaoProblem());

    }

    private boolean sameRemedialActions(Crac crac, String resultVariant1, String resultVariant2) {
        //TODO: manage curative RA
        String preventiveState = crac.getPreventiveState().getId();
        for (RangeAction<?> rangeAction : crac.getRangeActions()) {
            //This line should be fine as long as we make sure we only add the right extensions to the range actions
            ResultExtension<?, RangeActionResult> rangeActionResultMap = (ResultExtension<?, RangeActionResult>) rangeAction.getExtensionByName(RANGE_RESULT_EXTENSION_NAME);
            double value1 = rangeActionResultMap.getVariant(resultVariant1).getSetPoint(preventiveState);
            double value2 = rangeActionResultMap.getVariant(resultVariant2).getSetPoint(preventiveState);
            if (value1 != value2 && (!Double.isNaN(value1) || !Double.isNaN(value2))) {
                return false;
            }
        }
        return true;
    }

    private void applyRAs(Crac crac, Network network, String variantId) {
        String preventiveState = crac.getPreventiveState().getId();
        for (RangeAction<?> rangeAction : crac.getRangeActions()) {
            //This line should be fine as long as we make sure we only add the right extensions to the range actions
            ResultExtension<?, RangeActionResult> rangeActionResultMap = (ResultExtension<?, RangeActionResult>) rangeAction.getExtensionByName(RANGE_RESULT_EXTENSION_NAME);
            rangeAction.apply(network, rangeActionResultMap.getVariant(variantId).getSetPoint(preventiveState));
        }
    }

    private double getMinMargin(Crac crac, SystematicSensitivityAnalysisResult systematicSensitivityAnalysisResult) {
        double minMargin = Double.POSITIVE_INFINITY;
        for (Cnec cnec : crac.getCnecs()) {
            double flow = systematicSensitivityAnalysisResult.getCnecFlowMap().getOrDefault(cnec, Double.NaN);
            double margin = cnec.computeMargin(flow, Unit.MEGAWATT);
            if (Double.isNaN(margin)) {
                throw new FaraoException(format("Cnec %s is not present in the linear RAO result. Bad behaviour.", cnec.getId()));
            }
            minMargin = Math.min(minMargin, margin);
        }
        return minMargin;
    }

<<<<<<< HEAD
    private RaoResult buildRaoResult(Crac crac, double minMargin) {
        RaoResult raoResult = new RaoResult(RaoResult.Status.SUCCESS);
        LOGGER.info("LinearRaoResult: mininum margin = {}, security status: {}", (int) minMargin, minMargin >= 0 ? RaoResult.Status.SUCCESS : RaoResult.Status.FAILURE);
        return raoResult;
=======
    private void updateCnecExtensions(Crac crac, String resultVariantId, SystematicSensitivityAnalysisResult systematicSensitivityAnalysisResult) {
        crac.getCnecs().forEach(cnec -> {
            ResultExtension<Cnec, CnecResult> cnecResultMap = cnec.getExtension(CnecResultExtension.class);
            CnecResult cnecResult = cnecResultMap.getVariant(resultVariantId);
            cnecResult.setFlowInMW(systematicSensitivityAnalysisResult.getCnecFlowMap().getOrDefault(cnec, Double.NaN));
            cnecResult.setFlowInA(systematicSensitivityAnalysisResult.getCnecIntensityMap().getOrDefault(cnec, Double.NaN));
        });
    }

    private void updateCracExtension(Crac crac, String resultVariantId, double minMargin) {
        ResultExtension<Crac, CracResult> cracResultMap = crac.getExtension(CracResultExtension.class);
        CracResult cracResult = cracResultMap.getVariant(resultVariantId);
        cracResult.setCost(minMargin);
    }

    //this method is only used for pre optim result (to store all the rangeAction initial setPoints)
    private void updateRangeActionExtensions(Crac crac, String resultVariantId, Network network) {
        String preventiveState = crac.getPreventiveState().getId();
        for (RangeAction<?> rangeAction : crac.getRangeActions()) {
            double valueInNetwork = rangeAction.getCurrentValue(network);
            //This line should be fine as long as we make sure we only add the right extensions to the range actions
            ResultExtension<?, RangeActionResult> rangeActionResultMap = (ResultExtension<?, RangeActionResult>) rangeAction.getExtensionByName(RANGE_RESULT_EXTENSION_NAME);
            RangeActionResult rangeActionResult = rangeActionResultMap.getVariant(resultVariantId);
            rangeActionResult.setSetPoint(preventiveState, valueInNetwork);
            if (rangeAction instanceof PstRange) {
                ((PstRangeResult) rangeActionResult).setTap(preventiveState, ((PstRange) rangeAction).computeTapPosition(valueInNetwork));
            }
        }
    }

    private void updateResultExtensions(Crac crac, double minMargin, String resultVariantId, SystematicSensitivityAnalysisResult systematicSensitivityAnalysisResult) {
        updateCracExtension(crac, resultVariantId, minMargin);
        updateCnecExtensions(crac, resultVariantId, systematicSensitivityAnalysisResult);
        //The range action extensions are already updated by the solve method.
        //The network action extensions are not to be updated by the linear rao. They will be updated by the search tree rao if required.
    }

    private RaoComputationResult buildRaoComputationResult(Crac crac, double minMargin, List<RemedialActionResult> remedialActionResultList) {
        LinearRaoResult resultExtension = new LinearRaoResult(
                minMargin >= 0 ? LinearRaoResult.SecurityStatus.SECURED : LinearRaoResult.SecurityStatus.UNSECURED);
        PreContingencyResult preContingencyResult = createPreContingencyResultAndUpdateLinearRaoResult(crac, resultExtension, remedialActionResultList);
        List<ContingencyResult> contingencyResults = createContingencyResultsAndUpdateLinearRaoResult(crac, resultExtension);
        RaoComputationResult raoComputationResult = new RaoComputationResult(RaoComputationResult.Status.SUCCESS, preContingencyResult, contingencyResults);
        raoComputationResult.addExtension(LinearRaoResult.class, resultExtension);
        LOGGER.info("LinearRaoResult: mininum margin = {}, security status: {}", (int) resultExtension.getMinMargin(), resultExtension.getSecurityStatus());
        return raoComputationResult;
    }

    private List<ContingencyResult> createContingencyResultsAndUpdateLinearRaoResult(Crac crac, LinearRaoResult linearRaoResult) {
        List<ContingencyResult> contingencyResults = new ArrayList<>();
        crac.getContingencies().forEach(contingency -> {
            List<MonitoredBranchResult> contingencyMonitoredBranches = new ArrayList<>();
            crac.getStates(contingency).forEach(state -> crac.getCnecs(state).forEach(cnec ->
                    contingencyMonitoredBranches.add(createMonitoredBranchResultAndUpdateLinearRaoResult(cnec, linearRaoResult))));
            contingencyResults.add(new ContingencyResult(contingency.getId(), contingency.getName(), contingencyMonitoredBranches));
        });
        return contingencyResults;
    }

    private PreContingencyResult createPreContingencyResultAndUpdateLinearRaoResult(Crac crac, LinearRaoResult linearRaoResult, List<RemedialActionResult> raResultList) {
        List<MonitoredBranchResult> preContingencyMonitoredBranches = new ArrayList<>();
        if (crac.getPreventiveState() != null) {
            crac.getCnecs(crac.getPreventiveState()).forEach(cnec ->
                    preContingencyMonitoredBranches.add(createMonitoredBranchResultAndUpdateLinearRaoResult(cnec, linearRaoResult)
                    ));
        }
        return new PreContingencyResult(preContingencyMonitoredBranches, raResultList);
    }

    private MonitoredBranchResult createMonitoredBranchResultAndUpdateLinearRaoResult(Cnec cnec, LinearRaoResult linearRaoResult) {
        double preOptimFlow = preOptimSensitivityAnalysisResult.getCnecFlowMap().getOrDefault(cnec, Double.NaN);
        double postOptimFlow = postOptimSensitivityAnalysisResult.getCnecFlowMap().getOrDefault(cnec, Double.NaN);

        if (Double.isNaN(preOptimFlow) || Double.isNaN(postOptimFlow)) {
            throw new FaraoException(format("Cnec %s is not present in the linear RAO result. Bad behaviour.", cnec.getId()));
        }

        double marginPostOptim =  cnec.computeMargin(postOptimFlow, Unit.MEGAWATT);
        double absoluteThreshold = cnec.getMaxThreshold(Unit.MEGAWATT).orElse(-cnec.getMinThreshold(Unit.MEGAWATT).orElseThrow(FaraoException::new));
        linearRaoResult.updateResult(marginPostOptim);

        return new MonitoredBranchResult(cnec.getId(), cnec.getName(), cnec.getNetworkElement().getId(), absoluteThreshold, preOptimFlow, postOptimFlow);
>>>>>>> c0a13a4e
    }
}<|MERGE_RESOLUTION|>--- conflicted
+++ resolved
@@ -40,6 +40,7 @@
     //these two objects are only used for the old computation result
     private SystematicSensitivityAnalysisResult preOptimSensitivityAnalysisResult;
     private SystematicSensitivityAnalysisResult postOptimSensitivityAnalysisResult;
+    private List<RemedialActionResult> oldRemedialActionResultList = new ArrayList<>();
 
     @Override
     public String getName() {
@@ -77,13 +78,8 @@
         preOptimSensitivityAnalysisResult = currentSensitivityAnalysisResult;
         postOptimSensitivityAnalysisResult = currentSensitivityAnalysisResult;
         // Failure if some sensitivities are not computed
-<<<<<<< HEAD
-        if (preOptimSensitivityAnalysisResult.getStateSensiMap().containsValue(null)) {
-            return CompletableFuture.completedFuture(new RaoResult(RaoResult.Status.FAILURE));
-=======
         if (currentSensitivityAnalysisResult.getStateSensiMap().containsValue(null)) {
             return CompletableFuture.completedFuture(new RaoComputationResult(RaoComputationResult.Status.FAILURE));
->>>>>>> c0a13a4e
         }
         double bestScore = getMinMargin(crac, currentSensitivityAnalysisResult);
         updateResultExtensions(crac, bestScore, preOptimVariant, currentSensitivityAnalysisResult);
@@ -91,12 +87,9 @@
 
         LinearRaoParameters linearRaoParameters = parameters.getExtensionByName("LinearRaoParameters");
         if (linearRaoParameters.isSecurityAnalysisWithoutRao() || linearRaoParameters.getMaxIterations() == 0 || crac.getRangeActions().isEmpty()) {
-<<<<<<< HEAD
             return CompletableFuture.completedFuture(buildRaoResult(crac, oldScore));
-=======
             updateResultExtensions(crac, bestScore, bestResultVariant, currentSensitivityAnalysisResult);
             return CompletableFuture.completedFuture(buildRaoComputationResult(crac, bestScore, remedialActionResultList));
->>>>>>> c0a13a4e
         }
 
         LinearRaoModeller linearRaoModeller = createLinearRaoModeller(crac, network, currentSensitivityAnalysisResult);
@@ -140,17 +133,9 @@
             linearRaoModeller.updateProblem(network, currentSensitivityAnalysisResult);
             remedialActionResultList = raoComputationResult.getPreContingencyResult().getRemedialActionResults();
         }
-<<<<<<< HEAD
-        RaoResult linearRaoResult = buildRaoResult(crac, oldScore);
-        preOptimSensitivityAnalysisResult = null;
-        postOptimSensitivityAnalysisResult = null;
-        oldRemedialActionResultList = new ArrayList<>();
-        return CompletableFuture.completedFuture(linearRaoResult);
-=======
         resultVariantManager.deleteVariant(currentResultVariant);
         updateResultExtensions(crac, bestScore, bestResultVariant, bestOptimSensitivityAnalysisResult);
         return CompletableFuture.completedFuture(buildRaoComputationResult(crac, bestScore, remedialActionResultList));
->>>>>>> c0a13a4e
     }
 
     //defined to be able to run unit tests
@@ -198,12 +183,10 @@
         return minMargin;
     }
 
-<<<<<<< HEAD
     private RaoResult buildRaoResult(Crac crac, double minMargin) {
         RaoResult raoResult = new RaoResult(RaoResult.Status.SUCCESS);
         LOGGER.info("LinearRaoResult: mininum margin = {}, security status: {}", (int) minMargin, minMargin >= 0 ? RaoResult.Status.SUCCESS : RaoResult.Status.FAILURE);
         return raoResult;
-=======
     private void updateCnecExtensions(Crac crac, String resultVariantId, SystematicSensitivityAnalysisResult systematicSensitivityAnalysisResult) {
         crac.getCnecs().forEach(cnec -> {
             ResultExtension<Cnec, CnecResult> cnecResultMap = cnec.getExtension(CnecResultExtension.class);
@@ -286,6 +269,5 @@
         linearRaoResult.updateResult(marginPostOptim);
 
         return new MonitoredBranchResult(cnec.getId(), cnec.getName(), cnec.getNetworkElement().getId(), absoluteThreshold, preOptimFlow, postOptimFlow);
->>>>>>> c0a13a4e
     }
 }