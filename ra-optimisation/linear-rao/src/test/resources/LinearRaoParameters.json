--- conflicted
+++ resolved
@@ -1,11 +1,6 @@
 {
   "version" : "1.0",
-<<<<<<< HEAD
-  "dc-mode" : false,
-  "ac-to-dc-fallback" : false,
   "rao-with-loop-flow-limitation" : false,
-=======
->>>>>>> ca220bab
   "extensions" : {
     "LinearRaoParameters" : {
       "max-number-of-iterations" : 20,
