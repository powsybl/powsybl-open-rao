/*
 * Copyright (c) 2020, RTE (http://www.rte-france.com)
 * This Source Code Form is subject to the terms of the Mozilla Public
 *  License, v. 2.0. If a copy of the MPL was not distributed with this
 * file, You can obtain one at http://mozilla.org/MPL/2.0/.
 */
package com.farao_community.farao.linear_rao.fillers;

import com.farao_community.farao.data.crac_api.*;
import com.farao_community.farao.linear_rao.LinearRaoProblem;
import com.farao_community.farao.linear_rao.mocks.CnecMock;
import com.farao_community.farao.linear_rao.mocks.RangeActionMock;
<<<<<<< HEAD
import com.farao_community.farao.linear_rao.mocks.TwoWindingsTransformerMock;
import com.farao_community.farao.ra_optimisation.PstElementResult;
import com.farao_community.farao.ra_optimisation.RemedialActionElementResult;
import com.farao_community.farao.ra_optimisation.RemedialActionResult;
=======
>>>>>>> d4385d6e
import com.google.ortools.linearsolver.MPConstraint;
import com.google.ortools.linearsolver.MPVariable;
import com.powsybl.sensitivity.SensitivityComputationResults;
import org.junit.Before;
import org.junit.Test;
import org.junit.runner.RunWith;
import org.mockito.Mockito;
import org.powermock.modules.junit4.PowerMockRunner;

<<<<<<< HEAD
import java.util.ArrayList;
import java.util.List;
=======
import java.util.HashMap;
import java.util.Map;
>>>>>>> d4385d6e

import static org.junit.Assert.*;
import static org.mockito.Mockito.mock;
import static org.mockito.Mockito.when;

/**
 * @author Joris Mancini {@literal <joris.mancini at rte-france.com>}
 */
@RunWith(PowerMockRunner.class)
public class CoreProblemFillerTest extends FillerTest {

    @Before
    public void setUp() {
        init();
        coreProblemFiller = new CoreProblemFiller(linearRaoProblem, linearRaoData);
    }

    @Test
    public void fillWithRangeAction() {
        final String rangeActionId = "range-action-id";
        final String networkElementId = "network-element-id";
        final double minAlpha = -0.5;
        final double maxAlpha = 0.8;
        final double currentAlpha = 0.2;
        final double referenceFlow1 = 500.;
        final double referenceFlow2 = 300.;
        final double cnec1toRangeSensitivity = 0.2;
        final double cnec2toRangeSensitivity = 0.5;
        Cnec cnec1 = new CnecMock("cnec1-id", 0, 800);
        Cnec cnec2 = new CnecMock("cnec2-id", 0, 800);
        when(linearRaoData.getReferenceFlow(cnec1)).thenReturn(referenceFlow1);
        when(linearRaoData.getReferenceFlow(cnec2)).thenReturn(referenceFlow2);

        SensitivityComputationResults sensitivityComputationResults = mock(SensitivityComputationResults.class);
        when(linearRaoData.getSensitivityComputationResults(preventiveState)).thenReturn(sensitivityComputationResults);
        Map<Cnec, Double> sensitivities = new HashMap<>();
        sensitivities.put(cnec1, cnec1toRangeSensitivity);
        sensitivities.put(cnec2, cnec2toRangeSensitivity);

        cnecs.add(cnec1);
        cnecs.add(cnec2);
        RangeAction rangeAction = new RangeActionMock(rangeActionId, networkElementId, currentAlpha, minAlpha, maxAlpha, sensitivities);
        rangeActions.add(rangeAction);

        coreProblemFiller.fill();

        MPVariable variableRangeNegative = linearRaoProblem.getNegativeRangeActionVariable(rangeAction.getId());
        assertNotNull(variableRangeNegative);
        assertEquals(0, variableRangeNegative.lb(), 0.01);
        assertEquals(Math.abs(currentAlpha - minAlpha), variableRangeNegative.ub(), 0.01);

        MPVariable variableRangePositive = linearRaoProblem.getPositiveRangeActionVariable(rangeAction.getId());
        assertNotNull(variableRangePositive);
        assertEquals(0, variableRangePositive.lb(), 0.01);
        assertEquals(Math.abs(currentAlpha - maxAlpha), variableRangePositive.ub(), 0.01);

        MPVariable flowVariable = linearRaoProblem.getFlowVariable(cnec1.getId());
        assertNotNull(flowVariable);
        assertEquals(-LinearRaoProblem.infinity(), flowVariable.lb(), 0.01);
        assertEquals(LinearRaoProblem.infinity(), flowVariable.ub(), 0.01);

        MPConstraint flowConstraint = linearRaoProblem.getFlowConstraint(cnec1.getId());
        assertNotNull(flowConstraint);
        assertEquals(referenceFlow1, flowConstraint.lb(), 0.1);
        assertEquals(referenceFlow1, flowConstraint.ub(), 0.1);
        assertEquals(1, flowConstraint.getCoefficient(flowVariable), 0.1);
        assertEquals(cnec1toRangeSensitivity, flowConstraint.getCoefficient(variableRangeNegative), 0.1);
        assertEquals(-cnec1toRangeSensitivity, flowConstraint.getCoefficient(variableRangePositive), 0.1);

        MPVariable flowVariable2 = linearRaoProblem.getFlowVariable(cnec2.getId());
        assertNotNull(flowVariable2);
        assertEquals(-LinearRaoProblem.infinity(), flowVariable2.lb(), 0.01);
        assertEquals(LinearRaoProblem.infinity(), flowVariable2.ub(), 0.01);

        MPConstraint flowConstraint2 = linearRaoProblem.getFlowConstraint(cnec2.getId());
        assertNotNull(flowConstraint2);
        assertEquals(referenceFlow2, flowConstraint2.lb(), 0.1);
        assertEquals(referenceFlow2, flowConstraint2.ub(), 0.1);
        assertEquals(1, flowConstraint2.getCoefficient(flowVariable2), 0.1);
        assertEquals(cnec2toRangeSensitivity, flowConstraint2.getCoefficient(variableRangeNegative), 0.1);
        assertEquals(-cnec2toRangeSensitivity, flowConstraint2.getCoefficient(variableRangePositive), 0.1);
    }

    @Test
    public void updateFiller() {
        final String rangeActionId = "range-action-id";
        final String networkElementId = "network-element-id";
        final int minTap = -10;
        final int maxTap = 16;
        final int currentTap = 5;
        final double referenceFlow11 = 500.;
        final double referenceFlow12 = 600.;
        final double referenceFlow21 = 300.;
        final double referenceFlow22 = 250.;
        final double cnec1toRangeSensitivity1 = 0.2;
        final double cnec1toRangeSensitivity2 = 0.3;
        final double cnec2toRangeSensitivity1 = 0.5;
        final double cnec2toRangeSensitivity2 = 0.4;
        Cnec cnec1 = new CnecMock("cnec1-id", 0, 800);
        Cnec cnec2 = new CnecMock("cnec2-id", 0, 800);
        when(linearRaoData.getReferenceFlow(cnec1)).thenReturn(referenceFlow11, referenceFlow12);
        when(linearRaoData.getReferenceFlow(cnec2)).thenReturn(referenceFlow21, referenceFlow22);

        final double preOptimAngle = 0.1;
        final double angleChange = 0.3;
        PstElementResult pstElementResult = new PstElementResult("range-action-id", preOptimAngle, 3, preOptimAngle + angleChange, 6);
        List<RemedialActionElementResult> remedialActionElementResultList = new ArrayList<>();
        remedialActionElementResultList.add(pstElementResult);
        RemedialActionResult remedialActionResult = new RemedialActionResult("rem-action-res", "rem-action-res-name", true, remedialActionElementResultList);
        List<RemedialActionResult> remedialActionResultList = new ArrayList<>();
        remedialActionResultList.add(remedialActionResult);

        cnecs.add(cnec1);
        cnecs.add(cnec2);
        RangeAction rangeAction = new RangeActionMock(rangeActionId, networkElementId, minTap, maxTap);
        when(crac.getRangeAction(Mockito.any())).thenReturn(rangeAction);
        when(linearRaoData.getSensitivity(cnec1, rangeAction)).thenReturn(cnec1toRangeSensitivity1, cnec1toRangeSensitivity2);
        when(linearRaoData.getSensitivity(cnec2, rangeAction)).thenReturn(cnec2toRangeSensitivity1, cnec2toRangeSensitivity2);
        rangeActions.add(rangeAction);
        TwoWindingsTransformer twoWindingsTransformer = new TwoWindingsTransformerMock(minTap, maxTap, currentTap);
        when(network.getIdentifiable(networkElementId)).thenReturn((Identifiable) twoWindingsTransformer);

        coreProblemFiller.fill();

        MPVariable variableRangeNegative = linearRaoProblem.getNegativeRangeActionVariable(rangeAction.getId(), networkElementId);
        MPVariable variableRangePositive = linearRaoProblem.getPositiveRangeActionVariable(rangeAction.getId(), networkElementId);

        double maxNegativeVariation = variableRangeNegative.ub();
        double maxPositiveVariation = variableRangePositive.ub();

        coreProblemFiller.update(linearRaoProblem, linearRaoData, remedialActionResultList);
        MPConstraint flowConstraint = linearRaoProblem.getFlowConstraint(cnec1.getId());
        assertNotNull(flowConstraint);
        MPConstraint flowConstraint2 = linearRaoProblem.getFlowConstraint(cnec2.getId());
        assertNotNull(flowConstraint2);

        assertEquals(0.3, flowConstraint.getCoefficient(variableRangeNegative), 0.1);
        assertEquals(-0.3, flowConstraint.getCoefficient(variableRangePositive), 0.1);
        assertEquals(0.4, flowConstraint2.getCoefficient(variableRangeNegative), 0.1);
        assertEquals(-0.4, flowConstraint2.getCoefficient(variableRangePositive), 0.1);

        assertEquals(600., flowConstraint.lb(), 0.1);
        assertEquals(600., flowConstraint.ub(), 0.1);
        assertEquals(250., flowConstraint2.lb(), 0.1);
        assertEquals(250., flowConstraint2.ub(), 0.1);

        assertEquals(maxNegativeVariation + angleChange, variableRangeNegative.ub(), 0.01);
        assertEquals(maxPositiveVariation - angleChange, variableRangePositive.ub(), 0.01);

    }
}<|MERGE_RESOLUTION|>--- conflicted
+++ resolved
@@ -10,13 +10,9 @@
 import com.farao_community.farao.linear_rao.LinearRaoProblem;
 import com.farao_community.farao.linear_rao.mocks.CnecMock;
 import com.farao_community.farao.linear_rao.mocks.RangeActionMock;
-<<<<<<< HEAD
-import com.farao_community.farao.linear_rao.mocks.TwoWindingsTransformerMock;
 import com.farao_community.farao.ra_optimisation.PstElementResult;
 import com.farao_community.farao.ra_optimisation.RemedialActionElementResult;
 import com.farao_community.farao.ra_optimisation.RemedialActionResult;
-=======
->>>>>>> d4385d6e
 import com.google.ortools.linearsolver.MPConstraint;
 import com.google.ortools.linearsolver.MPVariable;
 import com.powsybl.sensitivity.SensitivityComputationResults;
@@ -26,13 +22,10 @@
 import org.mockito.Mockito;
 import org.powermock.modules.junit4.PowerMockRunner;
 
-<<<<<<< HEAD
 import java.util.ArrayList;
 import java.util.List;
-=======
 import java.util.HashMap;
 import java.util.Map;
->>>>>>> d4385d6e
 
 import static org.junit.Assert.*;
 import static org.mockito.Mockito.mock;
@@ -145,23 +138,30 @@
         List<RemedialActionResult> remedialActionResultList = new ArrayList<>();
         remedialActionResultList.add(remedialActionResult);
 
+        SensitivityComputationResults sensitivityComputationResults = mock(SensitivityComputationResults.class);
+        when(linearRaoData.getSensitivityComputationResults(preventiveState)).thenReturn(sensitivityComputationResults);
+        Map<Cnec, Double> sensitivities1 = new HashMap<>();
+        sensitivities1.put(cnec1, cnec1toRangeSensitivity1);
+        sensitivities1.put(cnec2, cnec2toRangeSensitivity1);
+
         cnecs.add(cnec1);
         cnecs.add(cnec2);
-        RangeAction rangeAction = new RangeActionMock(rangeActionId, networkElementId, minTap, maxTap);
+        RangeActionMock rangeAction = new RangeActionMock(rangeActionId, networkElementId, currentTap, minTap, maxTap, sensitivities1);
         when(crac.getRangeAction(Mockito.any())).thenReturn(rangeAction);
-        when(linearRaoData.getSensitivity(cnec1, rangeAction)).thenReturn(cnec1toRangeSensitivity1, cnec1toRangeSensitivity2);
-        when(linearRaoData.getSensitivity(cnec2, rangeAction)).thenReturn(cnec2toRangeSensitivity1, cnec2toRangeSensitivity2);
         rangeActions.add(rangeAction);
-        TwoWindingsTransformer twoWindingsTransformer = new TwoWindingsTransformerMock(minTap, maxTap, currentTap);
-        when(network.getIdentifiable(networkElementId)).thenReturn((Identifiable) twoWindingsTransformer);
 
         coreProblemFiller.fill();
 
-        MPVariable variableRangeNegative = linearRaoProblem.getNegativeRangeActionVariable(rangeAction.getId(), networkElementId);
-        MPVariable variableRangePositive = linearRaoProblem.getPositiveRangeActionVariable(rangeAction.getId(), networkElementId);
+        MPVariable variableRangeNegative = linearRaoProblem.getNegativeRangeActionVariable(rangeAction.getId());
+        MPVariable variableRangePositive = linearRaoProblem.getPositiveRangeActionVariable(rangeAction.getId());
 
         double maxNegativeVariation = variableRangeNegative.ub();
         double maxPositiveVariation = variableRangePositive.ub();
+
+        Map<Cnec, Double> sensitivities2 = new HashMap<>();
+        sensitivities2.put(cnec1, cnec1toRangeSensitivity2);
+        sensitivities2.put(cnec2, cnec2toRangeSensitivity2);
+        rangeAction.setSensitivityValues(sensitivities2);
 
         coreProblemFiller.update(linearRaoProblem, linearRaoData, remedialActionResultList);
         MPConstraint flowConstraint = linearRaoProblem.getFlowConstraint(cnec1.getId());
