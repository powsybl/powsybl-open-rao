--- conflicted
+++ resolved
@@ -41,11 +41,7 @@
         SystematicSensitivityAnalysisResult sensitivityResultMock = Mockito.mock(SystematicSensitivityAnalysisResult.class);
         RaoParameters raoParametersMock = Mockito.mock(RaoParameters.class);
 
-<<<<<<< HEAD
-        linearRaoModeller = new LinearRaoModeller(crac, networkMock, sensitivityResultMock, linearRaoProblemMock);
-=======
-        linearRaoModeller = new LinearRaoModeller(cracMock, networkMock, sensitivityResultMock, linearRaoProblemMock, raoParametersMock);
->>>>>>> 4cc2b938
+        linearRaoModeller = new LinearRaoModeller(crac, networkMock, sensitivityResultMock, linearRaoProblemMock, raoParametersMock);
     }
 
     @Test
