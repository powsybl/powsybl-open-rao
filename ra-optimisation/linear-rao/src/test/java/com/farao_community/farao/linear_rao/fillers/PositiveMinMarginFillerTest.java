/*
 * Copyright (c) 2020, RTE (http://www.rte-france.com)
 * This Source Code Form is subject to the terms of the Mozilla Public
 *  License, v. 2.0. If a copy of the MPL was not distributed with this
 * file, You can obtain one at http://mozilla.org/MPL/2.0/.
 */
package com.farao_community.farao.linear_rao.fillers;

<<<<<<< HEAD
import com.farao_community.farao.data.crac_api.Cnec;
import com.farao_community.farao.data.crac_api.RangeAction;
import com.farao_community.farao.linear_rao.mocks.CnecMock;
import com.farao_community.farao.linear_rao.mocks.RangeActionMock;
import com.farao_community.farao.linear_rao.mocks.TwoWindingsTransformerMock;
import com.powsybl.iidm.network.Identifiable;
import com.powsybl.iidm.network.TwoWindingsTransformer;
=======
import com.farao_community.farao.data.crac_api.SynchronizationException;
>>>>>>> 59219cc1
import org.junit.Before;
import org.junit.Test;

import static org.mockito.Mockito.when;

/**
 * @author Joris Mancini {@literal <joris.mancini at rte-france.com>}
 */
public class PositiveMinMarginFillerTest extends FillerTest {

    private PositiveMinMarginFiller positiveMinMarginFiller;

    @Before
    public void setUp() {
        init();
        coreProblemFiller = new CoreProblemFiller();
        positiveMinMarginFiller = new PositiveMinMarginFiller();
    }

    @Test
<<<<<<< HEAD
    public void fillWithRangeAction() {
        final String rangeActionId = "range-action-id";
        final String networkElementId = "network-element-id";
        final int minTap = -10;
        final int maxTap = 16;
        final int currentTap = 5;
        final double referenceFlow1 = 500.;
        final double referenceFlow2 = 300.;
        final double cnec1toRangeSensitivity = 0.2;
        final double cnec2toRangeSensitivity = 0.5;
        Cnec cnec1 = new CnecMock("cnec1-id", 0, 800);
        Cnec cnec2 = new CnecMock("cnec2-id", 0, 800);
        when(linearRaoData.getReferenceFlow(cnec1)).thenReturn(referenceFlow1);
        when(linearRaoData.getReferenceFlow(cnec2)).thenReturn(referenceFlow2);

        cnecs.add(cnec1);
        cnecs.add(cnec2);
        RangeAction rangeAction = new RangeActionMock(rangeActionId, networkElementId, minTap, maxTap);
        when(linearRaoData.getSensitivity(cnec1, rangeAction)).thenReturn(cnec1toRangeSensitivity);
        when(linearRaoData.getSensitivity(cnec2, rangeAction)).thenReturn(cnec2toRangeSensitivity);
        rangeActions.add(rangeAction);
        TwoWindingsTransformer twoWindingsTransformer = new TwoWindingsTransformerMock(minTap, maxTap, currentTap);
        when(network.getIdentifiable(networkElementId)).thenReturn((Identifiable) twoWindingsTransformer);

        coreProblemFiller.fill(linearRaoProblem, linearRaoData);
        positiveMinMarginFiller.fill(linearRaoProblem, linearRaoData);
=======
    public void fillWithCnec() throws SynchronizationException {
        initCnec();
        coreProblemFiller.fill(linearRaoProblem, linearRaoData);
        positiveMinMarginFiller.fill(linearRaoProblem, linearRaoData);

        assertEquals(-Double.MAX_VALUE, linearRaoProblem.getSolver().lookupVariableOrNull("pos-min-margin").lb(), 0.1);
        assertEquals(Double.MAX_VALUE, linearRaoProblem.getSolver().lookupVariableOrNull("pos-min-margin").ub(), 0.1);
        assertEquals(100, linearRaoProblem.getSolver().lookupConstraintOrNull("pos-min-margin-cnec1-id-max").ub(), 0.1);
        assertEquals(-1, linearRaoProblem.getSolver().lookupConstraintOrNull("pos-min-margin-cnec1-id-min").ub(), 0.1);
        assertEquals(100, linearRaoProblem.getSolver().lookupConstraintOrNull("pos-min-margin-cnec2-id-max").ub(), 0.1);
        assertEquals(-1, linearRaoProblem.getSolver().lookupConstraintOrNull("pos-min-margin-cnec2-id-min").ub(), 0.1);
    }

    @Test
    public void fillRaAndCnec() throws SynchronizationException {
        initBoth();
        coreProblemFiller.fill(linearRaoProblem, linearRaoData);
        positiveMinMarginFiller.fill(linearRaoProblem, linearRaoData);

        assertEquals(-Double.MAX_VALUE, linearRaoProblem.getSolver().lookupVariableOrNull("pos-min-margin").lb(), 0.1);
        assertEquals(Double.MAX_VALUE, linearRaoProblem.getSolver().lookupVariableOrNull("pos-min-margin").ub(), 0.1);
        assertEquals(100, linearRaoProblem.getSolver().lookupConstraintOrNull("pos-min-margin-cnec1-id-max").ub(), 0.1);
        assertEquals(-1, linearRaoProblem.getSolver().lookupConstraintOrNull("pos-min-margin-cnec1-id-min").ub(), 0.1);
        assertEquals(100, linearRaoProblem.getSolver().lookupConstraintOrNull("pos-min-margin-cnec2-id-max").ub(), 0.1);
        assertEquals(-1, linearRaoProblem.getSolver().lookupConstraintOrNull("pos-min-margin-cnec2-id-min").ub(), 0.1);
>>>>>>> 59219cc1
    }
}<|MERGE_RESOLUTION|>--- conflicted
+++ resolved
@@ -6,7 +6,6 @@
  */
 package com.farao_community.farao.linear_rao.fillers;
 
-<<<<<<< HEAD
 import com.farao_community.farao.data.crac_api.Cnec;
 import com.farao_community.farao.data.crac_api.RangeAction;
 import com.farao_community.farao.linear_rao.mocks.CnecMock;
@@ -14,12 +13,11 @@
 import com.farao_community.farao.linear_rao.mocks.TwoWindingsTransformerMock;
 import com.powsybl.iidm.network.Identifiable;
 import com.powsybl.iidm.network.TwoWindingsTransformer;
-=======
-import com.farao_community.farao.data.crac_api.SynchronizationException;
->>>>>>> 59219cc1
+
 import org.junit.Before;
 import org.junit.Test;
 
+import static org.junit.Assert.assertEquals;
 import static org.mockito.Mockito.when;
 
 /**
@@ -37,7 +35,6 @@
     }
 
     @Test
-<<<<<<< HEAD
     public void fillWithRangeAction() {
         final String rangeActionId = "range-action-id";
         final String networkElementId = "network-element-id";
@@ -48,8 +45,12 @@
         final double referenceFlow2 = 300.;
         final double cnec1toRangeSensitivity = 0.2;
         final double cnec2toRangeSensitivity = 0.5;
-        Cnec cnec1 = new CnecMock("cnec1-id", 0, 800);
-        Cnec cnec2 = new CnecMock("cnec2-id", 0, 800);
+        final double cnec1MaxFlow = 400.;
+        final double cnec2MaxFlow = 500.;
+        final double cnec1MinFlow = 10.;
+        final double cnec2MinFlow = 50.;
+        Cnec cnec1 = new CnecMock("cnec1-id", cnec1MinFlow, cnec1MaxFlow);
+        Cnec cnec2 = new CnecMock("cnec2-id", cnec2MinFlow, cnec2MaxFlow);
         when(linearRaoData.getReferenceFlow(cnec1)).thenReturn(referenceFlow1);
         when(linearRaoData.getReferenceFlow(cnec2)).thenReturn(referenceFlow2);
 
@@ -64,32 +65,12 @@
 
         coreProblemFiller.fill(linearRaoProblem, linearRaoData);
         positiveMinMarginFiller.fill(linearRaoProblem, linearRaoData);
-=======
-    public void fillWithCnec() throws SynchronizationException {
-        initCnec();
-        coreProblemFiller.fill(linearRaoProblem, linearRaoData);
-        positiveMinMarginFiller.fill(linearRaoProblem, linearRaoData);
 
         assertEquals(-Double.MAX_VALUE, linearRaoProblem.getSolver().lookupVariableOrNull("pos-min-margin").lb(), 0.1);
         assertEquals(Double.MAX_VALUE, linearRaoProblem.getSolver().lookupVariableOrNull("pos-min-margin").ub(), 0.1);
-        assertEquals(100, linearRaoProblem.getSolver().lookupConstraintOrNull("pos-min-margin-cnec1-id-max").ub(), 0.1);
-        assertEquals(-1, linearRaoProblem.getSolver().lookupConstraintOrNull("pos-min-margin-cnec1-id-min").ub(), 0.1);
-        assertEquals(100, linearRaoProblem.getSolver().lookupConstraintOrNull("pos-min-margin-cnec2-id-max").ub(), 0.1);
-        assertEquals(-1, linearRaoProblem.getSolver().lookupConstraintOrNull("pos-min-margin-cnec2-id-min").ub(), 0.1);
-    }
-
-    @Test
-    public void fillRaAndCnec() throws SynchronizationException {
-        initBoth();
-        coreProblemFiller.fill(linearRaoProblem, linearRaoData);
-        positiveMinMarginFiller.fill(linearRaoProblem, linearRaoData);
-
-        assertEquals(-Double.MAX_VALUE, linearRaoProblem.getSolver().lookupVariableOrNull("pos-min-margin").lb(), 0.1);
-        assertEquals(Double.MAX_VALUE, linearRaoProblem.getSolver().lookupVariableOrNull("pos-min-margin").ub(), 0.1);
-        assertEquals(100, linearRaoProblem.getSolver().lookupConstraintOrNull("pos-min-margin-cnec1-id-max").ub(), 0.1);
-        assertEquals(-1, linearRaoProblem.getSolver().lookupConstraintOrNull("pos-min-margin-cnec1-id-min").ub(), 0.1);
-        assertEquals(100, linearRaoProblem.getSolver().lookupConstraintOrNull("pos-min-margin-cnec2-id-max").ub(), 0.1);
-        assertEquals(-1, linearRaoProblem.getSolver().lookupConstraintOrNull("pos-min-margin-cnec2-id-min").ub(), 0.1);
->>>>>>> 59219cc1
+        assertEquals(cnec1MaxFlow, linearRaoProblem.getSolver().lookupConstraintOrNull("pos-min-margin-cnec1-id-max").ub(), 0.1);
+        assertEquals(-cnec1MinFlow, linearRaoProblem.getSolver().lookupConstraintOrNull("pos-min-margin-cnec1-id-min").ub(), 0.1);
+        assertEquals(cnec2MaxFlow, linearRaoProblem.getSolver().lookupConstraintOrNull("pos-min-margin-cnec2-id-max").ub(), 0.1);
+        assertEquals(-cnec2MinFlow, linearRaoProblem.getSolver().lookupConstraintOrNull("pos-min-margin-cnec2-id-min").ub(), 0.1);
     }
 }