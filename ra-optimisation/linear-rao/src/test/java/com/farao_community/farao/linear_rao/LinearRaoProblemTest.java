--- conflicted
+++ resolved
@@ -74,13 +74,8 @@
         String rangeActionId = "range-action-test";
         String networkElementId = "network-element-test";
         linearRaoProblem.addCnec(cnecId, 500);
-<<<<<<< HEAD
-        linearRaoProblem.addRangeActionVariable(rangeActionId, networkElementId, 12, 15);
-        linearRaoProblem.updateFlowConstraintsWithRangeAction(cnecId, rangeActionId, networkElementId, 0.2);
-=======
         linearRaoProblem.addRangeActionVariable(rangeActionId, 12, 15);
-        linearRaoProblem.addRangeActionFlowOnBranch(cnecId, rangeActionId, 0.2);
->>>>>>> d4385d6e
+        linearRaoProblem.updateFlowConstraintsWithRangeAction(cnecId, rangeActionId, 0.2);
 
         MPConstraint constraint = linearRaoProblem.getFlowConstraint(cnecId);
         MPVariable positiveVariable = linearRaoProblem.getPositiveRangeActionVariable(rangeActionId);
@@ -97,11 +92,7 @@
         String networkElementId = "network-element-test";
         linearRaoProblem.addRangeActionVariable(rangeActionId, 12, 15);
         try {
-<<<<<<< HEAD
-            linearRaoProblem.updateFlowConstraintsWithRangeAction(cnecId, rangeActionId, networkElementId, 0.2);
-=======
-            linearRaoProblem.addRangeActionFlowOnBranch(cnecId, rangeActionId, 0.2);
->>>>>>> d4385d6e
+            linearRaoProblem.updateFlowConstraintsWithRangeAction(cnecId, rangeActionId, 0.2);
         } catch (FaraoException e) {
             assertEquals("Flow variable on cnec-test has not been defined yet.", e.getMessage());
         }
@@ -113,11 +104,7 @@
         String rangeActionId = "range-action-test";
         linearRaoProblem.addCnec(cnecId, 500);
         try {
-<<<<<<< HEAD
-            linearRaoProblem.updateFlowConstraintsWithRangeAction(cnecId, rangeActionId, networkElementId, 0.2);
-=======
-            linearRaoProblem.addRangeActionFlowOnBranch(cnecId, rangeActionId, 0.2);
->>>>>>> d4385d6e
+            linearRaoProblem.updateFlowConstraintsWithRangeAction(cnecId, rangeActionId, 0.2);
         } catch (FaraoException e) {
             assertEquals("Range action variable for range-action-test has not been defined yet.", e.getMessage());
         }
@@ -146,13 +133,13 @@
     public void updateRangeActionBounds() {
         String rangeActionId = "range-action-test";
         String networkElementId = "network-element-test";
-        linearRaoProblem.addRangeActionVariable(rangeActionId, networkElementId, 12, 15);
+        linearRaoProblem.addRangeActionVariable(rangeActionId, 12, 15);
 
         linearRaoProblem.updateRangeActionBounds(rangeActionId, networkElementId, 4);
-        MPVariable positiveVariable = linearRaoProblem.getPositiveRangeActionVariable(rangeActionId, networkElementId);
+        MPVariable positiveVariable = linearRaoProblem.getPositiveRangeActionVariable(rangeActionId);
         assertEquals(0, positiveVariable.lb(), 0.1);
         assertEquals(11, positiveVariable.ub(), 0.1);
-        MPVariable negativeVariable = linearRaoProblem.getNegativeRangeActionVariable(rangeActionId, networkElementId);
+        MPVariable negativeVariable = linearRaoProblem.getNegativeRangeActionVariable(rangeActionId);
         assertEquals(0, negativeVariable.lb(), 0.1);
         assertEquals(16, negativeVariable.ub(), 0.1);
 
