/*
 * Copyright (c) 2020, RTE (http://www.rte-france.com)
 * This Source Code Form is subject to the terms of the Mozilla Public
 *  License, v. 2.0. If a copy of the MPL was not distributed with this
 * file, You can obtain one at http://mozilla.org/MPL/2.0/.
 */

package com.farao_community.farao.linear_rao;

import com.farao_community.farao.commons.FaraoException;
import com.farao_community.farao.data.crac_api.*;
import com.farao_community.farao.data.crac_impl.SimpleCrac;
import com.farao_community.farao.data.crac_impl.SimpleState;
import com.farao_community.farao.data.crac_impl.remedial_action.range_action.PstWithRange;
import com.farao_community.farao.data.crac_impl.utils.NetworkImportsUtil;
import com.farao_community.farao.linear_rao.config.LinearRaoParameters;
import com.farao_community.farao.ra_optimisation.*;
import com.farao_community.farao.rao_api.RaoParameters;
import com.farao_community.farao.data.crac_impl.utils.CommonCracCreation;
import com.farao_community.farao.util.LoadFlowService;
import com.farao_community.farao.util.SystematicSensitivityAnalysisResult;
import com.farao_community.farao.util.SystematicSensitivityAnalysisService;
import com.google.common.jimfs.Configuration;
import com.google.common.jimfs.Jimfs;
import com.powsybl.commons.config.InMemoryPlatformConfig;
import com.powsybl.computation.ComputationManager;
import com.powsybl.computation.local.LocalComputationManager;
import com.powsybl.iidm.network.Network;
import com.powsybl.loadflow.LoadFlow;
import com.powsybl.loadflow.LoadFlowResultImpl;
import com.powsybl.sensitivity.*;
import org.junit.Before;
import org.junit.Test;
import org.junit.runner.RunWith;
import org.mockito.Mockito;
import org.powermock.api.mockito.PowerMockito;
import org.powermock.core.classloader.annotations.PrepareForTest;
import org.powermock.modules.junit4.PowerMockRunner;
import org.slf4j.Logger;
import org.slf4j.LoggerFactory;

import java.nio.file.FileSystem;
import java.util.*;
import java.util.concurrent.CompletableFuture;
import java.util.concurrent.ExecutionException;

import static org.junit.Assert.*;

/**
 * @author Joris Mancini {@literal <joris.mancini at rte-france.com>}
 */
@RunWith(PowerMockRunner.class)
@PrepareForTest({SystematicSensitivityAnalysisService.class})
public class LinearRaoTest {
    private static final Logger LOGGER = LoggerFactory.getLogger(LinearRaoTest.class);

    private LinearRao linearRao;
    private ComputationManager computationManager;
    private RaoParameters raoParameters;

    @Before
    public void setUp() {
        linearRao = new LinearRao();
        FileSystem fileSystem = Jimfs.newFileSystem(Configuration.unix());
        InMemoryPlatformConfig platformConfig = new InMemoryPlatformConfig(fileSystem);

        computationManager = LocalComputationManager.getDefault();
        raoParameters = RaoParameters.load(platformConfig);

        LoadFlow.Runner loadFlowRunner = Mockito.mock(LoadFlow.Runner.class);
        Mockito.when(loadFlowRunner.run(Mockito.any(), Mockito.any(), Mockito.any(), Mockito.any())).thenReturn(new LoadFlowResultImpl(true, Collections.emptyMap(), ""));
        LoadFlowService.init(loadFlowRunner, computationManager);
    }

    @Test
    public void getName() {
        assertEquals("LinearRao", linearRao.getName());
    }

    @Test
    public void getVersion() {
        assertEquals("1.0.0", linearRao.getVersion());
    }

    @Test
    public void testBrokenParameters() {
        FileSystem fileSystem = Jimfs.newFileSystem(Configuration.unix());
        InMemoryPlatformConfig platformConfig = new InMemoryPlatformConfig(fileSystem);

        RaoParameters brokenParameters = RaoParameters.load(platformConfig);
        brokenParameters.removeExtension(LinearRaoParameters.class);

        boolean errorCaught = false;
        try {
            linearRao.run(Mockito.mock(Network.class), Mockito.mock(Crac.class), "", computationManager, brokenParameters);
        } catch (FaraoException e) {
            errorCaught = true;
            assertEquals("There are some issues in RAO parameters:" + System.lineSeparator() +
                    "Linear Rao parameters not available", e.getMessage());
        }
        assertTrue(errorCaught);
    }

    @Test
    public void testBrokenSensi() {
        Map<State, SensitivityComputationResults> stateSensiMap = new HashMap<>();
        stateSensiMap.put(new SimpleState(Optional.empty(), new Instant("myInstant", 0)), null);
        PowerMockito.mockStatic(SystematicSensitivityAnalysisService.class);
        Mockito.when(SystematicSensitivityAnalysisService.runAnalysis(Mockito.any(), Mockito.any(), Mockito.any()))
                .thenReturn(new SystematicSensitivityAnalysisResult(stateSensiMap, new HashMap<>()));
        RaoComputationResult result;
        try {
            result = linearRao.run(Mockito.mock(Network.class), Mockito.mock(Crac.class), "", computationManager, raoParameters).get();
            assertEquals(RaoComputationResult.Status.FAILURE, result.getStatus());
        } catch (Exception e) {
            fail();
        }
    }

    @Test
    public void runTest() {
        Network network = NetworkImportsUtil.import12NodesNetwork();
        SimpleCrac crac = create();
        crac.synchronize(network);
        String variantId = "variant-test";

        Map<State, SensitivityComputationResults> stateSensiMap = new HashMap<>();
        Map<Cnec, Double> cnecMarginMap1 = new HashMap<>();
        crac.getCnecs().forEach(cnec -> cnecMarginMap1.put(cnec, 1.0));
        Map<Cnec, Double> cnecMarginMap2 = new HashMap<>();
        crac.getCnecs().forEach(cnec -> cnecMarginMap2.put(cnec, 5.0));
        Map<Cnec, Double> cnecMarginMap3 = new HashMap<>();
        crac.getCnecs().forEach(cnec -> cnecMarginMap3.put(cnec, 10.0));
        Map<Cnec, Double> cnecMaxThresholdMap = new HashMap<>();
        crac.getCnecs().forEach(cnec -> cnecMaxThresholdMap.put(cnec, 500.));
        Map<Cnec, Double> cnecFlowMap1 = new HashMap<>();
        Map<Cnec, Double> cnecFlowMap2 = new HashMap<>();
        Map<Cnec, Double> cnecFlowMap3 = new HashMap<>();
        crac.getCnecs().forEach(cnec -> cnecFlowMap1.put(cnec, 499.));
        crac.getCnecs().forEach(cnec -> cnecFlowMap2.put(cnec, 495.));
        crac.getCnecs().forEach(cnec -> cnecFlowMap3.put(cnec, 490.));
        PowerMockito.mockStatic(SystematicSensitivityAnalysisService.class);
        Mockito.when(SystematicSensitivityAnalysisService.runAnalysis(Mockito.any(), Mockito.any(), Mockito.any()))
                .thenReturn(new SystematicSensitivityAnalysisResult(stateSensiMap, cnecFlowMap1),
                            new SystematicSensitivityAnalysisResult(stateSensiMap, cnecFlowMap2),
                            new SystematicSensitivityAnalysisResult(stateSensiMap, cnecFlowMap3));

        List<MonitoredBranchResult> emptyMonitoredBranchResultList = new ArrayList<>();

        List<RemedialActionResult> remedialActionResults1 = new ArrayList<>();
        List<RemedialActionElementResult> remedialActionElementResultList1 = new ArrayList<>();
        remedialActionElementResultList1.add(new PstElementResult("BBE2AA1  BBE3AA1  1", 1., 2, 3., 4));
        remedialActionResults1.add(new RemedialActionResult("RA PST BE", "RA PST BE name", true, remedialActionElementResultList1));
        PreContingencyResult preContingencyResult1 = new PreContingencyResult(emptyMonitoredBranchResultList, remedialActionResults1);
        RaoComputationResult raoComputationResult1 = new RaoComputationResult(RaoComputationResult.Status.SUCCESS, preContingencyResult1);

        List<RemedialActionResult> remedialActionResults2 = new ArrayList<>();
        List<RemedialActionElementResult> remedialActionElementResultList2 = new ArrayList<>();
        remedialActionElementResultList2.add(new PstElementResult("BBE2AA1  BBE3AA1  1", 1., 2, 2., 3));
        remedialActionResults2.add(new RemedialActionResult("RA PST BE", "RA PST BE name", true, remedialActionElementResultList2));
        PreContingencyResult preContingencyResult2 = new PreContingencyResult(emptyMonitoredBranchResultList, remedialActionResults2);
        RaoComputationResult raoComputationResult2 = new RaoComputationResult(RaoComputationResult.Status.SUCCESS, preContingencyResult2);

        LinearRaoModeller linearRaoModellerMock = Mockito.mock(LinearRaoModeller.class);
        Mockito.when(linearRaoModellerMock.solve()).thenReturn(raoComputationResult1, raoComputationResult2);

        LinearRao linearRaoSpy = Mockito.spy(linearRao);
        Mockito.doReturn(linearRaoModellerMock).when(linearRaoSpy).createLinearRaoModeller(Mockito.any(), Mockito.any(), Mockito.any());
        CompletableFuture<RaoComputationResult> linearRaoResultCF = linearRaoSpy.run(network, crac, variantId, LocalComputationManager.getDefault(), raoParameters);
        assertNotNull(linearRaoResultCF);
        try {
            RaoComputationResult linearRaoResult = linearRaoResultCF.get();
            PreContingencyResult preContingencyResult = linearRaoResult.getPreContingencyResult();
            assertEquals(490, preContingencyResult.getMonitoredBranchResults().get(0).getPostOptimisationFlow(), .1);
            assertEquals(499, preContingencyResult.getMonitoredBranchResults().get(0).getPreOptimisationFlow(), .1);

            assertEquals(1, preContingencyResult.getRemedialActionResults().size());
            assertEquals("RA PST BE", preContingencyResult.getRemedialActionResults().get(0).getId());
            RemedialActionElementResult remedialActionElementResult = preContingencyResult.getRemedialActionResults().get(0).getRemedialActionElementResults().get(0);
            assertTrue(remedialActionElementResult instanceof PstElementResult);
            PstElementResult pstElementResult = (PstElementResult) remedialActionElementResult;
            assertEquals("BBE2AA1  BBE3AA1  1", pstElementResult.getId());
            assertEquals(1., pstElementResult.getPreOptimisationAngle(), 0.01);
            assertEquals(2, pstElementResult.getPreOptimisationTapPosition());
            assertEquals(2., pstElementResult.getPostOptimisationAngle(), 0.01);
            assertEquals(3, pstElementResult.getPostOptimisationTapPosition());
        } catch (InterruptedException e) {
            e.printStackTrace();
        } catch (ExecutionException e) {
            e.printStackTrace();
        }
    }

    private static SimpleCrac create() {
<<<<<<< HEAD
        SimpleCrac crac = new SimpleCrac("idSimpleCracTestUS", "nameSimpleCracTestUS");

        ComplexContingency contingency1 = new ComplexContingency("Contingency FR1 FR3", "Trip of FFR1AA1 FFR3AA1 1",
                new HashSet<>(Arrays.asList(new NetworkElement("FFR1AA1  FFR3AA1  1"))));
        crac.addContingency(contingency1);
        ComplexContingency contingency2 = new ComplexContingency("Contingency FR1 FR2", "Trip of FFR1AA1 FFR2AA1 1",
                new HashSet<>(Arrays.asList(new NetworkElement("FFR1AA1  FFR2AA1  1"))));
        crac.addContingency(contingency2);

        // Instant
        Instant basecase = new Instant("initial", 0);
        Instant defaut = new Instant("default", 60);
        Instant curative = new Instant("curative", 1200);

        //NetworkElement
        NetworkElement monitoredElement1 = new NetworkElement("BBE2AA1  FFR3AA1  1", "BBE2AA1  FFR3AA1  1 name");
        NetworkElement monitoredElement2 = new NetworkElement("FFR2AA1  DDE3AA1  1", "FFR2AA1  DDE3AA1  1 name");

        // State
        State stateBasecase = new SimpleState(Optional.empty(), basecase);
        State stateCurativeContingency1 = new SimpleState(Optional.of(contingency1), curative);
        State stateCurativeContingency2 = new SimpleState(Optional.of(contingency2), curative);

        // Thresholds
        AbsoluteFlowThreshold thresholdAbsFlow = new AbsoluteFlowThreshold(Unit.MEGAWATT, Side.LEFT, Direction.BOTH, 1500);
        RelativeFlowThreshold thresholdRelativeFlow = new RelativeFlowThreshold(Side.LEFT, Direction.BOTH, 30);

        Set<AbstractThreshold> thresholdsAbsFlow = Collections.singleton(thresholdAbsFlow);
        Set<AbstractThreshold> thresholdsRelativeFlow = Collections.singleton(thresholdRelativeFlow);

        // CNECs
        SimpleCnec cnec1basecase = new SimpleCnec("cnec1basecase", "", monitoredElement1, thresholdsAbsFlow, stateBasecase);
        SimpleCnec cnec1stateCurativeContingency1 = new SimpleCnec("cnec1stateCurativeContingency1", "", monitoredElement1, thresholdsAbsFlow, stateCurativeContingency1);
        SimpleCnec cnec1stateCurativeContingency2 = new SimpleCnec("cnec1stateCurativeContingency2", "", monitoredElement1, thresholdsAbsFlow, stateCurativeContingency2);
        cnec1basecase.setThresholds(thresholdsAbsFlow);
        cnec1stateCurativeContingency1.setThresholds(thresholdsAbsFlow);
        cnec1stateCurativeContingency2.setThresholds(thresholdsAbsFlow);

        SimpleCnec cnec2basecase = new SimpleCnec("cnec2basecase", "", monitoredElement2, thresholdsAbsFlow, stateBasecase);
        SimpleCnec cnec2stateCurativeContingency1 = new SimpleCnec("cnec2stateCurativeContingency1", "", monitoredElement2, thresholdsAbsFlow, stateCurativeContingency1);
        SimpleCnec cnec2stateCurativeContingency2 = new SimpleCnec("cnec2stateCurativeContingency2", "", monitoredElement2, thresholdsAbsFlow, stateCurativeContingency2);
        cnec2basecase.setThresholds(thresholdsRelativeFlow);
        cnec2stateCurativeContingency1.setThresholds(thresholdsRelativeFlow);
        cnec2stateCurativeContingency2.setThresholds(thresholdsRelativeFlow);

        crac.addCnec(cnec1basecase);
        crac.addCnec(cnec1stateCurativeContingency1);
        crac.addCnec(cnec1stateCurativeContingency2);
        crac.addCnec(cnec2basecase);
        crac.addCnec(cnec2stateCurativeContingency1);
        crac.addCnec(cnec2stateCurativeContingency2);
=======
        SimpleCrac crac = CommonCracCreation.create();
>>>>>>> 25298faa

        // RAs
        NetworkElement pstElement = new NetworkElement("BBE2AA1  BBE3AA1  1", "BBE2AA1  BBE3AA1  1 name");
        PstRange pstRange = new PstWithRange("RA PST BE", pstElement);
        crac.addRangeAction(pstRange);

        return crac;
    }
}<|MERGE_RESOLUTION|>--- conflicted
+++ resolved
@@ -192,61 +192,7 @@
     }
 
     private static SimpleCrac create() {
-<<<<<<< HEAD
-        SimpleCrac crac = new SimpleCrac("idSimpleCracTestUS", "nameSimpleCracTestUS");
-
-        ComplexContingency contingency1 = new ComplexContingency("Contingency FR1 FR3", "Trip of FFR1AA1 FFR3AA1 1",
-                new HashSet<>(Arrays.asList(new NetworkElement("FFR1AA1  FFR3AA1  1"))));
-        crac.addContingency(contingency1);
-        ComplexContingency contingency2 = new ComplexContingency("Contingency FR1 FR2", "Trip of FFR1AA1 FFR2AA1 1",
-                new HashSet<>(Arrays.asList(new NetworkElement("FFR1AA1  FFR2AA1  1"))));
-        crac.addContingency(contingency2);
-
-        // Instant
-        Instant basecase = new Instant("initial", 0);
-        Instant defaut = new Instant("default", 60);
-        Instant curative = new Instant("curative", 1200);
-
-        //NetworkElement
-        NetworkElement monitoredElement1 = new NetworkElement("BBE2AA1  FFR3AA1  1", "BBE2AA1  FFR3AA1  1 name");
-        NetworkElement monitoredElement2 = new NetworkElement("FFR2AA1  DDE3AA1  1", "FFR2AA1  DDE3AA1  1 name");
-
-        // State
-        State stateBasecase = new SimpleState(Optional.empty(), basecase);
-        State stateCurativeContingency1 = new SimpleState(Optional.of(contingency1), curative);
-        State stateCurativeContingency2 = new SimpleState(Optional.of(contingency2), curative);
-
-        // Thresholds
-        AbsoluteFlowThreshold thresholdAbsFlow = new AbsoluteFlowThreshold(Unit.MEGAWATT, Side.LEFT, Direction.BOTH, 1500);
-        RelativeFlowThreshold thresholdRelativeFlow = new RelativeFlowThreshold(Side.LEFT, Direction.BOTH, 30);
-
-        Set<AbstractThreshold> thresholdsAbsFlow = Collections.singleton(thresholdAbsFlow);
-        Set<AbstractThreshold> thresholdsRelativeFlow = Collections.singleton(thresholdRelativeFlow);
-
-        // CNECs
-        SimpleCnec cnec1basecase = new SimpleCnec("cnec1basecase", "", monitoredElement1, thresholdsAbsFlow, stateBasecase);
-        SimpleCnec cnec1stateCurativeContingency1 = new SimpleCnec("cnec1stateCurativeContingency1", "", monitoredElement1, thresholdsAbsFlow, stateCurativeContingency1);
-        SimpleCnec cnec1stateCurativeContingency2 = new SimpleCnec("cnec1stateCurativeContingency2", "", monitoredElement1, thresholdsAbsFlow, stateCurativeContingency2);
-        cnec1basecase.setThresholds(thresholdsAbsFlow);
-        cnec1stateCurativeContingency1.setThresholds(thresholdsAbsFlow);
-        cnec1stateCurativeContingency2.setThresholds(thresholdsAbsFlow);
-
-        SimpleCnec cnec2basecase = new SimpleCnec("cnec2basecase", "", monitoredElement2, thresholdsAbsFlow, stateBasecase);
-        SimpleCnec cnec2stateCurativeContingency1 = new SimpleCnec("cnec2stateCurativeContingency1", "", monitoredElement2, thresholdsAbsFlow, stateCurativeContingency1);
-        SimpleCnec cnec2stateCurativeContingency2 = new SimpleCnec("cnec2stateCurativeContingency2", "", monitoredElement2, thresholdsAbsFlow, stateCurativeContingency2);
-        cnec2basecase.setThresholds(thresholdsRelativeFlow);
-        cnec2stateCurativeContingency1.setThresholds(thresholdsRelativeFlow);
-        cnec2stateCurativeContingency2.setThresholds(thresholdsRelativeFlow);
-
-        crac.addCnec(cnec1basecase);
-        crac.addCnec(cnec1stateCurativeContingency1);
-        crac.addCnec(cnec1stateCurativeContingency2);
-        crac.addCnec(cnec2basecase);
-        crac.addCnec(cnec2stateCurativeContingency1);
-        crac.addCnec(cnec2stateCurativeContingency2);
-=======
         SimpleCrac crac = CommonCracCreation.create();
->>>>>>> 25298faa
 
         // RAs
         NetworkElement pstElement = new NetworkElement("BBE2AA1  BBE3AA1  1", "BBE2AA1  BBE3AA1  1 name");
