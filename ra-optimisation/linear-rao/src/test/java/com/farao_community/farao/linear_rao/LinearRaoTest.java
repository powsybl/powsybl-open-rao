/*
 * Copyright (c) 2020, RTE (http://www.rte-france.com)
 * This Source Code Form is subject to the terms of the Mozilla Public
 *  License, v. 2.0. If a copy of the MPL was not distributed with this
 * file, You can obtain one at http://mozilla.org/MPL/2.0/.
 */

package com.farao_community.farao.linear_rao;

import com.farao_community.farao.data.crac_api.*;
import com.farao_community.farao.data.crac_impl.utils.NetworkImportsUtil;
import com.farao_community.farao.data.crac_io_api.CracImporters;
import com.farao_community.farao.rao_api.RaoUtil;
import com.farao_community.farao.rao_commons.CostEvaluator;
import com.farao_community.farao.rao_commons.RaoData;
import com.farao_community.farao.rao_commons.RaoDataManager;
import com.farao_community.farao.rao_commons.linear_optimisation.iterating_linear_optimizer.IteratingLinearOptimizer;
import com.farao_community.farao.rao_commons.SystematicSensitivityComputation;
import com.farao_community.farao.rao_commons.linear_optimisation.LinearOptimisationException;
import com.farao_community.farao.rao_api.RaoParameters;
import com.farao_community.farao.rao_api.RaoResult;
import com.farao_community.farao.rao_api.json.JsonRaoParameters;
import com.farao_community.farao.util.NativeLibraryLoader;
import com.farao_community.farao.util.SensitivityComputationException;
import com.powsybl.computation.ComputationManager;
import com.powsybl.computation.DefaultComputationManagerConfig;
import com.powsybl.iidm.network.Network;
import org.junit.Before;
import org.junit.Test;
import org.junit.runner.RunWith;
import org.mockito.BDDMockito;
import org.mockito.Mockito;
import org.powermock.api.mockito.PowerMockito;
import org.powermock.core.classloader.annotations.PrepareForTest;
import org.powermock.modules.junit4.PowerMockRunner;

import static org.junit.Assert.*;
import static org.mockito.ArgumentMatchers.any;
import static org.mockito.ArgumentMatchers.anyDouble;

/**
 * @author Joris Mancini {@literal <joris.mancini at rte-france.com>}
 * @author Baptiste Seguinot {@literal <baptiste.seguinot at rte-france.com>}
 */
@RunWith(PowerMockRunner.class)
@PrepareForTest({NativeLibraryLoader.class, RaoUtil.class})
public class LinearRaoTest {

    private LinearRao linearRao;
    private ComputationManager computationManager;
    private RaoParameters raoParameters;
    private SystematicSensitivityComputation systematicSensitivityComputation;
    private IteratingLinearOptimizer iteratingLinearOptimizer;
    private Network network;
    private Crac crac;
    private String variantId;
    private RaoData raoData;

    @Before
    public void setUp() {
        mockNativeLibraryLoader();

        linearRao = Mockito.spy(LinearRao.class);

        crac = CracImporters.importCrac("small-crac.json", getClass().getResourceAsStream("/small-crac.json"));
        network = NetworkImportsUtil.import12NodesNetwork();
        crac.synchronize(network);
        variantId = network.getVariantManager().getWorkingVariantId();
        raoData = Mockito.spy(new RaoData(network, crac));
        RaoDataManager spiedRaoDataManager = Mockito.spy(raoData.getRaoDataManager());
        Mockito.when(raoData.getRaoDataManager()).thenReturn(spiedRaoDataManager);
        Mockito.doNothing().when(spiedRaoDataManager).fillCracResultsWithSensis(anyDouble(), anyDouble());
        raoParameters = JsonRaoParameters.read(getClass().getResourceAsStream("/LinearRaoParameters.json"));
        LinearRaoParameters linearRaoParameters = raoParameters.getExtension(LinearRaoParameters.class);
        linearRaoParameters.setSecurityAnalysisWithoutRao(false);
        computationManager = DefaultComputationManagerConfig.load().createShortTimeExecutionComputationManager();

        systematicSensitivityComputation = Mockito.mock(SystematicSensitivityComputation.class);
        iteratingLinearOptimizer = Mockito.mock(IteratingLinearOptimizer.class);
        mockRaoUtil();
    }

    @Test
    public void getName() {
        assertEquals("LinearRao", linearRao.getName());
    }

    @Test
    public void getVersion() {
        assertEquals("1.0.0", linearRao.getVersion());
    }

    private void mockNativeLibraryLoader() {
        PowerMockito.mockStatic(NativeLibraryLoader.class);
        PowerMockito.doNothing().when(NativeLibraryLoader.class);
        NativeLibraryLoader.loadNativeLibrary("jniortools");
    }

    private void mockRaoUtil() {
        PowerMockito.mockStatic(RaoUtil.class);
        CostEvaluator costEvaluator = Mockito.mock(CostEvaluator.class);
        Mockito.when(costEvaluator.getCost(raoData)).thenReturn(0.);
        BDDMockito.when(RaoUtil.createCostEvaluatorFromRaoParameters(raoParameters)).thenReturn(costEvaluator);
        BDDMockito.when(RaoUtil.initRaoData(network, crac, variantId, raoParameters)).thenCallRealMethod();
    }

    @Test
    public void runLinearRaoWithSensitivityComputationError() {
        Mockito.doThrow(new SensitivityComputationException("error with sensi")).when(systematicSensitivityComputation).run(any(), any());
        RaoResult raoResult = linearRao.run(raoData, systematicSensitivityComputation, iteratingLinearOptimizer, raoParameters).join();
        assertEquals(RaoResult.Status.FAILURE, raoResult.getStatus());
        assertEquals(LinearRaoResult.SystematicSensitivityAnalysisStatus.FAILURE,
            raoResult.getExtension(LinearRaoResult.class).getSystematicSensitivityAnalysisStatus());
    }

    @Test
    public void runLinearRaoWithLinearOptimisationError() {
        Mockito.when(iteratingLinearOptimizer.optimize(any())).thenThrow(new LinearOptimisationException("error with optim"));
        try {
            linearRao.run(raoData, systematicSensitivityComputation, iteratingLinearOptimizer, raoParameters).join();
            fail();
        } catch (LinearOptimisationException e) {
            // should throw
        }
    }

    @Test
    public void runWithRaoParametersError() {
        raoParameters.removeExtension(LinearRaoParameters.class);

        RaoResult results = linearRao.run(network, crac, variantId, computationManager, raoParameters).join();

        assertNotNull(results);
        assertEquals(RaoResult.Status.FAILURE, results.getStatus());
        assertNotNull(results.getExtension(LinearRaoResult.class));
    }
<<<<<<< HEAD
=======

    @Test
    public void runWithNegativeLoopflowViolationCost() {
        raoParameters.setLoopflowViolationCost(-1.0);
        raoParameters.setLoopflowConstraintAdjustmentCoefficient(-1.0);
        RaoResult results = linearRao.run(network, crac, variantId, computationManager, raoParameters).join();
        assertNotNull(results);
        assertEquals(RaoResult.Status.FAILURE, results.getStatus());
        assertNotNull(results.getExtension(LinearRaoResult.class));
    }

    @Test
    public void runLinearRaoSecurityAnalysisWithoutRao() {
        Mockito.doThrow(new LinearOptimisationException("error with optim")).when(linearOptimisationEngine).run(any(), any());
        raoParameters.getExtension(LinearRaoParameters.class).setSecurityAnalysisWithoutRao(true);

        RaoResult results = linearRao.runLinearRao(linearRaoData, systematicAnalysisEngine, linearOptimisationEngine, linearRaoParameters).join();

        assertNotNull(results);
        assertEquals(RaoResult.Status.SUCCESS, results.getStatus());
    }

    @Test
    public void runLinearRaoSecurityAnalysisWithZeroIteration() {
        Mockito.doThrow(new LinearOptimisationException("error with optim")).when(linearOptimisationEngine).run(any(), any());
        raoParameters.getExtension(LinearRaoParameters.class).setMaxIterations(0);

        RaoResult results = linearRao.runLinearRao(linearRaoData, systematicAnalysisEngine, linearOptimisationEngine, linearRaoParameters).join();

        assertNotNull(results);
        assertEquals(RaoResult.Status.SUCCESS, results.getStatus());
    }

    @Test
    public void runLinearRaoTestConvergeInTwoIterations() {

        // mock sensitivity engine
        // sensitivity computation returns a cost of 100 before optim, and 50 after optim
        doAnswer(new Answer() {

            private int count = 1;

            public Object answer(InvocationOnMock invocation) {
                Object[] args = invocation.getArguments();
                LinearRaoData linearRaoData = (LinearRaoData) args[0];
                linearRaoData.getCracResult().setFunctionalCost(count == 1 ? 100.0 : 50.0);
                crac.getExtension(CracResultExtension.class).getVariant(linearRaoData.getWorkingVariantId()).setFunctionalCost(count == 1 ? 100.0 : 50.0);
                count += 1;
                return null;
            }
        }).when(systematicAnalysisEngine).run(any());

        // mock linear optimisation engine
        // linear optimisation returns always the same value -> optimal solution is 1.0 for all RAs
        doAnswer(new Answer() {
            public Object answer(InvocationOnMock invocation) {
                crac.getStates().forEach(st ->
                    crac.getRangeAction("PRA_PST_BE").getExtension(RangeActionResultExtension.class).getVariant(linearRaoData.getWorkingVariantId()).setSetPoint(st.getId(), 1.0)
                );
                return linearRaoData;
            }
        }).when(linearOptimisationEngine).run(any(), any());

        doAnswer(new Answer() {
            public Object answer(InvocationOnMock invocation) {
                return "OPTIMAL";
            }
        }).when(linearOptimisationEngine).getSolverResultStatusString();

        // run Rao
        RaoResult results = linearRao.runLinearRao(linearRaoData, systematicAnalysisEngine, linearOptimisationEngine, linearRaoParameters).join();

        // check results
        assertNotNull(results);
        assertEquals(RaoResult.Status.SUCCESS, results.getStatus());
        assertNotNull(results.getExtension(LinearRaoResult.class));
        assertEquals(LinearRaoResult.SystematicSensitivityAnalysisStatus.DEFAULT, results.getExtension(LinearRaoResult.class).getSystematicSensitivityAnalysisStatus());
        assertEquals(LinearRaoResult.LpStatus.RUN_OK, results.getExtension(LinearRaoResult.class).getLpStatus());

        String preOptimVariant = results.getPreOptimVariantId();
        String postOptimVariant = results.getPostOptimVariantId();

        assertEquals(100.0, crac.getExtension(CracResultExtension.class).getVariant(preOptimVariant).getCost(), DOUBLE_TOLERANCE);
        assertEquals(50, crac.getExtension(CracResultExtension.class).getVariant(postOptimVariant).getCost(), DOUBLE_TOLERANCE);

        crac.getStates().forEach(st ->
            assertEquals(1.0,  crac.getRangeAction("PRA_PST_BE").getExtension(RangeActionResultExtension.class).getVariant(postOptimVariant).getSetPoint(st.getId()), DOUBLE_TOLERANCE)
        );
    }

    @Test
    public void runLinearRaoTestWithoutOptimalSolverStatus() {

        // mock sensitivity engine
        // sensitivity computation returns a cost of 100 before optim, and 50 after optim
        doAnswer(new Answer() {

            private int count = 1;

            public Object answer(InvocationOnMock invocation) {
                Object[] args = invocation.getArguments();
                LinearRaoData linearRaoData = (LinearRaoData) args[0];
                linearRaoData.getCracResult().setFunctionalCost(count == 1 ? 100.0 : 50.0);
                crac.getExtension(CracResultExtension.class).getVariant(linearRaoData.getWorkingVariantId()).setFunctionalCost(count == 1 ? 100.0 : 50.0);
                count += 1;
                return null;
            }
        }).when(systematicAnalysisEngine).run(any());

        // mock linear optimisation engine
        // linear optimisation returns always the same value -> optimal solution is 1.0 for all RAs
        doAnswer(new Answer() {
            public Object answer(InvocationOnMock invocation) {
                crac.getStates().forEach(st ->
                        crac.getRangeAction("PRA_PST_BE").getExtension(RangeActionResultExtension.class).getVariant(linearRaoData.getWorkingVariantId()).setSetPoint(st.getId(), 1.0)
                );
                return linearRaoData;
            }
        }).when(linearOptimisationEngine).run(any(), any());

        doAnswer(new Answer() {
            public Object answer(InvocationOnMock invocation) {
                return "INFEASIBLE";
            }
        }).when(linearOptimisationEngine).getSolverResultStatusString();

        // run Rao
        RaoResult results = linearRao.runLinearRao(linearRaoData, systematicAnalysisEngine, linearOptimisationEngine, linearRaoParameters).join();

        // check results
        assertNotNull(results);
        assertEquals(RaoResult.Status.SUCCESS, results.getStatus());
        assertNotNull(results.getExtension(LinearRaoResult.class));
        assertEquals(LinearRaoResult.SystematicSensitivityAnalysisStatus.DEFAULT, results.getExtension(LinearRaoResult.class).getSystematicSensitivityAnalysisStatus());
        assertEquals(LinearRaoResult.LpStatus.RUN_OK, results.getExtension(LinearRaoResult.class).getLpStatus());

        String preOptimVariant = results.getPreOptimVariantId();
        String postOptimVariant = results.getPostOptimVariantId();

        assertEquals(100.0, crac.getExtension(CracResultExtension.class).getVariant(preOptimVariant).getCost(), DOUBLE_TOLERANCE);
        assertEquals(100.0, crac.getExtension(CracResultExtension.class).getVariant(postOptimVariant).getCost(), DOUBLE_TOLERANCE);
    }
>>>>>>> d7ac6d1d
}<|MERGE_RESOLUTION|>--- conflicted
+++ resolved
@@ -100,7 +100,7 @@
         PowerMockito.mockStatic(RaoUtil.class);
         CostEvaluator costEvaluator = Mockito.mock(CostEvaluator.class);
         Mockito.when(costEvaluator.getCost(raoData)).thenReturn(0.);
-        BDDMockito.when(RaoUtil.createCostEvaluatorFromRaoParameters(raoParameters)).thenReturn(costEvaluator);
+        BDDMockito.when(RaoUtil.createCostEvaluator(raoParameters)).thenReturn(costEvaluator);
         BDDMockito.when(RaoUtil.initRaoData(network, crac, variantId, raoParameters)).thenCallRealMethod();
     }
 
@@ -134,149 +134,4 @@
         assertEquals(RaoResult.Status.FAILURE, results.getStatus());
         assertNotNull(results.getExtension(LinearRaoResult.class));
     }
-<<<<<<< HEAD
-=======
-
-    @Test
-    public void runWithNegativeLoopflowViolationCost() {
-        raoParameters.setLoopflowViolationCost(-1.0);
-        raoParameters.setLoopflowConstraintAdjustmentCoefficient(-1.0);
-        RaoResult results = linearRao.run(network, crac, variantId, computationManager, raoParameters).join();
-        assertNotNull(results);
-        assertEquals(RaoResult.Status.FAILURE, results.getStatus());
-        assertNotNull(results.getExtension(LinearRaoResult.class));
-    }
-
-    @Test
-    public void runLinearRaoSecurityAnalysisWithoutRao() {
-        Mockito.doThrow(new LinearOptimisationException("error with optim")).when(linearOptimisationEngine).run(any(), any());
-        raoParameters.getExtension(LinearRaoParameters.class).setSecurityAnalysisWithoutRao(true);
-
-        RaoResult results = linearRao.runLinearRao(linearRaoData, systematicAnalysisEngine, linearOptimisationEngine, linearRaoParameters).join();
-
-        assertNotNull(results);
-        assertEquals(RaoResult.Status.SUCCESS, results.getStatus());
-    }
-
-    @Test
-    public void runLinearRaoSecurityAnalysisWithZeroIteration() {
-        Mockito.doThrow(new LinearOptimisationException("error with optim")).when(linearOptimisationEngine).run(any(), any());
-        raoParameters.getExtension(LinearRaoParameters.class).setMaxIterations(0);
-
-        RaoResult results = linearRao.runLinearRao(linearRaoData, systematicAnalysisEngine, linearOptimisationEngine, linearRaoParameters).join();
-
-        assertNotNull(results);
-        assertEquals(RaoResult.Status.SUCCESS, results.getStatus());
-    }
-
-    @Test
-    public void runLinearRaoTestConvergeInTwoIterations() {
-
-        // mock sensitivity engine
-        // sensitivity computation returns a cost of 100 before optim, and 50 after optim
-        doAnswer(new Answer() {
-
-            private int count = 1;
-
-            public Object answer(InvocationOnMock invocation) {
-                Object[] args = invocation.getArguments();
-                LinearRaoData linearRaoData = (LinearRaoData) args[0];
-                linearRaoData.getCracResult().setFunctionalCost(count == 1 ? 100.0 : 50.0);
-                crac.getExtension(CracResultExtension.class).getVariant(linearRaoData.getWorkingVariantId()).setFunctionalCost(count == 1 ? 100.0 : 50.0);
-                count += 1;
-                return null;
-            }
-        }).when(systematicAnalysisEngine).run(any());
-
-        // mock linear optimisation engine
-        // linear optimisation returns always the same value -> optimal solution is 1.0 for all RAs
-        doAnswer(new Answer() {
-            public Object answer(InvocationOnMock invocation) {
-                crac.getStates().forEach(st ->
-                    crac.getRangeAction("PRA_PST_BE").getExtension(RangeActionResultExtension.class).getVariant(linearRaoData.getWorkingVariantId()).setSetPoint(st.getId(), 1.0)
-                );
-                return linearRaoData;
-            }
-        }).when(linearOptimisationEngine).run(any(), any());
-
-        doAnswer(new Answer() {
-            public Object answer(InvocationOnMock invocation) {
-                return "OPTIMAL";
-            }
-        }).when(linearOptimisationEngine).getSolverResultStatusString();
-
-        // run Rao
-        RaoResult results = linearRao.runLinearRao(linearRaoData, systematicAnalysisEngine, linearOptimisationEngine, linearRaoParameters).join();
-
-        // check results
-        assertNotNull(results);
-        assertEquals(RaoResult.Status.SUCCESS, results.getStatus());
-        assertNotNull(results.getExtension(LinearRaoResult.class));
-        assertEquals(LinearRaoResult.SystematicSensitivityAnalysisStatus.DEFAULT, results.getExtension(LinearRaoResult.class).getSystematicSensitivityAnalysisStatus());
-        assertEquals(LinearRaoResult.LpStatus.RUN_OK, results.getExtension(LinearRaoResult.class).getLpStatus());
-
-        String preOptimVariant = results.getPreOptimVariantId();
-        String postOptimVariant = results.getPostOptimVariantId();
-
-        assertEquals(100.0, crac.getExtension(CracResultExtension.class).getVariant(preOptimVariant).getCost(), DOUBLE_TOLERANCE);
-        assertEquals(50, crac.getExtension(CracResultExtension.class).getVariant(postOptimVariant).getCost(), DOUBLE_TOLERANCE);
-
-        crac.getStates().forEach(st ->
-            assertEquals(1.0,  crac.getRangeAction("PRA_PST_BE").getExtension(RangeActionResultExtension.class).getVariant(postOptimVariant).getSetPoint(st.getId()), DOUBLE_TOLERANCE)
-        );
-    }
-
-    @Test
-    public void runLinearRaoTestWithoutOptimalSolverStatus() {
-
-        // mock sensitivity engine
-        // sensitivity computation returns a cost of 100 before optim, and 50 after optim
-        doAnswer(new Answer() {
-
-            private int count = 1;
-
-            public Object answer(InvocationOnMock invocation) {
-                Object[] args = invocation.getArguments();
-                LinearRaoData linearRaoData = (LinearRaoData) args[0];
-                linearRaoData.getCracResult().setFunctionalCost(count == 1 ? 100.0 : 50.0);
-                crac.getExtension(CracResultExtension.class).getVariant(linearRaoData.getWorkingVariantId()).setFunctionalCost(count == 1 ? 100.0 : 50.0);
-                count += 1;
-                return null;
-            }
-        }).when(systematicAnalysisEngine).run(any());
-
-        // mock linear optimisation engine
-        // linear optimisation returns always the same value -> optimal solution is 1.0 for all RAs
-        doAnswer(new Answer() {
-            public Object answer(InvocationOnMock invocation) {
-                crac.getStates().forEach(st ->
-                        crac.getRangeAction("PRA_PST_BE").getExtension(RangeActionResultExtension.class).getVariant(linearRaoData.getWorkingVariantId()).setSetPoint(st.getId(), 1.0)
-                );
-                return linearRaoData;
-            }
-        }).when(linearOptimisationEngine).run(any(), any());
-
-        doAnswer(new Answer() {
-            public Object answer(InvocationOnMock invocation) {
-                return "INFEASIBLE";
-            }
-        }).when(linearOptimisationEngine).getSolverResultStatusString();
-
-        // run Rao
-        RaoResult results = linearRao.runLinearRao(linearRaoData, systematicAnalysisEngine, linearOptimisationEngine, linearRaoParameters).join();
-
-        // check results
-        assertNotNull(results);
-        assertEquals(RaoResult.Status.SUCCESS, results.getStatus());
-        assertNotNull(results.getExtension(LinearRaoResult.class));
-        assertEquals(LinearRaoResult.SystematicSensitivityAnalysisStatus.DEFAULT, results.getExtension(LinearRaoResult.class).getSystematicSensitivityAnalysisStatus());
-        assertEquals(LinearRaoResult.LpStatus.RUN_OK, results.getExtension(LinearRaoResult.class).getLpStatus());
-
-        String preOptimVariant = results.getPreOptimVariantId();
-        String postOptimVariant = results.getPostOptimVariantId();
-
-        assertEquals(100.0, crac.getExtension(CracResultExtension.class).getVariant(preOptimVariant).getCost(), DOUBLE_TOLERANCE);
-        assertEquals(100.0, crac.getExtension(CracResultExtension.class).getVariant(postOptimVariant).getCost(), DOUBLE_TOLERANCE);
-    }
->>>>>>> d7ac6d1d
 }