/*
 * Copyright (c) 2020, RTE (http://www.rte-france.com)
 * This Source Code Form is subject to the terms of the Mozilla Public
 *  License, v. 2.0. If a copy of the MPL was not distributed with this
 * file, You can obtain one at http://mozilla.org/MPL/2.0/.
 */

package com.farao_community.farao.linear_rao;

import com.farao_community.farao.commons.FaraoException;
import com.farao_community.farao.data.crac_api.*;
import com.farao_community.farao.data.crac_impl.ComplexContingency;
import com.farao_community.farao.data.crac_impl.SimpleCnec;
import com.farao_community.farao.data.crac_impl.SimpleCrac;
import com.farao_community.farao.data.crac_impl.SimpleState;
import com.farao_community.farao.data.crac_impl.remedial_action.range_action.PstWithRange;
import com.farao_community.farao.data.crac_impl.threshold.AbsoluteFlowThreshold;
import com.farao_community.farao.data.crac_impl.threshold.RelativeFlowThreshold;
import com.farao_community.farao.linear_rao.config.LinearRaoParameters;
import com.farao_community.farao.ra_optimisation.*;
import com.farao_community.farao.rao_api.RaoParameters;
import com.farao_community.farao.util.LoadFlowService;
import com.farao_community.farao.util.SystematicSensitivityAnalysisResult;
import com.farao_community.farao.util.SystematicSensitivityAnalysisService;
import com.google.common.jimfs.Configuration;
import com.google.common.jimfs.Jimfs;
import com.powsybl.commons.config.InMemoryPlatformConfig;
import com.powsybl.computation.ComputationManager;
import com.powsybl.computation.local.LocalComputationManager;
import com.powsybl.iidm.import_.Importers;
import com.powsybl.iidm.network.Network;
import com.powsybl.loadflow.LoadFlow;
import com.powsybl.loadflow.LoadFlowResultImpl;
import com.powsybl.sensitivity.*;
import org.junit.Before;
import org.junit.Test;
import org.junit.runner.RunWith;
import org.mockito.Mockito;
import org.powermock.api.mockito.PowerMockito;
import org.powermock.core.classloader.annotations.PrepareForTest;
import org.powermock.modules.junit4.PowerMockRunner;
import org.slf4j.Logger;
import org.slf4j.LoggerFactory;

import java.nio.file.FileSystem;
import java.util.*;
import java.util.concurrent.CompletableFuture;
import java.util.concurrent.ExecutionException;

import static org.junit.Assert.*;

/**
 * @author Joris Mancini {@literal <joris.mancini at rte-france.com>}
 */
@RunWith(PowerMockRunner.class)
@PrepareForTest({SystematicSensitivityAnalysisService.class})
public class LinearRaoTest {
    private static final Logger LOGGER = LoggerFactory.getLogger(LinearRaoTest.class);

    private LinearRao linearRao;
    private ComputationManager computationManager;
    private RaoParameters raoParameters;

    @Before
    public void setUp() {
        linearRao = new LinearRao();
        FileSystem fileSystem = Jimfs.newFileSystem(Configuration.unix());
        InMemoryPlatformConfig platformConfig = new InMemoryPlatformConfig(fileSystem);

        computationManager = LocalComputationManager.getDefault();
        raoParameters = RaoParameters.load(platformConfig);

        LoadFlow.Runner loadFlowRunner = Mockito.mock(LoadFlow.Runner.class);
        Mockito.when(loadFlowRunner.run(Mockito.any(), Mockito.any(), Mockito.any(), Mockito.any())).thenReturn(new LoadFlowResultImpl(true, Collections.emptyMap(), ""));
        LoadFlowService.init(loadFlowRunner, computationManager);
    }

    @Test
    public void getName() {
        assertEquals("LinearRao", linearRao.getName());
    }

    @Test
    public void getVersion() {
        assertEquals("1.0.0", linearRao.getVersion());
    }

    @Test
    public void testBrokenParameters() {
        FileSystem fileSystem = Jimfs.newFileSystem(Configuration.unix());
        InMemoryPlatformConfig platformConfig = new InMemoryPlatformConfig(fileSystem);

        RaoParameters brokenParameters = RaoParameters.load(platformConfig);
        brokenParameters.removeExtension(LinearRaoParameters.class);

        boolean errorCaught = false;
        try {
            linearRao.run(Mockito.mock(Network.class), Mockito.mock(Crac.class), "", computationManager, brokenParameters);
        } catch (FaraoException e) {
            errorCaught = true;
            assertEquals("There are some issues in RAO parameters:\n" +
                    "Linear Rao parameters not available", e.getMessage());
        }
        assertTrue(errorCaught);
    }

    @Test
    public void runTest() {
        Network network = Importers.loadNetwork(
                "TestCase12Nodes.uct",
                getClass().getResourceAsStream("/TestCase12Nodes.uct")
        );
        Crac crac = create();
        String variantId = "variant-test";

        Map<State, SensitivityComputationResults> stateSensiMap = new HashMap<>();
        Map<Cnec, Double> cnecMarginMap1 = new HashMap<>();
        crac.getCnecs().forEach(cnec -> cnecMarginMap1.put(cnec, 1.0));
        Map<Cnec, Double> cnecMarginMap2 = new HashMap<>();
        crac.getCnecs().forEach(cnec -> cnecMarginMap2.put(cnec, 5.0));
        Map<Cnec, Double> cnecMarginMap3 = new HashMap<>();
        crac.getCnecs().forEach(cnec -> cnecMarginMap3.put(cnec, 10.0));
        Map<Cnec, Double> cnecMaxThresholdMap = new HashMap<>();
        crac.getCnecs().forEach(cnec -> cnecMaxThresholdMap.put(cnec, 500.));
        Map<Cnec, Double> cnecFlowMap1 = new HashMap<>();
        Map<Cnec, Double> cnecFlowMap2 = new HashMap<>();
        Map<Cnec, Double> cnecFlowMap3 = new HashMap<>();
        crac.getCnecs().forEach(cnec -> cnecFlowMap1.put(cnec, 499.));
        crac.getCnecs().forEach(cnec -> cnecFlowMap2.put(cnec, 495.));
        crac.getCnecs().forEach(cnec -> cnecFlowMap3.put(cnec, 490.));
        PowerMockito.mockStatic(SystematicSensitivityAnalysisService.class);
        Mockito.when(SystematicSensitivityAnalysisService.runAnalysis(Mockito.any(), Mockito.any(), Mockito.any()))
                .thenReturn(new SystematicSensitivityAnalysisResult(stateSensiMap, cnecFlowMap1),
                            new SystematicSensitivityAnalysisResult(stateSensiMap, cnecFlowMap2),
                            new SystematicSensitivityAnalysisResult(stateSensiMap, cnecFlowMap3));

        List<MonitoredBranchResult> emptyMonitoredBranchResultList = new ArrayList<>();

        List<RemedialActionResult> remedialActionResults1 = new ArrayList<>();
        List<RemedialActionElementResult> remedialActionElementResultList1 = new ArrayList<>();
        remedialActionElementResultList1.add(new PstElementResult("BBE2AA1  BBE3AA1  1", 1., 2, 3., 4));
        remedialActionResults1.add(new RemedialActionResult("RA PST BE", "RA PST BE name", true, remedialActionElementResultList1));
        PreContingencyResult preContingencyResult1 = new PreContingencyResult(emptyMonitoredBranchResultList, remedialActionResults1);
        RaoComputationResult raoComputationResult1 = new RaoComputationResult(RaoComputationResult.Status.SUCCESS, preContingencyResult1);

        List<RemedialActionResult> remedialActionResults2 = new ArrayList<>();
        List<RemedialActionElementResult> remedialActionElementResultList2 = new ArrayList<>();
        remedialActionElementResultList2.add(new PstElementResult("BBE2AA1  BBE3AA1  1", 3., 4, 2., 3));
        remedialActionResults2.add(new RemedialActionResult("RA PST BE", "RA PST BE name", true, remedialActionElementResultList2));
        PreContingencyResult preContingencyResult2 = new PreContingencyResult(emptyMonitoredBranchResultList, remedialActionResults2);
        RaoComputationResult raoComputationResult2 = new RaoComputationResult(RaoComputationResult.Status.SUCCESS, preContingencyResult2);

        PreContingencyResult preContingencyResult3 = new PreContingencyResult(emptyMonitoredBranchResultList, new ArrayList<>());
        RaoComputationResult raoComputationResult3 = new RaoComputationResult(RaoComputationResult.Status.SUCCESS, preContingencyResult3);

        LinearRaoModeller linearRaoModellerMock = Mockito.mock(LinearRaoModeller.class);
        Mockito.when(linearRaoModellerMock.solve()).thenReturn(raoComputationResult1, raoComputationResult2, raoComputationResult3);

        LinearRao linearRaoSpy = Mockito.spy(linearRao);
        Mockito.doReturn(linearRaoModellerMock).when(linearRaoSpy).createLinearRaoModeller(Mockito.any(), Mockito.any(), Mockito.any());
        CompletableFuture<RaoComputationResult> linearRaoResultCF = linearRaoSpy.run(network, crac, variantId, LocalComputationManager.getDefault(), raoParameters);
        assertNotNull(linearRaoResultCF);
        try {
            RaoComputationResult linearRaoResult = linearRaoResultCF.get();
            PreContingencyResult preContingencyResult = linearRaoResult.getPreContingencyResult();
            assertEquals(490, preContingencyResult.getMonitoredBranchResults().get(0).getPostOptimisationFlow(), .1);
            assertEquals(499, preContingencyResult.getMonitoredBranchResults().get(0).getPreOptimisationFlow(), .1);

            assertEquals(1, preContingencyResult.getRemedialActionResults().size());
            assertEquals("RA PST BE", preContingencyResult.getRemedialActionResults().get(0).getId());
            RemedialActionElementResult remedialActionElementResult = preContingencyResult.getRemedialActionResults().get(0).getRemedialActionElementResults().get(0);
            assertTrue(remedialActionElementResult instanceof PstElementResult);
            PstElementResult pstElementResult = (PstElementResult) remedialActionElementResult;
            assertEquals("BBE2AA1  BBE3AA1  1", pstElementResult.getId());
            assertEquals(1., pstElementResult.getPreOptimisationAngle(), 0.01);
            assertEquals(2, pstElementResult.getPreOptimisationTapPosition());
            assertEquals(2., pstElementResult.getPostOptimisationAngle(), 0.01);
            assertEquals(3, pstElementResult.getPostOptimisationTapPosition());
        } catch (InterruptedException e) {
            e.printStackTrace();
        } catch (ExecutionException e) {
            e.printStackTrace();
        }
    }

    private static Crac create() {
        Crac crac = new SimpleCrac("idSimpleCracTestUS", "nameSimpleCracTestUS");

        ComplexContingency contingency1 = new ComplexContingency("Contingency FR1 FR3", "Trip of FFR1AA1 FFR3AA1 1",
                new HashSet<>(Arrays.asList(new NetworkElement("FFR1AA1  FFR3AA1  1"))));
        crac.addContingency(contingency1);
        ComplexContingency contingency2 = new ComplexContingency("Contingency FR1 FR2", "Trip of FFR1AA1 FFR2AA1 1",
                new HashSet<>(Arrays.asList(new NetworkElement("FFR1AA1  FFR2AA1  1"))));
        crac.addContingency(contingency2);

        // Instant
        Instant basecase = new Instant("initial", 0);
        Instant defaut = new Instant("default", 60);
        Instant curative = new Instant("curative", 1200);

        //NetworkElement
        NetworkElement monitoredElement1 = new NetworkElement("BBE2AA1  FFR3AA1  1", "BBE2AA1  FFR3AA1  1 name");
        NetworkElement monitoredElement2 = new NetworkElement("FFR2AA1  DDE3AA1  1", "FFR2AA1  DDE3AA1  1 name");

        // State
        State stateBasecase = new SimpleState(Optional.empty(), basecase);
        State stateCurativeContingency1 = new SimpleState(Optional.of(contingency1), curative);
        State stateCurativeContingency2 = new SimpleState(Optional.of(contingency2), curative);

        // Thresholds
        AbsoluteFlowThreshold thresholdAbsFlow = new AbsoluteFlowThreshold(Unit.AMPERE, Side.LEFT, Direction.OPPOSITE, 1500);
        RelativeFlowThreshold thresholdRelativeFlow = new RelativeFlowThreshold(Side.LEFT, Direction.OPPOSITE, 30);

        // CNECs
        SimpleCnec cnec1basecase = new SimpleCnec("cnec1basecase", "", monitoredElement1, null, stateBasecase);
        SimpleCnec cnec1stateCurativeContingency1 = new SimpleCnec("cnec1stateCurativeContingency1", "", monitoredElement1, null, stateCurativeContingency1);
        SimpleCnec cnec1stateCurativeContingency2 = new SimpleCnec("cnec1stateCurativeContingency2", "", monitoredElement1, null, stateCurativeContingency2);
        cnec1basecase.setThreshold(thresholdAbsFlow);
        cnec1stateCurativeContingency1.setThreshold(thresholdAbsFlow);
        cnec1stateCurativeContingency2.setThreshold(thresholdAbsFlow);

        SimpleCnec cnec2basecase = new SimpleCnec("cnec2basecase", "", monitoredElement2, null, stateBasecase);
        SimpleCnec cnec2stateCurativeContingency1 = new SimpleCnec("cnec2stateCurativeContingency1", "", monitoredElement2, null, stateCurativeContingency1);
        SimpleCnec cnec2stateCurativeContingency2 = new SimpleCnec("cnec2stateCurativeContingency2", "", monitoredElement2, null, stateCurativeContingency2);
        cnec2basecase.setThreshold(thresholdRelativeFlow);
        cnec2stateCurativeContingency1.setThreshold(thresholdRelativeFlow);
        cnec2stateCurativeContingency2.setThreshold(thresholdRelativeFlow);

        crac.addCnec(cnec1basecase);
        crac.addCnec(cnec1stateCurativeContingency1);
        crac.addCnec(cnec1stateCurativeContingency2);
        crac.addCnec(cnec2basecase);
        crac.addCnec(cnec2stateCurativeContingency1);
        crac.addCnec(cnec2stateCurativeContingency2);

        // RAs
        NetworkElement pstElement = new NetworkElement("BBE2AA1  BBE3AA1  1", "BBE2AA1  BBE3AA1  1 name");
<<<<<<< HEAD
        PstRange pstRange = new PstRange("RA PST BE", pstElement);
=======
        PstWithRange pstRange = new PstWithRange("BBE2AA1  BBE3AA1  1", pstElement);
>>>>>>> 9bc9a9a4
        crac.addRangeAction(pstRange);

        return crac;
    }
}<|MERGE_RESOLUTION|>--- conflicted
+++ resolved
@@ -235,11 +235,7 @@
 
         // RAs
         NetworkElement pstElement = new NetworkElement("BBE2AA1  BBE3AA1  1", "BBE2AA1  BBE3AA1  1 name");
-<<<<<<< HEAD
-        PstRange pstRange = new PstRange("RA PST BE", pstElement);
-=======
-        PstWithRange pstRange = new PstWithRange("BBE2AA1  BBE3AA1  1", pstElement);
->>>>>>> 9bc9a9a4
+        PstRange pstRange = new PstWithRange("RA PST BE", pstElement);
         crac.addRangeAction(pstRange);
 
         return crac;
