/*
 * Copyright (c) 2020, RTE (http://www.rte-france.com)
 * This Source Code Form is subject to the terms of the Mozilla Public
 *  License, v. 2.0. If a copy of the MPL was not distributed with this
 * file, You can obtain one at http://mozilla.org/MPL/2.0/.
 */

package com.farao_community.farao.linear_rao;

import com.farao_community.farao.commons.FaraoException;
import com.farao_community.farao.data.crac_api.*;
import com.farao_community.farao.data.crac_impl.SimpleCrac;
import com.farao_community.farao.data.crac_impl.SimpleState;
import com.farao_community.farao.data.crac_impl.remedial_action.range_action.PstWithRange;
import com.farao_community.farao.data.crac_impl.utils.NetworkImportsUtil;
import com.farao_community.farao.data.crac_result_extensions.*;
import com.farao_community.farao.linear_rao.config.LinearRaoParameters;
import com.farao_community.farao.rao_api.RaoParameters;
import com.farao_community.farao.data.crac_impl.utils.CommonCracCreation;
import com.farao_community.farao.rao_api.RaoResult;
import com.farao_community.farao.util.LoadFlowService;
import com.farao_community.farao.util.SystematicSensitivityAnalysisResult;
import com.farao_community.farao.util.SystematicSensitivityAnalysisService;
import com.google.common.jimfs.Configuration;
import com.google.common.jimfs.Jimfs;
import com.powsybl.commons.config.InMemoryPlatformConfig;
import com.powsybl.computation.ComputationManager;
import com.powsybl.computation.local.LocalComputationManager;
import com.powsybl.iidm.network.Network;
import com.powsybl.loadflow.LoadFlow;
import com.powsybl.loadflow.LoadFlowResultImpl;
import com.powsybl.sensitivity.*;
import org.junit.Before;
import org.junit.Test;
import org.junit.runner.RunWith;
import org.mockito.Mockito;
import org.powermock.api.mockito.PowerMockito;
import org.powermock.core.classloader.annotations.PrepareForTest;
import org.powermock.modules.junit4.PowerMockRunner;

import java.nio.file.FileSystem;
import java.util.*;
import java.util.concurrent.CompletableFuture;
import java.util.concurrent.ExecutionException;

import static org.junit.Assert.*;

/**
 * @author Joris Mancini {@literal <joris.mancini at rte-france.com>}
 */
@RunWith(PowerMockRunner.class)
@PrepareForTest({SystematicSensitivityAnalysisService.class})
public class LinearRaoTest {
    private LinearRao linearRao;
    private ComputationManager computationManager;
    private RaoParameters raoParameters;

    @Before
    public void setUp() {
        linearRao = new LinearRao();
        FileSystem fileSystem = Jimfs.newFileSystem(Configuration.unix());
        InMemoryPlatformConfig platformConfig = new InMemoryPlatformConfig(fileSystem);

        computationManager = LocalComputationManager.getDefault();
        raoParameters = RaoParameters.load(platformConfig);

        LoadFlow.Runner loadFlowRunner = Mockito.mock(LoadFlow.Runner.class);
        Mockito.when(loadFlowRunner.run(Mockito.any(), Mockito.any(), Mockito.any(), Mockito.any())).thenReturn(new LoadFlowResultImpl(true, Collections.emptyMap(), ""));
        LoadFlowService.init(loadFlowRunner, computationManager);
    }

    @Test
    public void getName() {
        assertEquals("LinearRao", linearRao.getName());
    }

    @Test
    public void getVersion() {
        assertEquals("1.0.0", linearRao.getVersion());
    }

    @Test
    public void testBrokenParameters() {
        FileSystem fileSystem = Jimfs.newFileSystem(Configuration.unix());
        InMemoryPlatformConfig platformConfig = new InMemoryPlatformConfig(fileSystem);

        RaoParameters brokenParameters = RaoParameters.load(platformConfig);
        brokenParameters.removeExtension(LinearRaoParameters.class);

        boolean errorCaught = false;
        try {
            linearRao.run(Mockito.mock(Network.class), Mockito.mock(Crac.class), "", computationManager, brokenParameters);
        } catch (FaraoException e) {
            errorCaught = true;
            assertEquals("There are some issues in RAO parameters:" + System.lineSeparator() +
                    "Linear Rao parameters not available", e.getMessage());
        }
        assertTrue(errorCaught);
    }

    @Test
    public void testBrokenSensi() {
        Map<State, SensitivityComputationResults> stateSensiMap = new HashMap<>();
        stateSensiMap.put(new SimpleState(Optional.empty(), new Instant("myInstant", 0)), null);
        PowerMockito.mockStatic(SystematicSensitivityAnalysisService.class);
        Mockito.when(SystematicSensitivityAnalysisService.runAnalysis(Mockito.any(), Mockito.any(), Mockito.any(), Mockito.any()))
                .thenReturn(new SystematicSensitivityAnalysisResult(stateSensiMap, new HashMap<>(), new HashMap<>()));
        RaoResult result;
        Crac crac = new SimpleCrac("myCrac");
        try {
            result = linearRao.run(Mockito.mock(Network.class), crac, "", computationManager, raoParameters).get();
            assertEquals(RaoResult.Status.FAILURE, result.getStatus());
        } catch (Exception e) {
            fail();
        }
    }

    @Test
    public void runTest() {
        Network network = NetworkImportsUtil.import12NodesNetwork();
        SimpleCrac crac = create();
        crac.synchronize(network);
        String variantId = "variant-test";

        ResultVariantManager variantManager = new ResultVariantManager();
        ResultVariantManager variantManagerSpy = Mockito.spy(variantManager);
        crac.addExtension(ResultVariantManager.class, variantManagerSpy);
        variantManagerSpy.createVariant("preOptimVariant");
        variantManagerSpy.createVariant("postOptimVariant");
        variantManagerSpy.createVariant("currentVariant1");
        variantManagerSpy.createVariant("currentVariant2");
        variantManagerSpy.createVariant("currentVariant3");
        Mockito.doReturn("preOptimVariant").doReturn("postOptimVariant").doReturn("currentVariant1").doReturn("currentVariant2").doReturn("currentVariant3")
                .when(variantManagerSpy).createNewUniqueVariantId();

        String preventiveState = crac.getPreventiveState().getId();
        RangeActionResultExtension rangeActionResultMap;
        rangeActionResultMap = crac.getRangeAction("RA PST BE").getExtension(RangeActionResultExtension.class);
        PstRangeResult currentVariant1 = (PstRangeResult) rangeActionResultMap.getVariant("currentVariant1");
        currentVariant1.setSetPoint(preventiveState, 3);
        currentVariant1.setTap(preventiveState, 4);
        PstRangeResult currentVariant2 = (PstRangeResult) rangeActionResultMap.getVariant("currentVariant2");
        currentVariant2.setSetPoint(preventiveState, 2);
        currentVariant2.setTap(preventiveState, 3);
        PstRangeResult currentVariant3 = (PstRangeResult) rangeActionResultMap.getVariant("currentVariant3");
        currentVariant3.setSetPoint(preventiveState, 2);
        currentVariant3.setTap(preventiveState, 3);

        Map<State, SensitivityComputationResults> stateSensiMap = new HashMap<>();
        Map<Cnec, Double> cnecFlowMap1 = new HashMap<>();
        Map<Cnec, Double> cnecFlowMap2 = new HashMap<>();
        Map<Cnec, Double> cnecFlowMap3 = new HashMap<>();
        crac.getCnecs().forEach(cnec -> cnecFlowMap1.put(cnec, 499.));
        crac.getCnecs().forEach(cnec -> cnecFlowMap2.put(cnec, 495.));
        crac.getCnecs().forEach(cnec -> cnecFlowMap3.put(cnec, 490.));
        PowerMockito.mockStatic(SystematicSensitivityAnalysisService.class);
        Mockito.when(SystematicSensitivityAnalysisService.runAnalysis(Mockito.any(), Mockito.any(), Mockito.any(), Mockito.any()))
                .thenReturn(new SystematicSensitivityAnalysisResult(stateSensiMap, cnecFlowMap1, new HashMap<>()),
                            new SystematicSensitivityAnalysisResult(stateSensiMap, cnecFlowMap2, new HashMap<>()),
                            new SystematicSensitivityAnalysisResult(stateSensiMap, cnecFlowMap3, new HashMap<>()));

        LinearRaoModeller linearRaoModellerMock = Mockito.mock(LinearRaoModeller.class);
        Mockito.when(linearRaoModellerMock.solve(Mockito.any())).thenReturn(new RaoResult(RaoResult.Status.SUCCESS));

        LinearRao linearRaoSpy = Mockito.spy(linearRao);
<<<<<<< HEAD
        Mockito.doReturn(linearRaoModellerMock).when(linearRaoSpy).createLinearRaoModeller(Mockito.any(), Mockito.any(), Mockito.any());
        CompletableFuture<RaoResult> linearRaoResultCF = linearRaoSpy.run(network, crac, variantId, LocalComputationManager.getDefault(), raoParameters);
=======
        Mockito.doReturn(linearRaoModellerMock).when(linearRaoSpy).createLinearRaoModeller(Mockito.any(), Mockito.any(), Mockito.any(), Mockito.any());
        CompletableFuture<RaoComputationResult> linearRaoResultCF = linearRaoSpy.run(network, crac, variantId, LocalComputationManager.getDefault(), raoParameters);
>>>>>>> 363da61a
        assertNotNull(linearRaoResultCF);
        try {
            RaoResult linearRaoResult = linearRaoResultCF.get();
            assertTrue(linearRaoResult.isSuccessful());
            assertEquals("preOptimVariant", linearRaoResult.getPreOptimVariantId());
            assertEquals("currentVariant2", linearRaoResult.getPostOptimVariantId());

            CnecResultExtension cnecResultMap = crac.getCnecs().iterator().next().getExtension(CnecResultExtension.class);
            assertEquals(499, cnecResultMap.getVariant("preOptimVariant").getFlowInMW(), 0.01);
            assertEquals(490, cnecResultMap.getVariant("currentVariant2").getFlowInMW(), 0.01);
            RangeActionResultExtension pstResultMap = crac.getRangeAction("RA PST BE").getExtension(RangeActionResultExtension.class);
            assertEquals(0, ((PstRangeResult) pstResultMap.getVariant("preOptimVariant")).getTap(preventiveState));
            assertEquals(0., pstResultMap.getVariant("preOptimVariant").getSetPoint(preventiveState), 0.01);
            assertEquals(3, ((PstRangeResult) pstResultMap.getVariant("currentVariant2")).getTap(preventiveState));
            assertEquals(2., pstResultMap.getVariant("currentVariant2").getSetPoint(preventiveState), 0.01);
        } catch (InterruptedException e) {
            e.printStackTrace();
        } catch (ExecutionException e) {
            e.printStackTrace();
        }
    }

    private static SimpleCrac create() {
        SimpleCrac crac = CommonCracCreation.create();

        // RAs
        NetworkElement pstElement = new NetworkElement("BBE2AA1  BBE3AA1  1", "BBE2AA1  BBE3AA1  1 name");
        PstRange pstRange = new PstWithRange("RA PST BE", pstElement);
        crac.addRangeAction(pstRange);

        return crac;
    }
}<|MERGE_RESOLUTION|>--- conflicted
+++ resolved
@@ -163,13 +163,9 @@
         Mockito.when(linearRaoModellerMock.solve(Mockito.any())).thenReturn(new RaoResult(RaoResult.Status.SUCCESS));
 
         LinearRao linearRaoSpy = Mockito.spy(linearRao);
-<<<<<<< HEAD
-        Mockito.doReturn(linearRaoModellerMock).when(linearRaoSpy).createLinearRaoModeller(Mockito.any(), Mockito.any(), Mockito.any());
+        Mockito.doReturn(linearRaoModellerMock).when(linearRaoSpy).createLinearRaoModeller(Mockito.any(), Mockito.any(), Mockito.any(), Mockito.any());
         CompletableFuture<RaoResult> linearRaoResultCF = linearRaoSpy.run(network, crac, variantId, LocalComputationManager.getDefault(), raoParameters);
-=======
-        Mockito.doReturn(linearRaoModellerMock).when(linearRaoSpy).createLinearRaoModeller(Mockito.any(), Mockito.any(), Mockito.any(), Mockito.any());
-        CompletableFuture<RaoComputationResult> linearRaoResultCF = linearRaoSpy.run(network, crac, variantId, LocalComputationManager.getDefault(), raoParameters);
->>>>>>> 363da61a
+      
         assertNotNull(linearRaoResultCF);
         try {
             RaoResult linearRaoResult = linearRaoResultCF.get();
