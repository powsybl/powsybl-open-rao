--- conflicted
+++ resolved
@@ -103,13 +103,8 @@
         Map<State, SensitivityComputationResults> stateSensiMap = new HashMap<>();
         stateSensiMap.put(new SimpleState(Optional.empty(), new Instant("myInstant", 0)), null);
         PowerMockito.mockStatic(SystematicSensitivityAnalysisService.class);
-<<<<<<< HEAD
-        Mockito.when(SystematicSensitivityAnalysisService.runAnalysis(Mockito.any(), Mockito.any(), Mockito.any(), Mockito.anyBoolean(), Mockito.anyBoolean()))
+        Mockito.when(SystematicSensitivityAnalysisService.runAnalysis(Mockito.any(), Mockito.any(), Mockito.any(), Mockito.any()))
                 .thenReturn(new SystematicSensitivityAnalysisResult(stateSensiMap, new HashMap<>(), new HashMap<>()));
-=======
-        Mockito.when(SystematicSensitivityAnalysisService.runAnalysis(Mockito.any(), Mockito.any(), Mockito.any(), Mockito.any()))
-                .thenReturn(new SystematicSensitivityAnalysisResult(stateSensiMap, new HashMap<>()));
->>>>>>> 4cc2b938
         RaoComputationResult result;
         Crac crac = new SimpleCrac("myCrac");
         try {
@@ -159,17 +154,10 @@
         crac.getCnecs().forEach(cnec -> cnecFlowMap2.put(cnec, 495.));
         crac.getCnecs().forEach(cnec -> cnecFlowMap3.put(cnec, 490.));
         PowerMockito.mockStatic(SystematicSensitivityAnalysisService.class);
-<<<<<<< HEAD
-        Mockito.when(SystematicSensitivityAnalysisService.runAnalysis(Mockito.any(), Mockito.any(), Mockito.any(), Mockito.anyBoolean(), Mockito.anyBoolean()))
+        Mockito.when(SystematicSensitivityAnalysisService.runAnalysis(Mockito.any(), Mockito.any(), Mockito.any(), Mockito.any()))
                 .thenReturn(new SystematicSensitivityAnalysisResult(stateSensiMap, cnecFlowMap1, new HashMap<>()),
                             new SystematicSensitivityAnalysisResult(stateSensiMap, cnecFlowMap2, new HashMap<>()),
                             new SystematicSensitivityAnalysisResult(stateSensiMap, cnecFlowMap3, new HashMap<>()));
-=======
-        Mockito.when(SystematicSensitivityAnalysisService.runAnalysis(Mockito.any(), Mockito.any(), Mockito.any(), Mockito.any()))
-                .thenReturn(new SystematicSensitivityAnalysisResult(stateSensiMap, cnecFlowMap1),
-                            new SystematicSensitivityAnalysisResult(stateSensiMap, cnecFlowMap2),
-                            new SystematicSensitivityAnalysisResult(stateSensiMap, cnecFlowMap3));
->>>>>>> 4cc2b938
 
         List<MonitoredBranchResult> emptyMonitoredBranchResultList = new ArrayList<>();
 
