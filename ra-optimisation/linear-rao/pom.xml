<?xml version="1.0" encoding="UTF-8"?>
<!--
  ~ Copyright (c) 2019, RTE (http://www.rte-france.com)
  ~ This Source Code Form is subject to the terms of the Mozilla Public
  ~  License, v. 2.0. If a copy of the MPL was not distributed with this
  ~ file, You can obtain one at http://mozilla.org/MPL/2.0/.
  -->

<project xmlns="http://maven.apache.org/POM/4.0.0"
         xmlns:xsi="http://www.w3.org/2001/XMLSchema-instance"
         xsi:schemaLocation="http://maven.apache.org/POM/4.0.0 http://maven.apache.org/xsd/maven-4.0.0.xsd">
    <parent>
        <artifactId>farao-ra-optimisation</artifactId>
        <groupId>com.farao-community.farao</groupId>
        <version>2.1.0-SNAPSHOT</version>
    </parent>
    <modelVersion>4.0.0</modelVersion>

    <artifactId>farao-linear-rao</artifactId>
    <packaging>jar</packaging>
    <name>Modular linear RAO implementation</name>
    <description>Implementation of a RAO that will optimize only linear range actions</description>

    <dependencies>
        <dependency>
            <groupId>${project.groupId}</groupId>
<<<<<<< HEAD
            <artifactId>farao-crac-result-extensions</artifactId>
=======
            <artifactId>farao-crac-loopflow-extension</artifactId>
>>>>>>> 4cc2b938
            <version>${project.version}</version>
        </dependency>
        <dependency>
            <groupId>${project.groupId}</groupId>
            <artifactId>farao-rao-api</artifactId>
            <version>${project.version}</version>
        </dependency>
        <dependency>
            <groupId>${project.groupId}</groupId>
            <artifactId>farao-search-tree-rao</artifactId>
            <version>${project.version}</version>
        </dependency>
        <dependency>
            <groupId>${project.groupId}</groupId>
            <artifactId>farao-util</artifactId>
            <version>${project.version}</version>
        </dependency>

        <!-- test -->
        <dependency>
            <groupId>${project.groupId}</groupId>
            <artifactId>farao-crac-impl</artifactId>
            <version>${project.version}</version>
            <scope>test</scope>
        </dependency>
        <dependency>
            <groupId>${project.groupId}</groupId>
            <artifactId>farao-crac-io-json</artifactId>
            <version>${project.version}</version>
            <scope>test</scope>
        </dependency>
        <dependency>
            <groupId>${project.groupId}</groupId>
            <artifactId>farao-crac-impl</artifactId>
            <version>${project.version}</version>
            <type>test-jar</type>
            <scope>test</scope>
        </dependency>
        <dependency>
            <groupId>com.google.jimfs</groupId>
            <artifactId>jimfs</artifactId>
            <scope>test</scope>
        </dependency>
        <dependency>
            <groupId>com.powsybl</groupId>
            <artifactId>powsybl-commons</artifactId>
            <type>test-jar</type>
            <scope>test</scope>
        </dependency>
        <dependency>
            <groupId>com.powsybl</groupId>
            <artifactId>powsybl-config-test</artifactId>
            <scope>test</scope>
        </dependency>
        <dependency>
            <groupId>com.powsybl</groupId>
            <artifactId>powsybl-iidm-impl</artifactId>
            <scope>test</scope>
        </dependency>
        <dependency>
            <groupId>com.powsybl</groupId>
            <artifactId>powsybl-iidm-xml-converter</artifactId>
            <scope>test</scope>
        </dependency>
        <dependency>
            <groupId>com.powsybl</groupId>
            <artifactId>powsybl-ucte-converter</artifactId>
            <scope>test</scope>
        </dependency>
        <dependency>
            <groupId>junit</groupId>
            <artifactId>junit</artifactId>
            <scope>test</scope>
        </dependency>
        <dependency>
            <groupId>org.mockito</groupId>
            <artifactId>mockito-core</artifactId>
            <scope>test</scope>
        </dependency>
        <dependency>
            <groupId>org.powermock</groupId>
            <artifactId>powermock-api-mockito2</artifactId>
            <scope>test</scope>
        </dependency>
        <dependency>
            <groupId>org.powermock</groupId>
            <artifactId>powermock-module-junit4</artifactId>
            <scope>test</scope>
        </dependency>
        <dependency>
            <groupId>org.slf4j</groupId>
            <artifactId>log4j-over-slf4j</artifactId>
            <scope>test</scope>
        </dependency>
        <dependency>
            <groupId>org.slf4j</groupId>
            <artifactId>slf4j-simple</artifactId>
            <scope>test</scope>
        </dependency>
    </dependencies>
</project><|MERGE_RESOLUTION|>--- conflicted
+++ resolved
@@ -24,11 +24,12 @@
     <dependencies>
         <dependency>
             <groupId>${project.groupId}</groupId>
-<<<<<<< HEAD
+            <artifactId>farao-crac-loopflow-extension</artifactId>
+            <version>${project.version}</version>
+        </dependency>
+        <dependency>
+            <groupId>${project.groupId}</groupId>
             <artifactId>farao-crac-result-extensions</artifactId>
-=======
-            <artifactId>farao-crac-loopflow-extension</artifactId>
->>>>>>> 4cc2b938
             <version>${project.version}</version>
         </dependency>
         <dependency>
