--- conflicted
+++ resolved
@@ -19,8 +19,6 @@
 
     RangeActionActivationResult getRangeActionActivationResult();
 
-<<<<<<< HEAD
-=======
     @Override
     default ComputationStatus getComputationStatus() {
         return getSensitivityStatus();
@@ -30,5 +28,4 @@
     default ComputationStatus getComputationStatus(State state) {
         return getSensitivityStatus(state);
     }
->>>>>>> 49dab858
 }