--- conflicted
+++ resolved
@@ -11,19 +11,11 @@
 import com.powsybl.openrao.data.cracapi.RemedialAction;
 import com.powsybl.openrao.data.cracapi.State;
 import com.powsybl.openrao.data.cracapi.networkaction.NetworkAction;
-<<<<<<< HEAD
-import com.powsybl.openrao.data.cracapi.rangeaction.PstRangeAction;
-import com.powsybl.openrao.searchtreerao.commons.NetworkActionCombination;
-import com.powsybl.iidm.network.Country;
-import com.powsybl.iidm.network.Network;
-import com.powsybl.openrao.searchtreerao.result.api.PrePerimeterResult;
-=======
 import com.powsybl.openrao.data.cracapi.rangeaction.RangeAction;
 import com.powsybl.openrao.searchtreerao.commons.NetworkActionCombination;
 import com.powsybl.openrao.searchtreerao.result.api.OptimizationResult;
 import com.powsybl.openrao.searchtreerao.searchtree.inputs.SearchTreeInput;
 import com.powsybl.openrao.searchtreerao.searchtree.parameters.SearchTreeParameters;
->>>>>>> f8eac6d8
 
 import java.util.*;
 import java.util.stream.Collectors;
@@ -32,44 +24,6 @@
  * @author Joris Mancini {@literal <joris.mancini at rte-france.com>}
  */
 public final class SearchTreeBloomer {
-<<<<<<< HEAD
-    private final Network network;
-    private final CountryGraph countryGraph;
-    private final int maxRa;
-    private final int maxTso;
-    private final Map<String, Integer> maxTopoPerTso;
-    private final Map<String, Integer> maxRaPerTso;
-    private final Map<String, Integer> maxElementaryActionsPerTso;
-    private final boolean filterFarElements;
-    private final int maxNumberOfBoundariesForSkippingNetworkActions;
-    private final List<NetworkActionCombination> preDefinedNaCombinations;
-    private final State optimizedStateForNetworkActions;
-    private final PrePerimeterResult prePerimeterResult;
-
-    public SearchTreeBloomer(Network network,
-                             int maxRa,
-                             int maxTso,
-                             Map<String, Integer> maxTopoPerTso,
-                             Map<String, Integer> maxRaPerTso,
-                             Map<String, Integer> maxElementaryActionsPerTso,
-                             boolean filterFarElements,
-                             int maxNumberOfBoundariesForSkippingNetworkActions,
-                             List<NetworkActionCombination> preDefinedNaCombinations,
-                             State optimizedStateForNetworkActions,
-                             PrePerimeterResult prePerimeterResult) {
-        this.network = network;
-        countryGraph = new CountryGraph(network);
-        this.maxRa = maxRa;
-        this.maxTso = maxTso;
-        this.maxTopoPerTso = maxTopoPerTso;
-        this.maxRaPerTso = maxRaPerTso;
-        this.maxElementaryActionsPerTso = maxElementaryActionsPerTso;
-        this.filterFarElements = filterFarElements;
-        this.maxNumberOfBoundariesForSkippingNetworkActions = maxNumberOfBoundariesForSkippingNetworkActions;
-        this.preDefinedNaCombinations = preDefinedNaCombinations;
-        this.optimizedStateForNetworkActions = optimizedStateForNetworkActions;
-        this.prePerimeterResult = prePerimeterResult;
-=======
     private final List<NetworkActionCombination> preDefinedNaCombinations;
     private final List<NetworkActionCombinationFilter> networkActionCombinationFilters;
     private final SearchTreeInput input;
@@ -88,7 +42,6 @@
         );
         this.input = input;
         this.parameters = parameters;
->>>>>>> f8eac6d8
     }
 
     /**
@@ -124,56 +77,8 @@
         networkActionCombinations.addAll(effectivelyFinalNACombinations);
 
         // filters
-<<<<<<< HEAD
-        // (idea: create one class per filter which implement a common interface)
-        networkActionCombinations = removeAlreadyActivatedNetworkActions(networkActionCombinations, fromLeaf);
-        networkActionCombinations = removeAlreadyTestedCombinations(networkActionCombinations, fromLeaf);
-
-        networkActionCombinations = removeCombinationsWhichExceedMaxNumberOfRa(networkActionCombinations, fromLeaf);
-        networkActionCombinations = removeCombinationsWhichExceedMaxNumberOfRaPerTso(networkActionCombinations, fromLeaf);
-        networkActionCombinations = removeCombinationsWhichExceedMaxNumberOfTsos(networkActionCombinations, fromLeaf);
-        networkActionCombinations = removeCombinationsFarFromMostLimitingElement(networkActionCombinations, fromLeaf);
-        networkActionCombinations = removeCombinationsWhichExceedMaxElementaryActionsPerTso(networkActionCombinations, fromLeaf);
-
-        return networkActionCombinations;
-    }
-
-    Map<NetworkActionCombination, Boolean> removeAlreadyActivatedNetworkActions(Map<NetworkActionCombination, Boolean> naCombinations, Leaf fromLeaf) {
-        return naCombinations.keySet().stream()
-            .filter(naCombination -> naCombination.getNetworkActionSet().stream().noneMatch(na -> fromLeaf.getActivatedNetworkActions().contains(na)))
-            .collect(Collectors.toMap(naCombination -> naCombination, naCombinations::get));
-    }
-
-    /**
-     * Remove combinations which have already been tested in the previous depths of the SearchTree.
-     * <p>
-     * For instance, if the preDefined combination ra1+ra2 exists, and if ra1 has already been selected, there is
-     * no need to bloom on ra2. If the remedial action ra2 was relevant, the combination ra1+ra2 would have been
-     * already selected in the previous depths.
-     */
-    Map<NetworkActionCombination, Boolean> removeAlreadyTestedCombinations(Map<NetworkActionCombination, Boolean> naCombinations, Leaf fromLeaf) {
-
-        List<NetworkAction> alreadyTestedNetworkActions = new ArrayList<>();
-
-        for (NetworkActionCombination preDefinedCombination : preDefinedNaCombinations) {
-            if (preDefinedCombination.isDetectedDuringRao()) {
-                continue;
-            }
-
-            // elements of the combination which have not been activated yet
-            List<NetworkAction> notTestedNaInCombination = preDefinedCombination.getNetworkActionSet().stream()
-                .filter(na -> !fromLeaf.getActivatedNetworkActions().contains(na))
-                .toList();
-
-            // if all the actions of the combinations have been selected but one, there is no need
-            // to test that individual action anymore
-            if (notTestedNaInCombination.size() == 1) {
-                alreadyTestedNetworkActions.add(notTestedNaInCombination.get(0));
-            }
-=======
         for (NetworkActionCombinationFilter networkActionCombinationFilter : networkActionCombinationFilters) {
             networkActionCombinations = networkActionCombinationFilter.filter(networkActionCombinations, fromLeaf);
->>>>>>> f8eac6d8
         }
 
         return networkActionCombinations;
@@ -218,122 +123,6 @@
             }
         }
 
-<<<<<<< HEAD
-        if (naCombinations.size() > filteredNaCombinations.size()) {
-            TECHNICAL_LOGS.info("{} network action combinations have been filtered out because the max number of usable TSOs has been reached", naCombinations.size() - filteredNaCombinations.size());
-        }
-
-        return filteredNaCombinations;
-    }
-
-    /**
-     * Removes network actions far from most limiting elements, using the user's parameters for activating/deactivating this
-     * feature, and setting the number of boundaries allowed between the network action and the limiting element.
-     * The most limiting elements are the most limiting functional cost element, and all elements with a non-zero virtual cost.
-     */
-    Map<NetworkActionCombination, Boolean> removeCombinationsFarFromMostLimitingElement(Map<NetworkActionCombination, Boolean> naCombinations, Leaf fromLeaf) {
-
-        if (!filterFarElements) {
-            return naCombinations;
-        }
-
-        Set<Optional<Country>> worstCnecLocation = getOptimizedMostLimitingElementsLocation(fromLeaf);
-
-        Map<NetworkActionCombination, Boolean> filteredNaCombinations = naCombinations.keySet().stream()
-            .filter(naCombination -> naCombination.getNetworkActionSet().stream().anyMatch(na -> isNetworkActionCloseToLocations(na, worstCnecLocation, countryGraph)))
-                .collect(Collectors.toMap(naCombination -> naCombination, naCombinations::get));
-
-        if (naCombinations.size() > filteredNaCombinations.size()) {
-            TECHNICAL_LOGS.info("{} network action combinations have been filtered out because they are too far from the most limiting element", naCombinations.size() - filteredNaCombinations.size());
-        }
-        return filteredNaCombinations;
-    }
-
-    Map<NetworkActionCombination, Boolean> removeCombinationsWhichExceedMaxElementaryActionsPerTso(Map<NetworkActionCombination, Boolean> naCombinations, Leaf fromLeaf) {
-        // TODO : pst injection = 1 ea or abs(newtap - initialtap)?
-        Map<NetworkActionCombination, Boolean> filteredNaCombinations = new HashMap<>();
-        Map<String, Integer> movedPstTapsPerTso = getNumberOfPstTapsMovedByTso(fromLeaf);
-        naCombinations.forEach((naCombination, mustBeFiltered) -> {
-            int elementaryActions = 0;
-            for (NetworkAction networkAction : naCombination.getNetworkActionSet()) {
-                // TODO: what if some network actions share common elementary action?
-                elementaryActions = elementaryActions + networkAction.getElementaryActions().size();
-            }
-            boolean combinationHasBeenRemoved = false;
-            for (String operator : naCombination.getOperators()) {
-                // The network action combination alone has more elementary action than the accepted limit, so it must be removed
-                if (elementaryActions > maxElementaryActionsPerTso.getOrDefault(operator, Integer.MAX_VALUE)) {
-                    TECHNICAL_LOGS.info("{} network action combinations have been filtered out because the maximum number of elementary actions for TSO {} has been reached", naCombinations.size() - filteredNaCombinations.size(), operator);
-                    combinationHasBeenRemoved = true;
-                    break;
-                }
-            }
-            if (!combinationHasBeenRemoved) {
-                boolean shouldRemovePsts = false;
-                for (String operator : naCombination.getOperators()) {
-                    // The network action combination has less elementary actions than the limit but PST range actions must be removed first
-                    shouldRemovePsts = shouldRemovePsts || elementaryActions + movedPstTapsPerTso.getOrDefault(operator, 0) > maxElementaryActionsPerTso.getOrDefault(operator, Integer.MAX_VALUE);
-                }
-                filteredNaCombinations.put(naCombination, mustBeFiltered || shouldRemovePsts);
-            }
-        });
-        return filteredNaCombinations;
-    }
-
-    /**
-     * This function computes the allowed number of network actions for each TSO, as the minimum between the given
-     * parameter and the maximum number of RA reduced by the number of remedial actions already used
-     */
-    private Map<String, Integer> getMaxNetworkActionPerTso(Leaf fromLeaf) {
-        Map<String, Integer> updatedMaxTopoPerTso = new HashMap<>();
-
-        // get set of all TSOs considered in the max number of RA limitation
-        Set<String> tsos = new HashSet<>(maxRaPerTso.keySet());
-        tsos.addAll(maxTopoPerTso.keySet());
-
-        // get max number of network action which can still be activated, per Tso
-        tsos.forEach(tso -> {
-            int activatedTopoForTso = (int) fromLeaf.getActivatedNetworkActions().stream().filter(networkAction -> tso.equals(networkAction.getOperator())).count();
-
-            int limitationDueToMaxRa = maxRaPerTso.getOrDefault(tso, Integer.MAX_VALUE) - activatedTopoForTso;
-            int limitationDueToMaxTopo = maxTopoPerTso.getOrDefault(tso, Integer.MAX_VALUE) - activatedTopoForTso;
-
-            updatedMaxTopoPerTso.put(tso, Math.min(limitationDueToMaxRa, limitationDueToMaxTopo));
-        });
-        return updatedMaxTopoPerTso;
-    }
-
-    private boolean exceedMaxNumberOfTsos(NetworkActionCombination naCombination, Set<String> alreadyActivatedTsos) {
-        Set<String> involvedTsos = naCombination.getOperators();
-        involvedTsos.addAll(alreadyActivatedTsos);
-        return involvedTsos.size() > maxTso;
-    }
-
-    Set<String> getTsosWithActivatedNetworkActions(Leaf leaf) {
-        return leaf.getActivatedNetworkActions().stream().map(RemedialAction::getOperator).filter(Objects::nonNull).collect(Collectors.toSet());
-    }
-
-    /**
-     * Says if a network action is close to a given set of countries, respecting the maximum number of boundaries
-     */
-    boolean isNetworkActionCloseToLocations(NetworkAction networkAction, Set<Optional<Country>> locations, CountryGraph countryGraph) {
-        if (locations.stream().anyMatch(Optional::isEmpty)) {
-            return true;
-        }
-        Set<Optional<Country>> networkActionCountries = networkAction.getLocation(network);
-        if (networkActionCountries.stream().anyMatch(Optional::isEmpty)) {
-            return true;
-        }
-        for (Optional<Country> location : locations) {
-            for (Optional<Country> networkActionCountry : networkActionCountries) {
-                if (location.isPresent() && networkActionCountry.isPresent()
-                    && countryGraph.areNeighbors(location.get(), networkActionCountry.get(), maxNumberOfBoundariesForSkippingNetworkActions)) {
-                    return true;
-                }
-            }
-        }
-=======
->>>>>>> f8eac6d8
         return false;
     }
 
