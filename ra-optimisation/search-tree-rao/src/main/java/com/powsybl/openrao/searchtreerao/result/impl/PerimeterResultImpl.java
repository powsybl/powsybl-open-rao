--- conflicted
+++ resolved
@@ -44,16 +44,12 @@
     }
 
     @Override
-<<<<<<< HEAD
-    public double getFlow(FlowCnec flowCnec, Side side, Unit unit, Instant instant) {
+    public double getFlow(FlowCnec flowCnec, TwoSides side, Unit unit, Instant instant) {
         return optimizationResult.getFlow(flowCnec, side, unit, instant);
     }
 
     @Override
-    public double getCommercialFlow(FlowCnec flowCnec, Side side, Unit unit) {
-=======
     public double getCommercialFlow(FlowCnec flowCnec, TwoSides side, Unit unit) {
->>>>>>> f0a6cb98
         return optimizationResult.getCommercialFlow(flowCnec, side, unit);
     }
 
