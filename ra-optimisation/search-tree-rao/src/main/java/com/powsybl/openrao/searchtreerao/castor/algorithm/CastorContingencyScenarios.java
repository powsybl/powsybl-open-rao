/*
 * Copyright (c) 2024, RTE (http://www.rte-france.com)
 * This Source Code Form is subject to the terms of the Mozilla Public
 * License, v. 2.0. If a copy of the MPL was not distributed with this
 * file, You can obtain one at http://mozilla.org/MPL/2.0/.
 */
package com.powsybl.openrao.searchtreerao.castor.algorithm;

import com.powsybl.iidm.network.Network;
import com.powsybl.openrao.commons.OpenRaoException;
import com.powsybl.openrao.commons.RandomizedString;
import com.powsybl.openrao.data.crac.api.Crac;
import com.powsybl.openrao.data.crac.api.State;
import com.powsybl.openrao.data.crac.api.cnec.FlowCnec;
import com.powsybl.openrao.data.crac.api.rangeaction.RangeAction;
import com.powsybl.openrao.data.raoresult.api.ComputationStatus;
import com.powsybl.openrao.raoapi.parameters.RaoParameters;
import com.powsybl.openrao.searchtreerao.commons.ToolProvider;
import com.powsybl.openrao.searchtreerao.commons.objectivefunction.ObjectiveFunction;
import com.powsybl.openrao.searchtreerao.commons.optimizationperimeters.*;
import com.powsybl.openrao.searchtreerao.commons.parameters.TreeParameters;
import com.powsybl.openrao.searchtreerao.commons.parameters.UnoptimizedCnecParameters;
import com.powsybl.openrao.searchtreerao.result.api.*;
import com.powsybl.openrao.searchtreerao.result.impl.*;
import com.powsybl.openrao.searchtreerao.searchtree.algorithms.SearchTree;
import com.powsybl.openrao.searchtreerao.searchtree.inputs.SearchTreeInput;
import com.powsybl.openrao.searchtreerao.searchtree.parameters.SearchTreeParameters;
import com.powsybl.openrao.sensitivityanalysis.AppliedRemedialActions;
import com.powsybl.openrao.util.AbstractNetworkPool;

import java.util.*;
import java.util.concurrent.*;
import java.util.concurrent.atomic.AtomicInteger;
import java.util.stream.Collectors;

import static com.powsybl.openrao.commons.logs.OpenRaoLoggerProvider.*;
import static com.powsybl.openrao.data.raoresult.api.ComputationStatus.DEFAULT;
import static com.powsybl.openrao.raoapi.parameters.extensions.LoadFlowAndSensitivityParameters.getSensitivityFailureOvercost;
import static com.powsybl.openrao.raoapi.parameters.extensions.MultithreadingParameters.getAvailableCPUs;
import static com.powsybl.openrao.searchtreerao.commons.RaoUtil.applyRemedialActions;

/**
 * @author Joris Mancini {@literal <joris.mancini at rte-france.com>}
 * @author Philippe Edwards {@literal <philippe.edwards at rte-france.com>}
 * @author Peter Mitri {@literal <peter.mitri at rte-france.com>}
 * @author Godelaine de Montmorillon {@literal <godelaine.demontmorillon at rte-france.com>}
 * @author Baptiste Seguinot {@literal <baptiste.seguinot at rte-france.com>}
 */
public class CastorContingencyScenarios {

    private static final String CONTINGENCY_SCENARIO = "ContingencyScenario";
    private static final int NUMBER_LOGGED_ELEMENTS_DURING_RAO = 2;

    private final Crac crac;
    private final RaoParameters raoParameters;
    private final ToolProvider toolProvider;
    private final StateTree stateTree;
    private final TreeParameters curativeTreeParameters;
    private final PrePerimeterResult initialSensitivityOutput;

    public CastorContingencyScenarios(Crac crac,
                                      RaoParameters raoParameters,
                                      ToolProvider toolProvider,
                                      StateTree stateTree,
                                      TreeParameters curativeTreeParameters,
                                      PrePerimeterResult initialSensitivityOutput) {
        this.crac = crac;
        this.raoParameters = raoParameters;
        this.toolProvider = toolProvider;
        this.stateTree = stateTree;
        this.curativeTreeParameters = curativeTreeParameters;
        this.initialSensitivityOutput = initialSensitivityOutput;
    }

    public Map<State, OptimizationResult> optimizeContingencyScenarios(Network network,
                                                                       PrePerimeterResult prePerimeterSensitivityOutput,
                                                                       boolean automatonsOnly) {
        Map<State, OptimizationResult> contingencyScenarioResults = new ConcurrentHashMap<>();
        // Create a new variant
        String newVariant = RandomizedString.getRandomizedString(CONTINGENCY_SCENARIO, network.getVariantManager().getVariantIds(), 10);
        network.getVariantManager().cloneVariant(network.getVariantManager().getWorkingVariantId(), newVariant);
        network.getVariantManager().setWorkingVariant(newVariant);
        // Create an automaton simulator
        AutomatonSimulator automatonSimulator = new AutomatonSimulator(crac, raoParameters, toolProvider, initialSensitivityOutput, prePerimeterSensitivityOutput, stateTree.getOperatorsNotSharingCras(), NUMBER_LOGGED_ELEMENTS_DURING_RAO);
        // Go through all contingency scenarios
        try (AbstractNetworkPool networkPool = AbstractNetworkPool.create(network, newVariant, getAvailableCPUs(raoParameters), true)) {
            AtomicInteger remainingScenarios = new AtomicInteger(stateTree.getContingencyScenarios().size());
            List<ForkJoinTask<Object>> tasks = stateTree.getContingencyScenarios().stream().map(optimizedScenario ->
                networkPool.submit(() -> runScenario(prePerimeterSensitivityOutput, automatonsOnly, optimizedScenario, networkPool, automatonSimulator, contingencyScenarioResults, remainingScenarios))
            ).toList();
            for (ForkJoinTask<Object> task : tasks) {
                try {
                    task.get();
                } catch (ExecutionException e) {
                    throw new OpenRaoException(e);
                }
            }
            networkPool.shutdownAndAwaitTermination(24, TimeUnit.HOURS);
        } catch (InterruptedException e) {
            Thread.currentThread().interrupt();
        }
        return contingencyScenarioResults;
    }

    private Object runScenario(PrePerimeterResult prePerimeterSensitivityOutput, boolean automatonsOnly, ContingencyScenario optimizedScenario, AbstractNetworkPool networkPool, AutomatonSimulator automatonSimulator, Map<State, OptimizationResult> contingencyScenarioResults, AtomicInteger remainingScenarios) throws InterruptedException {
        Network networkClone = networkPool.getAvailableNetwork(); //This is where the threads actually wait for available networks
        TECHNICAL_LOGS.info("Optimizing scenario post-contingency {}.", optimizedScenario.getContingency().getId());

        // Init variables
        Optional<State> automatonState = optimizedScenario.getAutomatonState();
        Set<State> curativeStates = new HashSet<>();
        optimizedScenario.getCurativePerimeters().forEach(perimeter -> curativeStates.addAll(perimeter.getAllStates()));
        PrePerimeterResult preCurativeResult = prePerimeterSensitivityOutput;
        double sensitivityFailureOvercost = getSensitivityFailureOvercost(raoParameters);

        // Simulate automaton instant
        boolean autoStateSensiFailed = false;
        if (automatonState.isPresent()) {
            AutomatonPerimeterResultImpl automatonResult = automatonSimulator.simulateAutomatonState(automatonState.get(), curativeStates, networkClone);
            contingencyScenarioResults.put(automatonState.get(), automatonResult);
            if (automatonResult.getComputationStatus() == ComputationStatus.FAILURE) {
                autoStateSensiFailed = true;
<<<<<<< HEAD
                //contingencyScenarioResults.put(automatonState.get(), new SkippedOptimizationResultImpl(automatonState.get(), automatonResult.getActivatedNetworkActions(), automatonResult.getActivatedRangeActions(automatonState.get()), ComputationStatus.FAILURE, sensitivityFailureOvercost));
                contingencyScenarioResults.put(automatonState.get(), automatonResult);
=======
>>>>>>> 9138ccc4
            } else {
                preCurativeResult = automatonResult.getPostAutomatonSensitivityAnalysisOutput();
            }
        }
        // Do not simulate curative instant if last sensitivity analysis failed
        // -- if there was no automaton state, check prePerimeterSensitivityOutput sensi status
        // -- or if there was an automaton state that failed
        if (!automatonsOnly
            && automatonState.isEmpty()
            && !optimizedScenario.getCurativePerimeters().isEmpty()
            && prePerimeterSensitivityOutput.getSensitivityStatus(optimizedScenario.getCurativePerimeters().get(0).getRaOptimisationState()) == ComputationStatus.FAILURE
            || automatonState.isPresent()
            && autoStateSensiFailed
        ) {
            curativeStates.forEach(curativeState -> contingencyScenarioResults.put(curativeState, new SkippedOptimizationResultImpl(curativeState, new HashSet<>(), new HashSet<>(), ComputationStatus.FAILURE, sensitivityFailureOvercost)));
        } else if (!automatonsOnly) {
            boolean allPreviousPerimetersSucceded = true;
            PrePerimeterResult previousPerimeterResult = preCurativeResult;
            // Optimize curative perimeters
            Map<State, OptimizationResult> resultsPerPerimeter = new HashMap<>();
            Map<State, PrePerimeterResult> prePerimeterResultPerPerimeter = new HashMap<>();
            for (Perimeter curativePerimeter : optimizedScenario.getCurativePerimeters()) {
                State curativeState = curativePerimeter.getRaOptimisationState();
                if (previousPerimeterResult == null) {
                    previousPerimeterResult = getPreCurativePerimeterSensitivityAnalysis(curativePerimeter).runBasedOnInitialResults(networkClone, crac, null, stateTree.getOperatorsNotSharingCras(), null);
                }
                prePerimeterResultPerPerimeter.put(curativePerimeter.getRaOptimisationState(), previousPerimeterResult);
                if (allPreviousPerimetersSucceded) {
                    OptimizationResult curativeResult = optimizeCurativePerimeter(curativePerimeter, networkClone, previousPerimeterResult, resultsPerPerimeter, prePerimeterResultPerPerimeter);
                    allPreviousPerimetersSucceded = curativeResult.getSensitivityStatus() == DEFAULT;
                    contingencyScenarioResults.put(curativeState, curativeResult);
                    applyRemedialActions(networkClone, curativeResult, curativeState);
                    previousPerimeterResult = null;
                    if (allPreviousPerimetersSucceded) {
                        resultsPerPerimeter.put(curativePerimeter.getRaOptimisationState(), curativeResult);
                    }
                } else {
                    contingencyScenarioResults.put(curativeState, new SkippedOptimizationResultImpl(curativeState, new HashSet<>(), new HashSet<>(), ComputationStatus.FAILURE, sensitivityFailureOvercost));
                }
            }
        }
        TECHNICAL_LOGS.debug("Remaining post-contingency scenarios to optimize: {}", remainingScenarios.decrementAndGet());
        networkPool.releaseUsedNetwork(networkClone);
        return null;
    }

    private PrePerimeterSensitivityAnalysis getPreCurativePerimeterSensitivityAnalysis(Perimeter curativePerimeter) {
        Set<FlowCnec> flowCnecsInSensi = crac.getFlowCnecs(curativePerimeter.getRaOptimisationState());
        Set<RangeAction<?>> rangeActionsInSensi = new HashSet<>(crac.getPotentiallyAvailableRangeActions(curativePerimeter.getRaOptimisationState()));
        for (State curativeState : curativePerimeter.getAllStates()) {
            flowCnecsInSensi.addAll(crac.getFlowCnecs(curativeState));
        }
        return new PrePerimeterSensitivityAnalysis(flowCnecsInSensi, rangeActionsInSensi, raoParameters, toolProvider);
    }

    private OptimizationResult optimizeCurativePerimeter(Perimeter curativePerimeter,
                                                         Network network,
                                                         PrePerimeterResult prePerimeterSensitivityOutput,
                                                         Map<State, OptimizationResult> resultsPerPerimeter,
                                                         Map<State, PrePerimeterResult> prePerimeterResultPerPerimeter) {
        State curativeState = curativePerimeter.getRaOptimisationState();
        TECHNICAL_LOGS.info("Optimizing curative state {}.", curativeState.getId());

        Set<State> filteredStates = curativePerimeter.getAllStates().stream()
            .filter(state -> !prePerimeterSensitivityOutput.getSensitivityStatus(state).equals(ComputationStatus.FAILURE))
            .collect(Collectors.toSet());

        Set<FlowCnec> flowCnecs = crac.getFlowCnecs().stream()
            .filter(flowCnec -> filteredStates.contains(flowCnec.getState()))
            .collect(Collectors.toSet());

        Set<FlowCnec> loopFlowCnecs = AbstractOptimizationPerimeter.getLoopFlowCnecs(flowCnecs, raoParameters, network);
        Map<RangeAction<?>, Double> rangeActionSetpointMap = crac.getPotentiallyAvailableRangeActions(curativeState)
            .stream()
            .collect(Collectors.toMap(rangeAction -> rangeAction, prePerimeterSensitivityOutput::getSetpoint));
        RangeActionSetpointResult rangeActionSetpointResult = new RangeActionSetpointResultImpl(rangeActionSetpointMap);
        RangeActionActivationResult rangeActionsResult = new RangeActionActivationResultImpl(rangeActionSetpointResult);
        RemedialActionActivationResult remedialActionActivationResult = new RemedialActionActivationResultImpl(rangeActionsResult, new NetworkActionsResultImpl(Set.of()));

        ObjectiveFunction objectiveFunction = ObjectiveFunction.build(flowCnecs, loopFlowCnecs, initialSensitivityOutput, prePerimeterSensitivityOutput, stateTree.getOperatorsNotSharingCras(), raoParameters, curativePerimeter.getAllStates());
        ObjectiveFunctionResult objectiveFunctionResult = objectiveFunction.evaluate(prePerimeterSensitivityOutput, remedialActionActivationResult);
        boolean stopCriterionReached = isStopCriterionChecked(objectiveFunctionResult, curativeTreeParameters);
        if (stopCriterionReached) {
            NetworkActionsResult networkActionsResult = new NetworkActionsResultImpl(Collections.emptySet());
            return new OptimizationResultImpl(objectiveFunctionResult, prePerimeterSensitivityOutput, prePerimeterSensitivityOutput, networkActionsResult, rangeActionsResult);
        }

        OptimizationPerimeter optPerimeter = CurativeOptimizationPerimeter.buildForStates(curativeState, curativePerimeter.getAllStates(), crac, network, raoParameters, prePerimeterSensitivityOutput);

        SearchTreeParameters searchTreeParameters = SearchTreeParameters.create()
            .withConstantParametersOverAllRao(raoParameters, crac)
            .withTreeParameters(curativeTreeParameters)
            .withUnoptimizedCnecParameters(UnoptimizedCnecParameters.build(raoParameters.getNotOptimizedCnecsParameters(), stateTree.getOperatorsNotSharingCras()))
            .build();

        searchTreeParameters.decreaseRemedialActionUsageLimits(resultsPerPerimeter, prePerimeterResultPerPerimeter);

        SearchTreeInput searchTreeInput = SearchTreeInput.create()
            .withNetwork(network)
            .withOptimizationPerimeter(optPerimeter)
            .withInitialFlowResult(initialSensitivityOutput)
            .withPrePerimeterResult(prePerimeterSensitivityOutput)
            .withPreOptimizationAppliedNetworkActions(new AppliedRemedialActions()) //no remedial Action applied
            .withObjectiveFunction(objectiveFunction)
            .withToolProvider(toolProvider)
            .withOutageInstant(crac.getOutageInstant())
            .build();

        OptimizationResult result = new SearchTree(searchTreeInput, searchTreeParameters, false).run().join();
        TECHNICAL_LOGS.info("Curative state {} has been optimized.", curativeState.getId());
        return result;
    }

    static boolean isStopCriterionChecked(ObjectiveFunctionResult result, TreeParameters treeParameters) {
        if (result.getVirtualCost() > 1e-6) {
            return false;
        }
        if (result.getFunctionalCost() < -Double.MAX_VALUE / 2 && result.getVirtualCost() < 1e-6) {
            return true;
        }

        if (treeParameters.stopCriterion().equals(TreeParameters.StopCriterion.MIN_OBJECTIVE)) {
            return false;
        } else if (treeParameters.stopCriterion().equals(TreeParameters.StopCriterion.AT_TARGET_OBJECTIVE_VALUE)) {
            return result.getCost() < treeParameters.targetObjectiveValue();
        } else {
            throw new OpenRaoException("Unexpected stop criterion: " + treeParameters.stopCriterion());
        }
    }
}<|MERGE_RESOLUTION|>--- conflicted
+++ resolved
@@ -120,11 +120,6 @@
             contingencyScenarioResults.put(automatonState.get(), automatonResult);
             if (automatonResult.getComputationStatus() == ComputationStatus.FAILURE) {
                 autoStateSensiFailed = true;
-<<<<<<< HEAD
-                //contingencyScenarioResults.put(automatonState.get(), new SkippedOptimizationResultImpl(automatonState.get(), automatonResult.getActivatedNetworkActions(), automatonResult.getActivatedRangeActions(automatonState.get()), ComputationStatus.FAILURE, sensitivityFailureOvercost));
-                contingencyScenarioResults.put(automatonState.get(), automatonResult);
-=======
->>>>>>> 9138ccc4
             } else {
                 preCurativeResult = automatonResult.getPostAutomatonSensitivityAnalysisOutput();
             }
