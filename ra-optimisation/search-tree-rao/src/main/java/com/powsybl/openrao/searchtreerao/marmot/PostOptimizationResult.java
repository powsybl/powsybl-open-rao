/*
 * Copyright (c) 2025, RTE (http://www.rte-france.com)
 * This Source Code Form is subject to the terms of the Mozilla Public
 * License, v. 2.0. If a copy of the MPL was not distributed with this
 * file, You can obtain one at http://mozilla.org/MPL/2.0/.
 */

package com.powsybl.openrao.searchtreerao.marmot;

import com.powsybl.openrao.data.crac.api.Crac;
import com.powsybl.openrao.data.crac.api.State;
import com.powsybl.openrao.data.raoresult.api.RaoResult;
import com.powsybl.openrao.raoapi.RaoInput;
import com.powsybl.openrao.raoapi.parameters.RaoParameters;
import com.powsybl.openrao.searchtreerao.commons.objectivefunction.ObjectiveFunction;
import com.powsybl.openrao.searchtreerao.result.api.FlowResult;
import com.powsybl.openrao.searchtreerao.result.api.NetworkActionsResult;
import com.powsybl.openrao.searchtreerao.result.api.ObjectiveFunctionResult;
import com.powsybl.openrao.searchtreerao.result.api.OptimizationResult;
import com.powsybl.openrao.searchtreerao.result.api.PrePerimeterResult;
import com.powsybl.openrao.searchtreerao.result.api.RangeActionActivationResult;
import com.powsybl.openrao.searchtreerao.result.api.RemedialActionActivationResult;
import com.powsybl.openrao.searchtreerao.result.api.SensitivityResult;
import com.powsybl.openrao.searchtreerao.result.impl.NetworkActionsResultImpl;
import com.powsybl.openrao.searchtreerao.result.impl.OneStateOnlyRaoResultImpl;
import com.powsybl.openrao.searchtreerao.result.impl.OptimizationResultImpl;
import com.powsybl.openrao.searchtreerao.result.impl.RemedialActionActivationResultImpl;

import java.util.Set;

import static com.powsybl.openrao.searchtreerao.marmot.MarmotUtils.getPreventivePerimeterCnecs;

/** This class concatenates all data around one individual timestamp from running Marmot:
 * - input data (before Marmot): RaoInput
 * - output data (after Marmot):
 *      -- RaoResult: output from initial Rao run, containing activated topological actions
<<<<<<< HEAD
 *      -- PrePerimeterResult: output from initial sensitivity computation, after having applied topological actions but before inter-temporal MIP
=======
>>>>>>> 0b3e9077
 *      -- LinearOptimizationResult: output from inter-temporal MIP, containing activated range actions
 *
 * @author Thomas Bouquet {@literal <thomas.bouquet at rte-france.com>}
 * @author Godelaine de Montmorillon {@literal <godelaine.demontmorillon at rte-france.com>}
 */
public record PostOptimizationResult(RaoInput raoInput, PrePerimeterResult initialResult, FlowResult prePerimeterFlowResult, FlowResult finalFlowResult, SensitivityResult finalSensitivityResult, RangeActionActivationResult finalRangeActionActivationResult, RaoResult topologicalOptimizationResult, RaoParameters raoParameters) {
    public RaoResult merge() {
        Crac crac = raoInput.getCrac();
        State preventiveState = crac.getPreventiveState();
        ObjectiveFunction objectiveFunction = ObjectiveFunction.build(MarmotUtils.getPreventivePerimeterCnecs(crac), Set.of(), initialResult, prePerimeterFlowResult, Set.of(), raoParameters, Set.of(preventiveState));
        NetworkActionsResult networkActionsResult = new NetworkActionsResultImpl(topologicalOptimizationResult.getActivatedNetworkActionsDuringState(preventiveState));
        RemedialActionActivationResult remedialActionActivationResult = new RemedialActionActivationResultImpl(finalRangeActionActivationResult, networkActionsResult);
        ObjectiveFunctionResult objectiveFunctionResult = objectiveFunction.evaluate(finalFlowResult, remedialActionActivationResult);
        OptimizationResult mergedOptimizationResult = new OptimizationResultImpl(objectiveFunctionResult, finalFlowResult, finalSensitivityResult, networkActionsResult, finalRangeActionActivationResult);
        return new OneStateOnlyRaoResultImpl(preventiveState, initialResult, mergedOptimizationResult, getPreventivePerimeterCnecs(crac));
    }
}<|MERGE_RESOLUTION|>--- conflicted
+++ resolved
@@ -34,10 +34,6 @@
  * - input data (before Marmot): RaoInput
  * - output data (after Marmot):
  *      -- RaoResult: output from initial Rao run, containing activated topological actions
-<<<<<<< HEAD
- *      -- PrePerimeterResult: output from initial sensitivity computation, after having applied topological actions but before inter-temporal MIP
-=======
->>>>>>> 0b3e9077
  *      -- LinearOptimizationResult: output from inter-temporal MIP, containing activated range actions
  *
  * @author Thomas Bouquet {@literal <thomas.bouquet at rte-france.com>}
