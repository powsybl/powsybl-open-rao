--- conflicted
+++ resolved
@@ -34,7 +34,6 @@
 import java.util.Map;
 import java.util.Set;
 
-<<<<<<< HEAD
 import static com.powsybl.openrao.searchtreerao.marmot.MarmotUtils.getPreventivePerimeterCnecs;
 
 /**
@@ -55,13 +54,6 @@
  *         </ul>
  *     </li>
  * </ul>
-=======
-/** This class concatenates all data around one individual timestamp from running Marmot:
- * - input data (before Marmot): RaoInput
- * - output data (after Marmot):
- *      -- RaoResult: output from initial Rao run, containing activated topological actions
- *      -- LinearOptimizationResult: output from inter-temporal MIP, containing activated range actions
->>>>>>> ff36fa1a
  *
  * @author Thomas Bouquet {@literal <thomas.bouquet at rte-france.com>}
  * @author Godelaine de Montmorillon {@literal <godelaine.demontmorillon at rte-france.com>}
