/*
 * Copyright (c) 2025, RTE (http://www.rte-france.com)
 * This Source Code Form is subject to the terms of the Mozilla Public
 * License, v. 2.0. If a copy of the MPL was not distributed with this
 * file, You can obtain one at http://mozilla.org/MPL/2.0/.
 */

package com.powsybl.openrao.searchtreerao.marmot;

import com.powsybl.openrao.data.crac.api.Crac;
import com.powsybl.openrao.data.crac.api.State;
import com.powsybl.openrao.data.raoresult.api.RaoResult;
import com.powsybl.openrao.raoapi.RaoInput;
import com.powsybl.openrao.raoapi.parameters.RaoParameters;
import com.powsybl.openrao.searchtreerao.commons.objectivefunction.ObjectiveFunction;
import com.powsybl.openrao.searchtreerao.result.api.FlowResult;
import com.powsybl.openrao.searchtreerao.result.api.NetworkActionsResult;
import com.powsybl.openrao.searchtreerao.result.api.ObjectiveFunctionResult;
import com.powsybl.openrao.searchtreerao.result.api.OptimizationResult;
import com.powsybl.openrao.searchtreerao.result.api.PrePerimeterResult;
import com.powsybl.openrao.searchtreerao.result.api.RangeActionActivationResult;
import com.powsybl.openrao.searchtreerao.result.api.RemedialActionActivationResult;
import com.powsybl.openrao.searchtreerao.result.api.SensitivityResult;
import com.powsybl.openrao.searchtreerao.result.impl.NetworkActionsResultImpl;
import com.powsybl.openrao.searchtreerao.result.impl.OneStateOnlyRaoResultImpl;
import com.powsybl.openrao.searchtreerao.result.impl.OptimizationResultImpl;
import com.powsybl.openrao.searchtreerao.result.impl.RemedialActionActivationResultImpl;

import java.util.Set;

/** This class concatenates all data around one individual timestamp from running Marmot:
 * - input data (before Marmot): RaoInput
 * - output data (after Marmot):
 *      -- RaoResult: output from initial Rao run, containing activated topological actions
 *      -- LinearOptimizationResult: output from inter-temporal MIP, containing activated range actions
 *
 * @author Thomas Bouquet {@literal <thomas.bouquet at rte-france.com>}
 * @author Godelaine de Montmorillon {@literal <godelaine.demontmorillon at rte-france.com>}
 */
public record PostOptimizationResult(RaoInput raoInput, PrePerimeterResult initialResult, FlowResult prePerimeterFlowResult, FlowResult finalFlowResult, SensitivityResult finalSensitivityResult, RangeActionActivationResult finalRangeActionActivationResult, RaoResult topologicalOptimizationResult, RaoParameters raoParameters) {
    public RaoResult merge() {
        Crac crac = raoInput.getCrac();
        State preventiveState = crac.getPreventiveState();
<<<<<<< HEAD
        OptimizationResult mergedOptimizationResult = new OptimizationResultImpl(linearOptimizationResult, linearOptimizationResult, linearOptimizationResult, new NetworkActionsResultImpl(topologicalOptimizationResult.getActivatedNetworkActionsDuringState(preventiveState)), linearOptimizationResult);
        return new OneStateOnlyRaoResultImpl(preventiveState, initialResult, mergedOptimizationResult, crac.getFlowCnecs());
=======
        ObjectiveFunction objectiveFunction = ObjectiveFunction.build(MarmotUtils.getPreventivePerimeterCnecs(crac), Set.of(), initialResult, prePerimeterFlowResult, Set.of(), raoParameters, Set.of(preventiveState));
        NetworkActionsResult networkActionsResult = new NetworkActionsResultImpl(topologicalOptimizationResult.getActivatedNetworkActionsDuringState(preventiveState));
        RemedialActionActivationResult remedialActionActivationResult = new RemedialActionActivationResultImpl(finalRangeActionActivationResult, networkActionsResult);
        ObjectiveFunctionResult objectiveFunctionResult = objectiveFunction.evaluate(finalFlowResult, remedialActionActivationResult);
        OptimizationResult mergedOptimizationResult = new OptimizationResultImpl(objectiveFunctionResult, finalFlowResult, finalSensitivityResult, networkActionsResult, finalRangeActionActivationResult);
        return new OneStateOnlyRaoResultImpl(preventiveState, initialResult, mergedOptimizationResult, getPreventivePerimeterCnecs(crac));
>>>>>>> d9d21da8
    }
}<|MERGE_RESOLUTION|>--- conflicted
+++ resolved
@@ -41,16 +41,11 @@
     public RaoResult merge() {
         Crac crac = raoInput.getCrac();
         State preventiveState = crac.getPreventiveState();
-<<<<<<< HEAD
-        OptimizationResult mergedOptimizationResult = new OptimizationResultImpl(linearOptimizationResult, linearOptimizationResult, linearOptimizationResult, new NetworkActionsResultImpl(topologicalOptimizationResult.getActivatedNetworkActionsDuringState(preventiveState)), linearOptimizationResult);
-        return new OneStateOnlyRaoResultImpl(preventiveState, initialResult, mergedOptimizationResult, crac.getFlowCnecs());
-=======
         ObjectiveFunction objectiveFunction = ObjectiveFunction.build(MarmotUtils.getPreventivePerimeterCnecs(crac), Set.of(), initialResult, prePerimeterFlowResult, Set.of(), raoParameters, Set.of(preventiveState));
         NetworkActionsResult networkActionsResult = new NetworkActionsResultImpl(topologicalOptimizationResult.getActivatedNetworkActionsDuringState(preventiveState));
         RemedialActionActivationResult remedialActionActivationResult = new RemedialActionActivationResultImpl(finalRangeActionActivationResult, networkActionsResult);
         ObjectiveFunctionResult objectiveFunctionResult = objectiveFunction.evaluate(finalFlowResult, remedialActionActivationResult);
         OptimizationResult mergedOptimizationResult = new OptimizationResultImpl(objectiveFunctionResult, finalFlowResult, finalSensitivityResult, networkActionsResult, finalRangeActionActivationResult);
-        return new OneStateOnlyRaoResultImpl(preventiveState, initialResult, mergedOptimizationResult, getPreventivePerimeterCnecs(crac));
->>>>>>> d9d21da8
+        return new OneStateOnlyRaoResultImpl(preventiveState, initialResult, mergedOptimizationResult, crac.getFlowCnecs());
     }
 }