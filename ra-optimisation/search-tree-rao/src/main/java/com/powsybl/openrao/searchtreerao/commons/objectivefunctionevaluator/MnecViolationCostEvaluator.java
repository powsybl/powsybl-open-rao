--- conflicted
+++ resolved
@@ -11,12 +11,8 @@
 import com.powsybl.openrao.data.crac.api.State;
 import com.powsybl.openrao.data.crac.api.cnec.Cnec;
 import com.powsybl.openrao.data.crac.api.cnec.FlowCnec;
-<<<<<<< HEAD
-=======
-import com.powsybl.openrao.raoapi.parameters.extensions.MnecParametersExtension;
 import com.powsybl.openrao.searchtreerao.commons.costevaluatorresult.CostEvaluatorResult;
 import com.powsybl.openrao.searchtreerao.commons.costevaluatorresult.SumCostEvaluatorResult;
->>>>>>> 60da1b12
 import com.powsybl.openrao.searchtreerao.result.api.FlowResult;
 import com.powsybl.openrao.searchtreerao.result.api.RemedialActionActivationResult;
 
@@ -45,13 +41,8 @@
         this.flowCnecs = flowCnecs;
         this.unit = unit;
         this.initialFlowResult = initialFlowResult;
-<<<<<<< HEAD
         this.mnecAcceptableMarginDecrease = mnecAcceptableMarginDecrease;
         this.mnecViolationCost = mnecViolationCost;
-=======
-        this.mnecAcceptableMarginDecrease = mnecParametersExtension.getAcceptableMarginDecrease();
-        this.mnecViolationCost = mnecParametersExtension.getViolationCost();
->>>>>>> 60da1b12
     }
 
     @Override
