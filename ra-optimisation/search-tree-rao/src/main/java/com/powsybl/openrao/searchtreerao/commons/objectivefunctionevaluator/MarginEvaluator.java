--- conflicted
+++ resolved
@@ -20,9 +20,5 @@
 
     double getMargin(FlowResult flowResult, FlowCnec flowCnec, SensitivityResult sensitivityResult, Unit unit);
 
-<<<<<<< HEAD
-    double getMargin(FlowResult flowResult, FlowCnec flowCnec, Side side, SensitivityResult sensitivityResult, Unit unit);
-=======
-    double getMargin(FlowResult flowResult, FlowCnec flowCnec, TwoSides side, RangeActionActivationResult rangeActionActivationResult, SensitivityResult sensitivityResult, Unit unit);
->>>>>>> 7a46992a
+    double getMargin(FlowResult flowResult, FlowCnec flowCnec, TwoSides side, SensitivityResult sensitivityResult, Unit unit);
 }