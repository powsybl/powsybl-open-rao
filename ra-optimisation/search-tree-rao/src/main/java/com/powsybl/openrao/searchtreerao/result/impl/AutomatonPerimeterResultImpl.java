/*
 * Copyright (c) 2021, RTE (http://www.rte-france.com)
 * This Source Code Form is subject to the terms of the Mozilla Public
 * License, v. 2.0. If a copy of the MPL was not distributed with this
 * file, You can obtain one at http://mozilla.org/MPL/2.0/.
 */

package com.powsybl.openrao.searchtreerao.result.impl;

import com.powsybl.openrao.commons.OpenRaoException;
import com.powsybl.openrao.commons.Unit;
import com.powsybl.openrao.data.cracapi.Instant;
import com.powsybl.openrao.data.cracapi.State;
import com.powsybl.openrao.data.cracapi.cnec.FlowCnec;
import com.powsybl.iidm.network.TwoSides;
import com.powsybl.openrao.data.cracapi.networkaction.NetworkAction;
import com.powsybl.openrao.data.cracapi.rangeaction.PstRangeAction;
import com.powsybl.openrao.data.cracapi.rangeaction.RangeAction;
import com.powsybl.openrao.data.raoresultapi.ComputationStatus;
import com.powsybl.openrao.searchtreerao.commons.objectivefunctionevaluator.ObjectiveFunction;
import com.powsybl.openrao.searchtreerao.result.api.*;
import com.powsybl.sensitivity.SensitivityVariableSet;

import java.util.*;

/**
 * Represents the optimization result of automatons
 * Since optimizing automatons is only a simulation of RAs, we only need lists of activated RAs and a sensitivity result
 *
 * @author Peter Mitri {@literal <peter.mitri at rte-france.com>}
 */
public class AutomatonPerimeterResultImpl implements PerimeterResult {

    private final PrePerimeterResult postAutomatonSensitivityAnalysisOutput;
    private final Set<NetworkAction> forcedNetworkActions;
    private final Set<NetworkAction> selectedNetworkActions;
    private final Set<RangeAction<?>> activatedRangeActions;
    private final Map<RangeAction<?>, Double> rangeActionsWithSetpoint;
    private final State optimizedState;
    private ComputationStatus computationStatus = ComputationStatus.DEFAULT;

    public AutomatonPerimeterResultImpl(PrePerimeterResult postAutomatonSensitivityAnalysisOutput, Set<NetworkAction> forcedNetworkActions, Set<NetworkAction> selectedNetworkActions, Set<RangeAction<?>> activatedRangeActions, Map<RangeAction<?>, Double> rangeActionsWithSetpoint, State optimizedState) {
        this.postAutomatonSensitivityAnalysisOutput = postAutomatonSensitivityAnalysisOutput;
        this.forcedNetworkActions = forcedNetworkActions;
        this.selectedNetworkActions = selectedNetworkActions;
        this.activatedRangeActions = activatedRangeActions;
        this.rangeActionsWithSetpoint = rangeActionsWithSetpoint;
        this.optimizedState = optimizedState;
    }

    public PrePerimeterResult getPostAutomatonSensitivityAnalysisOutput() {
        return postAutomatonSensitivityAnalysisOutput;
    }

    @Override
<<<<<<< HEAD
    public double getFlow(FlowCnec flowCnec, Side side, Unit unit, Instant instant) {
        return postAutomatonSensitivityAnalysisOutput.getFlow(flowCnec, side, unit, instant);
=======
    public double getFlow(FlowCnec flowCnec, TwoSides side, Unit unit) {
        return postAutomatonSensitivityAnalysisOutput.getFlow(flowCnec, side, unit);
>>>>>>> a30659ba
    }

    @Override
    public double getFlow(FlowCnec flowCnec, TwoSides side, Unit unit, Instant instant) {
        return postAutomatonSensitivityAnalysisOutput.getFlow(flowCnec, side, unit, instant);
    }

    @Override
    public double getCommercialFlow(FlowCnec flowCnec, TwoSides side, Unit unit) {
        return postAutomatonSensitivityAnalysisOutput.getCommercialFlow(flowCnec, side, unit);
    }

    @Override
    public double getPtdfZonalSum(FlowCnec flowCnec, TwoSides side) {
        return postAutomatonSensitivityAnalysisOutput.getPtdfZonalSum(flowCnec, side);
    }

    @Override
    public Map<FlowCnec, Map<TwoSides, Double>> getPtdfZonalSums() {
        return postAutomatonSensitivityAnalysisOutput.getPtdfZonalSums();
    }

    @Override
    public boolean isActivated(NetworkAction networkAction) {
        return forcedNetworkActions.contains(networkAction) || selectedNetworkActions.contains(networkAction);
    }

    @Override
    public Set<NetworkAction> getActivatedNetworkActions() {
        Set<NetworkAction> networkActions = new HashSet<>();
        networkActions.addAll(forcedNetworkActions);
        networkActions.addAll(selectedNetworkActions);
        return networkActions;
    }

    public Set<NetworkAction> getForcedNetworkActions() {
        return new HashSet<>(forcedNetworkActions);
    }

    public Set<NetworkAction> getSelectedNetworkActions() {
        return new HashSet<>(selectedNetworkActions);
    }

    @Override
    public double getFunctionalCost() {
        return postAutomatonSensitivityAnalysisOutput.getFunctionalCost();
    }

    @Override
    public List<FlowCnec> getMostLimitingElements(int number) {
        return postAutomatonSensitivityAnalysisOutput.getMostLimitingElements(number);
    }

    @Override
    public double getVirtualCost() {
        return postAutomatonSensitivityAnalysisOutput.getVirtualCost();
    }

    @Override
    public Set<String> getVirtualCostNames() {
        return postAutomatonSensitivityAnalysisOutput.getVirtualCostNames();
    }

    @Override
    public double getVirtualCost(String virtualCostName) {
        return postAutomatonSensitivityAnalysisOutput.getVirtualCost(virtualCostName);
    }

    @Override
    public List<FlowCnec> getCostlyElements(String virtualCostName, int number) {
        return postAutomatonSensitivityAnalysisOutput.getCostlyElements(virtualCostName, number);
    }

    @Override
    public ObjectiveFunction getObjectiveFunction() {
        return postAutomatonSensitivityAnalysisOutput.getObjectiveFunction();
    }

    @Override
    public void excludeContingencies(Set<String> contingenciesToExclude) {
        postAutomatonSensitivityAnalysisOutput.excludeContingencies(contingenciesToExclude);

    }

    @Override
    public Set<RangeAction<?>> getRangeActions() {
        return rangeActionsWithSetpoint.keySet();
    }

    @Override
    public Set<RangeAction<?>> getActivatedRangeActions(State state) {
        checkState(state);
        return activatedRangeActions;
    }

    @Override
    public double getOptimizedSetpoint(RangeAction<?> rangeAction, State state) {
        checkState(state);
        return rangeActionsWithSetpoint.get(rangeAction);
    }

    @Override
    public Map<RangeAction<?>, Double> getOptimizedSetpointsOnState(State state) {
        checkState(state);
        return rangeActionsWithSetpoint;
    }

    @Override
    public int getOptimizedTap(PstRangeAction pstRangeAction, State state) {
        checkState(state);
        return pstRangeAction.convertAngleToTap(rangeActionsWithSetpoint.get(pstRangeAction));
    }

    @Override
    public Map<PstRangeAction, Integer> getOptimizedTapsOnState(State state) {
        checkState(state);
        Map<PstRangeAction, Integer> pstRangeActionOptimizedTaps = new HashMap<>();
        activatedRangeActions.stream().filter(PstRangeAction.class::isInstance).map(PstRangeAction.class::cast)
                .forEach(pstRangeAction -> pstRangeActionOptimizedTaps.put(pstRangeAction, getOptimizedTap(pstRangeAction, state)));
        return pstRangeActionOptimizedTaps;
    }

    @Override
    public ComputationStatus getSensitivityStatus() {
        return postAutomatonSensitivityAnalysisOutput.getSensitivityStatus();
    }

    @Override
    public ComputationStatus getSensitivityStatus(State state) {
        return postAutomatonSensitivityAnalysisOutput.getSensitivityStatus(state);
    }

    public ComputationStatus getComputationStatus() {
        return computationStatus;
    }

    public void setComputationStatus(ComputationStatus computationStatusToSet) {
        computationStatus = computationStatusToSet;
    }

    @Override
    public Set<String> getContingencies() {
        return postAutomatonSensitivityAnalysisOutput.getContingencies();
    }

    @Override
    public double getSensitivityValue(FlowCnec flowCnec, TwoSides side, RangeAction<?> rangeAction, Unit unit) {
        return postAutomatonSensitivityAnalysisOutput.getSensitivityValue(flowCnec, side, rangeAction, unit);
    }

    @Override
    public double getSensitivityValue(FlowCnec flowCnec, TwoSides side, SensitivityVariableSet linearGlsk, Unit unit) {
        return postAutomatonSensitivityAnalysisOutput.getSensitivityValue(flowCnec, side, linearGlsk, unit);
    }

    private void checkState(State state) {
        if (!state.equals(optimizedState)) {
            throw new OpenRaoException("State should be " + optimizedState.getId() + " but was " + state.getId());
        }
    }
}<|MERGE_RESOLUTION|>--- conflicted
+++ resolved
@@ -53,13 +53,8 @@
     }
 
     @Override
-<<<<<<< HEAD
-    public double getFlow(FlowCnec flowCnec, Side side, Unit unit, Instant instant) {
-        return postAutomatonSensitivityAnalysisOutput.getFlow(flowCnec, side, unit, instant);
-=======
     public double getFlow(FlowCnec flowCnec, TwoSides side, Unit unit) {
         return postAutomatonSensitivityAnalysisOutput.getFlow(flowCnec, side, unit);
->>>>>>> a30659ba
     }
 
     @Override
