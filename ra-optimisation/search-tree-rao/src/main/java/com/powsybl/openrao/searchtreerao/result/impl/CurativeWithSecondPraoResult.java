--- conflicted
+++ resolved
@@ -132,10 +132,6 @@
     @Override
     public double getFunctionalCost() {
         if (costOptimization) {
-<<<<<<< HEAD
-            // TODO update with per state cost
-=======
->>>>>>> 16438a14
             return getActivatedNetworkActions().stream().mapToDouble(networkAction -> networkAction.getActivationCost().orElse(0.0)).sum()
                 + getActivatedRangeActions(state).stream().mapToDouble(this::computeRangeActionCost).sum();
         } else {
