--- conflicted
+++ resolved
@@ -79,17 +79,13 @@
     }
 
     @Override
-<<<<<<< HEAD
-    public double getFlow(FlowCnec flowCnec, Side side, Unit unit, Instant instant) {
+    public double getFlow(FlowCnec flowCnec, TwoSides side, Unit unit, Instant instant) {
         checkCnec(flowCnec);
         return postCraSensitivityFlowResult.getFlow(flowCnec, side, unit, instant);
     }
 
     @Override
-    public double getCommercialFlow(FlowCnec flowCnec, Side side, Unit unit) {
-=======
     public double getCommercialFlow(FlowCnec flowCnec, TwoSides side, Unit unit) {
->>>>>>> f0a6cb98
         checkCnec(flowCnec);
         return postCraSensitivityFlowResult.getCommercialFlow(flowCnec, side, unit);
     }
