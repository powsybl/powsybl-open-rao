/*
 * Copyright (c) 2021, RTE (http://www.rte-france.com)
 * This Source Code Form is subject to the terms of the Mozilla Public
 * License, v. 2.0. If a copy of the MPL was not distributed with this
 * file, You can obtain one at http://mozilla.org/MPL/2.0/.
 */

package com.powsybl.openrao.searchtreerao.result.impl;

import com.powsybl.contingency.Contingency;
import com.powsybl.openrao.commons.OpenRaoException;
import com.powsybl.openrao.commons.PhysicalParameter;
import com.powsybl.openrao.commons.Unit;
<<<<<<< HEAD
import com.powsybl.openrao.data.crac.api.Crac;
import com.powsybl.openrao.data.crac.api.Instant;
import com.powsybl.openrao.data.crac.api.State;
=======
import com.powsybl.openrao.data.crac.api.*;
>>>>>>> 202b79b0
import com.powsybl.openrao.data.crac.api.cnec.FlowCnec;
import com.powsybl.iidm.network.TwoSides;
import com.powsybl.openrao.data.crac.api.networkaction.NetworkAction;
import com.powsybl.openrao.data.crac.api.rangeaction.PstRangeAction;
import com.powsybl.openrao.data.crac.api.rangeaction.RangeAction;
import com.powsybl.openrao.data.crac.impl.PostContingencyState;
import com.powsybl.openrao.data.raoresult.api.ComputationStatus;
import com.powsybl.openrao.data.raoresult.api.OptimizationStepsExecuted;
import com.powsybl.openrao.raoapi.parameters.RaoParameters;
import com.powsybl.openrao.searchtreerao.castor.algorithm.Perimeter;
import com.powsybl.openrao.searchtreerao.commons.objectivefunction.ObjectiveFunction;
import com.powsybl.openrao.searchtreerao.result.api.*;
import com.powsybl.openrao.searchtreerao.castor.algorithm.StateTree;

import java.util.*;
import java.util.concurrent.atomic.AtomicReference;
import java.util.function.BinaryOperator;
import java.util.stream.Collectors;

import static com.powsybl.openrao.data.raoresult.api.ComputationStatus.*;
import static com.powsybl.openrao.searchtreerao.commons.RaoUtil.getDuplicateCnecs;

/**
 * @author Joris Mancini {@literal <joris.mancini at rte-france.com>}
 */
public class PreventiveAndCurativesRaoResultImpl extends AbstractFlowRaoResult {
    private final State preventiveState;
    // contains the result before any optimization (PrePerimeterResult because no ActionResult)
    private final PrePerimeterResult initialResult;
<<<<<<< HEAD
    private final OptimizationResult firstPreventivePerimeterResult;
    private final OptimizationResult secondPreventivePerimeterResult;
    private final PrePerimeterResult resultsWithPrasForAllCnecs;
    private final Map<State, OptimizationResult> postContingencyResults;
    private final ObjectiveFunctionResult finalCostEvaluator;
=======
    // contains the result for only the preventive and outage elements
    private final OptimizationResult preventiveAndOutageOnlyResult;
    // contains the result after first preventive, used to get results for actions excluded from second preventive
    private final PostPerimeterResult firstPreventivePerimeterResult;
    // can contain either result of second preventive or first preventive if no second was run
    private final PostPerimeterResult finalPreventivePerimeterResult;
    private final Set<RemedialAction<?>> remedialActionsExcludedFromSecondPreventive;
    private final Map<State, PostPerimeterResult> postContingencyResults;
>>>>>>> 202b79b0
    private final Crac crac;
    private String executionDetails = OptimizationStepsExecuted.FIRST_PREVENTIVE_ONLY;
    private final RaoParameters raoParameters;

    private final Map<Instant, Map<State, State>> optimizedStateForInstantAndState = new HashMap<>();

    /**
     * Constructor used when no post-contingency RAO has been run. Then the post-contingency results will be the
     * same as the post-preventive RAO results.
     */
<<<<<<< HEAD
    public PreventiveAndCurativesRaoResultImpl(State preventiveState,
                                               PrePerimeterResult initialResult,
                                               OptimizationResult preventivePerimeterResult,
                                               PrePerimeterResult resultsWithPrasForAllCnecs,
                                               Crac crac,
                                               ObjectiveFunctionParameters objectiveFunctionParameters) {
        this(preventiveState, initialResult, preventivePerimeterResult, preventivePerimeterResult, resultsWithPrasForAllCnecs, new HashMap<>(), null, crac, objectiveFunctionParameters);
        excludeDuplicateCnecs();
    }

    /**
     * Constructor used when preventive and post-contingency RAOs have been run
     */
=======
>>>>>>> 202b79b0
    public PreventiveAndCurativesRaoResultImpl(StateTree stateTree,
                                               PrePerimeterResult initialResult,
                                               PostPerimeterResult preventivePerimeterResult,
                                               Crac crac,
<<<<<<< HEAD
                                               ObjectiveFunctionParameters objectiveFunctionParameters) {
        this(stateTree.getBasecaseScenario().getRaOptimisationState(), initialResult, preventivePerimeterResult, preventivePerimeterResult, resultsWithPrasForAllCnecs, buildPostContingencyResults(stateTree, postContingencyResults), null, crac, objectiveFunctionParameters);
        excludeContingencies(getContingenciesToExclude(stateTree));
        excludeDuplicateCnecs();
=======
                                               RaoParameters raoParameters) {
        this(stateTree, initialResult, preventivePerimeterResult, preventivePerimeterResult, new HashSet<>(), new HashMap<>(), crac, raoParameters);
    }

    /**
     * Constructor used when preventive and post-contingency RAOs have been run
     */
    public PreventiveAndCurativesRaoResultImpl(StateTree stateTree,
                                               PrePerimeterResult initialResult,
                                               PostPerimeterResult preventiveResult,
                                               Map<State, PostPerimeterResult> postContingencyResults,
                                               Crac crac,
                                               RaoParameters raoParameters) {
        this(stateTree, initialResult, preventiveResult, preventiveResult, new HashSet<>(), postContingencyResults, crac, raoParameters);
>>>>>>> 202b79b0
    }

    /**
     * Constructor used when preventive and post-contingency RAOs have been run, if 2 preventive RAOs were run, and 2 AUTO RAOs were run
     */
    public PreventiveAndCurativesRaoResultImpl(StateTree stateTree,
                                               PrePerimeterResult initialResult,
<<<<<<< HEAD
                                               OptimizationResult firstPreventivePerimeterResult,
                                               OptimizationResult secondPreventivePerimeterResult,
                                               PrePerimeterResult resultsWithPrasForAllCnecs,
                                               Map<State, OptimizationResult> postContingencyResults,
                                               ObjectiveFunctionResult postSecondAraoResults,
                                               Crac crac,
                                               ObjectiveFunctionParameters objectiveFunctionParameters) {
        this(stateTree.getBasecaseScenario().getRaOptimisationState(), initialResult, firstPreventivePerimeterResult, secondPreventivePerimeterResult, resultsWithPrasForAllCnecs, buildPostContingencyResults(stateTree, postContingencyResults), postSecondAraoResults, crac, objectiveFunctionParameters);
        excludeContingencies(getContingenciesToExclude(stateTree));
        excludeDuplicateCnecs();
    }

    private PreventiveAndCurativesRaoResultImpl(State preventiveState,
                                                PrePerimeterResult initialResult,
                                                OptimizationResult firstPreventivePerimeterResult,
                                                OptimizationResult preventivePerimeterResult,
                                                PrePerimeterResult resultsWithPrasForAllCnecs,
                                                Map<State, OptimizationResult> postContingencyPerimeterResults,
                                                ObjectiveFunctionResult finalCostEvaluator,
                                                Crac crac,
                                                ObjectiveFunctionParameters objectiveFunctionParameters) {
        this.preventiveState = preventiveState;
        this.initialResult = initialResult;
        this.firstPreventivePerimeterResult = firstPreventivePerimeterResult;
        this.secondPreventivePerimeterResult = preventivePerimeterResult;
        this.resultsWithPrasForAllCnecs = resultsWithPrasForAllCnecs;
=======
                                               PostPerimeterResult firstPreventivePerimeterResult,
                                               PostPerimeterResult secondPreventivePerimeterResult,
                                               Set<RemedialAction<?>> remedialActionsExcludedFromSecondPreventive,
                                               Map<State, PostPerimeterResult> postContingencyPerimeterResults,
                                               Crac crac,
                                               RaoParameters raoParameters) {
        this.preventiveState = crac.getPreventiveState();
        this.initialResult = initialResult;
        this.firstPreventivePerimeterResult = firstPreventivePerimeterResult;
        this.finalPreventivePerimeterResult = secondPreventivePerimeterResult;
        this.remedialActionsExcludedFromSecondPreventive = remedialActionsExcludedFromSecondPreventive;
>>>>>>> 202b79b0
        this.postContingencyResults = postContingencyPerimeterResults;
        this.crac = crac;
        this.raoParameters = raoParameters;
        this.preventiveAndOutageOnlyResult = generatePreventiveAndOutageOnlyResult();
        completePostContingencyResultsMap(stateTree);
        excludeContingencies(getContingenciesToExclude(stateTree));
        excludeDuplicateCnecs();
    }

    private OptimizationResult generatePreventiveAndOutageOnlyResult() {
        Set<FlowCnec> flowCnecs = crac.getFlowCnecs().stream()
            .filter(flowCnec -> flowCnec.getState().isPreventive() || flowCnec.getState().getInstant().getKind().equals(InstantKind.OUTAGE))
            .collect(Collectors.toSet());
        //For non loopflow cnecs, the result returns NaN or is missing commercial flows
        Set<FlowCnec> loopFlowCnecs = flowCnecs.stream()
            .filter(this::initialResultContainsLoopFlowResult)
            .collect(Collectors.toSet());
        ObjectiveFunction objectiveFunction = ObjectiveFunction.build(flowCnecs, loopFlowCnecs, initialResult, initialResult, Collections.emptySet(), raoParameters, Set.of(crac.getPreventiveState()));
        RemedialActionActivationResult remedialActionActivationResult = new RemedialActionActivationResultImpl(finalPreventivePerimeterResult.getOptimizationResult(), finalPreventivePerimeterResult.getOptimizationResult());
        ObjectiveFunctionResult objectiveFunctionResult = objectiveFunction.evaluate(finalPreventivePerimeterResult.getOptimizationResult(), remedialActionActivationResult);
        return new OptimizationResultImpl(objectiveFunctionResult, finalPreventivePerimeterResult.getOptimizationResult(), finalPreventivePerimeterResult.getOptimizationResult(), finalPreventivePerimeterResult.getOptimizationResult(), finalPreventivePerimeterResult.getOptimizationResult());
    }

    private boolean initialResultContainsLoopFlowResult(FlowCnec flowCnec) {
        boolean loopflowPresent;
        try {
            loopflowPresent = !Double.isNaN(initialResult.getLoopFlow(flowCnec, flowCnec.getMonitoredSides().iterator().next(), Unit.MEGAWATT));
        } catch (OpenRaoException e) {
            if (e.getMessage().contains("No commercial flow")) {
                loopflowPresent = false;
            } else {
                throw e;
            }
        }
        return loopflowPresent;
    }

    /**
     * Fill in results for states which were not optimized separately (either in preventive, or for states with no elements at all)
     * We go through only 2nd if statement for cases with CNECs without actions : state is defined, but no optimization was performed
     */
    private void completePostContingencyResultsMap(StateTree stateTree) {
        crac.getContingencies().forEach(contingency -> {
            crac.getSortedInstants().stream().filter(instant -> !instant.isPreventive() && !instant.isOutage()).forEach(instant -> {
                State state = crac.getState(contingency, instant);
                // States are defined in crac when there are associated cnecs or actions.
                // When no state is defined, we still want to evaluate objective functions at given contingency/instant
                if (Objects.isNull(state)) {
                    state = new PostContingencyState(contingency, instant, crac.getTimestamp().orElse(null));
                }
                if (!postContingencyResults.containsKey(state)) {
                    postContingencyResults.put(state, generateResultForUnoptimizedState(state, stateTree));
                }
            });
        });
    }

    private PostPerimeterResult generateResultForUnoptimizedState(State state, StateTree stateTree) {
        //Get previous result (either preventive if no preceding state, an optimized contingency state result, or a newly generated state result)
        PrePerimeterResult previousResult = postContingencyResults.keySet().stream()
            .filter(s -> s.getInstant().comesBefore(state.getInstant()))
            .filter(s -> s.getContingency().equals(state.getContingency()))
            .sorted(Comparator.comparing(s -> -s.getInstant().getOrder()))
            .map(s -> postContingencyResults.get(s).getPrePerimeterResultForAllFollowingStates())
            .findFirst().orElse(finalPreventivePerimeterResult.getPrePerimeterResultForAllFollowingStates());

        //compute objective function only considering that state cnecs
        Set<FlowCnec> stateCnecs = crac.getFlowCnecs(state);
        Set<FlowCnec> loopFlowCnecs = stateCnecs.stream()
            .filter(this::initialResultContainsLoopFlowResult)
            .collect(Collectors.toSet());
        RemedialActionActivationResult raActivationResult = RemedialActionActivationResultImpl.empty(previousResult);
        ObjectiveFunctionResult stateOfResult = ObjectiveFunction.build(
            stateCnecs,
            loopFlowCnecs,
            initialResult,
            previousResult,
            stateTree.getOperatorsNotSharingCras(),
            raoParameters,
            Set.of(state)
        ).evaluate(previousResult, raActivationResult);
        OptimizationResult optimizationResult = new OptimizationResultImpl(stateOfResult, previousResult, previousResult, raActivationResult, raActivationResult);

        //compute objective function considering all the cnecs from the state and following states
        Set<FlowCnec> allFollowingStatesCnecs = crac.getStates(state.getContingency().orElseThrow(() -> new OpenRaoException("State should have a contingency."))).stream()
            .filter(s -> !s.getInstant().comesBefore(state.getInstant()))
            .map(crac::getFlowCnecs)
            .reduce(new HashSet<>(), (x, y) -> {
                x.addAll(y);
                return x;
            });
        Set<FlowCnec> allFollowingStatesLoopFlowCnecs = stateCnecs.stream()
            .filter(this::initialResultContainsLoopFlowResult)
            .collect(Collectors.toSet());
        ObjectiveFunctionResult followingStatesOfResult = ObjectiveFunction.build(
            allFollowingStatesCnecs,
            allFollowingStatesLoopFlowCnecs,
            initialResult,
            previousResult,
            stateTree.getOperatorsNotSharingCras(),
            raoParameters,
            Set.of(state)
        ).evaluate(previousResult, raActivationResult);
        PrePerimeterResult prePerimeterResult = new PrePerimeterSensitivityResultImpl(previousResult, previousResult, previousResult, followingStatesOfResult);

        return new PostPerimeterResult(optimizationResult, prePerimeterResult);
    }

    private Set<String> getContingenciesToExclude(StateTree stateTree) {
        Set<String> contingenciesToExclude = new HashSet<>();
        stateTree.getContingencyScenarios().forEach(contingencyScenario -> {
            Optional<State> automatonState = contingencyScenario.getAutomatonState();
            if (automatonState.isPresent()) {
                OptimizationResult automatonResult = postContingencyResults.get(automatonState.get()).getOptimizationResult();
                if (!automatonResult.getContingencies().contains(contingencyScenario.getContingency().getId())) {
                    contingenciesToExclude.add(contingencyScenario.getContingency().getId());
                    return;
                }
            }
            for (Perimeter curativePerimeter : contingencyScenario.getCurativePerimeters()) {
                OptimizationResult curativeResult = postContingencyResults.get(curativePerimeter.getRaOptimisationState()).getOptimizationResult();
                if (!curativeResult.getContingencies().contains(contingencyScenario.getContingency().getId())) {
                    contingenciesToExclude.add(contingencyScenario.getContingency().getId());
                }
            }
        });
        return contingenciesToExclude;
    }

    private void excludeDuplicateCnecs() {
        Set<FlowCnec> flowCnecs = crac.getFlowCnecs();
        Set<String> cnecsToExclude = getDuplicateCnecs(flowCnecs);
        // exclude fictional cnec from the results
        initialResult.excludeCnecs(cnecsToExclude);
        preventiveAndOutageOnlyResult.excludeCnecs(cnecsToExclude);
        firstPreventivePerimeterResult.getOptimizationResult().excludeCnecs(cnecsToExclude);
        finalPreventivePerimeterResult.getOptimizationResult().excludeCnecs(cnecsToExclude);
        firstPreventivePerimeterResult.getPrePerimeterResultForAllFollowingStates().excludeCnecs(cnecsToExclude);
        finalPreventivePerimeterResult.getPrePerimeterResultForAllFollowingStates().excludeCnecs(cnecsToExclude);
        postContingencyResults.values().forEach(result -> {
            result.getOptimizationResult().excludeCnecs(cnecsToExclude);
            result.getPrePerimeterResultForAllFollowingStates().excludeCnecs(cnecsToExclude);
        });
    }

    private void excludeContingencies(Set<String> contingenciesToExclude) {
        initialResult.excludeContingencies(contingenciesToExclude);
        preventiveAndOutageOnlyResult.excludeContingencies(contingenciesToExclude);
        firstPreventivePerimeterResult.getOptimizationResult().excludeContingencies(contingenciesToExclude);
        finalPreventivePerimeterResult.getOptimizationResult().excludeContingencies(contingenciesToExclude);
        firstPreventivePerimeterResult.getPrePerimeterResultForAllFollowingStates().excludeContingencies(contingenciesToExclude);
        finalPreventivePerimeterResult.getPrePerimeterResultForAllFollowingStates().excludeContingencies(contingenciesToExclude);
        postContingencyResults.values().forEach(result -> {
            result.getOptimizationResult().excludeContingencies(contingenciesToExclude);
            result.getPrePerimeterResultForAllFollowingStates().excludeContingencies(contingenciesToExclude);
        });
    }

    @Override
    public ComputationStatus getComputationStatus() {
        if (initialResult.getComputationStatus() == FAILURE
            || finalPreventivePerimeterResult.getOptimizationResult().getComputationStatus() == FAILURE) {
            return FAILURE;
        }
        if (initialResult.getComputationStatus() == PARTIAL_FAILURE ||
            finalPreventivePerimeterResult.getOptimizationResult().getComputationStatus() == PARTIAL_FAILURE ||
            postContingencyResults.entrySet().stream().anyMatch(entry ->
                entry.getValue() == null || entry.getValue().getOptimizationResult().getSensitivityStatus(entry.getKey()) != DEFAULT)) {
            return PARTIAL_FAILURE;
        }
        return DEFAULT;
    }

    @Override
    public ComputationStatus getComputationStatus(State state) {
        Instant instant = state.getInstant();
        while (instant != null) {
            OptimizationResult perimeterResult = getOptimizationResult(instant, state);
            if (Objects.nonNull(perimeterResult)) {
                return perimeterResult.getComputationStatus(state);
            }
            instant = crac.getInstantBefore(instant);
        }
        return FAILURE;
    }

    public OptimizationResult getOptimizationResult(Instant optimizedInstant, State state) {
        if (optimizedInstant == null) {
            throw new OpenRaoException("No OptimizationResult for INITIAL optimization state");
        }
        if (state.getInstant().comesBefore(optimizedInstant)) {
            throw new OpenRaoException(String.format("Trying to access results for instant %s at optimization state %s is not allowed", state.getInstant(), optimizedInstant));
        }
        if (optimizedInstant.isPreventive() || optimizedInstant.isOutage()) {
            return finalPreventivePerimeterResult.getOptimizationResult();
        }
        if (optimizedInstant.isAuto()) {
            return postContingencyResults.keySet().stream()
                .filter(optimizedState -> optimizedState.getInstant().isAuto() && optimizedState.getContingency().equals(state.getContingency()))
                .findAny().map(s -> postContingencyResults.get(s).getOptimizationResult()).orElse(null);
        }
        if (optimizedInstant.isCurative()) {
            return postContingencyResults.get(state).getOptimizationResult();
        }
        throw new OpenRaoException(String.format("Optimized instant %s was not recognized", optimizedInstant));
    }

    /**
     * For a costly optimization, we want to sum the costs of the actions on all the perimeters.
     * However, for other functional costs, we are only interested in the worst margin, so we need to max the costs on all the perimeters.
     */
    @Override
    public double getFunctionalCost(Instant optimizedInstant) {
        if (optimizedInstant == null) {
            return initialResult.getFunctionalCost();
        } else if (optimizedInstant.isPreventive() || optimizedInstant.isOutage()) {
            if (raoParameters.getObjectiveFunctionParameters().getType().costOptimization()) {
                //for costly we only care about the cost of preventive actions (for after PRA result)
                return preventiveAndOutageOnlyResult.getFunctionalCost();
            } else {
                //for min margin, we care about the cost of all cnecs
                return finalPreventivePerimeterResult.getPrePerimeterResultForAllFollowingStates().getFunctionalCost();
            }
        } else {
            BinaryOperator<Double> operator;
            if (raoParameters.getObjectiveFunctionParameters().getType().costOptimization()) {
                operator = Double::sum;
            } else {
                operator = Math::max;
            }
            //initialize cost to preventive optimization cost
            AtomicReference<Double> totalCost = new AtomicReference<>(preventiveAndOutageOnlyResult.getFunctionalCost());
            //for states which come strictly before optimizedInstant, consider optimizationResult
            postContingencyResults.entrySet().stream()
                .filter(stateAndResult -> stateAndResult.getKey().getInstant().comesBefore(optimizedInstant))
                .forEach(stateAndResult -> totalCost.set(operator.apply(totalCost.get(), stateAndResult.getValue().getOptimizationResult().getFunctionalCost())));
            //for states which have same instant as optimizedInstant, consider prePerimeterResultForAllFollowingStates
            postContingencyResults.entrySet().stream()
                .filter(stateAndResult -> stateAndResult.getKey().getInstant().equals(optimizedInstant))
                .forEach(stateAndResult -> totalCost.set(operator.apply(totalCost.get(),
                    //for costly use optim result; for max min margin usel prePerim result
                    raoParameters.getObjectiveFunctionParameters().getType().costOptimization() ?
                        stateAndResult.getValue().getOptimizationResult().getFunctionalCost() :
                        stateAndResult.getValue().getPrePerimeterResultForAllFollowingStates().getFunctionalCost()))
            );

            return totalCost.get();
        }
    }

    @Override
    public double getMargin(Instant optimizedInstant, FlowCnec flowCnec, Unit unit) {
        FlowResult flowResult = getFlowResult(optimizedInstant, flowCnec);
        if (Objects.nonNull(flowResult)) {
            return flowResult.getMargin(flowCnec, unit);
        } else {
            return Double.NaN;
        }
    }

    @Override
    public double getRelativeMargin(Instant optimizedInstant, FlowCnec flowCnec, Unit unit) {
        FlowResult flowResult = getFlowResult(optimizedInstant, flowCnec);
        if (Objects.nonNull(flowResult)) {
            return flowResult.getRelativeMargin(flowCnec, unit);
        } else {
            return Double.NaN;
        }
    }

    @Override
    public double getFlow(Instant optimizedInstant, FlowCnec flowCnec, TwoSides side, Unit unit) {
        FlowResult flowResult = getFlowResult(optimizedInstant, flowCnec);
        if (Objects.nonNull(flowResult)) {
            return flowResult.getFlow(flowCnec, side, unit, optimizedInstant);
        } else {
            return Double.NaN;
        }
    }

    @Override
    public double getCommercialFlow(Instant optimizedInstant, FlowCnec flowCnec, TwoSides side, Unit unit) {
        FlowResult flowResult = getFlowResult(optimizedInstant, flowCnec);
        if (Objects.nonNull(flowResult)) {
            return flowResult.getCommercialFlow(flowCnec, side, unit);
        } else {
            return Double.NaN;
        }
    }

    @Override
    public double getLoopFlow(Instant optimizedInstant, FlowCnec flowCnec, TwoSides side, Unit unit) {
        FlowResult flowResult = getFlowResult(optimizedInstant, flowCnec);
        if (Objects.nonNull(flowResult)) {
            return flowResult.getLoopFlow(flowCnec, side, unit);
        } else {
            return Double.NaN;
        }
    }

    @Override
    public double getPtdfZonalSum(Instant optimizedInstant, FlowCnec flowCnec, TwoSides side) {
        FlowResult flowResult = getFlowResult(optimizedInstant, flowCnec);
        if (Objects.nonNull(flowResult)) {
            return flowResult.getPtdfZonalSum(flowCnec, side);
        } else {
            return Double.NaN;
        }
    }

    private FlowResult getFlowResult(Instant optimizedInstant, FlowCnec flowCnec) {
        if (optimizedInstant == null) {
            return initialResult;
        } else if (flowCnec.getState().getInstant().comesBefore(optimizedInstant)) {
            throw new OpenRaoException(String.format("Trying to access results for instant %s at optimization state %s is not allowed", flowCnec.getState().getInstant(), optimizedInstant));
        } else if (optimizedInstant.isPreventive() || optimizedInstant.isOutage()) {
            return finalPreventivePerimeterResult.getPrePerimeterResultForAllFollowingStates();
        } else {
            return postContingencyResults.get(findStateOptimizedFor(optimizedInstant, flowCnec)).getPrePerimeterResultForAllFollowingStates();
        }
    }

    private State findStateOptimizedFor(Instant optimizedInstant, FlowCnec flowCnec) {
        if (optimizedInstant.isPreventive()) {
            return null;
        }
        optimizedStateForInstantAndState.putIfAbsent(optimizedInstant, new HashMap<>());
        Map<State, State> optimizedStateForState = optimizedStateForInstantAndState.get(optimizedInstant);
        State cnecState = flowCnec.getState();
        if (optimizedStateForState.containsKey(cnecState)) {
            return optimizedStateForState.get(cnecState);
        } else {
            State optimizedState = postContingencyResults.keySet().stream().filter(state ->
                state.getInstant().equals(optimizedInstant) && state.getContingency().equals(cnecState.getContingency())
            ).findAny().orElseThrow(() -> new OpenRaoException("Contingency Results does not contain a result for every state"));
            optimizedStateForState.put(cnecState, optimizedState);
            return optimizedState;
        }
    }

    public List<FlowCnec> getMostLimitingElements() {
        //TODO : store values to be able to merge easily
        return null;
    }

    @Override
    public double getVirtualCost(Instant optimizedInstant) {
        AtomicReference<Double> s = new AtomicReference<>(0.);
        getVirtualCostNames().forEach(name -> {
            s.getAndUpdate(v -> v + this.getVirtualCost(optimizedInstant, name));
        });
        return s.get();
    }

    @Override
    public Set<String> getVirtualCostNames() {
        Set<String> virtualCostNames = new HashSet<>();
        virtualCostNames.addAll(initialResult.getVirtualCostNames());
        virtualCostNames.addAll(firstPreventivePerimeterResult.getOptimizationResult().getVirtualCostNames());
        virtualCostNames.addAll(finalPreventivePerimeterResult.getOptimizationResult().getVirtualCostNames());
        postContingencyResults.values()
            .forEach(optimizationResult -> virtualCostNames.addAll(optimizationResult.getOptimizationResult().getVirtualCostNames()));

        return virtualCostNames;
    }

    /**
     * For MNECs and Loopflows, we want to sum the costs incurred by each overload.
     * For min margin violation, we're only interested by the worst margin so we take the max of costs.
     * For sensitivity failure we just want the cost once so we also take the max.
     */
    @Override
    public double getVirtualCost(Instant optimizedInstant, String virtualCostName) {
        if (optimizedInstant == null) {
            double virtualCost = initialResult.getVirtualCost(virtualCostName);
            //The cost will be NaN for mnecs and loopflows for the initial result because we do not bother computing them because they are always 0 by definition.
            return Double.isNaN(virtualCost) ? 0 : virtualCost;
        } else if (optimizedInstant.isPreventive() || optimizedInstant.isOutage()) {
            return finalPreventivePerimeterResult.getPrePerimeterResultForAllFollowingStates().getVirtualCost(virtualCostName);
        } else {
            BinaryOperator<Double> operator;
            if (virtualCostName.equals("min-margin-violation-evaluator") || virtualCostName.equals("sensitivity-failure-cost")) {
                operator = Math::max;
            } else {
                operator = Double::sum;
            }
            //initialize cost to preventive optimization cost
            AtomicReference<Double> totalCost = new AtomicReference<>(preventiveAndOutageOnlyResult.getVirtualCost(virtualCostName));
            //for states which come strictly before optimizedInstant, consider optimizationResult
            postContingencyResults.entrySet().stream()
                .filter(stateAndResult -> stateAndResult.getKey().getInstant().comesBefore(optimizedInstant))
                .forEach(stateAndResult -> totalCost.set(operator.apply(totalCost.get(), stateAndResult.getValue().getOptimizationResult().getVirtualCost(virtualCostName))));
            //for states which have same instant as optimizedInstant, consider prePerimeterResultForAllFollowingStates
            postContingencyResults.entrySet().stream()
                .filter(stateAndResult -> stateAndResult.getKey().getInstant().equals(optimizedInstant))
                .forEach(stateAndResult -> totalCost.set(operator.apply(totalCost.get(), stateAndResult.getValue().getPrePerimeterResultForAllFollowingStates().getVirtualCost(virtualCostName))));

            return totalCost.get();
        }
    }

    @Override
    public boolean wasActivatedBeforeState(State state, NetworkAction networkAction) {
        if (state.getInstant().isPreventive()) {
            return false;
        }
        State previousState = getStateOptimizedBefore(state);
        return isActivatedDuringState(previousState, networkAction) || wasActivatedBeforeState(previousState, networkAction);
    }

    @Override
    public boolean isActivatedDuringState(State state, NetworkAction networkAction) {
        if (state.getInstant().isPreventive()) {
<<<<<<< HEAD
            return secondPreventivePerimeterResult.getActivatedNetworkActions().contains(networkAction);
=======
            return (remedialActionsExcludedFromSecondPreventive.contains(networkAction) ? firstPreventivePerimeterResult : finalPreventivePerimeterResult)
                .getOptimizationResult().getActivatedNetworkActions().contains(networkAction);
>>>>>>> 202b79b0
        } else if (postContingencyResults.containsKey(state)) {
            return postContingencyResults.get(state).getOptimizationResult().getActivatedNetworkActions().contains(networkAction);
        } else {
            return false;
        }
    }

    @Override
    public Set<NetworkAction> getActivatedNetworkActionsDuringState(State state) {
        if (state.getInstant().isPreventive()) {
<<<<<<< HEAD
            return secondPreventivePerimeterResult.getActivatedNetworkActions();
=======
            Set<NetworkAction> set = finalPreventivePerimeterResult.getOptimizationResult().getActivatedNetworkActions();
            firstPreventivePerimeterResult.getOptimizationResult().getActivatedNetworkActions().stream()
                .filter(remedialActionsExcludedFromSecondPreventive::contains)
                .forEach(set::add);
            return set;
>>>>>>> 202b79b0
        } else if (postContingencyResults.containsKey(state)) {
            return postContingencyResults.get(state).getOptimizationResult().getActivatedNetworkActions();
        } else {
            return new HashSet<>();
        }
    }

    @Override
    public boolean isActivatedDuringState(State state, RangeAction<?> rangeAction) {
        if (state.getInstant().isPreventive()) {
<<<<<<< HEAD
            return secondPreventivePerimeterResult.getActivatedRangeActions(state).contains(rangeAction);
=======
            return (remedialActionsExcludedFromSecondPreventive.contains(rangeAction) ? firstPreventivePerimeterResult : finalPreventivePerimeterResult)
                .getOptimizationResult().getActivatedRangeActions(state).contains(rangeAction);
>>>>>>> 202b79b0
        } else if (postContingencyResults.containsKey(state)) {
            return postContingencyResults.get(state).getOptimizationResult().getActivatedRangeActions(state).contains(rangeAction);
        } else {
            return false;
        }
    }

    private void throwIfNotOptimized(State state) {
        if (!postContingencyResults.containsKey(state)) {
            throw new OpenRaoException(String.format("State %s was not optimized and does not have pre-optim values", state.getId()));
        }
    }

    @Override
    public int getPreOptimizationTapOnState(State state, PstRangeAction pstRangeAction) {
        if (state.getInstant().isPreventive()) {
            return initialResult.getTap(pstRangeAction);
        }
        throwIfNotOptimized(state);
        State previousState = getStateOptimizedBefore(state);
        if (preventiveState.equals(previousState)) {
<<<<<<< HEAD
            return secondPreventivePerimeterResult.getOptimizedTap(pstRangeAction, preventiveState);
=======
            return (remedialActionsExcludedFromSecondPreventive.contains(pstRangeAction) ? firstPreventivePerimeterResult : finalPreventivePerimeterResult)
                .getOptimizationResult().getOptimizedTap(pstRangeAction, preventiveState);
>>>>>>> 202b79b0
        } else {
            return postContingencyResults.get(previousState).getOptimizationResult().getOptimizedTap(pstRangeAction, previousState);
        }
    }

    @Override
    public int getOptimizedTapOnState(State state, PstRangeAction pstRangeAction) {
        if (state.getInstant().isPreventive() || !postContingencyResults.containsKey(state)) {
<<<<<<< HEAD
            return secondPreventivePerimeterResult.getOptimizedTap(pstRangeAction, state);
=======
            return (remedialActionsExcludedFromSecondPreventive.contains(pstRangeAction) ? firstPreventivePerimeterResult : finalPreventivePerimeterResult)
                .getOptimizationResult().getOptimizedTap(pstRangeAction, state);
>>>>>>> 202b79b0
        } else {
            return postContingencyResults.get(state).getOptimizationResult().getOptimizedTap(pstRangeAction, state);
        }
    }

    @Override
    public double getPreOptimizationSetPointOnState(State state, RangeAction<?> rangeAction) {
        if (state.getInstant().isPreventive()) {
            return initialResult.getSetpoint(rangeAction);
        }
        throwIfNotOptimized(state);
        State previousState = getStateOptimizedBefore(state);
        if (preventiveState.equals(previousState)) {
<<<<<<< HEAD
            return secondPreventivePerimeterResult.getOptimizedSetpoint(rangeAction, preventiveState);
=======
            return (remedialActionsExcludedFromSecondPreventive.contains(rangeAction) ? firstPreventivePerimeterResult : finalPreventivePerimeterResult)
                .getOptimizationResult().getOptimizedSetpoint(rangeAction, preventiveState);
>>>>>>> 202b79b0
        } else {
            return postContingencyResults.get(previousState).getOptimizationResult().getOptimizedSetpoint(rangeAction, previousState);
        }
    }

    @Override
    public double getOptimizedSetPointOnState(State state, RangeAction<?> rangeAction) {
        if (state.getInstant().isPreventive() || !postContingencyResults.containsKey(state)) {
<<<<<<< HEAD
            return secondPreventivePerimeterResult.getOptimizedSetpoint(rangeAction, state);
=======
            return (remedialActionsExcludedFromSecondPreventive.contains(rangeAction) ? firstPreventivePerimeterResult : finalPreventivePerimeterResult)
                .getOptimizationResult().getOptimizedSetpoint(rangeAction, state);
>>>>>>> 202b79b0
        } else {
            return postContingencyResults.get(state).getOptimizationResult().getOptimizedSetpoint(rangeAction, state);
        }
    }

    @Override
    public Set<RangeAction<?>> getActivatedRangeActionsDuringState(State state) {
        if (state.getInstant().isPreventive()) {
<<<<<<< HEAD
            return secondPreventivePerimeterResult.getActivatedRangeActions(state);
=======
            Set<RangeAction<?>> set = finalPreventivePerimeterResult.getOptimizationResult().getActivatedRangeActions(state);
            firstPreventivePerimeterResult.getOptimizationResult().getActivatedRangeActions(state).stream()
                .filter(remedialActionsExcludedFromSecondPreventive::contains)
                .forEach(set::add);
            return set;
>>>>>>> 202b79b0
        } else if (postContingencyResults.containsKey(state)) {
            return postContingencyResults.get(state).getOptimizationResult().getActivatedRangeActions(state);
        } else {
            return new HashSet<>();
        }
    }

    @Override
    public Map<PstRangeAction, Integer> getOptimizedTapsOnState(State state) {
        if (state.getInstant().isPreventive() || !postContingencyResults.containsKey(state)) {
<<<<<<< HEAD
            return new HashMap<>(secondPreventivePerimeterResult.getOptimizedTapsOnState(state));
=======
            Map<PstRangeAction, Integer> map = new HashMap<>(finalPreventivePerimeterResult.getOptimizationResult().getOptimizedTapsOnState(state));
            firstPreventivePerimeterResult.getOptimizationResult().getOptimizedTapsOnState(state).entrySet().stream()
                .filter(entry -> remedialActionsExcludedFromSecondPreventive.contains(entry.getKey()))
                .forEach(entry -> map.put(entry.getKey(), entry.getValue()));
            return map;
>>>>>>> 202b79b0
        } else {
            return postContingencyResults.get(state).getOptimizationResult().getOptimizedTapsOnState(state);
        }
    }

    @Override
    public Map<RangeAction<?>, Double> getOptimizedSetPointsOnState(State state) {
        if (state.getInstant().isPreventive() || !postContingencyResults.containsKey(state)) {
<<<<<<< HEAD
            return new HashMap<>(secondPreventivePerimeterResult.getOptimizedSetpointsOnState(state));
=======
            Map<RangeAction<?>, Double> map = new HashMap<>(finalPreventivePerimeterResult.getOptimizationResult().getOptimizedSetpointsOnState(state));
            firstPreventivePerimeterResult.getOptimizationResult().getOptimizedSetpointsOnState(state).entrySet().stream()
                .filter(entry -> remedialActionsExcludedFromSecondPreventive.contains(entry.getKey()))
                .forEach(entry -> map.put(entry.getKey(), entry.getValue()));
            return map;
>>>>>>> 202b79b0
        } else {
            return postContingencyResults.get(state).getOptimizationResult().getOptimizedSetpointsOnState(state);
        }
    }

    private State getStateOptimizedBefore(State state) {
        if (state.getInstant().isPreventive()) {
            throw new OpenRaoException("No state before preventive.");
        } else if (state.getInstant().isOutage() || state.getInstant().isAuto()) {
            return preventiveState;
        } else {
            // curative
            Contingency contingency = state.getContingency().orElseThrow();
            return postContingencyResults.keySet().stream()
                .filter(mapState -> mapState.getContingency().equals(Optional.of(contingency)))
                .filter(mapState -> mapState.getInstant().isAuto() || mapState.getInstant().isCurative())
                .filter(mapState -> mapState.getInstant().comesBefore(state.getInstant()))
                .max(Comparator.comparingInt(mapState -> mapState.getInstant().getOrder()))
                .orElse(preventiveState);
        }
    }

    @Override
    public void setExecutionDetails(String executionDetails) {
        this.executionDetails = executionDetails;
    }

    @Override
    public boolean isSecure(PhysicalParameter... u) {
        return isSecure(crac.getLastInstant(), u);
    }

    @Override
    public String getExecutionDetails() {
        return executionDetails;
    }
}<|MERGE_RESOLUTION|>--- conflicted
+++ resolved
@@ -11,13 +11,10 @@
 import com.powsybl.openrao.commons.OpenRaoException;
 import com.powsybl.openrao.commons.PhysicalParameter;
 import com.powsybl.openrao.commons.Unit;
-<<<<<<< HEAD
+import com.powsybl.openrao.data.crac.api.*;
 import com.powsybl.openrao.data.crac.api.Crac;
 import com.powsybl.openrao.data.crac.api.Instant;
 import com.powsybl.openrao.data.crac.api.State;
-=======
-import com.powsybl.openrao.data.crac.api.*;
->>>>>>> 202b79b0
 import com.powsybl.openrao.data.crac.api.cnec.FlowCnec;
 import com.powsybl.iidm.network.TwoSides;
 import com.powsybl.openrao.data.crac.api.networkaction.NetworkAction;
@@ -47,22 +44,13 @@
     private final State preventiveState;
     // contains the result before any optimization (PrePerimeterResult because no ActionResult)
     private final PrePerimeterResult initialResult;
-<<<<<<< HEAD
-    private final OptimizationResult firstPreventivePerimeterResult;
-    private final OptimizationResult secondPreventivePerimeterResult;
-    private final PrePerimeterResult resultsWithPrasForAllCnecs;
-    private final Map<State, OptimizationResult> postContingencyResults;
-    private final ObjectiveFunctionResult finalCostEvaluator;
-=======
     // contains the result for only the preventive and outage elements
     private final OptimizationResult preventiveAndOutageOnlyResult;
     // contains the result after first preventive, used to get results for actions excluded from second preventive
     private final PostPerimeterResult firstPreventivePerimeterResult;
     // can contain either result of second preventive or first preventive if no second was run
     private final PostPerimeterResult finalPreventivePerimeterResult;
-    private final Set<RemedialAction<?>> remedialActionsExcludedFromSecondPreventive;
     private final Map<State, PostPerimeterResult> postContingencyResults;
->>>>>>> 202b79b0
     private final Crac crac;
     private String executionDetails = OptimizationStepsExecuted.FIRST_PREVENTIVE_ONLY;
     private final RaoParameters raoParameters;
@@ -73,32 +61,10 @@
      * Constructor used when no post-contingency RAO has been run. Then the post-contingency results will be the
      * same as the post-preventive RAO results.
      */
-<<<<<<< HEAD
-    public PreventiveAndCurativesRaoResultImpl(State preventiveState,
-                                               PrePerimeterResult initialResult,
-                                               OptimizationResult preventivePerimeterResult,
-                                               PrePerimeterResult resultsWithPrasForAllCnecs,
-                                               Crac crac,
-                                               ObjectiveFunctionParameters objectiveFunctionParameters) {
-        this(preventiveState, initialResult, preventivePerimeterResult, preventivePerimeterResult, resultsWithPrasForAllCnecs, new HashMap<>(), null, crac, objectiveFunctionParameters);
-        excludeDuplicateCnecs();
-    }
-
-    /**
-     * Constructor used when preventive and post-contingency RAOs have been run
-     */
-=======
->>>>>>> 202b79b0
     public PreventiveAndCurativesRaoResultImpl(StateTree stateTree,
                                                PrePerimeterResult initialResult,
                                                PostPerimeterResult preventivePerimeterResult,
                                                Crac crac,
-<<<<<<< HEAD
-                                               ObjectiveFunctionParameters objectiveFunctionParameters) {
-        this(stateTree.getBasecaseScenario().getRaOptimisationState(), initialResult, preventivePerimeterResult, preventivePerimeterResult, resultsWithPrasForAllCnecs, buildPostContingencyResults(stateTree, postContingencyResults), null, crac, objectiveFunctionParameters);
-        excludeContingencies(getContingenciesToExclude(stateTree));
-        excludeDuplicateCnecs();
-=======
                                                RaoParameters raoParameters) {
         this(stateTree, initialResult, preventivePerimeterResult, preventivePerimeterResult, new HashSet<>(), new HashMap<>(), crac, raoParameters);
     }
@@ -113,7 +79,6 @@
                                                Crac crac,
                                                RaoParameters raoParameters) {
         this(stateTree, initialResult, preventiveResult, preventiveResult, new HashSet<>(), postContingencyResults, crac, raoParameters);
->>>>>>> 202b79b0
     }
 
     /**
@@ -121,34 +86,6 @@
      */
     public PreventiveAndCurativesRaoResultImpl(StateTree stateTree,
                                                PrePerimeterResult initialResult,
-<<<<<<< HEAD
-                                               OptimizationResult firstPreventivePerimeterResult,
-                                               OptimizationResult secondPreventivePerimeterResult,
-                                               PrePerimeterResult resultsWithPrasForAllCnecs,
-                                               Map<State, OptimizationResult> postContingencyResults,
-                                               ObjectiveFunctionResult postSecondAraoResults,
-                                               Crac crac,
-                                               ObjectiveFunctionParameters objectiveFunctionParameters) {
-        this(stateTree.getBasecaseScenario().getRaOptimisationState(), initialResult, firstPreventivePerimeterResult, secondPreventivePerimeterResult, resultsWithPrasForAllCnecs, buildPostContingencyResults(stateTree, postContingencyResults), postSecondAraoResults, crac, objectiveFunctionParameters);
-        excludeContingencies(getContingenciesToExclude(stateTree));
-        excludeDuplicateCnecs();
-    }
-
-    private PreventiveAndCurativesRaoResultImpl(State preventiveState,
-                                                PrePerimeterResult initialResult,
-                                                OptimizationResult firstPreventivePerimeterResult,
-                                                OptimizationResult preventivePerimeterResult,
-                                                PrePerimeterResult resultsWithPrasForAllCnecs,
-                                                Map<State, OptimizationResult> postContingencyPerimeterResults,
-                                                ObjectiveFunctionResult finalCostEvaluator,
-                                                Crac crac,
-                                                ObjectiveFunctionParameters objectiveFunctionParameters) {
-        this.preventiveState = preventiveState;
-        this.initialResult = initialResult;
-        this.firstPreventivePerimeterResult = firstPreventivePerimeterResult;
-        this.secondPreventivePerimeterResult = preventivePerimeterResult;
-        this.resultsWithPrasForAllCnecs = resultsWithPrasForAllCnecs;
-=======
                                                PostPerimeterResult firstPreventivePerimeterResult,
                                                PostPerimeterResult secondPreventivePerimeterResult,
                                                Set<RemedialAction<?>> remedialActionsExcludedFromSecondPreventive,
@@ -159,8 +96,6 @@
         this.initialResult = initialResult;
         this.firstPreventivePerimeterResult = firstPreventivePerimeterResult;
         this.finalPreventivePerimeterResult = secondPreventivePerimeterResult;
-        this.remedialActionsExcludedFromSecondPreventive = remedialActionsExcludedFromSecondPreventive;
->>>>>>> 202b79b0
         this.postContingencyResults = postContingencyPerimeterResults;
         this.crac = crac;
         this.raoParameters = raoParameters;
@@ -574,12 +509,7 @@
     @Override
     public boolean isActivatedDuringState(State state, NetworkAction networkAction) {
         if (state.getInstant().isPreventive()) {
-<<<<<<< HEAD
-            return secondPreventivePerimeterResult.getActivatedNetworkActions().contains(networkAction);
-=======
-            return (remedialActionsExcludedFromSecondPreventive.contains(networkAction) ? firstPreventivePerimeterResult : finalPreventivePerimeterResult)
-                .getOptimizationResult().getActivatedNetworkActions().contains(networkAction);
->>>>>>> 202b79b0
+            return finalPreventivePerimeterResult.getOptimizationResult().getActivatedNetworkActions().contains(networkAction);
         } else if (postContingencyResults.containsKey(state)) {
             return postContingencyResults.get(state).getOptimizationResult().getActivatedNetworkActions().contains(networkAction);
         } else {
@@ -590,15 +520,7 @@
     @Override
     public Set<NetworkAction> getActivatedNetworkActionsDuringState(State state) {
         if (state.getInstant().isPreventive()) {
-<<<<<<< HEAD
-            return secondPreventivePerimeterResult.getActivatedNetworkActions();
-=======
-            Set<NetworkAction> set = finalPreventivePerimeterResult.getOptimizationResult().getActivatedNetworkActions();
-            firstPreventivePerimeterResult.getOptimizationResult().getActivatedNetworkActions().stream()
-                .filter(remedialActionsExcludedFromSecondPreventive::contains)
-                .forEach(set::add);
-            return set;
->>>>>>> 202b79b0
+            return finalPreventivePerimeterResult.getOptimizationResult().getActivatedNetworkActions();
         } else if (postContingencyResults.containsKey(state)) {
             return postContingencyResults.get(state).getOptimizationResult().getActivatedNetworkActions();
         } else {
@@ -609,12 +531,7 @@
     @Override
     public boolean isActivatedDuringState(State state, RangeAction<?> rangeAction) {
         if (state.getInstant().isPreventive()) {
-<<<<<<< HEAD
-            return secondPreventivePerimeterResult.getActivatedRangeActions(state).contains(rangeAction);
-=======
-            return (remedialActionsExcludedFromSecondPreventive.contains(rangeAction) ? firstPreventivePerimeterResult : finalPreventivePerimeterResult)
-                .getOptimizationResult().getActivatedRangeActions(state).contains(rangeAction);
->>>>>>> 202b79b0
+            return finalPreventivePerimeterResult.getOptimizationResult().getActivatedRangeActions(state).contains(rangeAction);
         } else if (postContingencyResults.containsKey(state)) {
             return postContingencyResults.get(state).getOptimizationResult().getActivatedRangeActions(state).contains(rangeAction);
         } else {
@@ -636,12 +553,7 @@
         throwIfNotOptimized(state);
         State previousState = getStateOptimizedBefore(state);
         if (preventiveState.equals(previousState)) {
-<<<<<<< HEAD
-            return secondPreventivePerimeterResult.getOptimizedTap(pstRangeAction, preventiveState);
-=======
-            return (remedialActionsExcludedFromSecondPreventive.contains(pstRangeAction) ? firstPreventivePerimeterResult : finalPreventivePerimeterResult)
-                .getOptimizationResult().getOptimizedTap(pstRangeAction, preventiveState);
->>>>>>> 202b79b0
+            return finalPreventivePerimeterResult.getOptimizationResult().getOptimizedTap(pstRangeAction, preventiveState);
         } else {
             return postContingencyResults.get(previousState).getOptimizationResult().getOptimizedTap(pstRangeAction, previousState);
         }
@@ -650,12 +562,7 @@
     @Override
     public int getOptimizedTapOnState(State state, PstRangeAction pstRangeAction) {
         if (state.getInstant().isPreventive() || !postContingencyResults.containsKey(state)) {
-<<<<<<< HEAD
-            return secondPreventivePerimeterResult.getOptimizedTap(pstRangeAction, state);
-=======
-            return (remedialActionsExcludedFromSecondPreventive.contains(pstRangeAction) ? firstPreventivePerimeterResult : finalPreventivePerimeterResult)
-                .getOptimizationResult().getOptimizedTap(pstRangeAction, state);
->>>>>>> 202b79b0
+            return finalPreventivePerimeterResult.getOptimizationResult().getOptimizedTap(pstRangeAction, state);
         } else {
             return postContingencyResults.get(state).getOptimizationResult().getOptimizedTap(pstRangeAction, state);
         }
@@ -669,12 +576,7 @@
         throwIfNotOptimized(state);
         State previousState = getStateOptimizedBefore(state);
         if (preventiveState.equals(previousState)) {
-<<<<<<< HEAD
-            return secondPreventivePerimeterResult.getOptimizedSetpoint(rangeAction, preventiveState);
-=======
-            return (remedialActionsExcludedFromSecondPreventive.contains(rangeAction) ? firstPreventivePerimeterResult : finalPreventivePerimeterResult)
-                .getOptimizationResult().getOptimizedSetpoint(rangeAction, preventiveState);
->>>>>>> 202b79b0
+            return finalPreventivePerimeterResult.getOptimizationResult().getOptimizedSetpoint(rangeAction, preventiveState);
         } else {
             return postContingencyResults.get(previousState).getOptimizationResult().getOptimizedSetpoint(rangeAction, previousState);
         }
@@ -683,12 +585,7 @@
     @Override
     public double getOptimizedSetPointOnState(State state, RangeAction<?> rangeAction) {
         if (state.getInstant().isPreventive() || !postContingencyResults.containsKey(state)) {
-<<<<<<< HEAD
-            return secondPreventivePerimeterResult.getOptimizedSetpoint(rangeAction, state);
-=======
-            return (remedialActionsExcludedFromSecondPreventive.contains(rangeAction) ? firstPreventivePerimeterResult : finalPreventivePerimeterResult)
-                .getOptimizationResult().getOptimizedSetpoint(rangeAction, state);
->>>>>>> 202b79b0
+            return finalPreventivePerimeterResult.getOptimizationResult().getOptimizedSetpoint(rangeAction, state);
         } else {
             return postContingencyResults.get(state).getOptimizationResult().getOptimizedSetpoint(rangeAction, state);
         }
@@ -697,15 +594,7 @@
     @Override
     public Set<RangeAction<?>> getActivatedRangeActionsDuringState(State state) {
         if (state.getInstant().isPreventive()) {
-<<<<<<< HEAD
-            return secondPreventivePerimeterResult.getActivatedRangeActions(state);
-=======
-            Set<RangeAction<?>> set = finalPreventivePerimeterResult.getOptimizationResult().getActivatedRangeActions(state);
-            firstPreventivePerimeterResult.getOptimizationResult().getActivatedRangeActions(state).stream()
-                .filter(remedialActionsExcludedFromSecondPreventive::contains)
-                .forEach(set::add);
-            return set;
->>>>>>> 202b79b0
+            return finalPreventivePerimeterResult.getActivatedRangeActions(state);
         } else if (postContingencyResults.containsKey(state)) {
             return postContingencyResults.get(state).getOptimizationResult().getActivatedRangeActions(state);
         } else {
@@ -716,15 +605,7 @@
     @Override
     public Map<PstRangeAction, Integer> getOptimizedTapsOnState(State state) {
         if (state.getInstant().isPreventive() || !postContingencyResults.containsKey(state)) {
-<<<<<<< HEAD
-            return new HashMap<>(secondPreventivePerimeterResult.getOptimizedTapsOnState(state));
-=======
-            Map<PstRangeAction, Integer> map = new HashMap<>(finalPreventivePerimeterResult.getOptimizationResult().getOptimizedTapsOnState(state));
-            firstPreventivePerimeterResult.getOptimizationResult().getOptimizedTapsOnState(state).entrySet().stream()
-                .filter(entry -> remedialActionsExcludedFromSecondPreventive.contains(entry.getKey()))
-                .forEach(entry -> map.put(entry.getKey(), entry.getValue()));
-            return map;
->>>>>>> 202b79b0
+            return new HashMap<>(finalPreventivePerimeterResult.getOptimizationResult().getOptimizedTapsOnState(state));
         } else {
             return postContingencyResults.get(state).getOptimizationResult().getOptimizedTapsOnState(state);
         }
@@ -733,15 +614,7 @@
     @Override
     public Map<RangeAction<?>, Double> getOptimizedSetPointsOnState(State state) {
         if (state.getInstant().isPreventive() || !postContingencyResults.containsKey(state)) {
-<<<<<<< HEAD
-            return new HashMap<>(secondPreventivePerimeterResult.getOptimizedSetpointsOnState(state));
-=======
-            Map<RangeAction<?>, Double> map = new HashMap<>(finalPreventivePerimeterResult.getOptimizationResult().getOptimizedSetpointsOnState(state));
-            firstPreventivePerimeterResult.getOptimizationResult().getOptimizedSetpointsOnState(state).entrySet().stream()
-                .filter(entry -> remedialActionsExcludedFromSecondPreventive.contains(entry.getKey()))
-                .forEach(entry -> map.put(entry.getKey(), entry.getValue()));
-            return map;
->>>>>>> 202b79b0
+            return new HashMap<>(finalPreventivePerimeterResult.getOptimizationResult().getOptimizedSetpointsOnState(state));
         } else {
             return postContingencyResults.get(state).getOptimizationResult().getOptimizedSetpointsOnState(state);
         }
