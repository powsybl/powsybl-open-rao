--- conflicted
+++ resolved
@@ -35,11 +35,7 @@
     private final Set<FlowCnec> loopFlowCnecs;
     private final Set<NetworkAction> availableNetworkActions;
     private final Map<State, Set<RangeAction<?>>> availableRangeActions;
-<<<<<<< HEAD
-    private static final double EPSILON =  1e-6;
-=======
     private static final double EPSILON = 1e-6;
->>>>>>> c7314148
 
     protected AbstractOptimizationPerimeter(State mainOptimizationState,
                                          Set<FlowCnec> flowCnecs,
