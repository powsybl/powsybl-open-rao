/*
 * Copyright (c) 2020, RTE (http://www.rte-france.com)
 * This Source Code Form is subject to the terms of the Mozilla Public
 * License, v. 2.0. If a copy of the MPL was not distributed with this
 * file, You can obtain one at http://mozilla.org/MPL/2.0/.
 */
package com.powsybl.openrao.searchtreerao.castor.algorithm;

import com.powsybl.iidm.network.Network;
import com.powsybl.openrao.commons.OpenRaoException;
import com.powsybl.openrao.data.crac.api.Crac;
import com.powsybl.openrao.data.crac.api.State;
import com.powsybl.openrao.data.crac.api.cnec.FlowCnec;
import com.powsybl.openrao.data.crac.api.networkaction.NetworkAction;
import com.powsybl.openrao.data.crac.api.rangeaction.RangeAction;
import com.powsybl.openrao.raoapi.parameters.RaoParameters;
import com.powsybl.openrao.searchtreerao.commons.SensitivityComputer;
import com.powsybl.openrao.searchtreerao.commons.ToolProvider;
import com.powsybl.openrao.searchtreerao.commons.objectivefunction.ObjectiveFunction;
import com.powsybl.openrao.searchtreerao.result.api.*;
import com.powsybl.openrao.searchtreerao.result.impl.*;
import com.powsybl.openrao.sensitivityanalysis.AppliedRemedialActions;

import java.util.Map;
import java.util.Set;
import java.util.concurrent.CompletableFuture;
<<<<<<< HEAD
import java.util.concurrent.ExecutionException;
=======
>>>>>>> f12a3d7b
import java.util.concurrent.Executors;
import java.util.concurrent.Future;
import java.util.concurrent.atomic.AtomicReference;

import static com.powsybl.openrao.commons.logs.OpenRaoLoggerProvider.TECHNICAL_LOGS;

/**
 * This class aims at performing the sensitivity analysis after the optimization of a perimeter. The result can be used as a
 * starting point for the next perimeter, but it is also needed for the costs, margins and flows of elements after an optimization instant.
 *
 * @author Philippe Edwards {@literal <philippe.edwards at rte-france.com>}
 */
public class PostPerimeterSensitivityAnalysis extends AbstractMultiPerimeterSensitivityAnalysis {

    public PostPerimeterSensitivityAnalysis(Crac crac,
                                            Set<FlowCnec> flowCnecs,
                                            Set<RangeAction<?>> rangeActions,
                                            RaoParameters raoParameters,
                                            ToolProvider toolProvider) {
        super(crac, flowCnecs, rangeActions, raoParameters, toolProvider);
    }

    public PostPerimeterSensitivityAnalysis(Crac crac,
                                            Set<State> states,
                                            RaoParameters raoParameters,
                                            ToolProvider toolProvider) {
        super(crac, states, raoParameters, toolProvider);
    }

    /**
     * This method requires:
     * <ul>
     *     <li> the initialFlowResult to be able to compute mnec and loopflow thresholds </li>
     *     <li> the previousResultsFuture for countries not sharing CRAs </li>
     *     <li> the optimizationResult of the given perimeter for action cost </li>
     * </ul>
     */
    public Future<PostPerimeterResult> runBasedOnInitialPreviousAndOptimizationResults(Network network,
                                                                                       FlowResult initialFlowResult,
                                                                                       Future<PrePerimeterResult> previousResultsFuture,
                                                                                       Set<String> operatorsNotSharingCras,
                                                                                       OptimizationResult optimizationResult,
                                                                                       AppliedRemedialActions appliedCurativeRemedialActions) {

        AtomicReference<FlowResult> flowResult = new AtomicReference<>();
        AtomicReference<SensitivityResult> sensitivityResult = new AtomicReference<>();
        boolean actionWasTaken = actionWasTaken(optimizationResult.getActivatedNetworkActions(), optimizationResult.getActivatedRangeActionsPerState());
        if (actionWasTaken) {
            SensitivityComputer sensitivityComputer = buildSensitivityComputer(initialFlowResult, appliedCurativeRemedialActions);

            sensitivityComputer.compute(network);
            flowResult.set(sensitivityComputer.getBranchResult(network));
            sensitivityResult.set(sensitivityComputer.getSensitivityResult());
        }

        // Thread is executed once previousResultsFuture is fetched
        return Executors.newSingleThreadExecutor().submit(() -> {
            if (!actionWasTaken) {
                flowResult.set(previousResultsFuture.get());
                sensitivityResult.set(previousResultsFuture.get());
            }
            ObjectiveFunction objectiveFunction = ObjectiveFunction.build(
                flowCnecs,
                toolProvider.getLoopFlowCnecs(flowCnecs),
                initialFlowResult,
                previousResultsFuture.get(),
                operatorsNotSharingCras,
                raoParameters,
                optimizationResult.getActivatedRangeActionsPerState().keySet()
            );

            ObjectiveFunctionResult objectiveFunctionResult = objectiveFunction.evaluate(
                flowResult.get(),
                new RemedialActionActivationResultImpl(optimizationResult, optimizationResult)
            );

            return new PostPerimeterResult(optimizationResult, new PrePerimeterSensitivityResultImpl(
                flowResult.get(),
                sensitivityResult.get(),
                RangeActionSetpointResultImpl.buildWithSetpointsFromNetwork(network, rangeActions),
                objectiveFunctionResult
            ));
        });
    }

    /**
     * <p>
     * Asynchronously runs a post-perimeter computation
     *
     * If a remedial action was taken, it performs a sensitivity analysis.
     * Otherwise, it waits and retrieves the pre-perimeter results from the {@code previousResultsFuture}.
     * After computations, the objective function is evaluated and a {@link PostPerimeterResult} is constructed and returned.
     * </p>
     *
     * @param network                        the network instance on which computations are performed
     * @param initialFlowResult              the initial flow result
     * @param previousResultsFuture          a future providing the results of the previous perimeter
     * @param operatorsNotSharingCras        the set of operators not sharing CRAs
     * @param remedialActionActivationResult the set of remedial actions that were activated in the previous perimeter
     * @param appliedCurativeRemedialActions the applied curative remedial actions for 2P
     * @return a {@code Future<PostPerimeterResult>}
     */

    public CompletableFuture<PostPerimeterResult> runAsyncBasedOnInitialPreviousAndActivatedRa(Network network,
                                                                                               FlowResult initialFlowResult,
                                                                                               CompletableFuture<PrePerimeterResult> previousResultsFuture,
                                                                                               Set<String> operatorsNotSharingCras,
                                                                                               RemedialActionActivationResult remedialActionActivationResult,
                                                                                               AppliedRemedialActions appliedCurativeRemedialActions) {
        return CompletableFuture.supplyAsync(() -> {
            AtomicReference<FlowResult> flowResult = new AtomicReference<>();
            AtomicReference<SensitivityResult> sensitivityResult = new AtomicReference<>();
            boolean actionWasTaken = actionWasTaken(remedialActionActivationResult.getActivatedNetworkActions(), remedialActionActivationResult.getActivatedRangeActionsPerState());
            if (actionWasTaken) {
                SensitivityComputer sensitivityComputer = buildSensitivityComputer(initialFlowResult, appliedCurativeRemedialActions);

                sensitivityComputer.compute(network);
                flowResult.set(sensitivityComputer.getBranchResult(network));
                sensitivityResult.set(sensitivityComputer.getSensitivityResult());
            } else {
                // we wait for the previous results to be computed with Future::get
                try {
                    flowResult.set(previousResultsFuture.get());
                    sensitivityResult.set(previousResultsFuture.get());
                } catch (InterruptedException e) {
<<<<<<< HEAD
                    throw new RuntimeException(e);
                } catch (ExecutionException e) {
                    throw new RuntimeException(e);
                }
            }
            ObjectiveFunction objectiveFunction = null;
=======
                    TECHNICAL_LOGS.warn("A computation thread was interrupted");
                    Thread.currentThread().interrupt();
                } catch (Exception e) {
                    throw new OpenRaoException(e);
                }

            }
            ObjectiveFunction objectiveFunction = null;

>>>>>>> f12a3d7b
            try {
                objectiveFunction = ObjectiveFunction.build(
                    flowCnecs,
                    toolProvider.getLoopFlowCnecs(flowCnecs),
                    initialFlowResult,
                    previousResultsFuture.get(),
                    operatorsNotSharingCras,
                    raoParameters,
                    remedialActionActivationResult.getActivatedRangeActionsPerState().keySet()
                );
            } catch (InterruptedException e) {
<<<<<<< HEAD
                throw new RuntimeException(e);
            } catch (ExecutionException e) {
                throw new RuntimeException(e);
=======
                TECHNICAL_LOGS.warn("A computation thread was interrupted");
                Thread.currentThread().interrupt();
            } catch (Exception e) {
                throw new OpenRaoException(e);
>>>>>>> f12a3d7b
            }

            ObjectiveFunctionResult objectiveFunctionResult = objectiveFunction.evaluate(
                flowResult.get(),
                remedialActionActivationResult
            );
            OptimizationResult optimizationResult = new OptimizationResultImpl(objectiveFunctionResult, flowResult.get(), sensitivityResult.get(), remedialActionActivationResult, remedialActionActivationResult);

            return new PostPerimeterResult(optimizationResult, new PrePerimeterSensitivityResultImpl(
                flowResult.get(),
                sensitivityResult.get(),
                RangeActionSetpointResultImpl.buildWithSetpointsFromNetwork(network, rangeActions),
                objectiveFunctionResult
            ));
        });
    }

    private boolean actionWasTaken(Set<NetworkAction> activatedNetworkActions, Map<State, Set<RangeAction<?>>> activatedRangeActionsPerState) {
        if (!activatedNetworkActions.isEmpty()) {
            return true;
        }
        return activatedRangeActionsPerState.values().stream()
            .anyMatch(set -> !set.isEmpty());
    }
}<|MERGE_RESOLUTION|>--- conflicted
+++ resolved
@@ -24,10 +24,6 @@
 import java.util.Map;
 import java.util.Set;
 import java.util.concurrent.CompletableFuture;
-<<<<<<< HEAD
-import java.util.concurrent.ExecutionException;
-=======
->>>>>>> f12a3d7b
 import java.util.concurrent.Executors;
 import java.util.concurrent.Future;
 import java.util.concurrent.atomic.AtomicReference;
@@ -153,14 +149,6 @@
                     flowResult.set(previousResultsFuture.get());
                     sensitivityResult.set(previousResultsFuture.get());
                 } catch (InterruptedException e) {
-<<<<<<< HEAD
-                    throw new RuntimeException(e);
-                } catch (ExecutionException e) {
-                    throw new RuntimeException(e);
-                }
-            }
-            ObjectiveFunction objectiveFunction = null;
-=======
                     TECHNICAL_LOGS.warn("A computation thread was interrupted");
                     Thread.currentThread().interrupt();
                 } catch (Exception e) {
@@ -170,7 +158,6 @@
             }
             ObjectiveFunction objectiveFunction = null;
 
->>>>>>> f12a3d7b
             try {
                 objectiveFunction = ObjectiveFunction.build(
                     flowCnecs,
@@ -182,16 +169,10 @@
                     remedialActionActivationResult.getActivatedRangeActionsPerState().keySet()
                 );
             } catch (InterruptedException e) {
-<<<<<<< HEAD
-                throw new RuntimeException(e);
-            } catch (ExecutionException e) {
-                throw new RuntimeException(e);
-=======
                 TECHNICAL_LOGS.warn("A computation thread was interrupted");
                 Thread.currentThread().interrupt();
             } catch (Exception e) {
                 throw new OpenRaoException(e);
->>>>>>> f12a3d7b
             }
 
             ObjectiveFunctionResult objectiveFunctionResult = objectiveFunction.evaluate(
