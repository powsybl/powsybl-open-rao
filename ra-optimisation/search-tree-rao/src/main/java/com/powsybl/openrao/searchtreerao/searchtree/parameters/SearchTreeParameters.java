/*
 * Copyright (c) 2022, RTE (http://www.rte-france.com)
 * This Source Code Form is subject to the terms of the Mozilla Public
 * License, v. 2.0. If a copy of the MPL was not distributed with this
 * file, You can obtain one at http://mozilla.org/MPL/2.0/.
 */
package com.powsybl.openrao.searchtreerao.searchtree.parameters;

import com.powsybl.openrao.commons.Unit;
import com.powsybl.openrao.data.crac.api.Crac;
import com.powsybl.openrao.data.crac.api.Instant;
import com.powsybl.openrao.data.crac.api.RaUsageLimits;
import com.powsybl.openrao.data.crac.api.State;
import com.powsybl.openrao.data.crac.api.rangeaction.PstRangeAction;
import com.powsybl.openrao.data.crac.api.rangeaction.RangeAction;
import com.powsybl.openrao.raoapi.parameters.ObjectiveFunctionParameters;
import com.powsybl.openrao.raoapi.parameters.RangeActionsOptimizationParameters;
import com.powsybl.openrao.raoapi.parameters.extensions.*;
import com.powsybl.openrao.raoapi.parameters.extensions.SearchTreeRaoRangeActionsOptimizationParameters.LinearOptimizationSolver;
import com.powsybl.openrao.raoapi.parameters.RaoParameters;
<<<<<<< HEAD
import com.powsybl.openrao.raoapi.parameters.LoopFlowParameters;
import com.powsybl.openrao.raoapi.parameters.MnecParameters;
import com.powsybl.openrao.raoapi.parameters.extensions.RelativeMarginsParameters;
=======
>>>>>>> 0058ddcf
import com.powsybl.openrao.searchtreerao.commons.parameters.*;
import com.powsybl.openrao.searchtreerao.result.api.OptimizationResult;
import com.powsybl.openrao.searchtreerao.result.api.PrePerimeterResult;

import java.util.HashMap;
import java.util.HashSet;
import java.util.Map;
import java.util.Set;

import static com.powsybl.openrao.raoapi.parameters.extensions.SearchTreeRaoRangeActionsOptimizationParameters.getLinearOptimizationSolver;
import static com.powsybl.openrao.raoapi.parameters.extensions.SearchTreeRaoRangeActionsOptimizationParameters.getMaxMipIterations;

/**
 * @author Baptiste Seguinot {@literal <joris.mancini at rte-france.com>}
 */
public class SearchTreeParameters {

    private final ObjectiveFunctionParameters.ObjectiveFunctionType objectiveFunction;
    private final Unit objectiveFunctionUnit;

    // required for the search tree algorithm
    private final TreeParameters treeParameters;
    private final NetworkActionParameters networkActionParameters;
    private final Map<Instant, RaUsageLimits> raLimitationParameters;

    // required for sub-module iterating linear optimizer
    private final RangeActionsOptimizationParameters rangeActionParameters;
    private final SearchTreeRaoRangeActionsOptimizationParameters rangeActionParametersExtension;

    private final MnecParameters mnecParameters;
    private final com.powsybl.openrao.raoapi.parameters.extensions.MnecParameters mnecParametersExtension;

    private final RelativeMarginsParameters maxMinRelativeMarginParameters;
    private final LoopFlowParameters loopFlowParameters;
    private final com.powsybl.openrao.raoapi.parameters.extensions.LoopFlowParameters loopFlowParametersExtension;

    private final UnoptimizedCnecParameters unoptimizedCnecParameters;
    private final LinearOptimizationSolver solverParameters;
    private final int maxNumberOfIterations;

    public SearchTreeParameters(ObjectiveFunctionParameters.ObjectiveFunctionType objectiveFunction,
                                Unit objectiveFunctionUnit, TreeParameters treeParameters,
                                NetworkActionParameters networkActionParameters,
                                Map<Instant, RaUsageLimits> raLimitationParameters,
                                RangeActionsOptimizationParameters rangeActionParameters,
<<<<<<< HEAD
                                com.powsybl.openrao.raoapi.parameters.extensions.RangeActionsOptimizationParameters rangeActionParametersExtension,
                                MnecParameters mnecParameters,
                                com.powsybl.openrao.raoapi.parameters.extensions.MnecParameters mnecParametersExtension,
                                RelativeMarginsParameters maxMinRelativeMarginParameters,
                                LoopFlowParameters loopFlowParameters,
                                com.powsybl.openrao.raoapi.parameters.extensions.LoopFlowParameters loopFlowParametersExtension,
=======
                                SearchTreeRaoRangeActionsOptimizationParameters rangeActionParametersExtension,
                                MnecParametersExtension mnecParameters,
                                RelativeMarginsParametersExtension maxMinRelativeMarginParameters,
                                LoopFlowParametersExtension loopFlowParameters,
>>>>>>> 0058ddcf
                                UnoptimizedCnecParameters unoptimizedCnecParameters,
                                LinearOptimizationSolver solverParameters,
                                int maxNumberOfIterations) {
        this.objectiveFunction = objectiveFunction;
        this.objectiveFunctionUnit = objectiveFunctionUnit;
        this.treeParameters = treeParameters;
        this.networkActionParameters = networkActionParameters;
        this.raLimitationParameters = raLimitationParameters;
        this.rangeActionParameters = rangeActionParameters;
        this.rangeActionParametersExtension = rangeActionParametersExtension;
        this.mnecParameters = mnecParameters;
        this.mnecParametersExtension = mnecParametersExtension;
        this.maxMinRelativeMarginParameters = maxMinRelativeMarginParameters;
        this.loopFlowParameters = loopFlowParameters;
        this.loopFlowParametersExtension = loopFlowParametersExtension;
        this.unoptimizedCnecParameters = unoptimizedCnecParameters;
        this.solverParameters = solverParameters;
        this.maxNumberOfIterations = maxNumberOfIterations;
    }

    public ObjectiveFunctionParameters.ObjectiveFunctionType getObjectiveFunction() {
        return objectiveFunction;
    }

    public Unit getObjectiveFunctionUnit() {
        return objectiveFunctionUnit;
    }

    public TreeParameters getTreeParameters() {
        return treeParameters;
    }

    public NetworkActionParameters getNetworkActionParameters() {
        return networkActionParameters;
    }

    public Map<Instant, RaUsageLimits> getRaLimitationParameters() {
        return raLimitationParameters;
    }

    public RangeActionsOptimizationParameters getRangeActionParameters() {
        return rangeActionParameters;
    }

    public SearchTreeRaoRangeActionsOptimizationParameters getRangeActionParametersExtension() {
        return rangeActionParametersExtension;
    }

    public MnecParameters getMnecParameters() {
        return mnecParameters;
    }

    public com.powsybl.openrao.raoapi.parameters.extensions.MnecParameters getMnecParametersExtension() {
        return mnecParametersExtension;
    }

    public RelativeMarginsParameters getMaxMinRelativeMarginParameters() {
        return maxMinRelativeMarginParameters;
    }

    public LoopFlowParameters getLoopFlowParameters() {
        return loopFlowParameters;
    }

    public com.powsybl.openrao.raoapi.parameters.extensions.LoopFlowParameters getLoopFlowParametersExtension() {
        return loopFlowParametersExtension;
    }

    public UnoptimizedCnecParameters getUnoptimizedCnecParameters() {
        return unoptimizedCnecParameters;
    }

    public LinearOptimizationSolver getSolverParameters() {
        return solverParameters;
    }

    public int getMaxNumberOfIterations() {
        return maxNumberOfIterations;
    }

    public void setRaLimitationsForSecondPreventive(RaUsageLimits raUsageLimits, Set<RangeAction<?>> rangeActionSet, Instant preventiveInstant) {
        if (rangeActionSet.isEmpty()) {
            return;
        }
        Set<String> tsoCount = new HashSet<>();
        int raCount = 0;
        Map<String, Integer> currentPstPerTsoLimits = raUsageLimits.getMaxPstPerTso();
        Map<String, Integer> currentRaPerTsoLimits = raUsageLimits.getMaxRaPerTso();
        Map<String, Integer> currentTopoPerTsoLimits = raUsageLimits.getMaxTopoPerTso();
        for (var rangeAction : rangeActionSet) {
            String tso = rangeAction.getOperator();
            tsoCount.add(tso);
            raCount += 1;
            currentRaPerTsoLimits.computeIfPresent(tso, (key, currentLimit) -> Math.max(0, currentLimit - 1));
            currentPstPerTsoLimits.computeIfPresent(tso, (key, currentLimit) -> Math.max(0, currentLimit - 1));
        }
        raUsageLimits.setMaxRa(Math.max(0, raUsageLimits.getMaxRa() - raCount));
        raUsageLimits.setMaxTso(Math.max(0, raUsageLimits.getMaxTso() - tsoCount.size()));
        currentTopoPerTsoLimits.forEach((tso, raLimits) -> currentTopoPerTsoLimits.put(tso, Math.min(raLimits, currentRaPerTsoLimits.getOrDefault(tso, Integer.MAX_VALUE))));
        currentPstPerTsoLimits.forEach((tso, raLimits) -> currentPstPerTsoLimits.put(tso, Math.min(raLimits, currentRaPerTsoLimits.getOrDefault(tso, Integer.MAX_VALUE))));
        raUsageLimits.setMaxPstPerTso(currentPstPerTsoLimits);
        raUsageLimits.setMaxTopoPerTso(currentTopoPerTsoLimits);
        raUsageLimits.setMaxRaPerTso(currentRaPerTsoLimits);
        this.raLimitationParameters.put(preventiveInstant, raUsageLimits);
    }

    public void decreaseRemedialActionUsageLimits(Map<State, OptimizationResult> resultsPerOptimizationState, Map<State, PrePerimeterResult> prePerimeterResultPerPerimeter) {
        resultsPerOptimizationState.forEach((optimizedState, result) ->
            raLimitationParameters.keySet().forEach(
                otherInstant -> {
                    // Cumulative behaviour of constraints only applies to instants of the same kind
                    if (!otherInstant.comesBefore(optimizedState.getInstant()) && optimizedState.getInstant().getKind().equals(otherInstant.getKind())) {
                        RaUsageLimits raUsageLimits = raLimitationParameters.get(otherInstant);
                        int decreasedMaxRa = decreaseMaxRemedialAction(raUsageLimits, optimizedState, result);
                        Map<String, Integer> decreasedMaxRaPerTso = decreaseMaxRemedialActionPerTso(raUsageLimits, optimizedState, result);
                        Map<String, Integer> decreasedMaxTopoPerTso = decreaseMaxTopoPerTso(raUsageLimits, result, decreasedMaxRaPerTso);
                        Map<String, Integer> decreasedMaxPstPerTso = decreaseMaxPstPerTso(raUsageLimits, optimizedState, result, decreasedMaxRaPerTso);
                        int decreasedMaxTso = decreaseMaxTso(raUsageLimits, optimizedState, result);
                        Map<String, Integer> decreasedMaxElementaryActionsPerTso = decreaseMaxElementaryActionsPerTso(raUsageLimits, optimizedState, result, prePerimeterResultPerPerimeter.get(optimizedState));

                        RaUsageLimits decreasedRaUsageLimits = new RaUsageLimits();
                        decreasedRaUsageLimits.setMaxRa(decreasedMaxRa);
                        decreasedRaUsageLimits.setMaxRaPerTso(decreasedMaxRaPerTso);
                        decreasedRaUsageLimits.setMaxTopoPerTso(decreasedMaxTopoPerTso);
                        decreasedRaUsageLimits.setMaxPstPerTso(decreasedMaxPstPerTso);
                        raUsageLimits.getMaxTsoExclusion().forEach(decreasedRaUsageLimits::addTsoToExclude);
                        getTsoWithActivatedRemedialActionsDuringState(optimizedState, result).forEach(decreasedRaUsageLimits::addTsoToExclude);
                        decreasedRaUsageLimits.setMaxTso(decreasedMaxTso);
                        decreasedRaUsageLimits.setMaxElementaryActionsPerTso(decreasedMaxElementaryActionsPerTso);

                        raLimitationParameters.put(otherInstant, decreasedRaUsageLimits);
                    }
                }
            )
        );
    }

    private static int decreaseMaxRemedialAction(RaUsageLimits raUsageLimits, State optimizedState, OptimizationResult result) {
        return raUsageLimits.getMaxRa() - result.getActivatedNetworkActions().size() - result.getActivatedRangeActions(optimizedState).size();
    }

    private static Map<String, Integer> decreaseMaxTopoPerTso(RaUsageLimits raUsageLimits, OptimizationResult result, Map<String, Integer> decreasedMaxRaPerTso) {
        Map<String, Integer> decreasedMaxTopoPerTso = new HashMap<>();
        raUsageLimits.getMaxTopoPerTso().forEach((key, value) -> decreasedMaxTopoPerTso.put(key, Math.min(value - (int) result.getActivatedNetworkActions().stream().filter(networkAction -> key.equals(networkAction.getOperator())).count(), decreasedMaxRaPerTso.get(key))));
        return decreasedMaxTopoPerTso;
    }

    private static Map<String, Integer> decreaseMaxPstPerTso(RaUsageLimits raUsageLimits, State optimizedState, OptimizationResult result, Map<String, Integer> decreasedMaxRaPerTso) {
        Map<String, Integer> decreasedMaxPstPerTso = new HashMap<>();
        raUsageLimits.getMaxPstPerTso().forEach((key, value) -> decreasedMaxPstPerTso.put(key, Math.min(value - (int) result.getActivatedRangeActions(optimizedState).stream().filter(rangeAction -> key.equals(rangeAction.getOperator())).count(), decreasedMaxRaPerTso.get(key))));
        return decreasedMaxPstPerTso;
    }

    private static Set<String> getTsoWithActivatedRemedialActionsDuringState(State optimizedState, OptimizationResult result) {
        Set<String> tsos = new HashSet<>();
        result.getActivatedNetworkActions().forEach(networkAction -> tsos.add(networkAction.getOperator()));
        result.getActivatedRangeActions(optimizedState).forEach(rangeAction -> tsos.add(rangeAction.getOperator()));
        return tsos;
    }

    private static int decreaseMaxTso(RaUsageLimits raUsageLimits, State optimizedState, OptimizationResult result) {
        Set<String> newTsos = new HashSet<>(getTsoWithActivatedRemedialActionsDuringState(optimizedState, result));
        raUsageLimits.getMaxTsoExclusion().forEach(newTsos::remove);
        return raUsageLimits.getMaxTso() - newTsos.size();
    }

    private static Map<String, Integer> decreaseMaxRemedialActionPerTso(RaUsageLimits raUsageLimits, State optimizedState, OptimizationResult result) {
        Map<String, Integer> decreasedMaxRaPerTso = new HashMap<>();
        raUsageLimits.getMaxRaPerTso().forEach((key, value) -> decreasedMaxRaPerTso.put(key, value - (int) result.getActivatedNetworkActions().stream().filter(networkAction -> key.equals(networkAction.getOperator())).count() - (int) result.getActivatedRangeActions(optimizedState).stream().filter(networkAction -> key.equals(networkAction.getOperator())).count()));
        return decreasedMaxRaPerTso;
    }

    private static Map<String, Integer> decreaseMaxElementaryActionsPerTso(RaUsageLimits raUsageLimits, State optimizedState, OptimizationResult result, PrePerimeterResult prePerimeterResult) {
        Map<String, Integer> decreasedMaxElementaryActionsPerTso = new HashMap<>();
        raUsageLimits.getMaxElementaryActionsPerTso().forEach((tso, eaLimit) -> decreasedMaxElementaryActionsPerTso.put(tso, Math.max(0, eaLimit - computeActivatedElementaryActionsForTso(tso, optimizedState, result, prePerimeterResult))));
        return decreasedMaxElementaryActionsPerTso;
    }

    private static int computeActivatedElementaryActionsForTso(String tso, State optimizedState, OptimizationResult result, PrePerimeterResult prePerimeterResult) {
        return computeActivatedElementaryNetworkActionsForTso(tso, result) + computeTotalTapsMovedForTso(tso, optimizedState, result, prePerimeterResult);
    }

    private static int computeActivatedElementaryNetworkActionsForTso(String tso, OptimizationResult result) {
        return result.getActivatedNetworkActions().stream().filter(networkAction -> tso.equals(networkAction.getOperator())).mapToInt(networkAction -> networkAction.getElementaryActions().size()).sum();
    }

    private static int computeTotalTapsMovedForTso(String tso, State optimizedState, OptimizationResult result, PrePerimeterResult prePerimeterResult) {
        return result.getActivatedRangeActions(optimizedState).stream().filter(rangeAction -> tso.equals(rangeAction.getOperator())).filter(PstRangeAction.class::isInstance).map(PstRangeAction.class::cast).mapToInt(pstRangeAction -> computeTapsMoved(pstRangeAction, optimizedState, result, prePerimeterResult)).sum();
    }

    private static int computeTapsMoved(PstRangeAction pstRangeAction, State optimizedState, OptimizationResult result, PrePerimeterResult prePerimeterResult) {
        return Math.abs(result.getOptimizedTap(pstRangeAction, optimizedState) - prePerimeterResult.getTap(pstRangeAction));
    }

    public static SearchTreeParametersBuilder create() {
        return new SearchTreeParametersBuilder();
    }

    public static class SearchTreeParametersBuilder {
        private ObjectiveFunctionParameters.ObjectiveFunctionType objectiveFunction;
        private Unit objectiveFunctionUnit;
        private TreeParameters treeParameters;
        private NetworkActionParameters networkActionParameters;
        private Map<Instant, RaUsageLimits> raLimitationParameters;
        private RangeActionsOptimizationParameters rangeActionParameters;
<<<<<<< HEAD
        private com.powsybl.openrao.raoapi.parameters.extensions.RangeActionsOptimizationParameters rangeActionParametersExtension;
        private MnecParameters mnecParameters;
        private com.powsybl.openrao.raoapi.parameters.extensions.MnecParameters mnecParametersExtension;

        private RelativeMarginsParameters maxMinRelativeMarginParameters;
        private LoopFlowParameters loopFlowParameters;
        private com.powsybl.openrao.raoapi.parameters.extensions.LoopFlowParameters loopFlowParametersExtension;
=======
        private SearchTreeRaoRangeActionsOptimizationParameters rangeActionParametersExtension;
        private MnecParametersExtension mnecParameters;
        private RelativeMarginsParametersExtension maxMinRelativeMarginParameters;
        private LoopFlowParametersExtension loopFlowParameters;
>>>>>>> 0058ddcf
        private UnoptimizedCnecParameters unoptimizedCnecParameters;
        private LinearOptimizationSolver solverParameters;
        private int maxNumberOfIterations;

        public SearchTreeParametersBuilder withConstantParametersOverAllRao(RaoParameters raoParameters, Crac crac) {
            this.objectiveFunction = raoParameters.getObjectiveFunctionParameters().getType();
            this.objectiveFunctionUnit = raoParameters.getObjectiveFunctionParameters().getUnit();
            this.networkActionParameters = NetworkActionParameters.buildFromRaoParameters(raoParameters, crac);
            this.raLimitationParameters = new HashMap<>(crac.getRaUsageLimitsPerInstant());
            this.rangeActionParameters = raoParameters.getRangeActionsOptimizationParameters();
            if (raoParameters.hasExtension(OpenRaoSearchTreeParameters.class)) {
                this.rangeActionParametersExtension = raoParameters.getExtension(OpenRaoSearchTreeParameters.class).getRangeActionsOptimizationParameters();
            }
            this.mnecParameters = raoParameters.getMnecParameters().orElse(null);
            if (raoParameters.hasExtension(OpenRaoSearchTreeParameters.class)) {
                this.mnecParametersExtension = raoParameters.getExtension(OpenRaoSearchTreeParameters.class).getMnecParameters().orElse(null);
            }
            if (raoParameters.hasExtension(OpenRaoSearchTreeParameters.class)) {
                this.maxMinRelativeMarginParameters = raoParameters.getExtension(OpenRaoSearchTreeParameters.class).getRelativeMarginsParameters().orElse(null);
            }
            this.loopFlowParameters = raoParameters.getLoopFlowParameters().orElse(null);
            if (raoParameters.hasExtension(OpenRaoSearchTreeParameters.class)) {
                this.loopFlowParametersExtension = raoParameters.getExtension(OpenRaoSearchTreeParameters.class).getLoopFlowParameters().orElse(null);
            }
            this.solverParameters = getLinearOptimizationSolver(raoParameters);
            this.maxNumberOfIterations = getMaxMipIterations(raoParameters);
            return this;
        }

        public SearchTreeParametersBuilder with0bjectiveFunction(ObjectiveFunctionParameters.ObjectiveFunctionType objectiveFunction) {
            this.objectiveFunction = objectiveFunction;
            return this;
        }

        public SearchTreeParametersBuilder with0bjectiveFunctionUnit(Unit objectiveFunctionUnit) {
            this.objectiveFunctionUnit = objectiveFunctionUnit;
            return this;
        }

        public SearchTreeParametersBuilder withTreeParameters(TreeParameters treeParameters) {
            this.treeParameters = treeParameters;
            return this;
        }

        public SearchTreeParametersBuilder withNetworkActionParameters(NetworkActionParameters networkActionParameters) {
            this.networkActionParameters = networkActionParameters;
            return this;
        }

        public SearchTreeParametersBuilder withGlobalRemedialActionLimitationParameters(Map<Instant, RaUsageLimits> raLimitationParameters) {
            this.raLimitationParameters = new HashMap<>(raLimitationParameters);
            return this;
        }

        public SearchTreeParametersBuilder withRangeActionParameters(RangeActionsOptimizationParameters rangeActionParameters) {
            this.rangeActionParameters = rangeActionParameters;
            return this;
        }

        public SearchTreeParametersBuilder withRangeActionParametersExtension(SearchTreeRaoRangeActionsOptimizationParameters rangeActionParametersExtension) {
            this.rangeActionParametersExtension = rangeActionParametersExtension;
            return this;
        }

        public SearchTreeParametersBuilder withMnecParameters(MnecParameters mnecParameters) {
            this.mnecParameters = mnecParameters;
            return this;
        }

        public SearchTreeParametersBuilder withMaxMinRelativeMarginParameters(RelativeMarginsParameters maxMinRelativeMarginParameters) {
            this.maxMinRelativeMarginParameters = maxMinRelativeMarginParameters;
            return this;
        }

        public SearchTreeParametersBuilder withLoopFlowParameters(LoopFlowParameters loopFlowParameters) {
            this.loopFlowParameters = loopFlowParameters;
            return this;
        }

        public SearchTreeParametersBuilder withUnoptimizedCnecParameters(UnoptimizedCnecParameters unoptimizedCnecParameters) {
            this.unoptimizedCnecParameters = unoptimizedCnecParameters;
            return this;
        }

        public SearchTreeParametersBuilder withSolverParameters(LinearOptimizationSolver solverParameters) {
            this.solverParameters = solverParameters;
            return this;
        }

        public SearchTreeParametersBuilder withMaxNumberOfIterations(int maxNumberOfIterations) {
            this.maxNumberOfIterations = maxNumberOfIterations;
            return this;
        }

        public SearchTreeParameters build() {
            return new SearchTreeParameters(
                objectiveFunction,
                objectiveFunctionUnit,
                treeParameters,
                networkActionParameters,
                raLimitationParameters,
                rangeActionParameters,
                rangeActionParametersExtension,
                mnecParameters,
                mnecParametersExtension,
                maxMinRelativeMarginParameters,
                loopFlowParameters,
                loopFlowParametersExtension,
                unoptimizedCnecParameters,
                solverParameters,
                maxNumberOfIterations);
        }
    }
}<|MERGE_RESOLUTION|>--- conflicted
+++ resolved
@@ -18,12 +18,9 @@
 import com.powsybl.openrao.raoapi.parameters.extensions.*;
 import com.powsybl.openrao.raoapi.parameters.extensions.SearchTreeRaoRangeActionsOptimizationParameters.LinearOptimizationSolver;
 import com.powsybl.openrao.raoapi.parameters.RaoParameters;
-<<<<<<< HEAD
 import com.powsybl.openrao.raoapi.parameters.LoopFlowParameters;
 import com.powsybl.openrao.raoapi.parameters.MnecParameters;
 import com.powsybl.openrao.raoapi.parameters.extensions.RelativeMarginsParameters;
-=======
->>>>>>> 0058ddcf
 import com.powsybl.openrao.searchtreerao.commons.parameters.*;
 import com.powsybl.openrao.searchtreerao.result.api.OptimizationResult;
 import com.powsybl.openrao.searchtreerao.result.api.PrePerimeterResult;
@@ -69,19 +66,12 @@
                                 NetworkActionParameters networkActionParameters,
                                 Map<Instant, RaUsageLimits> raLimitationParameters,
                                 RangeActionsOptimizationParameters rangeActionParameters,
-<<<<<<< HEAD
-                                com.powsybl.openrao.raoapi.parameters.extensions.RangeActionsOptimizationParameters rangeActionParametersExtension,
+                                SearchTreeRaoRangeActionsOptimizationParameters rangeActionParametersExtension,
                                 MnecParameters mnecParameters,
                                 com.powsybl.openrao.raoapi.parameters.extensions.MnecParameters mnecParametersExtension,
                                 RelativeMarginsParameters maxMinRelativeMarginParameters,
                                 LoopFlowParameters loopFlowParameters,
                                 com.powsybl.openrao.raoapi.parameters.extensions.LoopFlowParameters loopFlowParametersExtension,
-=======
-                                SearchTreeRaoRangeActionsOptimizationParameters rangeActionParametersExtension,
-                                MnecParametersExtension mnecParameters,
-                                RelativeMarginsParametersExtension maxMinRelativeMarginParameters,
-                                LoopFlowParametersExtension loopFlowParameters,
->>>>>>> 0058ddcf
                                 UnoptimizedCnecParameters unoptimizedCnecParameters,
                                 LinearOptimizationSolver solverParameters,
                                 int maxNumberOfIterations) {
@@ -287,20 +277,13 @@
         private NetworkActionParameters networkActionParameters;
         private Map<Instant, RaUsageLimits> raLimitationParameters;
         private RangeActionsOptimizationParameters rangeActionParameters;
-<<<<<<< HEAD
-        private com.powsybl.openrao.raoapi.parameters.extensions.RangeActionsOptimizationParameters rangeActionParametersExtension;
+        private SearchTreeRaoRangeActionsOptimizationParameters rangeActionParametersExtension;
         private MnecParameters mnecParameters;
         private com.powsybl.openrao.raoapi.parameters.extensions.MnecParameters mnecParametersExtension;
 
         private RelativeMarginsParameters maxMinRelativeMarginParameters;
         private LoopFlowParameters loopFlowParameters;
         private com.powsybl.openrao.raoapi.parameters.extensions.LoopFlowParameters loopFlowParametersExtension;
-=======
-        private SearchTreeRaoRangeActionsOptimizationParameters rangeActionParametersExtension;
-        private MnecParametersExtension mnecParameters;
-        private RelativeMarginsParametersExtension maxMinRelativeMarginParameters;
-        private LoopFlowParametersExtension loopFlowParameters;
->>>>>>> 0058ddcf
         private UnoptimizedCnecParameters unoptimizedCnecParameters;
         private LinearOptimizationSolver solverParameters;
         private int maxNumberOfIterations;
