/*
 * Copyright (c) 2022, RTE (http://www.rte-france.com)
 * This Source Code Form is subject to the terms of the Mozilla Public
 * License, v. 2.0. If a copy of the MPL was not distributed with this
 * file, You can obtain one at http://mozilla.org/MPL/2.0/.
 */
package com.powsybl.openrao.searchtreerao.searchtree.parameters;

import com.powsybl.openrao.commons.Unit;
import com.powsybl.openrao.data.crac.api.Crac;
import com.powsybl.openrao.data.crac.api.Instant;
import com.powsybl.openrao.data.crac.api.RaUsageLimits;
import com.powsybl.openrao.data.crac.api.State;
import com.powsybl.openrao.data.crac.api.rangeaction.PstRangeAction;
import com.powsybl.openrao.data.crac.api.rangeaction.RangeAction;
import com.powsybl.openrao.raoapi.parameters.ObjectiveFunctionParameters;
import com.powsybl.openrao.raoapi.parameters.RangeActionsOptimizationParameters;
import com.powsybl.openrao.raoapi.parameters.extensions.*;
import com.powsybl.openrao.raoapi.parameters.extensions.SearchTreeRaoRangeActionsOptimizationParameters.LinearOptimizationSolver;
import com.powsybl.openrao.raoapi.parameters.RaoParameters;
import com.powsybl.openrao.raoapi.parameters.LoopFlowParameters;
import com.powsybl.openrao.raoapi.parameters.MnecParameters;
import com.powsybl.openrao.raoapi.parameters.extensions.SearchTreeRaoRelativeMarginsParameters;
import com.powsybl.openrao.searchtreerao.commons.parameters.*;
import com.powsybl.openrao.searchtreerao.result.api.OptimizationResult;
import com.powsybl.openrao.searchtreerao.result.api.PrePerimeterResult;

import java.util.HashMap;
import java.util.HashSet;
import java.util.Map;
import java.util.Set;

import static com.powsybl.openrao.raoapi.parameters.extensions.SearchTreeRaoRangeActionsOptimizationParameters.getLinearOptimizationSolver;
import static com.powsybl.openrao.raoapi.parameters.extensions.SearchTreeRaoRangeActionsOptimizationParameters.getMaxMipIterations;

/**
 * @author Baptiste Seguinot {@literal <joris.mancini at rte-france.com>}
 */
public class SearchTreeParameters {

    private final ObjectiveFunctionParameters.ObjectiveFunctionType objectiveFunction;
    private final Unit objectiveFunctionUnit;

    // required for the search tree algorithm
    private final TreeParameters treeParameters;
    private final NetworkActionParameters networkActionParameters;
    private final Map<Instant, RaUsageLimits> raLimitationParameters;

    // required for sub-module iterating linear optimizer
    private final RangeActionsOptimizationParameters rangeActionParameters;
    private final SearchTreeRaoRangeActionsOptimizationParameters rangeActionParametersExtension;

    private final MnecParameters mnecParameters;
    private final SearchTreeRaoMnecParameters mnecParametersExtension;

    private final SearchTreeRaoRelativeMarginsParameters maxMinRelativeMarginParameters;
    private final LoopFlowParameters loopFlowParameters;
    private final SearchTreeRaoLoopFlowParameters loopFlowParametersExtension;

    private final UnoptimizedCnecParameters unoptimizedCnecParameters;
    private final LinearOptimizationSolver solverParameters;
<<<<<<< HEAD
=======
    private final SearchTreeRaoCostlyMinMarginParameters maxMinMarginsParameters;
>>>>>>> 16438a14
    private final int maxNumberOfIterations;

    public SearchTreeParameters(ObjectiveFunctionParameters.ObjectiveFunctionType objectiveFunction,
                                Unit objectiveFunctionUnit, TreeParameters treeParameters,
                                NetworkActionParameters networkActionParameters,
                                Map<Instant, RaUsageLimits> raLimitationParameters,
                                RangeActionsOptimizationParameters rangeActionParameters,
                                SearchTreeRaoRangeActionsOptimizationParameters rangeActionParametersExtension,
                                MnecParameters mnecParameters,
                                SearchTreeRaoMnecParameters mnecParametersExtension,
                                SearchTreeRaoRelativeMarginsParameters maxMinRelativeMarginParameters,
                                LoopFlowParameters loopFlowParameters,
                                SearchTreeRaoLoopFlowParameters loopFlowParametersExtension,
                                UnoptimizedCnecParameters unoptimizedCnecParameters,
                                LinearOptimizationSolver solverParameters,
<<<<<<< HEAD
=======
                                SearchTreeRaoCostlyMinMarginParameters maxMinMarginParameters,
>>>>>>> 16438a14
                                int maxNumberOfIterations) {
        this.objectiveFunction = objectiveFunction;
        this.objectiveFunctionUnit = objectiveFunctionUnit;
        this.treeParameters = treeParameters;
        this.networkActionParameters = networkActionParameters;
        this.raLimitationParameters = raLimitationParameters;
        this.rangeActionParameters = rangeActionParameters;
        this.rangeActionParametersExtension = rangeActionParametersExtension;
        this.mnecParameters = mnecParameters;
        this.mnecParametersExtension = mnecParametersExtension;
        this.maxMinRelativeMarginParameters = maxMinRelativeMarginParameters;
        this.loopFlowParameters = loopFlowParameters;
        this.loopFlowParametersExtension = loopFlowParametersExtension;
        this.unoptimizedCnecParameters = unoptimizedCnecParameters;
        this.solverParameters = solverParameters;
        this.maxMinMarginsParameters = maxMinMarginParameters;
        this.maxNumberOfIterations = maxNumberOfIterations;
    }

    public ObjectiveFunctionParameters.ObjectiveFunctionType getObjectiveFunction() {
        return objectiveFunction;
    }

    public Unit getObjectiveFunctionUnit() {
        return objectiveFunctionUnit;
    }

    public TreeParameters getTreeParameters() {
        return treeParameters;
    }

    public NetworkActionParameters getNetworkActionParameters() {
        return networkActionParameters;
    }

    public Map<Instant, RaUsageLimits> getRaLimitationParameters() {
        return raLimitationParameters;
    }

    public RangeActionsOptimizationParameters getRangeActionParameters() {
        return rangeActionParameters;
    }

    public SearchTreeRaoRangeActionsOptimizationParameters getRangeActionParametersExtension() {
        return rangeActionParametersExtension;
    }

    public MnecParameters getMnecParameters() {
        return mnecParameters;
    }

    public SearchTreeRaoMnecParameters getMnecParametersExtension() {
        return mnecParametersExtension;
    }

    public SearchTreeRaoRelativeMarginsParameters getMaxMinRelativeMarginParameters() {
        return maxMinRelativeMarginParameters;
    }

<<<<<<< HEAD
=======
    public SearchTreeRaoCostlyMinMarginParameters getMaxMinMarginsParameters() {
        return maxMinMarginsParameters;
    }

>>>>>>> 16438a14
    public LoopFlowParameters getLoopFlowParameters() {
        return loopFlowParameters;
    }

    public SearchTreeRaoLoopFlowParameters getLoopFlowParametersExtension() {
        return loopFlowParametersExtension;
    }

    public UnoptimizedCnecParameters getUnoptimizedCnecParameters() {
        return unoptimizedCnecParameters;
    }

    public LinearOptimizationSolver getSolverParameters() {
        return solverParameters;
    }

    public int getMaxNumberOfIterations() {
        return maxNumberOfIterations;
    }

    public void setRaLimitationsForSecondPreventive(RaUsageLimits raUsageLimits, Set<RangeAction<?>> rangeActionSet, Instant preventiveInstant) {
        if (rangeActionSet.isEmpty()) {
            return;
        }
        Set<String> tsoCount = new HashSet<>();
        int raCount = 0;
        Map<String, Integer> currentPstPerTsoLimits = raUsageLimits.getMaxPstPerTso();
        Map<String, Integer> currentRaPerTsoLimits = raUsageLimits.getMaxRaPerTso();
        Map<String, Integer> currentTopoPerTsoLimits = raUsageLimits.getMaxTopoPerTso();
        for (var rangeAction : rangeActionSet) {
            String tso = rangeAction.getOperator();
            tsoCount.add(tso);
            raCount += 1;
            currentRaPerTsoLimits.computeIfPresent(tso, (key, currentLimit) -> Math.max(0, currentLimit - 1));
            currentPstPerTsoLimits.computeIfPresent(tso, (key, currentLimit) -> Math.max(0, currentLimit - 1));
        }
        raUsageLimits.setMaxRa(Math.max(0, raUsageLimits.getMaxRa() - raCount));
        raUsageLimits.setMaxTso(Math.max(0, raUsageLimits.getMaxTso() - tsoCount.size()));
        currentTopoPerTsoLimits.forEach((tso, raLimits) -> currentTopoPerTsoLimits.put(tso, Math.min(raLimits, currentRaPerTsoLimits.getOrDefault(tso, Integer.MAX_VALUE))));
        currentPstPerTsoLimits.forEach((tso, raLimits) -> currentPstPerTsoLimits.put(tso, Math.min(raLimits, currentRaPerTsoLimits.getOrDefault(tso, Integer.MAX_VALUE))));
        raUsageLimits.setMaxPstPerTso(currentPstPerTsoLimits);
        raUsageLimits.setMaxTopoPerTso(currentTopoPerTsoLimits);
        raUsageLimits.setMaxRaPerTso(currentRaPerTsoLimits);
        this.raLimitationParameters.put(preventiveInstant, raUsageLimits);
    }

    public void decreaseRemedialActionUsageLimits(Map<State, OptimizationResult> resultsPerOptimizationState, Map<State, PrePerimeterResult> prePerimeterResultPerPerimeter) {
        resultsPerOptimizationState.forEach((optimizedState, result) ->
            raLimitationParameters.keySet().forEach(
                otherInstant -> {
                    // Cumulative behaviour of constraints only applies to instants of the same kind
                    if (!otherInstant.comesBefore(optimizedState.getInstant()) && optimizedState.getInstant().getKind().equals(otherInstant.getKind())) {
                        RaUsageLimits raUsageLimits = raLimitationParameters.get(otherInstant);
                        int decreasedMaxRa = decreaseMaxRemedialAction(raUsageLimits, optimizedState, result);
                        Map<String, Integer> decreasedMaxRaPerTso = decreaseMaxRemedialActionPerTso(raUsageLimits, optimizedState, result);
                        Map<String, Integer> decreasedMaxTopoPerTso = decreaseMaxTopoPerTso(raUsageLimits, result, decreasedMaxRaPerTso);
                        Map<String, Integer> decreasedMaxPstPerTso = decreaseMaxPstPerTso(raUsageLimits, optimizedState, result, decreasedMaxRaPerTso);
                        int decreasedMaxTso = decreaseMaxTso(raUsageLimits, optimizedState, result);
                        Map<String, Integer> decreasedMaxElementaryActionsPerTso = decreaseMaxElementaryActionsPerTso(raUsageLimits, optimizedState, result, prePerimeterResultPerPerimeter.get(optimizedState));

                        RaUsageLimits decreasedRaUsageLimits = new RaUsageLimits();
                        decreasedRaUsageLimits.setMaxRa(decreasedMaxRa);
                        decreasedRaUsageLimits.setMaxRaPerTso(decreasedMaxRaPerTso);
                        decreasedRaUsageLimits.setMaxTopoPerTso(decreasedMaxTopoPerTso);
                        decreasedRaUsageLimits.setMaxPstPerTso(decreasedMaxPstPerTso);
                        raUsageLimits.getMaxTsoExclusion().forEach(decreasedRaUsageLimits::addTsoToExclude);
                        getTsoWithActivatedRemedialActionsDuringState(optimizedState, result).forEach(decreasedRaUsageLimits::addTsoToExclude);
                        decreasedRaUsageLimits.setMaxTso(decreasedMaxTso);
                        decreasedRaUsageLimits.setMaxElementaryActionsPerTso(decreasedMaxElementaryActionsPerTso);

                        raLimitationParameters.put(otherInstant, decreasedRaUsageLimits);
                    }
                }
            )
        );
    }

    private static int decreaseMaxRemedialAction(RaUsageLimits raUsageLimits, State optimizedState, OptimizationResult result) {
        return raUsageLimits.getMaxRa() - result.getActivatedNetworkActions().size() - result.getActivatedRangeActions(optimizedState).size();
    }

    private static Map<String, Integer> decreaseMaxTopoPerTso(RaUsageLimits raUsageLimits, OptimizationResult result, Map<String, Integer> decreasedMaxRaPerTso) {
        Map<String, Integer> decreasedMaxTopoPerTso = new HashMap<>();
        raUsageLimits.getMaxTopoPerTso().forEach((key, value) -> decreasedMaxTopoPerTso.put(key, Math.min(value - (int) result.getActivatedNetworkActions().stream().filter(networkAction -> key.equals(networkAction.getOperator())).count(), decreasedMaxRaPerTso.get(key))));
        return decreasedMaxTopoPerTso;
    }

    private static Map<String, Integer> decreaseMaxPstPerTso(RaUsageLimits raUsageLimits, State optimizedState, OptimizationResult result, Map<String, Integer> decreasedMaxRaPerTso) {
        Map<String, Integer> decreasedMaxPstPerTso = new HashMap<>();
        raUsageLimits.getMaxPstPerTso().forEach((key, value) -> decreasedMaxPstPerTso.put(key, Math.min(value - (int) result.getActivatedRangeActions(optimizedState).stream().filter(rangeAction -> key.equals(rangeAction.getOperator())).count(), decreasedMaxRaPerTso.get(key))));
        return decreasedMaxPstPerTso;
    }

    private static Set<String> getTsoWithActivatedRemedialActionsDuringState(State optimizedState, OptimizationResult result) {
        Set<String> tsos = new HashSet<>();
        result.getActivatedNetworkActions().forEach(networkAction -> tsos.add(networkAction.getOperator()));
        result.getActivatedRangeActions(optimizedState).forEach(rangeAction -> tsos.add(rangeAction.getOperator()));
        return tsos;
    }

    private static int decreaseMaxTso(RaUsageLimits raUsageLimits, State optimizedState, OptimizationResult result) {
        Set<String> newTsos = new HashSet<>(getTsoWithActivatedRemedialActionsDuringState(optimizedState, result));
        raUsageLimits.getMaxTsoExclusion().forEach(newTsos::remove);
        return raUsageLimits.getMaxTso() - newTsos.size();
    }

    private static Map<String, Integer> decreaseMaxRemedialActionPerTso(RaUsageLimits raUsageLimits, State optimizedState, OptimizationResult result) {
        Map<String, Integer> decreasedMaxRaPerTso = new HashMap<>();
        raUsageLimits.getMaxRaPerTso().forEach((key, value) -> decreasedMaxRaPerTso.put(key, value - (int) result.getActivatedNetworkActions().stream().filter(networkAction -> key.equals(networkAction.getOperator())).count() - (int) result.getActivatedRangeActions(optimizedState).stream().filter(networkAction -> key.equals(networkAction.getOperator())).count()));
        return decreasedMaxRaPerTso;
    }

    private static Map<String, Integer> decreaseMaxElementaryActionsPerTso(RaUsageLimits raUsageLimits, State optimizedState, OptimizationResult result, PrePerimeterResult prePerimeterResult) {
        Map<String, Integer> decreasedMaxElementaryActionsPerTso = new HashMap<>();
        raUsageLimits.getMaxElementaryActionsPerTso().forEach((tso, eaLimit) -> decreasedMaxElementaryActionsPerTso.put(tso, Math.max(0, eaLimit - computeActivatedElementaryActionsForTso(tso, optimizedState, result, prePerimeterResult))));
        return decreasedMaxElementaryActionsPerTso;
    }

    private static int computeActivatedElementaryActionsForTso(String tso, State optimizedState, OptimizationResult result, PrePerimeterResult prePerimeterResult) {
        return computeActivatedElementaryNetworkActionsForTso(tso, result) + computeTotalTapsMovedForTso(tso, optimizedState, result, prePerimeterResult);
    }

    private static int computeActivatedElementaryNetworkActionsForTso(String tso, OptimizationResult result) {
        return result.getActivatedNetworkActions().stream().filter(networkAction -> tso.equals(networkAction.getOperator())).mapToInt(networkAction -> networkAction.getElementaryActions().size()).sum();
    }

    private static int computeTotalTapsMovedForTso(String tso, State optimizedState, OptimizationResult result, PrePerimeterResult prePerimeterResult) {
        return result.getActivatedRangeActions(optimizedState).stream().filter(rangeAction -> tso.equals(rangeAction.getOperator())).filter(PstRangeAction.class::isInstance).map(PstRangeAction.class::cast).mapToInt(pstRangeAction -> computeTapsMoved(pstRangeAction, optimizedState, result, prePerimeterResult)).sum();
    }

    private static int computeTapsMoved(PstRangeAction pstRangeAction, State optimizedState, OptimizationResult result, PrePerimeterResult prePerimeterResult) {
        return Math.abs(result.getOptimizedTap(pstRangeAction, optimizedState) - prePerimeterResult.getTap(pstRangeAction));
    }

    public static SearchTreeParametersBuilder create() {
        return new SearchTreeParametersBuilder();
    }

    public static class SearchTreeParametersBuilder {
        private ObjectiveFunctionParameters.ObjectiveFunctionType objectiveFunction;
        private Unit objectiveFunctionUnit;
        private TreeParameters treeParameters;
        private NetworkActionParameters networkActionParameters;
        private Map<Instant, RaUsageLimits> raLimitationParameters;
        private RangeActionsOptimizationParameters rangeActionParameters;
        private SearchTreeRaoRangeActionsOptimizationParameters rangeActionParametersExtension;
        private MnecParameters mnecParameters;
        private SearchTreeRaoMnecParameters mnecParametersExtension;

        private SearchTreeRaoRelativeMarginsParameters maxMinRelativeMarginParameters;
        private LoopFlowParameters loopFlowParameters;
        private SearchTreeRaoLoopFlowParameters loopFlowParametersExtension;
        private UnoptimizedCnecParameters unoptimizedCnecParameters;
        private LinearOptimizationSolver solverParameters;
<<<<<<< HEAD
=======
        private SearchTreeRaoCostlyMinMarginParameters maxMinMarginsParameters;
>>>>>>> 16438a14
        private int maxNumberOfIterations;

        public SearchTreeParametersBuilder withConstantParametersOverAllRao(RaoParameters raoParameters, Crac crac) {
            this.objectiveFunction = raoParameters.getObjectiveFunctionParameters().getType();
            this.objectiveFunctionUnit = raoParameters.getObjectiveFunctionParameters().getUnit();
            this.networkActionParameters = NetworkActionParameters.buildFromRaoParameters(raoParameters, crac);
            this.raLimitationParameters = new HashMap<>(crac.getRaUsageLimitsPerInstant());
            this.rangeActionParameters = raoParameters.getRangeActionsOptimizationParameters();
            if (raoParameters.hasExtension(OpenRaoSearchTreeParameters.class)) {
                this.rangeActionParametersExtension = raoParameters.getExtension(OpenRaoSearchTreeParameters.class).getRangeActionsOptimizationParameters();
            }
            this.mnecParameters = raoParameters.getMnecParameters().orElse(null);
            if (raoParameters.hasExtension(OpenRaoSearchTreeParameters.class)) {
                this.mnecParametersExtension = raoParameters.getExtension(OpenRaoSearchTreeParameters.class).getMnecParameters().orElse(null);
            }
            if (raoParameters.hasExtension(OpenRaoSearchTreeParameters.class)) {
                this.maxMinRelativeMarginParameters = raoParameters.getExtension(OpenRaoSearchTreeParameters.class).getRelativeMarginsParameters().orElse(null);
            }
<<<<<<< HEAD
=======
            if (raoParameters.hasExtension(OpenRaoSearchTreeParameters.class)) {
                this.maxMinMarginsParameters = raoParameters.getExtension(OpenRaoSearchTreeParameters.class).getMinMarginsParameters().orElse(null);
            }
>>>>>>> 16438a14
            this.loopFlowParameters = raoParameters.getLoopFlowParameters().orElse(null);
            if (raoParameters.hasExtension(OpenRaoSearchTreeParameters.class)) {
                this.loopFlowParametersExtension = raoParameters.getExtension(OpenRaoSearchTreeParameters.class).getLoopFlowParameters().orElse(null);
            }
            this.solverParameters = getLinearOptimizationSolver(raoParameters);
            this.maxNumberOfIterations = getMaxMipIterations(raoParameters);
            return this;
        }

        public SearchTreeParametersBuilder with0bjectiveFunction(ObjectiveFunctionParameters.ObjectiveFunctionType objectiveFunction) {
            this.objectiveFunction = objectiveFunction;
            return this;
        }

        public SearchTreeParametersBuilder with0bjectiveFunctionUnit(Unit objectiveFunctionUnit) {
            this.objectiveFunctionUnit = objectiveFunctionUnit;
            return this;
        }

        public SearchTreeParametersBuilder withTreeParameters(TreeParameters treeParameters) {
            this.treeParameters = treeParameters;
            return this;
        }

        public SearchTreeParametersBuilder withNetworkActionParameters(NetworkActionParameters networkActionParameters) {
            this.networkActionParameters = networkActionParameters;
            return this;
        }

        public SearchTreeParametersBuilder withGlobalRemedialActionLimitationParameters(Map<Instant, RaUsageLimits> raLimitationParameters) {
            this.raLimitationParameters = new HashMap<>(raLimitationParameters);
            return this;
        }

        public SearchTreeParametersBuilder withRangeActionParameters(RangeActionsOptimizationParameters rangeActionParameters) {
            this.rangeActionParameters = rangeActionParameters;
            return this;
        }

        public SearchTreeParametersBuilder withRangeActionParametersExtension(SearchTreeRaoRangeActionsOptimizationParameters rangeActionParametersExtension) {
            this.rangeActionParametersExtension = rangeActionParametersExtension;
            return this;
        }

        public SearchTreeParametersBuilder withMnecParameters(MnecParameters mnecParameters) {
            this.mnecParameters = mnecParameters;
            return this;
        }

        public SearchTreeParametersBuilder withMaxMinRelativeMarginParameters(SearchTreeRaoRelativeMarginsParameters maxMinRelativeMarginParameters) {
            this.maxMinRelativeMarginParameters = maxMinRelativeMarginParameters;
            return this;
        }

        public SearchTreeParametersBuilder withLoopFlowParameters(LoopFlowParameters loopFlowParameters) {
            this.loopFlowParameters = loopFlowParameters;
            return this;
        }

        public SearchTreeParametersBuilder withUnoptimizedCnecParameters(UnoptimizedCnecParameters unoptimizedCnecParameters) {
            this.unoptimizedCnecParameters = unoptimizedCnecParameters;
            return this;
        }

        public SearchTreeParametersBuilder withSolverParameters(LinearOptimizationSolver solverParameters) {
            this.solverParameters = solverParameters;
            return this;
        }

        public SearchTreeParametersBuilder withMaxNumberOfIterations(int maxNumberOfIterations) {
            this.maxNumberOfIterations = maxNumberOfIterations;
            return this;
        }

        public SearchTreeParametersBuilder withMaxMinMarginsParameters(SearchTreeRaoCostlyMinMarginParameters maxMinMarginsParameters) {
            this.maxMinMarginsParameters = maxMinMarginsParameters;
            return this;
        }

        public SearchTreeParameters build() {
            return new SearchTreeParameters(
                objectiveFunction,
                objectiveFunctionUnit,
                treeParameters,
                networkActionParameters,
                raLimitationParameters,
                rangeActionParameters,
                rangeActionParametersExtension,
                mnecParameters,
                mnecParametersExtension,
                maxMinRelativeMarginParameters,
                loopFlowParameters,
                loopFlowParametersExtension,
                unoptimizedCnecParameters,
                solverParameters,
                maxMinMarginsParameters,
                maxNumberOfIterations);
        }
    }
}<|MERGE_RESOLUTION|>--- conflicted
+++ resolved
@@ -59,10 +59,7 @@
 
     private final UnoptimizedCnecParameters unoptimizedCnecParameters;
     private final LinearOptimizationSolver solverParameters;
-<<<<<<< HEAD
-=======
     private final SearchTreeRaoCostlyMinMarginParameters maxMinMarginsParameters;
->>>>>>> 16438a14
     private final int maxNumberOfIterations;
 
     public SearchTreeParameters(ObjectiveFunctionParameters.ObjectiveFunctionType objectiveFunction,
@@ -78,10 +75,7 @@
                                 SearchTreeRaoLoopFlowParameters loopFlowParametersExtension,
                                 UnoptimizedCnecParameters unoptimizedCnecParameters,
                                 LinearOptimizationSolver solverParameters,
-<<<<<<< HEAD
-=======
                                 SearchTreeRaoCostlyMinMarginParameters maxMinMarginParameters,
->>>>>>> 16438a14
                                 int maxNumberOfIterations) {
         this.objectiveFunction = objectiveFunction;
         this.objectiveFunctionUnit = objectiveFunctionUnit;
@@ -141,13 +135,10 @@
         return maxMinRelativeMarginParameters;
     }
 
-<<<<<<< HEAD
-=======
     public SearchTreeRaoCostlyMinMarginParameters getMaxMinMarginsParameters() {
         return maxMinMarginsParameters;
     }
 
->>>>>>> 16438a14
     public LoopFlowParameters getLoopFlowParameters() {
         return loopFlowParameters;
     }
@@ -302,10 +293,7 @@
         private SearchTreeRaoLoopFlowParameters loopFlowParametersExtension;
         private UnoptimizedCnecParameters unoptimizedCnecParameters;
         private LinearOptimizationSolver solverParameters;
-<<<<<<< HEAD
-=======
         private SearchTreeRaoCostlyMinMarginParameters maxMinMarginsParameters;
->>>>>>> 16438a14
         private int maxNumberOfIterations;
 
         public SearchTreeParametersBuilder withConstantParametersOverAllRao(RaoParameters raoParameters, Crac crac) {
@@ -324,12 +312,9 @@
             if (raoParameters.hasExtension(OpenRaoSearchTreeParameters.class)) {
                 this.maxMinRelativeMarginParameters = raoParameters.getExtension(OpenRaoSearchTreeParameters.class).getRelativeMarginsParameters().orElse(null);
             }
-<<<<<<< HEAD
-=======
             if (raoParameters.hasExtension(OpenRaoSearchTreeParameters.class)) {
                 this.maxMinMarginsParameters = raoParameters.getExtension(OpenRaoSearchTreeParameters.class).getMinMarginsParameters().orElse(null);
             }
->>>>>>> 16438a14
             this.loopFlowParameters = raoParameters.getLoopFlowParameters().orElse(null);
             if (raoParameters.hasExtension(OpenRaoSearchTreeParameters.class)) {
                 this.loopFlowParametersExtension = raoParameters.getExtension(OpenRaoSearchTreeParameters.class).getLoopFlowParameters().orElse(null);
