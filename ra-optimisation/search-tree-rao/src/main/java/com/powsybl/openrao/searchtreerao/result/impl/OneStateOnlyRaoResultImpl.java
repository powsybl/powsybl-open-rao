--- conflicted
+++ resolved
@@ -113,25 +113,7 @@
         return getAppropriateResult(optimizedInstant, flowCnec).getPtdfZonalSum(flowCnec, side);
     }
 
-<<<<<<< HEAD
     public PerimeterResultWithCnecs getInitialResult() {
-=======
-    public PerimeterResult getPerimeterResult(State state) {
-        if (!state.equals(optimizedState)) {
-            throw new OpenRaoException(WRONG_STATE);
-        }
-        return new PerimeterResultImpl(initialResult, postOptimizationResult);
-    }
-
-    public PerimeterResult getPostPreventivePerimeterResult() {
-        if (!optimizedState.getInstant().isPreventive()) {
-            throw new OpenRaoException(WRONG_STATE);
-        }
-        return new PerimeterResultImpl(initialResult, postOptimizationResult);
-    }
-
-    public PrePerimeterResult getInitialResult() {
->>>>>>> 7a46992a
         return initialResult;
     }
 
