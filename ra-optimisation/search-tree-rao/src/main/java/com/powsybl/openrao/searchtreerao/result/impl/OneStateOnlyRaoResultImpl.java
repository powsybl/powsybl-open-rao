--- conflicted
+++ resolved
@@ -94,13 +94,8 @@
     }
 
     @Override
-<<<<<<< HEAD
-    public double getFlow(Instant optimizedInstant, FlowCnec flowCnec, Side side, Unit unit) {
+    public double getFlow(Instant optimizedInstant, FlowCnec flowCnec, TwoSides side, Unit unit) {
         return getAppropriateResult(optimizedInstant, flowCnec).getFlow(flowCnec, side, unit, optimizedInstant);
-=======
-    public double getFlow(Instant optimizedInstant, FlowCnec flowCnec, TwoSides side, Unit unit) {
-        return getAppropriateResult(optimizedInstant, flowCnec).getFlow(flowCnec, side, unit);
->>>>>>> a30659ba
     }
 
     @Override
