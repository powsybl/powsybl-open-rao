/*
 * Copyright (c) 2020, RTE (http://www.rte-france.com)
 * This Source Code Form is subject to the terms of the Mozilla Public
 * License, v. 2.0. If a copy of the MPL was not distributed with this
 * file, You can obtain one at http://mozilla.org/MPL/2.0/.
 */

package com.powsybl.openrao.searchtreerao.commons;

import com.powsybl.openrao.commons.OpenRaoException;
import com.powsybl.openrao.commons.Unit;
import com.powsybl.openrao.commons.logs.OpenRaoLoggerProvider;
import com.powsybl.openrao.data.cracapi.RemedialAction;
import com.powsybl.openrao.data.cracapi.State;
import com.powsybl.openrao.data.cracapi.cnec.Cnec;
import com.powsybl.openrao.data.cracapi.cnec.FlowCnec;
import com.powsybl.openrao.data.cracapi.cnec.Side;
import com.powsybl.openrao.data.cracapi.rangeaction.RangeAction;
import com.powsybl.openrao.data.cracapi.usagerule.*;
import com.powsybl.openrao.data.refprog.referenceprogram.ReferenceProgramBuilder;
import com.powsybl.openrao.raoapi.RaoInput;
import com.powsybl.openrao.raoapi.parameters.RaoParameters;
import com.powsybl.openrao.raoapi.parameters.extensions.LoopFlowParametersExtension;
import com.powsybl.openrao.raoapi.parameters.extensions.RelativeMarginsParametersExtension;
import com.powsybl.openrao.searchtreerao.commons.optimizationperimeters.OptimizationPerimeter;
import com.powsybl.openrao.searchtreerao.result.api.*;
import com.powsybl.iidm.network.Network;
import org.apache.commons.lang3.tuple.Pair;

import java.util.Objects;
import java.util.Optional;
import java.util.Set;
import java.util.stream.Collectors;

import static java.lang.String.format;

/**
 * @author Joris Mancini {@literal <joris.mancini at rte-france.com>}
 */
public final class RaoUtil {
    private RaoUtil() {
    }

    public static void initData(RaoInput raoInput, RaoParameters raoParameters) {
        checkParameters(raoParameters, raoInput);
        initNetwork(raoInput.getNetwork(), raoInput.getNetworkVariantId());
    }

    public static void initNetwork(Network network, String networkVariantId) {
        network.getVariantManager().setWorkingVariant(networkVariantId);
    }

    public static void checkParameters(RaoParameters raoParameters, RaoInput raoInput) {
        if (raoParameters.getObjectiveFunctionParameters().getType().getUnit().equals(Unit.AMPERE)
                && raoParameters.getLoadFlowAndSensitivityParameters().getSensitivityWithLoadFlowParameters().getLoadFlowParameters().isDc()) {
            throw new OpenRaoException(format("Objective function %s cannot be calculated with a DC default sensitivity engine", raoParameters.getObjectiveFunctionParameters().getType().toString()));
        }

        if (raoParameters.getObjectiveFunctionParameters().getType().relativePositiveMargins()) {
            if (raoInput.getGlskProvider() == null) {
                throw new OpenRaoException(format("Objective function %s requires glsks", raoParameters.getObjectiveFunctionParameters().getType()));
            }
            if (!raoParameters.hasExtension(RelativeMarginsParametersExtension.class) || raoParameters.getExtension(RelativeMarginsParametersExtension.class).getPtdfBoundaries().isEmpty()) {
                throw new OpenRaoException(format("Objective function %s requires a config with a non empty boundary set", raoParameters.getObjectiveFunctionParameters().getType()));
            }
        }

        if ((raoParameters.hasExtension(LoopFlowParametersExtension.class)
                || raoParameters.getObjectiveFunctionParameters().getType().relativePositiveMargins())
                && (Objects.isNull(raoInput.getReferenceProgram()))) {
            OpenRaoLoggerProvider.BUSINESS_WARNS.warn("No ReferenceProgram provided. A ReferenceProgram will be generated using information in the network file.");
            raoInput.setReferenceProgram(ReferenceProgramBuilder.buildReferenceProgram(raoInput.getNetwork(), raoParameters.getLoadFlowAndSensitivityParameters().getLoadFlowProvider(), raoParameters.getLoadFlowAndSensitivityParameters().getSensitivityWithLoadFlowParameters().getLoadFlowParameters()));
        }

        if (raoParameters.hasExtension(LoopFlowParametersExtension.class) && (Objects.isNull(raoInput.getReferenceProgram()) || Objects.isNull(raoInput.getGlskProvider()))) {
            String msg = format(
                    "Loopflow computation cannot be performed on CRAC %s because it lacks a ReferenceProgram or a GlskProvider",
                    raoInput.getCrac().getId());
            OpenRaoLoggerProvider.BUSINESS_LOGS.error(msg);
            throw new OpenRaoException(msg);
        }
    }

    public static double getFlowUnitMultiplier(FlowCnec cnec, Side voltageSide, Unit unitFrom, Unit unitTo) {
        if (unitFrom == unitTo) {
            return 1;
        }
        double nominalVoltage = cnec.getNominalVoltage(voltageSide);
        if (unitFrom == Unit.MEGAWATT && unitTo == Unit.AMPERE) {
            return 1000 / (nominalVoltage * Math.sqrt(3));
        } else if (unitFrom == Unit.AMPERE && unitTo == Unit.MEGAWATT) {
            return nominalVoltage * Math.sqrt(3) / 1000;
        } else {
            throw new OpenRaoException("Only conversions between MW and A are supported.");
        }
    }

    /**
     * Returns true if any flowCnec has a negative margin.
     * We need to know the unit of the objective function, because a negative margin in A can be positive in MW
     * given different approximations, and vice versa
     */
    public static boolean isAnyMarginNegative(FlowResult flowResult, Set<FlowCnec> flowCnecs, Unit marginUnit) {
        return flowCnecs.stream().anyMatch(flowCnec -> flowResult.getMargin(flowCnec, marginUnit) <= 0);
    }

    /**
     * Evaluates if a remedial action is available.
     * 1) The remedial action has no usage rule:
     * It will not be available.
     * 2) It gathers all the remedial action usageMethods and filters out the OnFlowConstraint(InCountry) with no negative margins on their associated cnecs.
     * 3) It computes the "strongest" usage method.
     * The remedial action is available if and only if the usage method is "AVAILABLE".
     */
    public static boolean isRemedialActionAvailable(RemedialAction<?> remedialAction, State state, FlowResult flowResult, Set<FlowCnec> flowCnecs, Network network, RaoParameters raoParameters) {
        UsageMethod finalUsageMethod = getFinalUsageMethod(remedialAction, state, flowResult, flowCnecs, network, raoParameters);
        return finalUsageMethod != null && finalUsageMethod.equals(UsageMethod.AVAILABLE);
    }

    /**
     * Evaluates if a remedial action is forced.
     * 1) The remedial action has no usage rule:
     * It will not be forced.
     * 2) It gathers all the remedial action usageMethods and filters out the OnFlowConstraint(InCountry) with no negative margins on their associated cnecs.
     * 3) It computes the "strongest" usage method.
     * For automatonState, the remedial action is forced if and only if the usage method is "FORCED".
     * For non-automaton states, a forced remedial action is not supported and the remedial action is ignored.
     */
    public static boolean isRemedialActionForced(RemedialAction<?> remedialAction, State state, FlowResult flowResult, Set<FlowCnec> flowCnecs, Network network, RaoParameters raoParameters) {
        UsageMethod finalUsageMethod = getFinalUsageMethod(remedialAction, state, flowResult, flowCnecs, network, raoParameters);
        if (finalUsageMethod == null) {
            return false;
        }
        if (!state.getInstant().isAuto() && finalUsageMethod.equals(UsageMethod.FORCED)) {
            OpenRaoLoggerProvider.BUSINESS_WARNS.warn(format("The 'forced' usage method is for automatons only. Therefore, %s will be ignored for this state: %s", remedialAction.getName(), state.getId()));
            return false;
        }
        return finalUsageMethod.equals(UsageMethod.FORCED);
    }

    private static UsageMethod getFinalUsageMethod(RemedialAction<?> remedialAction, State state, FlowResult flowResult, Set<FlowCnec> flowCnecs, Network network, RaoParameters raoParameters) {
        Set<UsageRule> usageRules = remedialAction.getUsageRules();
        if (usageRules.isEmpty()) {
            OpenRaoLoggerProvider.BUSINESS_WARNS.warn(format("The remedial action %s has no usage rule and therefore will not be available.", remedialAction.getName()));
            return null;
        }

        Set<UsageMethod> usageMethods = getAllUsageMethods(usageRules, remedialAction, state, flowResult, flowCnecs, network, raoParameters);
        return UsageMethod.getStrongestUsageMethod(usageMethods);
    }

    /**
     * Returns a set of usageMethods corresponding to a remedialAction.
     * It filters out every OnFlowConstraint(InCountry) that is not applicable due to positive margins.
     */
    private static Set<UsageMethod> getAllUsageMethods(Set<UsageRule> usageRules, RemedialAction<?> remedialAction, State state, FlowResult flowResult, Set<FlowCnec> flowCnecs, Network network, RaoParameters raoParameters) {
        return usageRules.stream()
            .filter(ur -> ur instanceof OnContingencyState || ur instanceof OnInstant
                || (ur instanceof OnFlowConstraintInCountry || ur instanceof OnConstraint<?> onConstraint && onConstraint.getCnec() instanceof FlowCnec)
                && isAnyMarginNegative(flowResult, remedialAction.getFlowCnecsConstrainingForOneUsageRule(ur, flowCnecs, network), raoParameters.getObjectiveFunctionParameters().getType().getUnit()))
            .map(ur -> ur.getUsageMethod(state))
            .collect(Collectors.toSet());
    }

    /**
     * Returns the range action from optimizationContext that is available on the latest state
     * strictly before the given state, and that acts on the same network element as rangeAction.
     */
    public static Pair<RangeAction<?>, State> getLastAvailableRangeActionOnSameNetworkElement(OptimizationPerimeter optimizationContext, RangeAction<?> rangeAction, State state) {

        if (state.isPreventive() || state.equals(optimizationContext.getMainOptimizationState())) {
            // no previous instant
            return null;
        } else if (state.getInstant().isCurative()) {

            // look if a preventive range action acts on the same network elements
            State preventiveState = optimizationContext.getMainOptimizationState();

            if (preventiveState.isPreventive()) {
                Optional<RangeAction<?>> correspondingRa = optimizationContext.getRangeActionsPerState().get(preventiveState).stream()
                        .filter(ra -> ra.getId().equals(rangeAction.getId()) || ra.getNetworkElements().equals(rangeAction.getNetworkElements()))
                        .findAny();

                if (correspondingRa.isPresent()) {
                    return Pair.of(correspondingRa.get(), preventiveState);
                }
            }
            return null;
        } else {
            throw new OpenRaoException("Linear optimization does not handle range actions which are neither PREVENTIVE nor CURATIVE.");
        }
    }

    public static double getLargestCnecThreshold(Set<FlowCnec> flowCnecs, Unit unit) {
        return flowCnecs.stream().filter(Cnec::isOptimized)
            .map(flowCnec ->
                flowCnec.getMonitoredSides().stream().map(side ->
                    Math.max(Math.abs(flowCnec.getUpperBound(side, unit).orElse(0.)), Math.abs(flowCnec.getLowerBound(side, unit).orElse(0.)))).max(Double::compare).orElse(0.))
            .max(Double::compare)
            .orElse(0.);
    }

<<<<<<< HEAD
    public static boolean cnecShouldBeOptimized(Map<FlowCnec, RangeAction<?>> flowCnecPstRangeActionMap,
                                                FlowResult flowResult,
                                                FlowCnec flowCnec,
                                                Side side,
                                                RangeActionActivationResult rangeActionActivationResult,
                                                RangeActionSetpointResult prePerimeterRangeActionSetpointResult,
                                                SensitivityResult sensitivityResult,
                                                Unit unit) {
        return cnecShouldBeOptimized(flowCnecPstRangeActionMap, flowResult, flowCnec, side, rangeActionActivationResult.getOptimizedSetpointsOnState(flowCnec.getState()), prePerimeterRangeActionSetpointResult, sensitivityResult, unit);
    }

    public static boolean cnecShouldBeOptimized(Map<FlowCnec, RangeAction<?>> flowCnecPstRangeActionMap,
                                                FlowResult flowResult,
                                                FlowCnec flowCnec,
                                                Side side,
                                                Map<RangeAction<?>, Double> activatedRangeActionsWithSetpoint,
                                                RangeActionSetpointResult prePerimeterRangeActionSetpointResult,
                                                SensitivityResult sensitivityResult,
                                                Unit unit) {
        if (!flowCnecPstRangeActionMap.containsKey(flowCnec)) {
            return true;
        }

        RangeAction<?> ra = flowCnecPstRangeActionMap.get(flowCnec);
        double cnecMarginToUpperBound = flowCnec.getUpperBound(side, unit).orElse(Double.POSITIVE_INFINITY) - flowResult.getFlow(flowCnec, side, unit, flowCnec.getState().getInstant());
        double cnecMarginToLowerBound = flowResult.getFlow(flowCnec, side, unit, flowCnec.getState().getInstant()) - flowCnec.getLowerBound(side, unit).orElse(Double.NEGATIVE_INFINITY);
        if (cnecMarginToUpperBound >= 0 && cnecMarginToLowerBound >= 0) {
            return false;
        }

        double sensitivity = sensitivityResult.getSensitivityValue(flowCnec, side, ra, Unit.MEGAWATT) * getFlowUnitMultiplier(flowCnec, side, Unit.MEGAWATT, unit);
        double raCurrentSetpoint = activatedRangeActionsWithSetpoint.getOrDefault(ra, prePerimeterRangeActionSetpointResult.getSetpoint(ra));
        double raMaxDecrease = raCurrentSetpoint - ra.getMinAdmissibleSetpoint(prePerimeterRangeActionSetpointResult.getSetpoint(ra));
        double raMaxIncrease = ra.getMaxAdmissibleSetpoint(prePerimeterRangeActionSetpointResult.getSetpoint(ra)) - raCurrentSetpoint;
        double maxFlowDecrease = sensitivity >= 0 ? sensitivity * raMaxDecrease : -sensitivity * raMaxIncrease;
        double maxFlowIncrease = sensitivity >= 0 ? sensitivity * raMaxIncrease : -sensitivity * raMaxDecrease;

        return cnecMarginToUpperBound + maxFlowDecrease < 0 || cnecMarginToLowerBound + maxFlowIncrease < 0;
    }

=======
>>>>>>> 16556cb4
    public static void applyRemedialActions(Network network, OptimizationResult optResult, State state) {
        optResult.getActivatedNetworkActions().forEach(networkAction -> networkAction.apply(network));
        optResult.getActivatedRangeActions(state).forEach(rangeAction -> rangeAction.apply(network, optResult.getOptimizedSetpoint(rangeAction, state)));
    }
}<|MERGE_RESOLUTION|>--- conflicted
+++ resolved
@@ -200,49 +200,6 @@
             .orElse(0.);
     }
 
-<<<<<<< HEAD
-    public static boolean cnecShouldBeOptimized(Map<FlowCnec, RangeAction<?>> flowCnecPstRangeActionMap,
-                                                FlowResult flowResult,
-                                                FlowCnec flowCnec,
-                                                Side side,
-                                                RangeActionActivationResult rangeActionActivationResult,
-                                                RangeActionSetpointResult prePerimeterRangeActionSetpointResult,
-                                                SensitivityResult sensitivityResult,
-                                                Unit unit) {
-        return cnecShouldBeOptimized(flowCnecPstRangeActionMap, flowResult, flowCnec, side, rangeActionActivationResult.getOptimizedSetpointsOnState(flowCnec.getState()), prePerimeterRangeActionSetpointResult, sensitivityResult, unit);
-    }
-
-    public static boolean cnecShouldBeOptimized(Map<FlowCnec, RangeAction<?>> flowCnecPstRangeActionMap,
-                                                FlowResult flowResult,
-                                                FlowCnec flowCnec,
-                                                Side side,
-                                                Map<RangeAction<?>, Double> activatedRangeActionsWithSetpoint,
-                                                RangeActionSetpointResult prePerimeterRangeActionSetpointResult,
-                                                SensitivityResult sensitivityResult,
-                                                Unit unit) {
-        if (!flowCnecPstRangeActionMap.containsKey(flowCnec)) {
-            return true;
-        }
-
-        RangeAction<?> ra = flowCnecPstRangeActionMap.get(flowCnec);
-        double cnecMarginToUpperBound = flowCnec.getUpperBound(side, unit).orElse(Double.POSITIVE_INFINITY) - flowResult.getFlow(flowCnec, side, unit, flowCnec.getState().getInstant());
-        double cnecMarginToLowerBound = flowResult.getFlow(flowCnec, side, unit, flowCnec.getState().getInstant()) - flowCnec.getLowerBound(side, unit).orElse(Double.NEGATIVE_INFINITY);
-        if (cnecMarginToUpperBound >= 0 && cnecMarginToLowerBound >= 0) {
-            return false;
-        }
-
-        double sensitivity = sensitivityResult.getSensitivityValue(flowCnec, side, ra, Unit.MEGAWATT) * getFlowUnitMultiplier(flowCnec, side, Unit.MEGAWATT, unit);
-        double raCurrentSetpoint = activatedRangeActionsWithSetpoint.getOrDefault(ra, prePerimeterRangeActionSetpointResult.getSetpoint(ra));
-        double raMaxDecrease = raCurrentSetpoint - ra.getMinAdmissibleSetpoint(prePerimeterRangeActionSetpointResult.getSetpoint(ra));
-        double raMaxIncrease = ra.getMaxAdmissibleSetpoint(prePerimeterRangeActionSetpointResult.getSetpoint(ra)) - raCurrentSetpoint;
-        double maxFlowDecrease = sensitivity >= 0 ? sensitivity * raMaxDecrease : -sensitivity * raMaxIncrease;
-        double maxFlowIncrease = sensitivity >= 0 ? sensitivity * raMaxIncrease : -sensitivity * raMaxDecrease;
-
-        return cnecMarginToUpperBound + maxFlowDecrease < 0 || cnecMarginToLowerBound + maxFlowIncrease < 0;
-    }
-
-=======
->>>>>>> 16556cb4
     public static void applyRemedialActions(Network network, OptimizationResult optResult, State state) {
         optResult.getActivatedNetworkActions().forEach(networkAction -> networkAction.apply(network));
         optResult.getActivatedRangeActions(state).forEach(rangeAction -> rangeAction.apply(network, optResult.getOptimizedSetpoint(rangeAction, state)));
