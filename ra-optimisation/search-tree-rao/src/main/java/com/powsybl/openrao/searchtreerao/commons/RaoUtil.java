/*
 * Copyright (c) 2020, RTE (http://www.rte-france.com)
 * This Source Code Form is subject to the terms of the Mozilla Public
 * License, v. 2.0. If a copy of the MPL was not distributed with this
 * file, You can obtain one at http://mozilla.org/MPL/2.0/.
 */

package com.powsybl.openrao.searchtreerao.commons;

import com.powsybl.openrao.commons.OpenRaoException;
import com.powsybl.openrao.commons.Unit;
import com.powsybl.openrao.commons.logs.OpenRaoLoggerProvider;
import com.powsybl.openrao.data.cracapi.RemedialAction;
import com.powsybl.openrao.data.cracapi.State;
import com.powsybl.openrao.data.cracapi.cnec.Cnec;
import com.powsybl.openrao.data.cracapi.cnec.FlowCnec;
import com.powsybl.openrao.data.cracapi.cnec.Side;
import com.powsybl.openrao.data.cracapi.rangeaction.RangeAction;
import com.powsybl.openrao.data.cracapi.usagerule.*;
import com.powsybl.openrao.data.refprog.referenceprogram.ReferenceProgramBuilder;
import com.powsybl.openrao.raoapi.RaoInput;
import com.powsybl.openrao.raoapi.parameters.RaoParameters;
import com.powsybl.openrao.raoapi.parameters.extensions.LoopFlowParametersExtension;
import com.powsybl.openrao.raoapi.parameters.extensions.RelativeMarginsParametersExtension;
import com.powsybl.openrao.searchtreerao.commons.optimizationperimeters.OptimizationPerimeter;
import com.powsybl.openrao.searchtreerao.result.api.*;
import com.powsybl.iidm.network.Network;
import org.apache.commons.lang3.tuple.Pair;

import java.util.Objects;
import java.util.Optional;
import java.util.Set;
import java.util.stream.Collectors;

import static java.lang.String.format;

/**
 * @author Joris Mancini {@literal <joris.mancini at rte-france.com>}
 */
public final class RaoUtil {
    private RaoUtil() {
    }

    public static void initData(RaoInput raoInput, RaoParameters raoParameters) {
        checkParameters(raoParameters, raoInput);
        initNetwork(raoInput.getNetwork(), raoInput.getNetworkVariantId());
    }

    public static void initNetwork(Network network, String networkVariantId) {
        network.getVariantManager().setWorkingVariant(networkVariantId);
    }

    public static void checkParameters(RaoParameters raoParameters, RaoInput raoInput) {
        if (raoParameters.getObjectiveFunctionParameters().getType().getUnit().equals(Unit.AMPERE)
                && raoParameters.getLoadFlowAndSensitivityParameters().getSensitivityWithLoadFlowParameters().getLoadFlowParameters().isDc()) {
            throw new OpenRaoException(format("Objective function %s cannot be calculated with a DC default sensitivity engine", raoParameters.getObjectiveFunctionParameters().getType().toString()));
        }

        if (raoParameters.getObjectiveFunctionParameters().getType().relativePositiveMargins()) {
            if (raoInput.getGlskProvider() == null) {
                throw new OpenRaoException(format("Objective function %s requires glsks", raoParameters.getObjectiveFunctionParameters().getType()));
            }
            if (!raoParameters.hasExtension(RelativeMarginsParametersExtension.class) || raoParameters.getExtension(RelativeMarginsParametersExtension.class).getPtdfBoundaries().isEmpty()) {
                throw new OpenRaoException(format("Objective function %s requires a config with a non empty boundary set", raoParameters.getObjectiveFunctionParameters().getType()));
            }
        }

        if ((raoParameters.hasExtension(LoopFlowParametersExtension.class)
                || raoParameters.getObjectiveFunctionParameters().getType().relativePositiveMargins())
                && (Objects.isNull(raoInput.getReferenceProgram()))) {
            OpenRaoLoggerProvider.BUSINESS_WARNS.warn("No ReferenceProgram provided. A ReferenceProgram will be generated using information in the network file.");
            raoInput.setReferenceProgram(ReferenceProgramBuilder.buildReferenceProgram(raoInput.getNetwork(), raoParameters.getLoadFlowAndSensitivityParameters().getLoadFlowProvider(), raoParameters.getLoadFlowAndSensitivityParameters().getSensitivityWithLoadFlowParameters().getLoadFlowParameters()));
        }

        if (raoParameters.hasExtension(LoopFlowParametersExtension.class) && (Objects.isNull(raoInput.getReferenceProgram()) || Objects.isNull(raoInput.getGlskProvider()))) {
            String msg = format(
                    "Loopflow computation cannot be performed on CRAC %s because it lacks a ReferenceProgram or a GlskProvider",
                    raoInput.getCrac().getId());
            OpenRaoLoggerProvider.BUSINESS_LOGS.error(msg);
            throw new OpenRaoException(msg);
        }
    }

    public static double getFlowUnitMultiplier(FlowCnec cnec, Side voltageSide, Unit unitFrom, Unit unitTo) {
        if (unitFrom == unitTo) {
            return 1;
        }
        double nominalVoltage = cnec.getNominalVoltage(voltageSide);
        if (unitFrom == Unit.MEGAWATT && unitTo == Unit.AMPERE) {
            return 1000 / (nominalVoltage * Math.sqrt(3));
        } else if (unitFrom == Unit.AMPERE && unitTo == Unit.MEGAWATT) {
            return nominalVoltage * Math.sqrt(3) / 1000;
        } else {
            throw new OpenRaoException("Only conversions between MW and A are supported.");
        }
    }

    /**
     * Returns true if any flowCnec has a negative margin.
     * We need to know the unit of the objective function, because a negative margin in A can be positive in MW
     * given different approximations, and vice versa
     */
    public static boolean isAnyMarginNegative(FlowResult flowResult, Set<FlowCnec> flowCnecs, Unit marginUnit) {
        return flowCnecs.stream().anyMatch(flowCnec -> flowResult.getMargin(flowCnec, marginUnit) <= 0);
    }

    /**
     * Evaluates if a remedial action is available.
     * 1) The remedial action has no usage rule:
     * It will not be available.
     * 2) It gathers all the remedial action usageMethods and filters out the OnFlowConstraint(InCountry) with no negative margins on their associated cnecs.
     * 3) It computes the "strongest" usage method.
     * The remedial action is available if and only if the usage method is "AVAILABLE".
     */
    public static boolean isRemedialActionAvailable(RemedialAction<?> remedialAction, State state, FlowResult flowResult, Set<FlowCnec> flowCnecs, Network network, RaoParameters raoParameters) {
        UsageMethod finalUsageMethod = getFinalUsageMethod(remedialAction, state, flowResult, flowCnecs, network, raoParameters);
        return finalUsageMethod != null && finalUsageMethod.equals(UsageMethod.AVAILABLE);
    }

    /**
     * Evaluates if a remedial action is forced.
     * 1) The remedial action has no usage rule:
     * It will not be forced.
     * 2) It gathers all the remedial action usageMethods and filters out the OnFlowConstraint(InCountry) with no negative margins on their associated cnecs.
     * 3) It computes the "strongest" usage method.
     * For automatonState, the remedial action is forced if and only if the usage method is "FORCED".
     * For non-automaton states, a forced remedial action is not supported and the remedial action is ignored.
     */
    public static boolean isRemedialActionForced(RemedialAction<?> remedialAction, State state, FlowResult flowResult, Set<FlowCnec> flowCnecs, Network network, RaoParameters raoParameters) {
        UsageMethod finalUsageMethod = getFinalUsageMethod(remedialAction, state, flowResult, flowCnecs, network, raoParameters);
        if (finalUsageMethod == null) {
            return false;
        }
        if (!state.getInstant().isAuto() && finalUsageMethod.equals(UsageMethod.FORCED)) {
            OpenRaoLoggerProvider.BUSINESS_WARNS.warn(format("The 'forced' usage method is for automatons only. Therefore, %s will be ignored for this state: %s", remedialAction.getName(), state.getId()));
            return false;
        }
        return finalUsageMethod.equals(UsageMethod.FORCED);
    }

    private static UsageMethod getFinalUsageMethod(RemedialAction<?> remedialAction, State state, FlowResult flowResult, Set<FlowCnec> flowCnecs, Network network, RaoParameters raoParameters) {
        Set<UsageRule> usageRules = remedialAction.getUsageRules();
        if (usageRules.isEmpty()) {
            OpenRaoLoggerProvider.BUSINESS_WARNS.warn(format("The remedial action %s has no usage rule and therefore will not be available.", remedialAction.getName()));
            return null;
        }

        Set<UsageMethod> usageMethods = getAllUsageMethods(usageRules, remedialAction, state, flowResult, flowCnecs, network, raoParameters);
        return UsageMethod.getStrongestUsageMethod(usageMethods);
    }

    /**
     * Returns a set of usageMethods corresponding to a remedialAction.
     * It filters out every OnFlowConstraint(InCountry) that is not applicable due to positive margins.
     */
    private static Set<UsageMethod> getAllUsageMethods(Set<UsageRule> usageRules, RemedialAction<?> remedialAction, State state, FlowResult flowResult, Set<FlowCnec> flowCnecs, Network network, RaoParameters raoParameters) {
        return usageRules.stream()
            .filter(ur -> ur instanceof OnContingencyState || ur instanceof OnInstant
                || (ur instanceof OnFlowConstraintInCountry || ur instanceof OnConstraint<?> onConstraint && onConstraint.getCnec() instanceof FlowCnec)
                && isAnyMarginNegative(flowResult, remedialAction.getFlowCnecsConstrainingForOneUsageRule(ur, flowCnecs, network), raoParameters.getObjectiveFunctionParameters().getType().getUnit()))
            .map(ur -> ur.getUsageMethod(state))
            .collect(Collectors.toSet());
    }

    /**
     * Returns the range action from optimizationContext that is available on the latest state
     * strictly before the given state, and that acts on the same network element as rangeAction.
     */
    public static Pair<RangeAction<?>, State> getLastAvailableRangeActionOnSameNetworkElement(OptimizationPerimeter optimizationContext, RangeAction<?> rangeAction, State state) {

        if (state.isPreventive() || state.equals(optimizationContext.getMainOptimizationState())) {
            // no previous instant
            return null;
        } else if (state.getInstant().isCurative()) {

            // look if a preventive range action acts on the same network elements
            State preventiveState = optimizationContext.getMainOptimizationState();

            if (preventiveState.isPreventive()) {
                Optional<RangeAction<?>> correspondingRa = optimizationContext.getRangeActionsPerState().get(preventiveState).stream()
                        .filter(ra -> ra.getId().equals(rangeAction.getId()) || ra.getNetworkElements().equals(rangeAction.getNetworkElements()))
                        .findAny();

                if (correspondingRa.isPresent()) {
                    return Pair.of(correspondingRa.get(), preventiveState);
                }
            }
            return null;
        } else {
            throw new OpenRaoException("Linear optimization does not handle range actions which are neither PREVENTIVE nor CURATIVE.");
        }
    }

    public static double getLargestCnecThreshold(Set<FlowCnec> flowCnecs, Unit unit) {
        return flowCnecs.stream().filter(Cnec::isOptimized)
            .map(flowCnec ->
                flowCnec.getMonitoredSides().stream().map(side ->
                    Math.max(Math.abs(flowCnec.getUpperBound(side, unit).orElse(0.)), Math.abs(flowCnec.getLowerBound(side, unit).orElse(0.)))).max(Double::compare).orElse(0.))
            .max(Double::compare)
            .orElse(0.);
    }

<<<<<<< HEAD
    public static void applyRemedialActions(Network network, OptimizationResult optResult) {
=======
    public static void applyRemedialActions(Network network, OptimizationResult optResult, State state) {
>>>>>>> 4ae5201a
        optResult.getActivatedNetworkActions().forEach(networkAction -> networkAction.apply(network));
        optResult.getActivatedRangeActions().forEach(rangeAction -> rangeAction.apply(network, optResult.getOptimizedSetpoint(rangeAction)));
    }
}<|MERGE_RESOLUTION|>--- conflicted
+++ resolved
@@ -200,11 +200,7 @@
             .orElse(0.);
     }
 
-<<<<<<< HEAD
     public static void applyRemedialActions(Network network, OptimizationResult optResult) {
-=======
-    public static void applyRemedialActions(Network network, OptimizationResult optResult, State state) {
->>>>>>> 4ae5201a
         optResult.getActivatedNetworkActions().forEach(networkAction -> networkAction.apply(network));
         optResult.getActivatedRangeActions().forEach(rangeAction -> rangeAction.apply(network, optResult.getOptimizedSetpoint(rangeAction)));
     }
