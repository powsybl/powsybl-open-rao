--- conflicted
+++ resolved
@@ -470,7 +470,14 @@
         return solver.getConstraint(rangeActionAbsoluteVariationConstraintId(rangeAction, state, timestamp));
     }
 
-<<<<<<< HEAD
+    public OpenRaoMPConstraint addInjectionBalanceConstraint(State state, Optional<OffsetDateTime> timestamp) {
+        return solver.makeConstraint(0.0, 0.0, injectionBalanceConstraintId(state, timestamp));
+    }
+
+    public OpenRaoMPConstraint getInjectionBalanceConstraint(State state, Optional<OffsetDateTime> timestamp) {
+        return solver.getConstraint(injectionBalanceConstraintId(state, timestamp));
+    }
+
     public OpenRaoMPVariable addTotalPstRangeActionTapVariationVariable(PstRangeAction pstRangeAction, State state, LinearProblem.VariationDirectionExtension variationDirection, Optional<OffsetDateTime> timestamp) {
         return solver.makeIntVar(0, infinity(), totalPstRangeActionTapVariationVariableId(pstRangeAction, state, variationDirection, timestamp));
     }
@@ -499,14 +506,6 @@
 
     public OpenRaoMPConstraint getTapConstraint(PstRangeAction pstRangeAction, State state, Optional<OffsetDateTime> timestamp) {
         return solver.getConstraint(tapConstraintId(pstRangeAction, state, timestamp));
-=======
-    public OpenRaoMPConstraint addInjectionBalanceConstraint(State state, Optional<OffsetDateTime> timestamp) {
-        return solver.makeConstraint(0.0, 0.0, injectionBalanceConstraintId(state, timestamp));
-    }
-
-    public OpenRaoMPConstraint getInjectionBalanceConstraint(State state, Optional<OffsetDateTime> timestamp) {
-        return solver.getConstraint(injectionBalanceConstraintId(state, timestamp));
->>>>>>> 0bee79ae
     }
 
     public double infinity() {
