--- conflicted
+++ resolved
@@ -472,7 +472,44 @@
         return solver.getConstraint(rangeActionAbsoluteVariationConstraintId(rangeAction, state, timestamp));
     }
 
-<<<<<<< HEAD
+    public OpenRaoMPConstraint addInjectionBalanceConstraint(State state, Optional<OffsetDateTime> timestamp) {
+        return solver.makeConstraint(0.0, 0.0, injectionBalanceConstraintId(state, timestamp));
+    }
+
+    public OpenRaoMPConstraint getInjectionBalanceConstraint(State state, Optional<OffsetDateTime> timestamp) {
+        return solver.getConstraint(injectionBalanceConstraintId(state, timestamp));
+    }
+
+    public OpenRaoMPVariable addTotalPstRangeActionTapVariationVariable(PstRangeAction pstRangeAction, State state, LinearProblem.VariationDirectionExtension variationDirection, Optional<OffsetDateTime> timestamp) {
+        return solver.makeIntVar(0, infinity(), totalPstRangeActionTapVariationVariableId(pstRangeAction, state, variationDirection, timestamp));
+    }
+
+    public OpenRaoMPVariable getTotalPstRangeActionTapVariationVariable(PstRangeAction pstRangeAction, State state, LinearProblem.VariationDirectionExtension variationDirection, Optional<OffsetDateTime> timestamp) {
+        return solver.getVariable(totalPstRangeActionTapVariationVariableId(pstRangeAction, state, variationDirection, timestamp));
+    }
+
+    public OpenRaoMPConstraint addTotalPstRangeActionTapVariationConstraint(PstRangeAction pstRangeAction, State state, Optional<OffsetDateTime> timestamp) {
+        return solver.makeConstraint(0, 0, totalPstRangeActionTapVariationConstraintId(pstRangeAction, state, timestamp));
+    }
+
+    public OpenRaoMPVariable addTapVariable(PstRangeAction pstRangeAction, State state, Optional<OffsetDateTime> timestamp) {
+        int minTap = pstRangeAction.getTapToAngleConversionMap().keySet().stream().min(Integer::compareTo).orElseThrow();
+        int maxTap = pstRangeAction.getTapToAngleConversionMap().keySet().stream().max(Integer::compareTo).orElseThrow();
+        return solver.makeIntVar(minTap, maxTap, tapVariableId(pstRangeAction, state, timestamp));
+    }
+
+    public OpenRaoMPVariable getTapVariable(PstRangeAction pstRangeAction, State state, Optional<OffsetDateTime> timestamp) {
+        return solver.getVariable(tapVariableId(pstRangeAction, state, timestamp));
+    }
+
+    public OpenRaoMPConstraint addTapConstraint(PstRangeAction pstRangeAction, State state, Optional<OffsetDateTime> timestamp) {
+        return solver.makeConstraint(0, 0, tapConstraintId(pstRangeAction, state, timestamp));
+    }
+
+    public OpenRaoMPConstraint getTapConstraint(PstRangeAction pstRangeAction, State state, Optional<OffsetDateTime> timestamp) {
+        return solver.getConstraint(tapConstraintId(pstRangeAction, state, timestamp));
+    }
+
     public OpenRaoMPVariable addGeneratorPowerVariable(String generatorId, OffsetDateTime timestamp) {
         return solver.makeNumVar(-solver.infinity(), solver.infinity(), generatorPowerVariableId(generatorId, timestamp));
     }
@@ -499,44 +536,6 @@
 
     public OpenRaoMPConstraint getGeneratorPowerGradientConstraint(String generatorId, OffsetDateTime currentTimestamp, OffsetDateTime previousTimestamp) {
         return solver.getConstraint(generatorPowerGradientConstraintId(generatorId, currentTimestamp, previousTimestamp));
-=======
-    public OpenRaoMPConstraint addInjectionBalanceConstraint(State state, Optional<OffsetDateTime> timestamp) {
-        return solver.makeConstraint(0.0, 0.0, injectionBalanceConstraintId(state, timestamp));
-    }
-
-    public OpenRaoMPConstraint getInjectionBalanceConstraint(State state, Optional<OffsetDateTime> timestamp) {
-        return solver.getConstraint(injectionBalanceConstraintId(state, timestamp));
-    }
-
-    public OpenRaoMPVariable addTotalPstRangeActionTapVariationVariable(PstRangeAction pstRangeAction, State state, LinearProblem.VariationDirectionExtension variationDirection, Optional<OffsetDateTime> timestamp) {
-        return solver.makeIntVar(0, infinity(), totalPstRangeActionTapVariationVariableId(pstRangeAction, state, variationDirection, timestamp));
-    }
-
-    public OpenRaoMPVariable getTotalPstRangeActionTapVariationVariable(PstRangeAction pstRangeAction, State state, LinearProblem.VariationDirectionExtension variationDirection, Optional<OffsetDateTime> timestamp) {
-        return solver.getVariable(totalPstRangeActionTapVariationVariableId(pstRangeAction, state, variationDirection, timestamp));
-    }
-
-    public OpenRaoMPConstraint addTotalPstRangeActionTapVariationConstraint(PstRangeAction pstRangeAction, State state, Optional<OffsetDateTime> timestamp) {
-        return solver.makeConstraint(0, 0, totalPstRangeActionTapVariationConstraintId(pstRangeAction, state, timestamp));
-    }
-
-    public OpenRaoMPVariable addTapVariable(PstRangeAction pstRangeAction, State state, Optional<OffsetDateTime> timestamp) {
-        int minTap = pstRangeAction.getTapToAngleConversionMap().keySet().stream().min(Integer::compareTo).orElseThrow();
-        int maxTap = pstRangeAction.getTapToAngleConversionMap().keySet().stream().max(Integer::compareTo).orElseThrow();
-        return solver.makeIntVar(minTap, maxTap, tapVariableId(pstRangeAction, state, timestamp));
-    }
-
-    public OpenRaoMPVariable getTapVariable(PstRangeAction pstRangeAction, State state, Optional<OffsetDateTime> timestamp) {
-        return solver.getVariable(tapVariableId(pstRangeAction, state, timestamp));
-    }
-
-    public OpenRaoMPConstraint addTapConstraint(PstRangeAction pstRangeAction, State state, Optional<OffsetDateTime> timestamp) {
-        return solver.makeConstraint(0, 0, tapConstraintId(pstRangeAction, state, timestamp));
-    }
-
-    public OpenRaoMPConstraint getTapConstraint(PstRangeAction pstRangeAction, State state, Optional<OffsetDateTime> timestamp) {
-        return solver.getConstraint(tapConstraintId(pstRangeAction, state, timestamp));
->>>>>>> f85345ad
     }
 
     public double infinity() {
