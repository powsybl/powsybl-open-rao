--- conflicted
+++ resolved
@@ -34,11 +34,8 @@
 
     @Override
     public Set<NetworkAction> getActivatedNetworkActions() {
-<<<<<<< HEAD
-=======
         // Caution: If the same action is used during two different states,
         // it will appear only once in the resulting Set because sets do not allow duplicates.
->>>>>>> 16438a14
         return activatedNetworkActionsPerState.values().stream().flatMap(Set::stream).collect(Collectors.toSet());
     }
 
