/*
 * Copyright (c) 2021, RTE (http://www.rte-france.com)
 * This Source Code Form is subject to the terms of the Mozilla Public
 * License, v. 2.0. If a copy of the MPL was not distributed with this
 * file, You can obtain one at http://mozilla.org/MPL/2.0/.
 */

package com.powsybl.openrao.searchtreerao.commons.objectivefunctionevaluator;

import com.powsybl.commons.report.ReportNode;
import com.powsybl.openrao.data.cracapi.Crac;
import com.powsybl.openrao.data.cracapi.cnec.Cnec;
import com.powsybl.openrao.data.cracapi.cnec.FlowCnec;
import com.powsybl.openrao.data.raoresultapi.ComputationStatus;
import com.powsybl.openrao.raoapi.parameters.RaoParameters;
import com.powsybl.openrao.raoapi.parameters.extensions.LoopFlowParametersExtension;
import com.powsybl.openrao.raoapi.parameters.extensions.MnecParametersExtension;
import com.powsybl.openrao.searchtreerao.result.api.*;
import org.apache.commons.lang3.tuple.Pair;

import java.util.*;
import java.util.stream.Collectors;

/**
 * @author Joris Mancini {@literal <joris.mancini at rte-france.com>}
 */
public final class ObjectiveFunction {
    private final CostEvaluator functionalCostEvaluator;
    private final List<CostEvaluator> virtualCostEvaluators;

    private ObjectiveFunction(CostEvaluator functionalCostEvaluator, List<CostEvaluator> virtualCostEvaluators) {
        this.functionalCostEvaluator = functionalCostEvaluator;
        this.virtualCostEvaluators = virtualCostEvaluators;
    }

    public ObjectiveFunctionResult evaluate(FlowResult flowResult, RangeActionActivationResult rangeActionActivationResult, SensitivityResult sensitivityResult, ComputationStatus sensitivityStatus, ReportNode reportNode) {
        return new ObjectiveFunctionResultImpl(this, flowResult, rangeActionActivationResult, sensitivityResult, sensitivityStatus, reportNode);
    }

    public static ObjectiveFunctionBuilder create() {
        return new ObjectiveFunctionBuilder();
    }

    public Set<FlowCnec> getFlowCnecs() {
        Set<FlowCnec> allFlowCnecs = new HashSet<>(functionalCostEvaluator.getFlowCnecs());
        virtualCostEvaluators.forEach(virtualCostEvaluator -> allFlowCnecs.addAll(virtualCostEvaluator.getFlowCnecs()));
        return allFlowCnecs;
    }

    public Pair<Double, List<FlowCnec>> getFunctionalCostAndLimitingElements(FlowResult flowResult, RangeActionActivationResult rangeActionActivationResult, SensitivityResult sensitivityResult, ComputationStatus sensitivityStatus, ReportNode reportNode) {
        return functionalCostEvaluator.computeCostAndLimitingElements(flowResult, rangeActionActivationResult, sensitivityResult, sensitivityStatus, new HashSet<>(), reportNode);
    }

    public Pair<Double, List<FlowCnec>> getFunctionalCostAndLimitingElements(FlowResult flowResult, RangeActionActivationResult rangeActionActivationResult, SensitivityResult sensitivityResult, ComputationStatus sensitivityStatus, Set<String> contingenciesToExclude, ReportNode reportNode) {
        return functionalCostEvaluator.computeCostAndLimitingElements(flowResult, rangeActionActivationResult, sensitivityResult, sensitivityStatus, contingenciesToExclude, reportNode);
    }

    public Set<String> getVirtualCostNames() {
        return virtualCostEvaluators.stream().map(CostEvaluator::getName).collect(Collectors.toSet());
    }

    public Pair<Double, List<FlowCnec>> getVirtualCostAndCostlyElements(FlowResult flowResult, RangeActionActivationResult rangeActionActivationResult, SensitivityResult sensitivityResult, ComputationStatus sensitivityStatus, String virtualCostName, ReportNode reportNode) {
        return getVirtualCostAndCostlyElements(flowResult, rangeActionActivationResult, sensitivityResult, sensitivityStatus, virtualCostName, new HashSet<>(), reportNode);
    }

    public Pair<Double, List<FlowCnec>> getVirtualCostAndCostlyElements(FlowResult flowResult, RangeActionActivationResult rangeActionActivationResult, SensitivityResult sensitivityResult, ComputationStatus sensitivityStatus, String virtualCostName, Set<String> contingenciesToExclude, ReportNode reportNode) {
        return virtualCostEvaluators.stream()
            .filter(costEvaluator -> costEvaluator.getName().equals(virtualCostName))
            .findAny()
            .map(costEvaluator -> costEvaluator.computeCostAndLimitingElements(flowResult, rangeActionActivationResult, sensitivityResult, sensitivityStatus, contingenciesToExclude, reportNode))
            .orElse(Pair.of(Double.NaN, new ArrayList<>()));
    }

    public static class ObjectiveFunctionBuilder {
        private CostEvaluator functionalCostEvaluator;
        private final List<CostEvaluator> virtualCostEvaluators = new ArrayList<>();

        public ObjectiveFunction buildForInitialSensitivityComputation(Set<FlowCnec> flowCnecs,
                                                                       RaoParameters raoParameters,
                                                                       Crac crac,
                                                                       RangeActionSetpointResult prePerimeterRangeActionSetpointResult,
                                                                       ReportNode reportNode) {
            // min margin objective function
            MarginEvaluator marginEvaluator;
            if (raoParameters.getObjectiveFunctionParameters().getType().relativePositiveMargins()) {
                marginEvaluator = new BasicRelativeMarginEvaluator();
            } else {
                marginEvaluator = new BasicMarginEvaluator();
            }

<<<<<<< HEAD
            // Unoptimized cnecs in series with psts
            if (!raoParameters.getNotOptimizedCnecsParameters().getDoNotOptimizeCnecsSecuredByTheirPst().isEmpty()) {
                this.withFunctionalCostEvaluator(new MinMarginEvaluator(flowCnecs, raoParameters.getObjectiveFunctionParameters().getType().getUnit(),
                        new MarginEvaluatorWithPstLimitationUnoptimizedCnecs(marginEvaluator, UnoptimizedCnecParameters.getDoNotOptimizeCnecsSecuredByTheirPst(raoParameters.getNotOptimizedCnecsParameters(), crac, reportNode), prePerimeterRangeActionSetpointResult)));
            } else {
                this.withFunctionalCostEvaluator(new MinMarginEvaluator(flowCnecs, raoParameters.getObjectiveFunctionParameters().getType().getUnit(), marginEvaluator));
            }
=======
            this.withFunctionalCostEvaluator(new MinMarginEvaluator(flowCnecs, raoParameters.getObjectiveFunctionParameters().getType().getUnit(), marginEvaluator));
>>>>>>> 1e320e88

            // sensitivity failure over-cost should be computed on initial sensitivity result too
            // (this allows the RAO to prefer RAs that can remove sensitivity failures)
            if (raoParameters.getLoadFlowAndSensitivityParameters().getSensitivityFailureOvercost() > 0) {
                this.withVirtualCostEvaluator(new SensitivityFailureOvercostEvaluator(flowCnecs, raoParameters.getLoadFlowAndSensitivityParameters().getSensitivityFailureOvercost()));
            }

            return this.build();
        }

        public ObjectiveFunction build(Set<FlowCnec> flowCnecs,
                                       Set<FlowCnec> loopFlowCnecs,
                                       FlowResult initialFlowResult,
                                       FlowResult prePerimeterFlowResult,
                                       RangeActionSetpointResult prePerimeterRangeActionSetpointResult,
                                       Crac crac,
                                       Set<String> operatorsNotToOptimizeInCurative,
                                       RaoParameters raoParameters,
                                       ReportNode reportNode) {

            // min margin objective function
            MarginEvaluator marginEvaluator;
            if (raoParameters.getObjectiveFunctionParameters().getType().relativePositiveMargins()) {
                marginEvaluator = new BasicRelativeMarginEvaluator();
            } else {
                marginEvaluator = new BasicMarginEvaluator();
            }

            // Unoptimized cnecs in operatorsNotToOptimizeInCurative countries
            if (raoParameters.getNotOptimizedCnecsParameters().getDoNotOptimizeCurativeCnecsForTsosWithoutCras()
                && !operatorsNotToOptimizeInCurative.isEmpty()) {

                this.withFunctionalCostEvaluator(new MinMarginEvaluator(flowCnecs, raoParameters.getObjectiveFunctionParameters().getType().getUnit(),
                    new MarginEvaluatorWithMarginDecreaseUnoptimizedCnecs(marginEvaluator, operatorsNotToOptimizeInCurative, prePerimeterFlowResult)));
<<<<<<< HEAD
                // Unoptimized cnecs in series with psts
            } else if (!raoParameters.getNotOptimizedCnecsParameters().getDoNotOptimizeCnecsSecuredByTheirPst().isEmpty()) {
                this.withFunctionalCostEvaluator(new MinMarginEvaluator(flowCnecs, raoParameters.getObjectiveFunctionParameters().getType().getUnit(),
                        new MarginEvaluatorWithPstLimitationUnoptimizedCnecs(marginEvaluator, UnoptimizedCnecParameters.getDoNotOptimizeCnecsSecuredByTheirPst(raoParameters.getNotOptimizedCnecsParameters(), crac, reportNode), prePerimeterRangeActionSetpointResult)));
=======
>>>>>>> 1e320e88
            } else {
                this.withFunctionalCostEvaluator(new MinMarginEvaluator(flowCnecs, raoParameters.getObjectiveFunctionParameters().getType().getUnit(), marginEvaluator));
            }

            // mnec virtual cost evaluator
            if (raoParameters.hasExtension(MnecParametersExtension.class)) {
                this.withVirtualCostEvaluator(new MnecViolationCostEvaluator(
                    flowCnecs.stream().filter(Cnec::isMonitored).collect(Collectors.toSet()),
                    raoParameters.getObjectiveFunctionParameters().getType().getUnit(),
                    initialFlowResult,
                    raoParameters.getExtension(MnecParametersExtension.class)
                ));
            }

            // loop-flow virtual cost evaluator
            if (raoParameters.hasExtension(LoopFlowParametersExtension.class)) {
                this.withVirtualCostEvaluator(new LoopFlowViolationCostEvaluator(
                    loopFlowCnecs,
                    initialFlowResult,
                    raoParameters.getExtension(LoopFlowParametersExtension.class)
                ));
            }

            // If sensi failed, create a high virtual cost via SensitivityFailureOvercostEvaluator
            // to ensure that corresponding leaf is not selected
            if (raoParameters.getLoadFlowAndSensitivityParameters().getSensitivityFailureOvercost() > 0) {
                this.withVirtualCostEvaluator(new SensitivityFailureOvercostEvaluator(flowCnecs, raoParameters.getLoadFlowAndSensitivityParameters().getSensitivityFailureOvercost()));
            }

            return this.build();
        }

        public ObjectiveFunctionBuilder withFunctionalCostEvaluator(CostEvaluator costEvaluator) {
            this.functionalCostEvaluator = costEvaluator;
            return this;
        }

        public ObjectiveFunctionBuilder withVirtualCostEvaluator(CostEvaluator costEvaluator) {
            virtualCostEvaluators.add(costEvaluator);
            return this;
        }

        public ObjectiveFunction build() {
            Objects.requireNonNull(functionalCostEvaluator);
            return new ObjectiveFunction(functionalCostEvaluator, virtualCostEvaluators);
        }
    }
}<|MERGE_RESOLUTION|>--- conflicted
+++ resolved
@@ -88,17 +88,7 @@
                 marginEvaluator = new BasicMarginEvaluator();
             }
 
-<<<<<<< HEAD
-            // Unoptimized cnecs in series with psts
-            if (!raoParameters.getNotOptimizedCnecsParameters().getDoNotOptimizeCnecsSecuredByTheirPst().isEmpty()) {
-                this.withFunctionalCostEvaluator(new MinMarginEvaluator(flowCnecs, raoParameters.getObjectiveFunctionParameters().getType().getUnit(),
-                        new MarginEvaluatorWithPstLimitationUnoptimizedCnecs(marginEvaluator, UnoptimizedCnecParameters.getDoNotOptimizeCnecsSecuredByTheirPst(raoParameters.getNotOptimizedCnecsParameters(), crac, reportNode), prePerimeterRangeActionSetpointResult)));
-            } else {
-                this.withFunctionalCostEvaluator(new MinMarginEvaluator(flowCnecs, raoParameters.getObjectiveFunctionParameters().getType().getUnit(), marginEvaluator));
-            }
-=======
             this.withFunctionalCostEvaluator(new MinMarginEvaluator(flowCnecs, raoParameters.getObjectiveFunctionParameters().getType().getUnit(), marginEvaluator));
->>>>>>> 1e320e88
 
             // sensitivity failure over-cost should be computed on initial sensitivity result too
             // (this allows the RAO to prefer RAs that can remove sensitivity failures)
@@ -133,13 +123,6 @@
 
                 this.withFunctionalCostEvaluator(new MinMarginEvaluator(flowCnecs, raoParameters.getObjectiveFunctionParameters().getType().getUnit(),
                     new MarginEvaluatorWithMarginDecreaseUnoptimizedCnecs(marginEvaluator, operatorsNotToOptimizeInCurative, prePerimeterFlowResult)));
-<<<<<<< HEAD
-                // Unoptimized cnecs in series with psts
-            } else if (!raoParameters.getNotOptimizedCnecsParameters().getDoNotOptimizeCnecsSecuredByTheirPst().isEmpty()) {
-                this.withFunctionalCostEvaluator(new MinMarginEvaluator(flowCnecs, raoParameters.getObjectiveFunctionParameters().getType().getUnit(),
-                        new MarginEvaluatorWithPstLimitationUnoptimizedCnecs(marginEvaluator, UnoptimizedCnecParameters.getDoNotOptimizeCnecsSecuredByTheirPst(raoParameters.getNotOptimizedCnecsParameters(), crac, reportNode), prePerimeterRangeActionSetpointResult)));
-=======
->>>>>>> 1e320e88
             } else {
                 this.withFunctionalCostEvaluator(new MinMarginEvaluator(flowCnecs, raoParameters.getObjectiveFunctionParameters().getType().getUnit(), marginEvaluator));
             }
