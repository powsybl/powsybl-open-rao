/*
 * Copyright (c) 2021, RTE (http://www.rte-france.com)
 * This Source Code Form is subject to the terms of the Mozilla Public
 * License, v. 2.0. If a copy of the MPL was not distributed with this
 * file, You can obtain one at http://mozilla.org/MPL/2.0/.
 */

package com.powsybl.openrao.searchtreerao.linearoptimisation.algorithms;

import com.powsybl.openrao.data.crac.api.rangeaction.PstRangeAction;
import com.powsybl.openrao.data.raoresult.api.ComputationStatus;
import com.powsybl.openrao.raoapi.parameters.extensions.RangeActionsOptimizationParameters.PstModel;
import com.powsybl.openrao.searchtreerao.commons.SensitivityComputer;
import com.powsybl.openrao.searchtreerao.commons.objectivefunction.ObjectiveFunction;
import com.powsybl.openrao.searchtreerao.commons.optimizationperimeters.GlobalOptimizationPerimeter;
import com.powsybl.openrao.searchtreerao.commons.optimizationperimeters.OptimizationPerimeter;
import com.powsybl.openrao.searchtreerao.linearoptimisation.algorithms.linearproblem.LinearProblem;
import com.powsybl.openrao.searchtreerao.linearoptimisation.inputs.IteratingLinearOptimizerInput;
import com.powsybl.openrao.searchtreerao.linearoptimisation.parameters.IteratingLinearOptimizerParameters;
import com.powsybl.openrao.searchtreerao.result.api.*;
import com.powsybl.openrao.searchtreerao.result.impl.IteratingLinearOptimizationResultImpl;
import com.powsybl.openrao.searchtreerao.result.impl.LinearProblemResult;
import com.powsybl.openrao.searchtreerao.result.impl.RangeActionActivationResultImpl;
import com.powsybl.openrao.searchtreerao.result.impl.RemedialActionActivationResultImpl;
import com.powsybl.openrao.sensitivityanalysis.AppliedRemedialActions;
import com.powsybl.iidm.network.Network;
import org.apache.commons.lang3.tuple.Pair;

import java.util.Locale;

import static com.powsybl.openrao.commons.logs.OpenRaoLoggerProvider.*;
import static com.powsybl.openrao.raoapi.parameters.extensions.RangeActionsOptimizationParameters.getPstModel;

/**
 * @author Joris Mancini {@literal <joris.mancini at rte-france.com>}
 */
public final class IteratingLinearOptimizer {

    private IteratingLinearOptimizer() {

    }

    public static LinearOptimizationResult optimize(IteratingLinearOptimizerInput input, IteratingLinearOptimizerParameters parameters) {

        IteratingLinearOptimizationResultImpl bestResult = createResult(
                input.preOptimizationFlowResult(),
                input.preOptimizationSensitivityResult(),
                input.raActivationFromParentLeaf(),
                input.appliedNetworkActionsInPrimaryState(),
                0,
                input.objectiveFunction());

        IteratingLinearOptimizationResultImpl previousResult = bestResult;

        SensitivityComputer sensitivityComputer = null;

        LinearProblem linearProblem = LinearProblem.create()
                .buildFromInputsAndParameters(input, parameters);

        linearProblem.fill(input.preOptimizationFlowResult(), input.preOptimizationSensitivityResult());

        for (int iteration = 1; iteration <= parameters.getMaxNumberOfIterations(); iteration++) {
            LinearProblemStatus solveStatus = solveLinearProblem(linearProblem, iteration);
            bestResult.setNbOfIteration(iteration);
            if (solveStatus == LinearProblemStatus.FEASIBLE) {
                TECHNICAL_LOGS.warn("The solver was interrupted. A feasible solution has been produced.");
            } else if (solveStatus != LinearProblemStatus.OPTIMAL) {
                BUSINESS_LOGS.error("Linear optimization failed at iteration {}", iteration);
                if (iteration == 1) {
                    bestResult.setStatus(solveStatus);
                    BUSINESS_LOGS.info("Linear problem failed with the following status : {}, initial situation is kept.", solveStatus);
                    return bestResult;
                }
                bestResult.setStatus(LinearProblemStatus.FEASIBLE);
                return bestResult;
            }

            RangeActionActivationResult linearProblemResult = new LinearProblemResult(linearProblem, input.prePerimeterSetpoints(), input.optimizationPerimeter());
            RangeActionActivationResult currentRangeActionActivationResult = roundResult(linearProblemResult, bestResult, input, parameters);
            currentRangeActionActivationResult = resolveIfApproximatedPstTaps(bestResult, linearProblem, iteration, currentRangeActionActivationResult, input, parameters);

            if (!hasRemedialActionsChanged(currentRangeActionActivationResult, previousResult, input.optimizationPerimeter())) {
                // If the solution has not changed, no need to run a new sensitivity computation and iteration can stop
                TECHNICAL_LOGS.info("Iteration {}: same results as previous iterations, optimal solution found", iteration);
                return bestResult;
            }

            sensitivityComputer = runSensitivityAnalysis(sensitivityComputer, iteration, currentRangeActionActivationResult, input, parameters);
            if (sensitivityComputer.getSensitivityResult().getSensitivityStatus() == ComputationStatus.FAILURE) {
                bestResult.setStatus(LinearProblemStatus.SENSITIVITY_COMPUTATION_FAILED);
                return bestResult;
            }

            IteratingLinearOptimizationResultImpl currentResult = createResult(
                    sensitivityComputer.getBranchResult(input.network()),
                    sensitivityComputer.getSensitivityResult(),
                    currentRangeActionActivationResult,
                    input.appliedNetworkActionsInPrimaryState(),
                    iteration,
                    input.objectiveFunction()
            );
            previousResult = currentResult;

            Pair<IteratingLinearOptimizationResultImpl, Boolean> mipShouldStop = updateBestResultAndCheckStopCondition(parameters.getRaRangeShrinking(), linearProblem, input, iteration, currentResult, bestResult);
            if (Boolean.TRUE.equals(mipShouldStop.getRight())) {
                return bestResult;
            } else {
                bestResult = mipShouldStop.getLeft();
            }
        }
        bestResult.setStatus(LinearProblemStatus.MAX_ITERATION_REACHED);
        return bestResult;
    }

    private static SensitivityComputer runSensitivityAnalysis(SensitivityComputer sensitivityComputer, int iteration, RangeActionActivationResult currentRangeActionActivationResult, IteratingLinearOptimizerInput input, IteratingLinearOptimizerParameters parameters) {
        SensitivityComputer tmpSensitivityComputer = sensitivityComputer;
        if (input.optimizationPerimeter() instanceof GlobalOptimizationPerimeter) {
            AppliedRemedialActions appliedRemedialActionsInSecondaryStates = applyRangeActions(currentRangeActionActivationResult, input);
            tmpSensitivityComputer = createSensitivityComputer(appliedRemedialActionsInSecondaryStates, input, parameters);
        } else {
            applyRangeActions(currentRangeActionActivationResult, input);
            if (tmpSensitivityComputer == null) { // first iteration, do not need to be updated afterwards
                tmpSensitivityComputer = createSensitivityComputer(input.preOptimizationAppliedRemedialActions(), input, parameters);
            }
        }
        runSensitivityAnalysis(tmpSensitivityComputer, input.network(), iteration);
        return tmpSensitivityComputer;
    }

    private static RangeActionActivationResult resolveIfApproximatedPstTaps(IteratingLinearOptimizationResultImpl bestResult, LinearProblem linearProblem, int iteration, RangeActionActivationResult currentRangeActionActivationResult, IteratingLinearOptimizerInput input, IteratingLinearOptimizerParameters parameters) {
        LinearProblemStatus solveStatus;
        RangeActionActivationResult rangeActionActivationResult = currentRangeActionActivationResult;
        if (getPstModel(parameters.getRangeActionParametersExtension()).equals(PstModel.APPROXIMATED_INTEGERS)) {

            // if the PST approximation is APPROXIMATED_INTEGERS, we re-solve the optimization problem
            // but first, we update it, with an adjustment of the PSTs angleToTap conversion factors, to
            // be more accurate in the neighboring of the previous solution

            // (idea: if too long, we could relax the first MIP, but no so straightforward to do with or-tools)
            linearProblem.updateBetweenMipIteration(rangeActionActivationResult);

            solveStatus = solveLinearProblem(linearProblem, iteration);
            if (solveStatus == LinearProblemStatus.OPTIMAL || solveStatus == LinearProblemStatus.FEASIBLE) {
                RangeActionActivationResult updatedLinearProblemResult = new LinearProblemResult(linearProblem, input.prePerimeterSetpoints(), input.optimizationPerimeter());
                rangeActionActivationResult = roundResult(updatedLinearProblemResult, bestResult, input, parameters);
            }
        }
        return rangeActionActivationResult;
    }

    private static LinearProblemStatus solveLinearProblem(LinearProblem linearProblem, int iteration) {
        TECHNICAL_LOGS.debug("Iteration {}: linear optimization [start]", iteration);
        LinearProblemStatus status = linearProblem.solve();
        TECHNICAL_LOGS.debug("Iteration {}: linear optimization [end]", iteration);
        return status;
    }

    private static boolean hasRemedialActionsChanged(RangeActionActivationResult newRangeActionActivationResult, RangeActionActivationResult oldRangeActionActivationResult, OptimizationPerimeter optimizationContext) {
        return optimizationContext.getRangeActionsPerState().entrySet().stream()
                .anyMatch(e -> e.getValue().stream()
                        .anyMatch(ra -> Math.abs(newRangeActionActivationResult.getOptimizedSetpoint(ra, e.getKey()) - oldRangeActionActivationResult.getOptimizedSetpoint(ra, e.getKey())) >= 1e-6));
    }

    private static AppliedRemedialActions applyRangeActions(RangeActionActivationResult rangeActionActivationResult, IteratingLinearOptimizerInput input) {

        OptimizationPerimeter optimizationContext = input.optimizationPerimeter();

        // apply RangeAction from first optimization state
        optimizationContext.getRangeActionsPerState().get(optimizationContext.getMainOptimizationState())
                .forEach(ra -> ra.apply(input.network(), rangeActionActivationResult.getOptimizedSetpoint(ra, optimizationContext.getMainOptimizationState())));

        // add RangeAction activated in the following states
        if (optimizationContext instanceof GlobalOptimizationPerimeter) {
            AppliedRemedialActions appliedRemedialActions = input.preOptimizationAppliedRemedialActions().copyNetworkActionsAndAutomaticRangeActions();

            optimizationContext.getRangeActionsPerState().entrySet().stream()
                    .filter(e -> !e.getKey().equals(optimizationContext.getMainOptimizationState())) // remove preventive state
                    .forEach(e -> e.getValue().forEach(ra -> appliedRemedialActions.addAppliedRangeAction(e.getKey(), ra, rangeActionActivationResult.getOptimizedSetpoint(ra, e.getKey()))));
            return appliedRemedialActions;
        } else {
            return null;
        }
    }

    private static SensitivityComputer createSensitivityComputer(AppliedRemedialActions appliedRemedialActions, IteratingLinearOptimizerInput input, IteratingLinearOptimizerParameters parameters) {

        SensitivityComputer.SensitivityComputerBuilder builder = SensitivityComputer.create()
                .withCnecs(input.optimizationPerimeter().getFlowCnecs())
                .withRangeActions(input.optimizationPerimeter().getRangeActions())
                .withAppliedRemedialActions(appliedRemedialActions)
                .withToolProvider(input.toolProvider())
                .withOutageInstant(input.outageInstant());

<<<<<<< HEAD
        if (parameters.isRaoWithLoopFlowLimitation() && parameters.getLoopFlowParametersExtension().getPtdfApproximation().shouldUpdatePtdfWithPstChange()) {
            builder.withCommercialFlowsResults(input.getToolProvider().getLoopFlowComputation(), input.getOptimizationPerimeter().getLoopFlowCnecs());
=======
        if (parameters.isRaoWithLoopFlowLimitation() && parameters.getLoopFlowParameters().getPtdfApproximation().shouldUpdatePtdfWithPstChange()) {
            builder.withCommercialFlowsResults(input.toolProvider().getLoopFlowComputation(), input.optimizationPerimeter().getLoopFlowCnecs());
>>>>>>> 60da1b12
        } else if (parameters.isRaoWithLoopFlowLimitation()) {
            builder.withCommercialFlowsResults(input.preOptimizationFlowResult());
        }
        if (parameters.getObjectiveFunction().relativePositiveMargins()) {
            if (parameters.getMaxMinRelativeMarginParameters().getPtdfApproximation().shouldUpdatePtdfWithPstChange()) {
                builder.withPtdfsResults(input.toolProvider().getAbsolutePtdfSumsComputation(), input.optimizationPerimeter().getFlowCnecs());
            } else {
                builder.withPtdfsResults(input.preOptimizationFlowResult());
            }
        }

        return builder.build();
    }

    private static void runSensitivityAnalysis(SensitivityComputer sensitivityComputer, Network network, int iteration) {
        sensitivityComputer.compute(network);
        if (sensitivityComputer.getSensitivityResult().getSensitivityStatus() == ComputationStatus.FAILURE) {
            BUSINESS_WARNS.warn("Systematic sensitivity computation failed at iteration {}", iteration);
        }
    }

    private static IteratingLinearOptimizationResultImpl createResult(FlowResult flowResult,
                                                               SensitivityResult sensitivityResult,
                                                               RangeActionActivationResult rangeActionActivation,
                                                               NetworkActionsResult networkActionsResult,
                                                               int nbOfIterations,
                                                               ObjectiveFunction objectiveFunction) {
        return new IteratingLinearOptimizationResultImpl(LinearProblemStatus.OPTIMAL, nbOfIterations, rangeActionActivation, flowResult,
                objectiveFunction.evaluate(flowResult, new RemedialActionActivationResultImpl(rangeActionActivation, networkActionsResult)), sensitivityResult);
    }

    private static Pair<IteratingLinearOptimizationResultImpl, Boolean> updateBestResultAndCheckStopCondition(boolean raRangeShrinking, LinearProblem linearProblem, IteratingLinearOptimizerInput input, int iteration, IteratingLinearOptimizationResultImpl currentResult, IteratingLinearOptimizationResultImpl bestResult) {
        if (currentResult.getCost() < bestResult.getCost()) {
            logBetterResult(iteration, currentResult);
            linearProblem.updateBetweenSensiIteration(currentResult.getBranchResult(), currentResult.getSensitivityResult(), currentResult.getRangeActionActivationResult());
            return Pair.of(currentResult, false);
        }
        logWorseResult(iteration, bestResult, currentResult);
        applyRangeActions(bestResult, input);
        if (raRangeShrinking) {
            linearProblem.updateBetweenSensiIteration(currentResult.getBranchResult(), currentResult.getSensitivityResult(), currentResult.getRangeActionActivationResult());
        }
        return Pair.of(bestResult, !raRangeShrinking);
    }

    private static RangeActionActivationResult roundResult(RangeActionActivationResult linearProblemResult, IteratingLinearOptimizationResultImpl previousResult, IteratingLinearOptimizerInput input, IteratingLinearOptimizerParameters parameters) {
        RangeActionActivationResultImpl roundedResult = roundPsts(linearProblemResult, previousResult, input, parameters);
        roundOtherRas(linearProblemResult, input.optimizationPerimeter(), roundedResult);
        return roundedResult;
    }

    private static RangeActionActivationResultImpl roundPsts(RangeActionActivationResult linearProblemResult, IteratingLinearOptimizationResultImpl previousResult, IteratingLinearOptimizerInput input, IteratingLinearOptimizerParameters parameters) {
        if (getPstModel(parameters.getRangeActionParametersExtension()).equals(PstModel.CONTINUOUS)) {
            return BestTapFinder.round(
                linearProblemResult,
                input.network(),
                input.optimizationPerimeter(),
                input.prePerimeterSetpoints(),
                previousResult,
                parameters.getObjectiveFunctionUnit()
            );
        }
        RangeActionActivationResultImpl roundedResult = new RangeActionActivationResultImpl(input.prePerimeterSetpoints());
        input.optimizationPerimeter().getRangeActionOptimizationStates().forEach(state -> linearProblemResult.getActivatedRangeActions(state)
            .stream().filter(PstRangeAction.class::isInstance).map(PstRangeAction.class::cast)
            .forEach(pst -> roundedResult.putResult(pst, state, pst.convertTapToAngle(linearProblemResult.getOptimizedTap(pst, state))))
        );
        return roundedResult;
    }

    static void roundOtherRas(RangeActionActivationResult linearProblemResult,
                             OptimizationPerimeter optimizationContext,
                             RangeActionActivationResultImpl roundedResult) {
        optimizationContext.getRangeActionsPerState().keySet().forEach(state -> linearProblemResult.getActivatedRangeActions(state).stream()
            .filter(ra -> !(ra instanceof PstRangeAction))
            .forEach(ra -> roundedResult.putResult(ra, state, Math.round(linearProblemResult.getOptimizedSetpoint(ra, state)))));
    }

    private static void logBetterResult(int iteration, ObjectiveFunctionResult currentObjectiveFunctionResult) {
        TECHNICAL_LOGS.info(
                "Iteration {}: better solution found with a cost of {} (functional: {})",
                iteration,
                formatDouble(currentObjectiveFunctionResult.getCost()),
                formatDouble(currentObjectiveFunctionResult.getFunctionalCost()));
    }

    private static void logWorseResult(int iteration, ObjectiveFunctionResult bestResult, ObjectiveFunctionResult currentResult) {
        TECHNICAL_LOGS.info(
                "Iteration {}: linear optimization found a worse result than best iteration, with a cost increasing from {} to {} (functional: from {} to {})",
                iteration,
                formatDouble(bestResult.getCost()),
                formatDouble(currentResult.getCost()),
                formatDouble(bestResult.getFunctionalCost()),
                formatDouble(currentResult.getFunctionalCost()));
    }

    private static String formatDouble(double value) {
        return String.format(Locale.ENGLISH, "%.2f", value);
    }

}<|MERGE_RESOLUTION|>--- conflicted
+++ resolved
@@ -191,13 +191,8 @@
                 .withToolProvider(input.toolProvider())
                 .withOutageInstant(input.outageInstant());
 
-<<<<<<< HEAD
         if (parameters.isRaoWithLoopFlowLimitation() && parameters.getLoopFlowParametersExtension().getPtdfApproximation().shouldUpdatePtdfWithPstChange()) {
-            builder.withCommercialFlowsResults(input.getToolProvider().getLoopFlowComputation(), input.getOptimizationPerimeter().getLoopFlowCnecs());
-=======
-        if (parameters.isRaoWithLoopFlowLimitation() && parameters.getLoopFlowParameters().getPtdfApproximation().shouldUpdatePtdfWithPstChange()) {
             builder.withCommercialFlowsResults(input.toolProvider().getLoopFlowComputation(), input.optimizationPerimeter().getLoopFlowCnecs());
->>>>>>> 60da1b12
         } else if (parameters.isRaoWithLoopFlowLimitation()) {
             builder.withCommercialFlowsResults(input.preOptimizationFlowResult());
         }
