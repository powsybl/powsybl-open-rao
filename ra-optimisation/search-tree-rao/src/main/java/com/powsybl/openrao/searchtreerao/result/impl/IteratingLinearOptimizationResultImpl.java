/*
 * Copyright (c) 2021, RTE (http://www.rte-france.com)
 * This Source Code Form is subject to the terms of the Mozilla Public
 * License, v. 2.0. If a copy of the MPL was not distributed with this
 * file, You can obtain one at http://mozilla.org/MPL/2.0/.
 */

package com.powsybl.openrao.searchtreerao.result.impl;

import com.powsybl.openrao.commons.Unit;
import com.powsybl.openrao.data.cracapi.Instant;
import com.powsybl.openrao.data.cracapi.State;
import com.powsybl.openrao.data.cracapi.cnec.FlowCnec;
import com.powsybl.iidm.network.TwoSides;
import com.powsybl.openrao.data.cracapi.rangeaction.PstRangeAction;
import com.powsybl.openrao.data.cracapi.rangeaction.RangeAction;
import com.powsybl.openrao.data.raoresultapi.ComputationStatus;
import com.powsybl.openrao.searchtreerao.commons.objectivefunctionevaluator.ObjectiveFunction;
import com.powsybl.openrao.searchtreerao.result.api.*;
import com.powsybl.sensitivity.SensitivityVariableSet;

import java.util.List;
import java.util.Map;
import java.util.Set;

/**
 * @author Joris Mancini {@literal <joris.mancini at rte-france.com>}
 */
public class IteratingLinearOptimizationResultImpl implements LinearOptimizationResult {

    private LinearProblemStatus status;
    private int nbOfIteration;
    private final RangeActionActivationResult rangeActionActivationResult;
    private final FlowResult flowResult;
    private final SensitivityResult sensitivityResult;
    private final ObjectiveFunctionResult objectiveFunctionResult;

    public IteratingLinearOptimizationResultImpl(LinearProblemStatus status,
                                                 int nbOfIteration,
                                                 RangeActionActivationResult rangeActionActivationResult,
                                                 FlowResult flowResult,
                                                 ObjectiveFunctionResult objectiveFunctionResult,
                                                 SensitivityResult sensitivityResult) {
        this.status = status;
        this.nbOfIteration = nbOfIteration;
        this.rangeActionActivationResult = rangeActionActivationResult;
        this.flowResult = flowResult;
        this.objectiveFunctionResult = objectiveFunctionResult;
        this.sensitivityResult = sensitivityResult;
    }

    public void setStatus(LinearProblemStatus status) {
        this.status = status;
    }

    public int getNbOfIteration() {
        return nbOfIteration;
    }

    public void setNbOfIteration(int nbOfIteration) {
        this.nbOfIteration = nbOfIteration;
    }

    public SensitivityResult getSensitivityResult() {
        return sensitivityResult;
    }

    public FlowResult getBranchResult() {
        return flowResult;
    }

    public ObjectiveFunctionResult getObjectiveFunctionResult() {
        return objectiveFunctionResult;
    }

    @Override
    public double getFunctionalCost() {
        return objectiveFunctionResult.getFunctionalCost();
    }

    @Override
    public List<FlowCnec> getMostLimitingElements(int number) {
        return objectiveFunctionResult.getMostLimitingElements(number);
    }

    @Override
    public double getVirtualCost() {
        return objectiveFunctionResult.getVirtualCost();
    }

    @Override
    public Set<String> getVirtualCostNames() {
        return objectiveFunctionResult.getVirtualCostNames();
    }

    @Override
    public double getVirtualCost(String virtualCostName) {
        return objectiveFunctionResult.getVirtualCost(virtualCostName);
    }

    @Override
    public List<FlowCnec> getCostlyElements(String virtualCostName, int number) {
        return objectiveFunctionResult.getCostlyElements(virtualCostName, number);
    }

    @Override
    public ObjectiveFunction getObjectiveFunction() {
        return objectiveFunctionResult.getObjectiveFunction();
    }

    @Override
    public void excludeContingencies(Set<String> contingenciesToExclude) {
        objectiveFunctionResult.excludeContingencies(contingenciesToExclude);
    }

    @Override
    public LinearProblemStatus getStatus() {
        return status;
    }

    @Override
    public double getFlow(FlowCnec branchCnec, TwoSides side, Unit unit) {
        return flowResult.getFlow(branchCnec, side, unit);
    }

    @Override
<<<<<<< HEAD
    public double getFlow(FlowCnec branchCnec, Side side, Unit unit, Instant instant) {
        return flowResult.getFlow(branchCnec, side, unit, instant);
    }

    @Override
    public double getCommercialFlow(FlowCnec branchCnec, Side side, Unit unit) {
=======
    public double getCommercialFlow(FlowCnec branchCnec, TwoSides side, Unit unit) {
>>>>>>> f0a6cb98
        return flowResult.getCommercialFlow(branchCnec, side, unit);
    }

    @Override
    public double getPtdfZonalSum(FlowCnec branchCnec, TwoSides side) {
        return flowResult.getPtdfZonalSum(branchCnec, side);
    }

    @Override
    public Map<FlowCnec, Map<TwoSides, Double>> getPtdfZonalSums() {
        return flowResult.getPtdfZonalSums();
    }

    @Override
    public Set<RangeAction<?>> getRangeActions() {
        return rangeActionActivationResult.getRangeActions();
    }

    @Override
    public Set<RangeAction<?>> getActivatedRangeActions(State state) {
        return rangeActionActivationResult.getActivatedRangeActions(state);
    }

    @Override
    public double getOptimizedSetpoint(RangeAction<?> rangeAction, State state) {
        return rangeActionActivationResult.getOptimizedSetpoint(rangeAction, state);
    }

    @Override
    public Map<RangeAction<?>, Double> getOptimizedSetpointsOnState(State state) {
        return rangeActionActivationResult.getOptimizedSetpointsOnState(state);
    }

    @Override
    public int getOptimizedTap(PstRangeAction pstRangeAction, State state) {
        return rangeActionActivationResult.getOptimizedTap(pstRangeAction, state);
    }

    @Override
    public Map<PstRangeAction, Integer> getOptimizedTapsOnState(State state) {
        return rangeActionActivationResult.getOptimizedTapsOnState(state);
    }

    @Override
    public ComputationStatus getSensitivityStatus() {
        return sensitivityResult.getSensitivityStatus();
    }

    @Override
    public ComputationStatus getSensitivityStatus(State state) {
        return sensitivityResult.getSensitivityStatus(state);
    }

    @Override
    public Set<String> getContingencies() {
        return sensitivityResult.getContingencies();
    }

    @Override
    public double getSensitivityValue(FlowCnec branchCnec, TwoSides side, RangeAction<?> rangeAction, Unit unit) {
        return sensitivityResult.getSensitivityValue(branchCnec, side, rangeAction, unit);
    }

    @Override
    public double getSensitivityValue(FlowCnec branchCnec, TwoSides side, SensitivityVariableSet linearGlsk, Unit unit) {
        return sensitivityResult.getSensitivityValue(branchCnec, side, linearGlsk, unit);
    }

    @Override
    public RangeActionActivationResult getRangeActionActivationResult() {
        return rangeActionActivationResult;
    }
}<|MERGE_RESOLUTION|>--- conflicted
+++ resolved
@@ -124,16 +124,12 @@
     }
 
     @Override
-<<<<<<< HEAD
-    public double getFlow(FlowCnec branchCnec, Side side, Unit unit, Instant instant) {
+    public double getFlow(FlowCnec branchCnec, TwoSides side, Unit unit, Instant instant) {
         return flowResult.getFlow(branchCnec, side, unit, instant);
     }
 
     @Override
-    public double getCommercialFlow(FlowCnec branchCnec, Side side, Unit unit) {
-=======
     public double getCommercialFlow(FlowCnec branchCnec, TwoSides side, Unit unit) {
->>>>>>> f0a6cb98
         return flowResult.getCommercialFlow(branchCnec, side, unit);
     }
 
