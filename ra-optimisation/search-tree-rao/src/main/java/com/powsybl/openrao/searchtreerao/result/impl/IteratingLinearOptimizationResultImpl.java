--- conflicted
+++ resolved
@@ -119,16 +119,6 @@
     }
 
     @Override
-<<<<<<< HEAD
-    public double getFlow(FlowCnec branchCnec, Side side, Unit unit, Instant instant) {
-        return flowResult.getFlow(branchCnec, side, unit, instant);
-=======
-    public double getFlow(FlowCnec branchCnec, TwoSides side, Unit unit) {
-        return flowResult.getFlow(branchCnec, side, unit);
->>>>>>> a30659ba
-    }
-
-    @Override
     public double getFlow(FlowCnec branchCnec, TwoSides side, Unit unit, Instant instant) {
         return flowResult.getFlow(branchCnec, side, unit, instant);
     }
