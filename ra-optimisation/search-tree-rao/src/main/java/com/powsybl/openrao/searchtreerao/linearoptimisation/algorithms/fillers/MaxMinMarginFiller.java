--- conflicted
+++ resolved
@@ -34,25 +34,17 @@
     private static final double OVERLOAD_PENALTY = 10000.0; // TODO: put this in Rao Parameters and mutualize with evaluator
     protected final Set<FlowCnec> optimizedCnecs;
     private final Unit unit;
-<<<<<<< HEAD
     private final boolean costOptimization;
+    private final OffsetDateTime timestamp;
 
     public MaxMinMarginFiller(Set<FlowCnec> optimizedCnecs,
-                              Unit unit, boolean costOptimization) {
+                              Unit unit, boolean costOptimization,
+                              OffsetDateTime timestamp) {
         this.optimizedCnecs = new TreeSet<>(Comparator.comparing(Identifiable::getId));
         this.optimizedCnecs.addAll(optimizedCnecs);
         this.unit = unit;
         this.costOptimization = costOptimization;
-=======
-    private final OffsetDateTime timestamp;
-
-    public MaxMinMarginFiller(Set<FlowCnec> optimizedCnecs,
-                              Unit unit, OffsetDateTime timestamp) {
-        this.optimizedCnecs = new TreeSet<>(Comparator.comparing(Identifiable::getId));
-        this.optimizedCnecs.addAll(optimizedCnecs);
-        this.unit = unit;
         this.timestamp = timestamp;
->>>>>>> cf3dc61c
     }
 
     @Override
@@ -150,12 +142,9 @@
      * min(-MM)
      */
     private void fillObjectiveWithMinMargin(LinearProblem linearProblem) {
-<<<<<<< HEAD
         linearProblem.getObjective().setCoefficient(linearProblem.getMinimumMarginVariable(), costOptimization ? -OVERLOAD_PENALTY : -1);
-=======
         OpenRaoMPVariable minimumMarginVariable = linearProblem.getMinimumMarginVariable(Optional.ofNullable(timestamp));
         linearProblem.getObjective().setCoefficient(minimumMarginVariable, -1);
->>>>>>> cf3dc61c
     }
 
 }
