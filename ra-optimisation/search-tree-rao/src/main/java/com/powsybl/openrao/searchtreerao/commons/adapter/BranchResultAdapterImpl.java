/*
 * Copyright (c) 2021, RTE (http://www.rte-france.com)
 * This Source Code Form is subject to the terms of the Mozilla Public
 * License, v. 2.0. If a copy of the MPL was not distributed with this
 * file, You can obtain one at http://mozilla.org/MPL/2.0/.
 */

package com.powsybl.openrao.searchtreerao.commons.adapter;

<<<<<<< HEAD
import com.powsybl.openrao.commons.OpenRaoException;
import com.powsybl.openrao.commons.Unit;
import com.powsybl.openrao.data.cracapi.Instant;
=======
import com.powsybl.iidm.network.Network;
>>>>>>> a30659ba
import com.powsybl.openrao.data.cracapi.cnec.FlowCnec;
import com.powsybl.iidm.network.TwoSides;
import com.powsybl.openrao.loopflowcomputation.LoopFlowComputation;
import com.powsybl.openrao.searchtreerao.commons.AbsolutePtdfSumsComputation;
import com.powsybl.openrao.searchtreerao.result.api.FlowResult;
import com.powsybl.openrao.searchtreerao.result.impl.EmptyFlowResultImpl;
import com.powsybl.openrao.searchtreerao.result.impl.FlowResultImpl;
import com.powsybl.openrao.sensitivityanalysis.SystematicSensitivityResult;

import java.util.Map;
import java.util.Set;

/**
 * @author Joris Mancini {@literal <joris.mancini at rte-france.com>}
 */
public final class BranchResultAdapterImpl implements BranchResultAdapter {
    private FlowResult fixedPtdfs = new EmptyFlowResultImpl();
    private AbsolutePtdfSumsComputation absolutePtdfSumsComputation;
    private Set<FlowCnec> flowCnecs;
    private FlowResult fixedCommercialFlows = new EmptyFlowResultImpl();
    private LoopFlowComputation loopFlowComputation;
    private Set<FlowCnec> loopFlowCnecs;

    private BranchResultAdapterImpl() {
        // Should not be used
    }

    public static BranchResultAdpaterBuilder create() {
        return new BranchResultAdpaterBuilder();
    }

    @Override
    public FlowResult getResult(SystematicSensitivityResult systematicSensitivityResult, Network network) {
        FlowResult ptdfs = null;
        Map<FlowCnec, Map<TwoSides, Double>> ptdfsMap = null;
        if (absolutePtdfSumsComputation != null) {
<<<<<<< HEAD
            Map<FlowCnec, Map<Side, Double>> ptdfsMap = absolutePtdfSumsComputation.computeAbsolutePtdfSums(flowCnecs, systematicSensitivityResult);
            ptdfs = new FlowResult() {

                @Override
                public double getFlow(FlowCnec flowCnec, Side side, Unit unit, Instant instant) {
                    throw new NotImplementedException();
                }

                @Override
                public double getCommercialFlow(FlowCnec flowCnec, Side side, Unit unit) {
                    throw new NotImplementedException();
                }

                @Override
                public double getPtdfZonalSum(FlowCnec flowCnec, Side side) {
                    if (ptdfsMap.containsKey(flowCnec) && ptdfsMap.get(flowCnec).containsKey(side)) {
                        return ptdfsMap.get(flowCnec).get(side);
                    } else {
                        throw new OpenRaoException(String.format("No PTDF zonal sum for cnec %s (side %s)", flowCnec.getId(), side));
                    }
                }

                @Override
                public Map<FlowCnec, Map<Side, Double>> getPtdfZonalSums() {
                    return ptdfsMap;
                }
            };
=======
            ptdfsMap = absolutePtdfSumsComputation.computeAbsolutePtdfSums(flowCnecs, systematicSensitivityResult);
>>>>>>> a30659ba
        } else {
            ptdfs = fixedPtdfs;
        }

        FlowResult commercialFlows = null;
        Map<FlowCnec, Map<TwoSides, Double>> commercialFlowsMap = null;
        if (loopFlowComputation != null) {
            commercialFlowsMap = loopFlowComputation.buildLoopFlowsFromReferenceFlowAndPtdf(
                    systematicSensitivityResult,
                    loopFlowCnecs,
                    network
<<<<<<< HEAD
            );
            commercialFlows = new FlowResult() {

                @Override
                public double getFlow(FlowCnec flowCnec, Side side, Unit unit, Instant instant) {
                    throw new NotImplementedException();
                }

                @Override
                public double getCommercialFlow(FlowCnec flowCnec, Side side, Unit unit) {
                    if (unit == Unit.MEGAWATT) {
                        return loopFlowResult.getCommercialFlow(flowCnec, side);
                    } else {
                        throw new NotImplementedException();
                    }

                }

                @Override
                public double getPtdfZonalSum(FlowCnec flowCnec, Side side) {
                    throw new NotImplementedException();
                }

                @Override
                public Map<FlowCnec, Map<Side, Double>> getPtdfZonalSums() {
                    throw new NotImplementedException();
                }
            };
=======
            ).getCommercialFlowsMap();
>>>>>>> a30659ba
        } else {
            commercialFlows = fixedCommercialFlows;
        }
        return new FlowResultImpl(systematicSensitivityResult, commercialFlowsMap, commercialFlows, ptdfsMap, ptdfs);
    }

    public static final class BranchResultAdpaterBuilder {
        private FlowResult fixedPtdfs = new EmptyFlowResultImpl();
        private AbsolutePtdfSumsComputation absolutePtdfSumsComputation;
        private Set<FlowCnec> cnecs;
        private FlowResult fixedCommercialFlows = new EmptyFlowResultImpl();
        private LoopFlowComputation loopFlowComputation;
        private Set<FlowCnec> loopFlowCnecs;

        public BranchResultAdpaterBuilder withPtdfsResults(FlowResult fixedPtdfs) {
            this.fixedPtdfs = fixedPtdfs;
            return this;
        }

        public BranchResultAdpaterBuilder withPtdfsResults(AbsolutePtdfSumsComputation absolutePtdfSumsComputation, Set<FlowCnec> cnecs) {
            this.absolutePtdfSumsComputation = absolutePtdfSumsComputation;
            this.cnecs = cnecs;
            return this;
        }

        public BranchResultAdpaterBuilder withCommercialFlowsResults(FlowResult fixedCommercialFlows) {
            this.fixedCommercialFlows = fixedCommercialFlows;
            return this;
        }

        public BranchResultAdpaterBuilder withCommercialFlowsResults(LoopFlowComputation loopFlowComputation, Set<FlowCnec> loopFlowCnecs) {
            this.loopFlowComputation = loopFlowComputation;
            this.loopFlowCnecs = loopFlowCnecs;
            return this;
        }

        public BranchResultAdapterImpl build() {
            BranchResultAdapterImpl adapter = new BranchResultAdapterImpl();
            adapter.fixedPtdfs = fixedPtdfs;
            adapter.absolutePtdfSumsComputation = absolutePtdfSumsComputation;
            adapter.flowCnecs = cnecs;
            adapter.fixedCommercialFlows = fixedCommercialFlows;
            adapter.loopFlowComputation = loopFlowComputation;
            adapter.loopFlowCnecs = loopFlowCnecs;
            return adapter;
        }
    }
}<|MERGE_RESOLUTION|>--- conflicted
+++ resolved
@@ -7,13 +7,10 @@
 
 package com.powsybl.openrao.searchtreerao.commons.adapter;
 
-<<<<<<< HEAD
 import com.powsybl.openrao.commons.OpenRaoException;
 import com.powsybl.openrao.commons.Unit;
 import com.powsybl.openrao.data.cracapi.Instant;
-=======
 import com.powsybl.iidm.network.Network;
->>>>>>> a30659ba
 import com.powsybl.openrao.data.cracapi.cnec.FlowCnec;
 import com.powsybl.iidm.network.TwoSides;
 import com.powsybl.openrao.loopflowcomputation.LoopFlowComputation;
@@ -50,37 +47,7 @@
         FlowResult ptdfs = null;
         Map<FlowCnec, Map<TwoSides, Double>> ptdfsMap = null;
         if (absolutePtdfSumsComputation != null) {
-<<<<<<< HEAD
-            Map<FlowCnec, Map<Side, Double>> ptdfsMap = absolutePtdfSumsComputation.computeAbsolutePtdfSums(flowCnecs, systematicSensitivityResult);
-            ptdfs = new FlowResult() {
-
-                @Override
-                public double getFlow(FlowCnec flowCnec, Side side, Unit unit, Instant instant) {
-                    throw new NotImplementedException();
-                }
-
-                @Override
-                public double getCommercialFlow(FlowCnec flowCnec, Side side, Unit unit) {
-                    throw new NotImplementedException();
-                }
-
-                @Override
-                public double getPtdfZonalSum(FlowCnec flowCnec, Side side) {
-                    if (ptdfsMap.containsKey(flowCnec) && ptdfsMap.get(flowCnec).containsKey(side)) {
-                        return ptdfsMap.get(flowCnec).get(side);
-                    } else {
-                        throw new OpenRaoException(String.format("No PTDF zonal sum for cnec %s (side %s)", flowCnec.getId(), side));
-                    }
-                }
-
-                @Override
-                public Map<FlowCnec, Map<Side, Double>> getPtdfZonalSums() {
-                    return ptdfsMap;
-                }
-            };
-=======
             ptdfsMap = absolutePtdfSumsComputation.computeAbsolutePtdfSums(flowCnecs, systematicSensitivityResult);
->>>>>>> a30659ba
         } else {
             ptdfs = fixedPtdfs;
         }
@@ -92,38 +59,7 @@
                     systematicSensitivityResult,
                     loopFlowCnecs,
                     network
-<<<<<<< HEAD
-            );
-            commercialFlows = new FlowResult() {
-
-                @Override
-                public double getFlow(FlowCnec flowCnec, Side side, Unit unit, Instant instant) {
-                    throw new NotImplementedException();
-                }
-
-                @Override
-                public double getCommercialFlow(FlowCnec flowCnec, Side side, Unit unit) {
-                    if (unit == Unit.MEGAWATT) {
-                        return loopFlowResult.getCommercialFlow(flowCnec, side);
-                    } else {
-                        throw new NotImplementedException();
-                    }
-
-                }
-
-                @Override
-                public double getPtdfZonalSum(FlowCnec flowCnec, Side side) {
-                    throw new NotImplementedException();
-                }
-
-                @Override
-                public Map<FlowCnec, Map<Side, Double>> getPtdfZonalSums() {
-                    throw new NotImplementedException();
-                }
-            };
-=======
             ).getCommercialFlowsMap();
->>>>>>> a30659ba
         } else {
             commercialFlows = fixedCommercialFlows;
         }
