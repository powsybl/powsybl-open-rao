--- conflicted
+++ resolved
@@ -19,12 +19,9 @@
 import com.powsybl.openrao.searchtreerao.linearoptimisation.algorithms.linearproblem.LinearProblem;
 import com.powsybl.openrao.searchtreerao.result.api.RangeActionResult;
 import com.powsybl.iidm.network.Network;
-<<<<<<< HEAD
 import com.powsybl.openrao.searchtreerao.result.impl.MultiStateRemedialActionResultImpl;
 import com.powsybl.openrao.searchtreerao.result.impl.PerimeterResultWithCnecs;
-=======
 import org.apache.commons.lang3.tuple.Pair;
->>>>>>> 7a46992a
 
 import java.util.*;
 
@@ -49,17 +46,10 @@
     }
 
     @Override
-<<<<<<< HEAD
     public void fill(LinearProblem linearProblem, PerimeterResultWithCnecs flowAndSensiResult) {
-        rangeActions.forEach((state, rangeActionSet) -> rangeActionSet.forEach(rangeAction ->
-            buildPstTapVariablesAndConstraints(linearProblem, rangeAction, state)
-        ));
-=======
-    public void fill(LinearProblem linearProblem, FlowResult flowResult, SensitivityResult sensitivityResult) {
         rangeActions.entrySet().stream()
             .sorted(Comparator.comparingInt(e -> e.getKey().getInstant().getOrder())).forEach(entry -> entry.getValue().forEach(rangeAction ->
                 buildPstTapVariablesAndConstraints(linearProblem, rangeAction, entry.getKey())));
->>>>>>> 7a46992a
     }
 
     @Override
@@ -79,10 +69,7 @@
     private void buildPstTapVariablesAndConstraints(LinearProblem linearProblem, PstRangeAction pstRangeAction, State state) {
 
         // compute a few values on PST taps and angle
-<<<<<<< HEAD
         double prePerimeterAngle = prePerimeterRangeActionSetpoints.getOptimizedSetpoint(pstRangeAction);
-=======
->>>>>>> 7a46992a
         double currentAngle = pstRangeAction.getCurrentSetpoint(network);
         int currentTap = pstRangeAction.getCurrentTapPosition(network);
 
@@ -160,22 +147,12 @@
     private void refineTapToAngleConversionCoefficientAndUpdateBounds(LinearProblem linearProblem, PstRangeAction pstRangeAction, MultiStateRemedialActionResultImpl rangeActionResult, State state) {
 
         // compute a few values on PST taps and angle
-<<<<<<< HEAD
-        double newAngle = rangeActionResult.getOptimizedSetpointOnState(pstRangeAction, optimizedState);
-        int newTapPosition = rangeActionResult.getOptimizedTapOnState(pstRangeAction, optimizedState);
+        double newAngle = rangeActionResult.getOptimizedSetpointOnState(pstRangeAction, state);
+        int newTapPosition = rangeActionResult.getOptimizedTapOnState(pstRangeAction, state);
 
         double prePerimeterAngle = prePerimeterRangeActionSetpoints.getOptimizedSetpoint(pstRangeAction);
         int minAdmissibleTap = Math.min(pstRangeAction.convertAngleToTap(pstRangeAction.getMinAdmissibleSetpoint(prePerimeterAngle)), pstRangeAction.convertAngleToTap(pstRangeAction.getMaxAdmissibleSetpoint(prePerimeterAngle)));
         int maxAdmissibleTap = Math.max(pstRangeAction.convertAngleToTap(pstRangeAction.getMinAdmissibleSetpoint(prePerimeterAngle)), pstRangeAction.convertAngleToTap(pstRangeAction.getMaxAdmissibleSetpoint(prePerimeterAngle)));
-=======
-        double newAngle = rangeActionActivationResult.getOptimizedSetpoint(pstRangeAction, state);
-        int newTapPosition = rangeActionActivationResult.getOptimizedTap(pstRangeAction, state);
-
-        Pair<RangeAction<?>, State> lastAvailableRangeAction = RaoUtil.getLastAvailableRangeActionOnSameNetworkElement(optimizationPerimeter, pstRangeAction, state);
-        Pair<Integer, Integer> admissibleTaps = getMinAndMaxAdmissibleTaps(pstRangeAction, lastAvailableRangeAction);
-        int minAdmissibleTap = admissibleTaps.getLeft();
-        int maxAdmissibleTap = admissibleTaps.getRight();
->>>>>>> 7a46992a
 
         int maxDownwardTapVariation = Math.max(0, newTapPosition - minAdmissibleTap);
         int maxUpwardTapVariation = Math.max(0, maxAdmissibleTap - newTapPosition);
@@ -219,7 +196,7 @@
      * In such a case, we return the network limits.
      */
     private Pair<Integer, Integer> getMinAndMaxAdmissibleTaps(PstRangeAction pstRangeAction, Pair<RangeAction<?>, State> lastAvailableRangeAction) {
-        double prePerimeterAngle = prePerimeterRangeActionSetpoints.getSetpoint(pstRangeAction);
+        double prePerimeterAngle = prePerimeterRangeActionSetpoints.getOptimizedSetpoint(pstRangeAction);
         int minTap = pstRangeAction.convertAngleToTap(pstRangeAction.getMinAdmissibleSetpoint(prePerimeterAngle));
         int maxTap = pstRangeAction.convertAngleToTap(pstRangeAction.getMaxAdmissibleSetpoint(prePerimeterAngle));
         int minAdmissibleTap = Math.min(maxTap, minTap);
