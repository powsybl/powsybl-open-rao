--- conflicted
+++ resolved
@@ -40,11 +40,7 @@
                     networkActions.forEach(networkAction -> {
                         networkActionsSetWithTimestamp.add(NetworkActionImpl.copyWithNewId(networkAction, networkAction.getId() + " - " + timestamp.format(DateTimeFormatter.ISO_DATE_TIME)));
                     });
-<<<<<<< HEAD
-                    globalNetworkActionsResultPerState.put(state, networkActions);
-=======
                     globalNetworkActionsResultPerState.put(state, networkActionsSetWithTimestamp);
->>>>>>> fd60e2fd
                 })
             );
 
