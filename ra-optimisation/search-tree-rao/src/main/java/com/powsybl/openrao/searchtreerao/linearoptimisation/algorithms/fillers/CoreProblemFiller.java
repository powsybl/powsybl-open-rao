--- conflicted
+++ resolved
@@ -39,14 +39,16 @@
 public class CoreProblemFiller implements ProblemFiller {
 
     private static final double RANGE_ACTION_SETPOINT_EPSILON = 1e-5;
-    private static final double RANGE_SHRINK_RATE = 0.667;
+
     private final OptimizationPerimeter optimizationContext;
     private final Set<FlowCnec> flowCnecs;
     private final RangeActionSetpointResult prePerimeterRangeActionSetpoints;
     private final RangeActionsOptimizationParameters rangeActionParameters;
     private final Unit unit;
+    private int iteration = 0;
+    private static final double RANGE_SHRINK_RATE = 0.667;
     private final boolean raRangeShrinking;
-    private int iteration = 0;
+
     private final RangeActionsOptimizationParameters.PstModel pstModel;
 
     public CoreProblemFiller(OptimizationPerimeter optimizationContext,
@@ -110,13 +112,10 @@
      * Build one absolute variation variable AV[r] for each RangeAction r
      * This variable describes the absolute difference between the range action setpoint
      * and its initial value. It is given in the same unit as S[r].
-<<<<<<< HEAD
      * <p>
      * Build one injection variation variable IV[r] for each InjectionRangeAction r
      * This variable describes the injection difference between the injection setpoint and its initial value
      * after taking into account the distribution keys.
-=======
->>>>>>> ced14c4a
      */
     private void buildRangeActionVariables(LinearProblem linearProblem) {
         optimizationContext.getRangeActionsPerState().forEach((state, rangeActions) ->
@@ -334,7 +333,6 @@
         }
     }
 
-<<<<<<< HEAD
     /**
      * Adds injection variation variable of given InjectionRangeAction to balance constraint
      * sum( {r in RangeActions} SV[r])
@@ -357,10 +355,7 @@
 
     }
 
-    private List<Double> getMinAndMaxAbsoluteAndRelativeSetpoints(RangeAction<?> rangeAction, double infinity) {
-=======
     private static List<Double> getMinAndMaxAbsoluteAndRelativeSetpoints(RangeAction<?> rangeAction, double infinity) {
->>>>>>> ced14c4a
 
         // if relative to previous instant range
         double minAbsoluteSetpoint = -infinity;
