/*
 * Copyright (c) 2021, RTE (http://www.rte-france.com)
 * This Source Code Form is subject to the terms of the Mozilla Public
 * License, v. 2.0. If a copy of the MPL was not distributed with this
 * file, You can obtain one at http://mozilla.org/MPL/2.0/.
 */

package com.powsybl.openrao.searchtreerao.result.impl;

import com.powsybl.openrao.commons.OpenRaoException;
import com.powsybl.openrao.commons.Unit;
import com.powsybl.openrao.data.cracapi.Instant;
import com.powsybl.openrao.data.cracapi.cnec.FlowCnec;
import com.powsybl.iidm.network.TwoSides;
import com.powsybl.openrao.searchtreerao.commons.RaoUtil;
import com.powsybl.openrao.searchtreerao.result.api.FlowResult;
import com.powsybl.openrao.sensitivityanalysis.SystematicSensitivityResult;

import java.util.Map;

import static java.lang.String.format;

/**
 * @author Joris Mancini {@literal <joris.mancini at rte-france.com>}
 */
public class FlowResultImpl implements FlowResult {
    protected final SystematicSensitivityResult systematicSensitivityResult;
    private final Map<FlowCnec, Map<Side, Double>> commercialFlows;
    private final Map<FlowCnec, Map<Side, Double>> ptdfZonalSums;
    private final FlowResult fixedCommercialFlows;
    private final FlowResult fixedPtdfZonalSums;

    public FlowResultImpl(SystematicSensitivityResult systematicSensitivityResult,
                          Map<FlowCnec, Map<Side, Double>> commercialFlows,
                          Map<FlowCnec, Map<Side, Double>> ptdfZonalSums) {
        this(systematicSensitivityResult, commercialFlows, null, ptdfZonalSums, null);
    }

    public FlowResultImpl(SystematicSensitivityResult systematicSensitivityResult,
                          FlowResult fixedCommercialFlows,
                          FlowResult fixedPtdfZonalSums) {
        this(systematicSensitivityResult, null, fixedCommercialFlows, null, fixedPtdfZonalSums);
    }

    public FlowResultImpl(SystematicSensitivityResult systematicSensitivityResult,
                           Map<FlowCnec, Map<Side, Double>> commercialFlows,
                           FlowResult fixedCommercialFlows,
                           Map<FlowCnec, Map<Side, Double>> ptdfZonalSums,
                           FlowResult fixedPtdfZonalSums) {
        this.systematicSensitivityResult = systematicSensitivityResult;
        if (commercialFlows == null && fixedCommercialFlows == null
            || commercialFlows != null && fixedCommercialFlows != null) {
            throw new OpenRaoException("Either commercialFlows or fixedCommercialFlows should be non null");
        }
        if (ptdfZonalSums == null && fixedPtdfZonalSums == null
            || ptdfZonalSums != null && fixedPtdfZonalSums != null) {
            throw new OpenRaoException("Either ptdfZonalSums or fixedPtdfZonalSums should be non null");
        }
        this.commercialFlows = commercialFlows;
        this.ptdfZonalSums = ptdfZonalSums;
        this.fixedCommercialFlows = fixedCommercialFlows;
        this.fixedPtdfZonalSums = fixedPtdfZonalSums;
    }

    @Override
    public double getFlow(FlowCnec flowCnec, TwoSides side, Unit unit) {
        if (unit == Unit.MEGAWATT) {
            return systematicSensitivityResult.getReferenceFlow(flowCnec, side);
        } else if (unit == Unit.AMPERE) {
            double intensity = systematicSensitivityResult.getReferenceIntensity(flowCnec, side);
            if (Double.isNaN(intensity) || Math.abs(intensity) <= 1e-6) {
                return systematicSensitivityResult.getReferenceFlow(flowCnec, side) * RaoUtil.getFlowUnitMultiplier(flowCnec, side, Unit.MEGAWATT, Unit.AMPERE);
            } else {
                return intensity;
            }
        } else {
            throw new OpenRaoException("Unknown unit for flow.");
        }
    }

    @Override
<<<<<<< HEAD
    public double getFlow(FlowCnec flowCnec, Side side, Unit unit, Instant instant) {
=======
    public double getCommercialFlow(FlowCnec flowCnec, TwoSides side, Unit unit) {
>>>>>>> f0a6cb98
        if (unit == Unit.MEGAWATT) {
            return systematicSensitivityResult.getReferenceFlow(flowCnec, side, instant);
        } else if (unit == Unit.AMPERE) {
            double intensity = systematicSensitivityResult.getReferenceIntensity(flowCnec, side, instant);
            if (Double.isNaN(intensity) || Math.abs(intensity) <= 1e-6) {
                return systematicSensitivityResult.getReferenceFlow(flowCnec, side, instant) * RaoUtil.getFlowUnitMultiplier(flowCnec, side, Unit.MEGAWATT, Unit.AMPERE);
            } else {
                return intensity;
            }
        } else {
            throw new OpenRaoException("Unknown unit for flow.");
        }
    }

    @Override
    public double getCommercialFlow(FlowCnec flowCnec, Side side, Unit unit) {
        if (unit != Unit.MEGAWATT) {
            throw new OpenRaoException("Commercial flows only in MW.");
        }
        if (fixedCommercialFlows != null) {
            return fixedCommercialFlows.getCommercialFlow(flowCnec, side, unit);
        } else {
            if (!commercialFlows.containsKey(flowCnec) || !commercialFlows.get(flowCnec).containsKey(side)) {
                throw new OpenRaoException(format("No commercial flow on the CNEC %s on side %s", flowCnec.getName(), side));
            }
            return commercialFlows.get(flowCnec).get(side);
        }
    }

    @Override
<<<<<<< HEAD
    public double getPtdfZonalSum(FlowCnec flowCnec, Side side) {
        if (fixedPtdfZonalSums != null) {
            return fixedPtdfZonalSums.getPtdfZonalSum(flowCnec, side);
        } else {
            if (!ptdfZonalSums.containsKey(flowCnec) || !ptdfZonalSums.get(flowCnec).containsKey(side)) {
                throw new OpenRaoException(format("No PTDF computed on the CNEC %s on side %s", flowCnec.getName(), side));
            }
            return ptdfZonalSums.get(flowCnec).get(side);
        }
    }

    @Override
    public Map<FlowCnec, Map<Side, Double>> getPtdfZonalSums() {
        if (fixedPtdfZonalSums != null) {
            return fixedPtdfZonalSums.getPtdfZonalSums();
        } else {
            return ptdfZonalSums;
        }
=======
    public double getPtdfZonalSum(FlowCnec flowCnec, TwoSides side) {
        return fixedPtdfs.getPtdfZonalSum(flowCnec, side);
    }

    @Override
    public Map<FlowCnec, Map<TwoSides, Double>> getPtdfZonalSums() {
        return fixedPtdfs.getPtdfZonalSums();
>>>>>>> f0a6cb98
    }

}<|MERGE_RESOLUTION|>--- conflicted
+++ resolved
@@ -25,14 +25,14 @@
  */
 public class FlowResultImpl implements FlowResult {
     protected final SystematicSensitivityResult systematicSensitivityResult;
-    private final Map<FlowCnec, Map<Side, Double>> commercialFlows;
-    private final Map<FlowCnec, Map<Side, Double>> ptdfZonalSums;
+    private final Map<FlowCnec, Map<TwoSides, Double>> commercialFlows;
+    private final Map<FlowCnec, Map<TwoSides, Double>> ptdfZonalSums;
     private final FlowResult fixedCommercialFlows;
     private final FlowResult fixedPtdfZonalSums;
 
     public FlowResultImpl(SystematicSensitivityResult systematicSensitivityResult,
-                          Map<FlowCnec, Map<Side, Double>> commercialFlows,
-                          Map<FlowCnec, Map<Side, Double>> ptdfZonalSums) {
+                          Map<FlowCnec, Map<TwoSides, Double>> commercialFlows,
+                          Map<FlowCnec, Map<TwoSides, Double>> ptdfZonalSums) {
         this(systematicSensitivityResult, commercialFlows, null, ptdfZonalSums, null);
     }
 
@@ -43,9 +43,9 @@
     }
 
     public FlowResultImpl(SystematicSensitivityResult systematicSensitivityResult,
-                           Map<FlowCnec, Map<Side, Double>> commercialFlows,
+                           Map<FlowCnec, Map<TwoSides, Double>> commercialFlows,
                            FlowResult fixedCommercialFlows,
-                           Map<FlowCnec, Map<Side, Double>> ptdfZonalSums,
+                           Map<FlowCnec, Map<TwoSides, Double>> ptdfZonalSums,
                            FlowResult fixedPtdfZonalSums) {
         this.systematicSensitivityResult = systematicSensitivityResult;
         if (commercialFlows == null && fixedCommercialFlows == null
@@ -79,11 +79,7 @@
     }
 
     @Override
-<<<<<<< HEAD
-    public double getFlow(FlowCnec flowCnec, Side side, Unit unit, Instant instant) {
-=======
-    public double getCommercialFlow(FlowCnec flowCnec, TwoSides side, Unit unit) {
->>>>>>> f0a6cb98
+    public double getFlow(FlowCnec flowCnec, TwoSides side, Unit unit, Instant instant) {
         if (unit == Unit.MEGAWATT) {
             return systematicSensitivityResult.getReferenceFlow(flowCnec, side, instant);
         } else if (unit == Unit.AMPERE) {
@@ -99,7 +95,7 @@
     }
 
     @Override
-    public double getCommercialFlow(FlowCnec flowCnec, Side side, Unit unit) {
+    public double getCommercialFlow(FlowCnec flowCnec, TwoSides side, Unit unit) {
         if (unit != Unit.MEGAWATT) {
             throw new OpenRaoException("Commercial flows only in MW.");
         }
@@ -114,8 +110,7 @@
     }
 
     @Override
-<<<<<<< HEAD
-    public double getPtdfZonalSum(FlowCnec flowCnec, Side side) {
+    public double getPtdfZonalSum(FlowCnec flowCnec, TwoSides side) {
         if (fixedPtdfZonalSums != null) {
             return fixedPtdfZonalSums.getPtdfZonalSum(flowCnec, side);
         } else {
@@ -127,21 +122,12 @@
     }
 
     @Override
-    public Map<FlowCnec, Map<Side, Double>> getPtdfZonalSums() {
+    public Map<FlowCnec, Map<TwoSides, Double>> getPtdfZonalSums() {
         if (fixedPtdfZonalSums != null) {
             return fixedPtdfZonalSums.getPtdfZonalSums();
         } else {
             return ptdfZonalSums;
         }
-=======
-    public double getPtdfZonalSum(FlowCnec flowCnec, TwoSides side) {
-        return fixedPtdfs.getPtdfZonalSum(flowCnec, side);
-    }
-
-    @Override
-    public Map<FlowCnec, Map<TwoSides, Double>> getPtdfZonalSums() {
-        return fixedPtdfs.getPtdfZonalSums();
->>>>>>> f0a6cb98
     }
 
 }