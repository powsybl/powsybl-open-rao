/*
 * Copyright (c) 2021, RTE (http://www.rte-france.com)
 * This Source Code Form is subject to the terms of the Mozilla Public
 * License, v. 2.0. If a copy of the MPL was not distributed with this
 * file, You can obtain one at http://mozilla.org/MPL/2.0/.
 */

package com.powsybl.openrao.searchtreerao.result.impl;

import com.powsybl.openrao.commons.OpenRaoException;
import com.powsybl.openrao.commons.Unit;
import com.powsybl.openrao.data.cracapi.Instant;
import com.powsybl.openrao.data.cracapi.State;
import com.powsybl.openrao.data.cracapi.cnec.FlowCnec;
import com.powsybl.iidm.network.TwoSides;
import com.powsybl.openrao.data.raoresultapi.ComputationStatus;
import com.powsybl.openrao.searchtreerao.commons.RaoUtil;
import com.powsybl.openrao.searchtreerao.result.api.FlowResult;
import com.powsybl.openrao.sensitivityanalysis.SystematicSensitivityResult;

import java.util.HashMap;
import java.util.Map;

import static java.lang.String.format;

/**
 * @author Joris Mancini {@literal <joris.mancini at rte-france.com>}
 */
public class FlowResultImpl implements FlowResult {
    protected final SystematicSensitivityResult systematicSensitivityResult;
    private final Map<FlowCnec, Map<TwoSides, Double>> commercialFlows;
    private final Map<FlowCnec, Map<TwoSides, Double>> ptdfZonalSums;
    private final FlowResult fixedCommercialFlows;
    private final FlowResult fixedPtdfZonalSums;
    private final Map<FlowCnec, Double> marginMapMW = new HashMap<>();
    private final Map<FlowCnec, Double> marginMapA = new HashMap<>();

    public FlowResultImpl(SystematicSensitivityResult systematicSensitivityResult,
                          Map<FlowCnec, Map<TwoSides, Double>> commercialFlows,
                          Map<FlowCnec, Map<TwoSides, Double>> ptdfZonalSums) {
        this(systematicSensitivityResult, commercialFlows, null, ptdfZonalSums, null);
    }

    public FlowResultImpl(SystematicSensitivityResult systematicSensitivityResult,
                          FlowResult fixedCommercialFlows,
                          FlowResult fixedPtdfZonalSums) {
        this(systematicSensitivityResult, null, fixedCommercialFlows, null, fixedPtdfZonalSums);
    }

    public FlowResultImpl(SystematicSensitivityResult systematicSensitivityResult,
                           Map<FlowCnec, Map<TwoSides, Double>> commercialFlows,
                           FlowResult fixedCommercialFlows,
                           Map<FlowCnec, Map<TwoSides, Double>> ptdfZonalSums,
                           FlowResult fixedPtdfZonalSums) {
        this.systematicSensitivityResult = systematicSensitivityResult;
        if (commercialFlows == null && fixedCommercialFlows == null
            || commercialFlows != null && fixedCommercialFlows != null) {
            throw new OpenRaoException("Either commercialFlows or fixedCommercialFlows should be non null");
        }
        if (ptdfZonalSums == null && fixedPtdfZonalSums == null
            || ptdfZonalSums != null && fixedPtdfZonalSums != null) {
            throw new OpenRaoException("Either ptdfZonalSums or fixedPtdfZonalSums should be non null");
        }
        this.commercialFlows = commercialFlows;
        this.ptdfZonalSums = ptdfZonalSums;
        this.fixedCommercialFlows = fixedCommercialFlows;
        this.fixedPtdfZonalSums = fixedPtdfZonalSums;
    }

    @Override
    public double getFlow(FlowCnec flowCnec, TwoSides side, Unit unit) {
        if (unit == Unit.MEGAWATT) {
            return systematicSensitivityResult.getReferenceFlow(flowCnec, side);
        } else if (unit == Unit.AMPERE) {
            double intensity = systematicSensitivityResult.getReferenceIntensity(flowCnec, side);
            if (Double.isNaN(intensity) || Math.abs(intensity) <= 1e-6) {
                return systematicSensitivityResult.getReferenceFlow(flowCnec, side) * RaoUtil.getFlowUnitMultiplier(flowCnec, side, Unit.MEGAWATT, Unit.AMPERE);
            } else {
                return intensity;
            }
        } else {
            throw new OpenRaoException("Unknown unit for flow.");
        }
    }

    @Override
    public double getFlow(FlowCnec flowCnec, TwoSides side, Unit unit, Instant instant) {
        if (unit == Unit.MEGAWATT) {
            return systematicSensitivityResult.getReferenceFlow(flowCnec, side, instant);
        } else if (unit == Unit.AMPERE) {
            double intensity = systematicSensitivityResult.getReferenceIntensity(flowCnec, side, instant);
            if (Double.isNaN(intensity) || Math.abs(intensity) <= 1e-6) {
                return systematicSensitivityResult.getReferenceFlow(flowCnec, side, instant) * RaoUtil.getFlowUnitMultiplier(flowCnec, side, Unit.MEGAWATT, Unit.AMPERE);
            } else {
                return intensity;
            }
        } else {
            throw new OpenRaoException("Unknown unit for flow.");
        }
    }

    @Override
    public double getCommercialFlow(FlowCnec flowCnec, TwoSides side, Unit unit) {
        if (unit != Unit.MEGAWATT) {
            throw new OpenRaoException("Commercial flows only in MW.");
        }
        if (fixedCommercialFlows != null) {
            return fixedCommercialFlows.getCommercialFlow(flowCnec, side, unit);
        } else {
            if (!commercialFlows.containsKey(flowCnec) || !commercialFlows.get(flowCnec).containsKey(side)) {
                throw new OpenRaoException(format("No commercial flow on the CNEC %s on side %s", flowCnec.getName(), side));
            }
            return commercialFlows.get(flowCnec).get(side);
        }
    }

    @Override
    public double getPtdfZonalSum(FlowCnec flowCnec, TwoSides side) {
        if (fixedPtdfZonalSums != null) {
            return fixedPtdfZonalSums.getPtdfZonalSum(flowCnec, side);
        } else {
            if (!ptdfZonalSums.containsKey(flowCnec) || !ptdfZonalSums.get(flowCnec).containsKey(side)) {
                throw new OpenRaoException(format("No PTDF computed on the CNEC %s on side %s", flowCnec.getName(), side));
            }
            return ptdfZonalSums.get(flowCnec).get(side);
        }
    }

    @Override
    public Map<FlowCnec, Map<TwoSides, Double>> getPtdfZonalSums() {
        if (fixedPtdfZonalSums != null) {
            return fixedPtdfZonalSums.getPtdfZonalSums();
        } else {
            return ptdfZonalSums;
        }
    }

    @Override
<<<<<<< HEAD
    public double getMargin(FlowCnec flowCnec, Unit unit) {
        if (unit.equals(Unit.MEGAWATT)) {
            return checkMarginMapAndGet(flowCnec, unit, marginMapMW);
        } else if (unit.equals(Unit.AMPERE)) {
            return checkMarginMapAndGet(flowCnec, unit, marginMapA);
        } else {
            throw new OpenRaoException(String.format("Wrong unit for flow cnec: %s", unit));
        }
    }

    private double checkMarginMapAndGet(FlowCnec flowCnec, Unit unit, Map<FlowCnec, Double> marginMap) {
        if (marginMap.containsKey(flowCnec)) {
            return marginMap.get(flowCnec);
        }
        double margin = flowCnec.getMonitoredSides().stream()
            .map(side -> getMargin(flowCnec, side, unit))
            .min(Double::compareTo).orElseThrow();
        marginMap.put(flowCnec, margin);
        return margin;
    }
=======
    public ComputationStatus getComputationStatus() {
        return convert(systematicSensitivityResult.getStatus());
    }

    @Override
    public ComputationStatus getComputationStatus(State state) {
        return convert(systematicSensitivityResult.getStatus(state));
    }

    private ComputationStatus convert(SystematicSensitivityResult.SensitivityComputationStatus sensiStatus) {
        return switch (sensiStatus) {
            case FAILURE -> ComputationStatus.FAILURE;
            case SUCCESS -> ComputationStatus.DEFAULT;
            case PARTIAL_FAILURE -> ComputationStatus.PARTIAL_FAILURE;
        };
    }

>>>>>>> 49dab858
}<|MERGE_RESOLUTION|>--- conflicted
+++ resolved
@@ -136,7 +136,24 @@
     }
 
     @Override
-<<<<<<< HEAD
+    public ComputationStatus getComputationStatus() {
+        return convert(systematicSensitivityResult.getStatus());
+    }
+
+    @Override
+    public ComputationStatus getComputationStatus(State state) {
+        return convert(systematicSensitivityResult.getStatus(state));
+    }
+
+    private ComputationStatus convert(SystematicSensitivityResult.SensitivityComputationStatus sensiStatus) {
+        return switch (sensiStatus) {
+            case FAILURE -> ComputationStatus.FAILURE;
+            case SUCCESS -> ComputationStatus.DEFAULT;
+            case PARTIAL_FAILURE -> ComputationStatus.PARTIAL_FAILURE;
+        };
+    }
+
+    @Override
     public double getMargin(FlowCnec flowCnec, Unit unit) {
         if (unit.equals(Unit.MEGAWATT)) {
             return checkMarginMapAndGet(flowCnec, unit, marginMapMW);
@@ -157,23 +174,4 @@
         marginMap.put(flowCnec, margin);
         return margin;
     }
-=======
-    public ComputationStatus getComputationStatus() {
-        return convert(systematicSensitivityResult.getStatus());
-    }
-
-    @Override
-    public ComputationStatus getComputationStatus(State state) {
-        return convert(systematicSensitivityResult.getStatus(state));
-    }
-
-    private ComputationStatus convert(SystematicSensitivityResult.SensitivityComputationStatus sensiStatus) {
-        return switch (sensiStatus) {
-            case FAILURE -> ComputationStatus.FAILURE;
-            case SUCCESS -> ComputationStatus.DEFAULT;
-            case PARTIAL_FAILURE -> ComputationStatus.PARTIAL_FAILURE;
-        };
-    }
-
->>>>>>> 49dab858
 }