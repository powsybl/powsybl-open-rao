--- conflicted
+++ resolved
@@ -98,7 +98,6 @@
             numberOfLoggedLimitingElements);
     }
 
-<<<<<<< HEAD
     public static void logObjectiveFunctionResult(String prefix,
                                                  ObjectiveFunctionResult objectiveFunctionResult,
                                                  PrePerimeterResult sensitivityAnalysisResult,
@@ -124,8 +123,6 @@
             numberOfLoggedLimitingElements);
     }
 
-=======
->>>>>>> d9d21da8
     public static void logRangeActions(OpenRaoLogger logger,
                                        Leaf leaf,
                                        OptimizationPerimeter optimizationContext,
