/*
 * Copyright (c) 2020, RTE (http://www.rte-france.com)
 * This Source Code Form is subject to the terms of the Mozilla Public
 * License, v. 2.0. If a copy of the MPL was not distributed with this
 * file, You can obtain one at http://mozilla.org/MPL/2.0/.
 */

package com.powsybl.openrao.searchtreerao.commons;

import com.powsybl.openrao.commons.Unit;
import com.powsybl.openrao.commons.logs.OpenRaoLogger;
import com.powsybl.openrao.data.crac.api.Identifiable;
import com.powsybl.openrao.data.crac.api.Instant;
import com.powsybl.openrao.data.crac.api.State;
import com.powsybl.openrao.data.crac.api.cnec.FlowCnec;
import com.powsybl.iidm.network.TwoSides;
import com.powsybl.openrao.data.crac.api.networkaction.NetworkAction;
import com.powsybl.openrao.data.crac.api.rangeaction.PstRangeAction;
import com.powsybl.openrao.data.crac.api.rangeaction.RangeAction;
import com.powsybl.openrao.data.raoresult.api.RaoResult;
import com.powsybl.openrao.raoapi.parameters.ObjectiveFunctionParameters;
import com.powsybl.openrao.raoapi.parameters.RaoParameters;
import com.powsybl.openrao.searchtreerao.commons.objectivefunction.ObjectiveFunction;
import com.powsybl.openrao.searchtreerao.commons.optimizationperimeters.GlobalOptimizationPerimeter;
import com.powsybl.openrao.searchtreerao.commons.optimizationperimeters.OptimizationPerimeter;
import com.powsybl.openrao.searchtreerao.result.api.*;
import com.powsybl.openrao.searchtreerao.castor.algorithm.Perimeter;
import com.powsybl.openrao.searchtreerao.castor.algorithm.ContingencyScenario;
import com.powsybl.openrao.searchtreerao.searchtree.algorithms.Leaf;
import org.apache.commons.lang3.StringUtils;

import java.util.*;
import java.util.function.Function;
import java.util.stream.Collectors;

import static com.powsybl.openrao.commons.MeasurementRounding.roundValueBasedOnMargin;
import static com.powsybl.openrao.commons.logs.OpenRaoLoggerProvider.BUSINESS_LOGS;
import static java.lang.String.format;

/**
 * @author Joris Mancini {@literal <joris.mancini at rte-france.com>}
 */
public final class RaoLogger {
    private static final String OUTAGE_DUPLICATE = "OUTAGE_DUPLICATE";
    private static final String LOG_FICTIONAL_CNEC = "Limiting element is a fictional CNEC that is excluded from final cost computation";

    private RaoLogger() {
    }

    public static void logSensitivityAnalysisResults(String prefix,
                                                     ObjectiveFunction objectiveFunction,
                                                     RemedialActionActivationResult remedialActionActivationResult,
                                                     PrePerimeterResult sensitivityAnalysisResult,
                                                     RaoParameters raoParameters,
                                                     int numberOfLoggedLimitingElements) {

        if (!BUSINESS_LOGS.isInfoEnabled()) {
            return;
        }

        ObjectiveFunctionResult prePerimeterObjectiveFunctionResult = objectiveFunction.evaluate(sensitivityAnalysisResult, remedialActionActivationResult);
        Map<String, Double> virtualCostDetailed = getVirtualCostDetailed(prePerimeterObjectiveFunctionResult);

        BUSINESS_LOGS.info(prefix + "cost = {} (functional: {}, virtual: {}{})",
            formatDoubleBasedOnMargin(prePerimeterObjectiveFunctionResult.getCost(), -prePerimeterObjectiveFunctionResult.getCost()),
            formatDoubleBasedOnMargin(prePerimeterObjectiveFunctionResult.getFunctionalCost(), -prePerimeterObjectiveFunctionResult.getCost()),
            formatDoubleBasedOnMargin(prePerimeterObjectiveFunctionResult.getVirtualCost(), -prePerimeterObjectiveFunctionResult.getCost()),
            virtualCostDetailed.isEmpty() ? "" : " " + virtualCostDetailed);
<<<<<<< HEAD

        RaoLogger.logMostLimitingElementsResults(BUSINESS_LOGS,
            sensitivityAnalysisResult,
            raoParameters.getObjectiveFunctionParameters().getType(),
            raoParameters.getObjectiveFunctionParameters().getUnit(),
            numberOfLoggedLimitingElements);
    }

    public static void logCost(String prefix,
                               LinearOptimizationResult linearOptimizationResult,
                               RaoParameters raoParameters,
                               int numberOfLoggedLimitingElements) {

        if (!BUSINESS_LOGS.isInfoEnabled()) {
            return;
        }

        Map<String, Double> virtualCostDetailed = getVirtualCostDetailed(linearOptimizationResult);

        BUSINESS_LOGS.info(prefix + "cost = {} (functional: {}, virtual: {}{})",
            formatDoubleBasedOnMargin(linearOptimizationResult.getCost(), -linearOptimizationResult.getCost()),
            formatDoubleBasedOnMargin(linearOptimizationResult.getFunctionalCost(), -linearOptimizationResult.getCost()),
            formatDoubleBasedOnMargin(linearOptimizationResult.getVirtualCost(), -linearOptimizationResult.getCost()),
            virtualCostDetailed.isEmpty() ? "" : " " + virtualCostDetailed);

        RaoLogger.logMostLimitingElementsResults(BUSINESS_LOGS,
            linearOptimizationResult,
            raoParameters.getObjectiveFunctionParameters().getType(),
            raoParameters.getObjectiveFunctionParameters().getUnit(),
            numberOfLoggedLimitingElements);
    }

    public static void logObjectifFunctionResult(String prefix,
                                                     ObjectiveFunctionResult objectiveFunctionResult,
                                                     PrePerimeterResult sensitivityAnalysisResult,
                                                     RaoParameters raoParameters,
                                                     int numberOfLoggedLimitingElements) {

        if (!BUSINESS_LOGS.isInfoEnabled()) {
            return;
        }

        Map<String, Double> virtualCostDetailed = getVirtualCostDetailed(objectiveFunctionResult);

        BUSINESS_LOGS.info(prefix + "cost = {} (functional: {}, virtual: {}{})",
            formatDoubleBasedOnMargin(objectiveFunctionResult.getCost(), -objectiveFunctionResult.getCost()),
            formatDoubleBasedOnMargin(objectiveFunctionResult.getFunctionalCost(), -objectiveFunctionResult.getCost()),
            formatDoubleBasedOnMargin(objectiveFunctionResult.getVirtualCost(), -objectiveFunctionResult.getCost()),
            virtualCostDetailed.isEmpty() ? "" : " " + virtualCostDetailed);
=======
>>>>>>> 16438a14

        RaoLogger.logMostLimitingElementsResults(BUSINESS_LOGS,
            sensitivityAnalysisResult,
            raoParameters.getObjectiveFunctionParameters().getType(),
            raoParameters.getObjectiveFunctionParameters().getUnit(),
<<<<<<< HEAD
=======
            numberOfLoggedLimitingElements);
    }

    public static void logCost(String prefix,
                               LinearOptimizationResult linearOptimizationResult,
                               RaoParameters raoParameters,
                               int numberOfLoggedLimitingElements) {

        if (!BUSINESS_LOGS.isInfoEnabled()) {
            return;
        }

        Map<String, Double> virtualCostDetailed = getVirtualCostDetailed(linearOptimizationResult);

        BUSINESS_LOGS.info(prefix + "cost = {} (functional: {}, virtual: {}{})",
            formatDoubleBasedOnMargin(linearOptimizationResult.getCost(), -linearOptimizationResult.getCost()),
            formatDoubleBasedOnMargin(linearOptimizationResult.getFunctionalCost(), -linearOptimizationResult.getCost()),
            formatDoubleBasedOnMargin(linearOptimizationResult.getVirtualCost(), -linearOptimizationResult.getCost()),
            virtualCostDetailed.isEmpty() ? "" : " " + virtualCostDetailed);

        RaoLogger.logMostLimitingElementsResults(BUSINESS_LOGS,
            linearOptimizationResult,
            raoParameters.getObjectiveFunctionParameters().getType(),
            raoParameters.getObjectiveFunctionParameters().getUnit(),
>>>>>>> 16438a14
            numberOfLoggedLimitingElements);
    }

    public static void logRangeActions(OpenRaoLogger logger,
                                       Leaf leaf,
                                       OptimizationPerimeter
                                           optimizationContext, String prefix) {

        boolean globalPstOptimization = optimizationContext instanceof GlobalOptimizationPerimeter;

        List<String> rangeActionSetpoints = optimizationContext.getRangeActionOptimizationStates().stream().flatMap(state ->
            leaf.getActivatedRangeActions(state).stream().map(rangeAction -> {
                double rangeActionValue = rangeAction instanceof PstRangeAction pstRangeAction ? leaf.getOptimizedTap(pstRangeAction, state) :
                    leaf.getOptimizedSetpoint(rangeAction, state);
                return globalPstOptimization ? format("%s@%s: %.0f", rangeAction.getName(), state.getId(), rangeActionValue) :
                    format("%s: %.0f", rangeAction.getName(), rangeActionValue);
            })).toList();

        boolean isRangeActionSetPointEmpty = rangeActionSetpoints.isEmpty();
        if (isRangeActionSetPointEmpty) {
            logger.info("{}No range actions activated", prefix == null ? "" : prefix);
        } else {
            logger.info("{}range action(s): {}", prefix == null ? "" : prefix, String.join(", ", rangeActionSetpoints));
        }
    }

    public static void logMostLimitingElementsResults(OpenRaoLogger logger, OptimizationResult optimizationResult, ObjectiveFunctionParameters.ObjectiveFunctionType objectiveFunction, Unit unit, int numberOfLoggedElements) {
        logMostLimitingElementsResults(logger, optimizationResult, optimizationResult, null, objectiveFunction, unit, numberOfLoggedElements);
    }

    public static void logMostLimitingElementsResults(OpenRaoLogger logger, PrePerimeterResult prePerimeterResult, Set<State> states, ObjectiveFunctionParameters.ObjectiveFunctionType objectiveFunction, Unit unit, int numberOfLoggedElements) {
        logMostLimitingElementsResults(logger, prePerimeterResult, prePerimeterResult, states, objectiveFunction, unit, numberOfLoggedElements);
    }

    public static void logMostLimitingElementsResults(OpenRaoLogger logger, PrePerimeterResult prePerimeterResult, ObjectiveFunctionParameters.ObjectiveFunctionType objectiveFunction, Unit unit, int numberOfLoggedElements) {
        logMostLimitingElementsResults(logger, prePerimeterResult, prePerimeterResult, null, objectiveFunction, unit, numberOfLoggedElements);
    }

    public static void logMostLimitingElementsResults(OpenRaoLogger logger, LinearOptimizationResult linearOptimizationResult, ObjectiveFunctionParameters.ObjectiveFunctionType objectiveFunction, Unit unit, int numberOfLoggedElements) {
        logMostLimitingElementsResults(logger, linearOptimizationResult, linearOptimizationResult, null, objectiveFunction, unit, numberOfLoggedElements);
    }

    private static void logMostLimitingElementsResults(OpenRaoLogger logger,
                                                       ObjectiveFunctionResult objectiveFunctionResult,
                                                       FlowResult flowResult,
                                                       Set<State> states,
                                                       ObjectiveFunctionParameters.ObjectiveFunctionType objectiveFunction,
                                                       Unit unit,
                                                       int numberOfLoggedElements) {
        getMostLimitingElementsResults(objectiveFunctionResult, flowResult, states, objectiveFunction, unit, numberOfLoggedElements)
            .forEach(logger::info);
    }

    static List<String> getMostLimitingElementsResults(ObjectiveFunctionResult objectiveFunctionResult,
                                                       FlowResult flowResult,
                                                       Set<State> states,
                                                       ObjectiveFunctionParameters.ObjectiveFunctionType objectiveFunction,
                                                       Unit unit,
                                                       int numberOfLoggedElements) {
        List<String> summary = new ArrayList<>();
        boolean relativePositiveMargins = objectiveFunction.relativePositiveMargins();

        List<FlowCnec> sortedCnecs = getMostLimitingElements(objectiveFunctionResult, states, numberOfLoggedElements);

        for (int i = 0; i < sortedCnecs.size(); i++) {
            FlowCnec cnec = sortedCnecs.get(i);
            String cnecNetworkElementName = cnec.getNetworkElement().getName();
            String cnecStateId = cnec.getState().getId();
            double cnecMargin = relativePositiveMargins ? flowResult.getRelativeMargin(cnec, unit) : flowResult.getMargin(cnec, unit);

            String isRelativeMargin = (relativePositiveMargins && cnecMargin > 0) ? " relative" : "";
            TwoSides mostConstrainedSide = getMostConstrainedSide(cnec, flowResult, objectiveFunction, unit);
            String ptdfIfRelative = (relativePositiveMargins && cnecMargin > 0) ? format(" (PTDF %f)", flowResult.getPtdfZonalSum(cnec, mostConstrainedSide)) : "";
            summary.add(String.format(Locale.ENGLISH, "Limiting element #%02d:%s margin = %s %s%s, element %s at state %s, CNEC ID = \"%s\"",
                i + 1,
                isRelativeMargin,
                roundValueBasedOnMargin(cnecMargin, cnecMargin, 2).doubleValue(),
                unit,
                ptdfIfRelative,
                cnecNetworkElementName,
                cnecStateId,
                cnec.getId()));
        }
        return summary;
    }

    private static TwoSides getMostConstrainedSide(FlowCnec cnec,
                                                   FlowResult flowResult,
                                                   ObjectiveFunctionParameters.ObjectiveFunctionType objectiveFunction,
                                                   Unit unit) {
        if (cnec.getMonitoredSides().size() == 1) {
            return cnec.getMonitoredSides().iterator().next();
        }
        boolean relativePositiveMargins = objectiveFunction.relativePositiveMargins();
        double marginLeft = relativePositiveMargins ? flowResult.getRelativeMargin(cnec, TwoSides.ONE, unit) : flowResult.getMargin(cnec, TwoSides.ONE, unit);
        double marginRight = relativePositiveMargins ? flowResult.getRelativeMargin(cnec, TwoSides.TWO, unit) : flowResult.getMargin(cnec, TwoSides.TWO, unit);
        return marginRight < marginLeft ? TwoSides.TWO : TwoSides.ONE;
    }

    public static void logMostLimitingElementsResults(OpenRaoLogger logger,
                                                      Perimeter preventivePerimeter,
                                                      OptimizationResult basecaseOptimResult,
                                                      Set<ContingencyScenario> contingencyScenarios,
                                                      Map<State, OptimizationResult> contingencyOptimizationResults,
                                                      ObjectiveFunctionParameters.ObjectiveFunctionType objectiveFunction,
                                                      Unit unit,
                                                      int numberOfLoggedElements) {
        getMostLimitingElementsResults(preventivePerimeter, basecaseOptimResult, contingencyScenarios, contingencyOptimizationResults, objectiveFunction, unit, numberOfLoggedElements)
            .forEach(logger::info);
    }

    public static List<String> getMostLimitingElementsResults(Perimeter preventivePerimeter,
                                                              OptimizationResult basecaseOptimResult,
                                                              Set<ContingencyScenario> contingencyScenarios,
                                                              Map<State, OptimizationResult> contingencyOptimizationResults,
                                                              ObjectiveFunctionParameters.ObjectiveFunctionType objectiveFunction,
                                                              Unit unit,
                                                              int numberOfLoggedElements) {
        List<String> summary = new ArrayList<>();
        boolean relativePositiveMargins = objectiveFunction.relativePositiveMargins();

        Map<FlowCnec, Double> mostLimitingElementsAndMargins =
            getMostLimitingElementsAndMargins(basecaseOptimResult, preventivePerimeter.getAllStates(), unit, relativePositiveMargins, numberOfLoggedElements);

        contingencyScenarios.forEach(contingencyScenario -> {
            Optional<State> automatonState = contingencyScenario.getAutomatonState();
            automatonState.ifPresent(state -> mostLimitingElementsAndMargins.putAll(
                getMostLimitingElementsAndMargins(contingencyOptimizationResults.get(state), Set.of(state), unit, relativePositiveMargins, numberOfLoggedElements)
            ));
            contingencyScenario.getCurativePerimeters()
                .forEach(
                    curativePerimeter -> mostLimitingElementsAndMargins.putAll(
                        getMostLimitingElementsAndMargins(contingencyOptimizationResults.get(curativePerimeter.getRaOptimisationState()), Set.of(curativePerimeter.getRaOptimisationState()), unit, relativePositiveMargins, numberOfLoggedElements)
                    )
                );
        });

        List<FlowCnec> sortedCnecs = mostLimitingElementsAndMargins.keySet().stream()
            .sorted(Comparator.comparing(mostLimitingElementsAndMargins::get))
            .toList();
        sortedCnecs = sortedCnecs.subList(0, Math.min(sortedCnecs.size(), numberOfLoggedElements));

        for (int i = 0; i < sortedCnecs.size(); i++) {
            FlowCnec cnec = sortedCnecs.get(i);
            String cnecNetworkElementName = cnec.getNetworkElement().getName();
            String cnecStateId = cnec.getState().getId();
            double cnecMargin = mostLimitingElementsAndMargins.get(cnec);

            String isRelativeMargin = (relativePositiveMargins && cnecMargin > 0) ? " relative" : "";
            summary.add(String.format(Locale.ENGLISH, "Limiting element #%02d:%s margin = %s %s, element %s at state %s, CNEC ID = \"%s\"",
                i + 1,
                isRelativeMargin,
                roundValueBasedOnMargin(cnecMargin, cnecMargin, 2).doubleValue(),
                unit,
                cnecNetworkElementName,
                cnecStateId,
                cnec.getId()));
        }
        return summary;
    }

    private static List<FlowCnec> getMostLimitingElements(ObjectiveFunctionResult objectiveFunctionResult,
                                                          Set<State> states,
                                                          int maxNumberOfElements) {
        if (states == null) {
            return objectiveFunctionResult.getMostLimitingElements(maxNumberOfElements);
        } else {
            List<FlowCnec> cnecs = objectiveFunctionResult.getMostLimitingElements(Integer.MAX_VALUE)
                .stream().filter(cnec -> states.contains(cnec.getState()))
                .toList();
            cnecs = cnecs.subList(0, Math.min(cnecs.size(), maxNumberOfElements));
            return cnecs;
        }
    }

    private static Map<FlowCnec, Double> getMostLimitingElementsAndMargins(OptimizationResult optimizationResult,
                                                                           Set<State> states,
                                                                           Unit unit,
                                                                           boolean relativePositiveMargins,
                                                                           int maxNumberOfElements) {
        Map<FlowCnec, Double> mostLimitingElementsAndMargins = new HashMap<>();
        List<FlowCnec> cnecs = getMostLimitingElements(optimizationResult, states, maxNumberOfElements);
        cnecs.forEach(cnec -> {
            double cnecMargin = relativePositiveMargins ? optimizationResult.getRelativeMargin(cnec, unit) : optimizationResult.getMargin(cnec, unit);
            mostLimitingElementsAndMargins.put(cnec, cnecMargin);
        });
        return mostLimitingElementsAndMargins;
    }

    public static void logFailedOptimizationSummary(OpenRaoLogger logger, State optimizedState, Set<NetworkAction> networkActions, Map<RangeAction<?>, java.lang.Double> rangeActions) {
        String scenarioName = getScenarioName(optimizedState);
        String raResult = getRaResult(networkActions, rangeActions);
        logger.info("Scenario \"{}\": {}", scenarioName, raResult);
    }

    public static void logOptimizationSummary(OpenRaoLogger logger, State optimizedState, Set<NetworkAction> networkActions, Map<RangeAction<?>, java.lang.Double> rangeActions, ObjectiveFunctionResult preOptimObjectiveFunctionResult, ObjectiveFunctionResult finalObjective) {
        String scenarioName = getScenarioName(optimizedState);
        String raResult = getRaResult(networkActions, rangeActions);
        Map<String, Double> finalVirtualCostDetailed = getVirtualCostDetailed(finalObjective);
        String initialCostString;
        if (preOptimObjectiveFunctionResult == null) {
            initialCostString = "";
        } else {
            Map<String, Double> initialVirtualCostDetailed = getVirtualCostDetailed(preOptimObjectiveFunctionResult);
            double margin = -(preOptimObjectiveFunctionResult.getFunctionalCost() + preOptimObjectiveFunctionResult.getVirtualCost());
            if (initialVirtualCostDetailed.isEmpty()) {
                initialCostString = String.format("initial cost = %s (functional: %s, virtual: %s), ", formatDoubleBasedOnMargin(preOptimObjectiveFunctionResult.getFunctionalCost() + preOptimObjectiveFunctionResult.getVirtualCost(), margin), formatDoubleBasedOnMargin(preOptimObjectiveFunctionResult.getFunctionalCost(), margin), formatDoubleBasedOnMargin(preOptimObjectiveFunctionResult.getVirtualCost(), margin));
            } else {
                initialCostString = String.format("initial cost = %s (functional: %s, virtual: %s %s), ", formatDoubleBasedOnMargin(preOptimObjectiveFunctionResult.getFunctionalCost() + preOptimObjectiveFunctionResult.getVirtualCost(), margin), formatDoubleBasedOnMargin(preOptimObjectiveFunctionResult.getFunctionalCost(), margin), formatDoubleBasedOnMargin(preOptimObjectiveFunctionResult.getVirtualCost(), margin), initialVirtualCostDetailed);
            }
        }
        logger.info("Scenario \"{}\": {}{}, cost after {} optimization = {} (functional: {}, virtual: {}{})", scenarioName, initialCostString, raResult, optimizedState.getInstant(),
            formatDoubleBasedOnMargin(finalObjective.getCost(), -finalObjective.getCost()), formatDoubleBasedOnMargin(finalObjective.getFunctionalCost(), -finalObjective.getCost()), formatDoubleBasedOnMargin(finalObjective.getVirtualCost(), -finalObjective.getCost()), finalVirtualCostDetailed.isEmpty() ? "" : " " + finalVirtualCostDetailed);
    }

    public static String getRaResult(Set<NetworkAction> networkActions, Map<RangeAction<?>, java.lang.Double> rangeActions) {
        long activatedNetworkActions = networkActions.size();
        long activatedRangeActions = rangeActions.size();
        String networkActionsNames = StringUtils.join(networkActions.stream().map(Identifiable::getName).collect(Collectors.toSet()), ", ");

        Set<String> rangeActionsSet = new HashSet<>();
        rangeActions.forEach((key, value) -> rangeActionsSet.add(format("%s: %.0f", key.getName(), value)));
        String rangeActionsNames = StringUtils.join(rangeActionsSet, ", ");

        if (activatedNetworkActions + activatedRangeActions == 0) {
            return "no remedial actions activated";
        } else if (activatedNetworkActions > 0 && activatedRangeActions == 0) {
            return String.format("%s network action(s) activated : %s", activatedNetworkActions, networkActionsNames);
        } else if (activatedRangeActions > 0 && activatedNetworkActions == 0) {
            return String.format("%s range action(s) activated : %s", activatedRangeActions, rangeActionsNames);
        } else {
            return String.format("%s network action(s) and %s range action(s) activated : %s and %s",
                activatedNetworkActions, activatedRangeActions, networkActionsNames, rangeActionsNames);
        }
    }

    public static String getScenarioName(State state) {
        return state.getContingency()
            .map(contingency -> contingency.getName().orElse(contingency.getId()))
            .orElse("preventive");
    }

    public static String formatDoubleBasedOnMargin(double value, double margin) {
        if (value >= Double.MAX_VALUE) {
            return "+infinity";
        } else if (value <= -Double.MAX_VALUE) {
            return "-infinity";
        } else {
            // Double.toString, similarly to String formatting with Locale.English ensures doubles are written with "." rather than ","
            return Double.toString(roundValueBasedOnMargin(value, margin, 2).doubleValue());
        }
    }

    /**
     * For a given virtual-cost-name, if its associated virtual cost is positive, this method will return a map containing
     * these information to be used in the Rao logs
     */
    public static Map<String, Double> getVirtualCostDetailed(ObjectiveFunctionResult objectiveFunctionResult) {
        return objectiveFunctionResult.getVirtualCostNames().stream()
            .filter(virtualCostName -> objectiveFunctionResult.getVirtualCost(virtualCostName) > 1e-6)
            .collect(Collectors.toMap(Function.identity(),
                name -> Math.round(objectiveFunctionResult.getVirtualCost(name) * 100.0) / 100.0));
    }

    public static Map<String, Double> getVirtualCostDetailed(RaoResult raoResult, Instant instant) {
        return raoResult.getVirtualCostNames().stream()
            .filter(virtualCostName -> raoResult.getVirtualCost(instant, virtualCostName) > 1e-6)
            .collect(Collectors.toMap(Function.identity(),
                name -> Math.round(raoResult.getVirtualCost(instant, name) * 100.0) / 100.0));
    }

    public static List<FlowCnec> getSortedFlowCnecs(Perimeter preventivePerimeter,
                                                    OptimizationResult basecaseOptimResult,
                                                    Set<ContingencyScenario> contingencyScenarios,
                                                    Map<State, OptimizationResult> contingencyOptimizationResults,
                                                    ObjectiveFunctionParameters.ObjectiveFunctionType objectiveFunction,
                                                    Unit unit) {

        // get list of the most limiting element (preventive, auto and curative perimeter combined)
        boolean relativePositiveMargins = objectiveFunction.relativePositiveMargins();

        Map<FlowCnec, Double> mostLimitingElementsAndMargins =
            getMostLimitingElementsAndMargins(basecaseOptimResult, preventivePerimeter.getAllStates(), unit, relativePositiveMargins, 1);

        contingencyScenarios.forEach(contingencyScenario -> {
            Optional<State> automatonState = contingencyScenario.getAutomatonState();
            automatonState.ifPresent(state -> mostLimitingElementsAndMargins.putAll(
                getMostLimitingElementsAndMargins(contingencyOptimizationResults.get(state), Set.of(state), unit, relativePositiveMargins, 1)
            ));
            contingencyScenario.getCurativePerimeters()
                .forEach(
                    curativePerimeter -> mostLimitingElementsAndMargins.putAll(
                        getMostLimitingElementsAndMargins(contingencyOptimizationResults.get(curativePerimeter.getRaOptimisationState()), Set.of(curativePerimeter.getRaOptimisationState()), unit, relativePositiveMargins, 1)
                    )
                );
        });

        List<FlowCnec> sortedCnecs = mostLimitingElementsAndMargins.keySet().stream()
            .sorted(Comparator.comparing(mostLimitingElementsAndMargins::get))
            .toList();

        return sortedCnecs;
    }

    public static void checkIfMostLimitingElementIsFictional(OpenRaoLogger logger,
                                                             Perimeter preventivePerimeter,
                                                             OptimizationResult basecaseOptimResult,
                                                             Set<ContingencyScenario> contingencyScenarios,
                                                             Map<State, OptimizationResult> contingencyOptimizationResults,
                                                             ObjectiveFunctionParameters.ObjectiveFunctionType objectiveFunction,
                                                             Unit unit) {

        List<FlowCnec> sortedFlowCnecs = getSortedFlowCnecs(preventivePerimeter, basecaseOptimResult, contingencyScenarios, contingencyOptimizationResults, objectiveFunction, unit);
        String mostLimitingCnecId = sortedFlowCnecs.get(0).getId();
        if (mostLimitingCnecId.contains(OUTAGE_DUPLICATE)) {
            logger.info(LOG_FICTIONAL_CNEC);
        }
    }

    public static void checkIfMostLimitingElementIsFictional(OpenRaoLogger logger,
                                                             ObjectiveFunctionResult objectiveFunctionResult) {

        String mostLimitingCnecId = objectiveFunctionResult.getMostLimitingElements(1).get(0).getId();
        if (mostLimitingCnecId.contains(OUTAGE_DUPLICATE)) {
            logger.info(LOG_FICTIONAL_CNEC);
        }
    }
}<|MERGE_RESOLUTION|>--- conflicted
+++ resolved
@@ -66,7 +66,6 @@
             formatDoubleBasedOnMargin(prePerimeterObjectiveFunctionResult.getFunctionalCost(), -prePerimeterObjectiveFunctionResult.getCost()),
             formatDoubleBasedOnMargin(prePerimeterObjectiveFunctionResult.getVirtualCost(), -prePerimeterObjectiveFunctionResult.getCost()),
             virtualCostDetailed.isEmpty() ? "" : " " + virtualCostDetailed);
-<<<<<<< HEAD
 
         RaoLogger.logMostLimitingElementsResults(BUSINESS_LOGS,
             sensitivityAnalysisResult,
@@ -96,60 +95,6 @@
             linearOptimizationResult,
             raoParameters.getObjectiveFunctionParameters().getType(),
             raoParameters.getObjectiveFunctionParameters().getUnit(),
-            numberOfLoggedLimitingElements);
-    }
-
-    public static void logObjectifFunctionResult(String prefix,
-                                                     ObjectiveFunctionResult objectiveFunctionResult,
-                                                     PrePerimeterResult sensitivityAnalysisResult,
-                                                     RaoParameters raoParameters,
-                                                     int numberOfLoggedLimitingElements) {
-
-        if (!BUSINESS_LOGS.isInfoEnabled()) {
-            return;
-        }
-
-        Map<String, Double> virtualCostDetailed = getVirtualCostDetailed(objectiveFunctionResult);
-
-        BUSINESS_LOGS.info(prefix + "cost = {} (functional: {}, virtual: {}{})",
-            formatDoubleBasedOnMargin(objectiveFunctionResult.getCost(), -objectiveFunctionResult.getCost()),
-            formatDoubleBasedOnMargin(objectiveFunctionResult.getFunctionalCost(), -objectiveFunctionResult.getCost()),
-            formatDoubleBasedOnMargin(objectiveFunctionResult.getVirtualCost(), -objectiveFunctionResult.getCost()),
-            virtualCostDetailed.isEmpty() ? "" : " " + virtualCostDetailed);
-=======
->>>>>>> 16438a14
-
-        RaoLogger.logMostLimitingElementsResults(BUSINESS_LOGS,
-            sensitivityAnalysisResult,
-            raoParameters.getObjectiveFunctionParameters().getType(),
-            raoParameters.getObjectiveFunctionParameters().getUnit(),
-<<<<<<< HEAD
-=======
-            numberOfLoggedLimitingElements);
-    }
-
-    public static void logCost(String prefix,
-                               LinearOptimizationResult linearOptimizationResult,
-                               RaoParameters raoParameters,
-                               int numberOfLoggedLimitingElements) {
-
-        if (!BUSINESS_LOGS.isInfoEnabled()) {
-            return;
-        }
-
-        Map<String, Double> virtualCostDetailed = getVirtualCostDetailed(linearOptimizationResult);
-
-        BUSINESS_LOGS.info(prefix + "cost = {} (functional: {}, virtual: {}{})",
-            formatDoubleBasedOnMargin(linearOptimizationResult.getCost(), -linearOptimizationResult.getCost()),
-            formatDoubleBasedOnMargin(linearOptimizationResult.getFunctionalCost(), -linearOptimizationResult.getCost()),
-            formatDoubleBasedOnMargin(linearOptimizationResult.getVirtualCost(), -linearOptimizationResult.getCost()),
-            virtualCostDetailed.isEmpty() ? "" : " " + virtualCostDetailed);
-
-        RaoLogger.logMostLimitingElementsResults(BUSINESS_LOGS,
-            linearOptimizationResult,
-            raoParameters.getObjectiveFunctionParameters().getType(),
-            raoParameters.getObjectiveFunctionParameters().getUnit(),
->>>>>>> 16438a14
             numberOfLoggedLimitingElements);
     }
 
