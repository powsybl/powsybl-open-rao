/*
 * Copyright (c) 2020, RTE (http://www.rte-france.com)
 * This Source Code Form is subject to the terms of the Mozilla Public
 * License, v. 2.0. If a copy of the MPL was not distributed with this
 * file, You can obtain one at http://mozilla.org/MPL/2.0/.
 */

package com.powsybl.openrao.searchtreerao.commons;

import com.powsybl.openrao.commons.Unit;
import com.powsybl.openrao.commons.logs.OpenRaoLogger;
import com.powsybl.openrao.data.crac.api.Identifiable;
import com.powsybl.openrao.data.crac.api.Instant;
import com.powsybl.openrao.data.crac.api.State;
import com.powsybl.openrao.data.crac.api.cnec.FlowCnec;
import com.powsybl.iidm.network.TwoSides;
import com.powsybl.openrao.data.crac.api.networkaction.NetworkAction;
import com.powsybl.openrao.data.crac.api.rangeaction.PstRangeAction;
import com.powsybl.openrao.data.crac.api.rangeaction.RangeAction;
import com.powsybl.openrao.data.raoresult.api.RaoResult;
import com.powsybl.openrao.raoapi.parameters.ObjectiveFunctionParameters;
import com.powsybl.openrao.raoapi.parameters.RaoParameters;
import com.powsybl.openrao.searchtreerao.commons.objectivefunction.ObjectiveFunction;
import com.powsybl.openrao.searchtreerao.commons.optimizationperimeters.GlobalOptimizationPerimeter;
import com.powsybl.openrao.searchtreerao.commons.optimizationperimeters.OptimizationPerimeter;
import com.powsybl.openrao.searchtreerao.result.api.*;
import com.powsybl.openrao.searchtreerao.castor.algorithm.Perimeter;
import com.powsybl.openrao.searchtreerao.castor.algorithm.ContingencyScenario;
import com.powsybl.openrao.searchtreerao.searchtree.algorithms.Leaf;
import org.apache.commons.lang3.StringUtils;

import java.util.*;
import java.util.function.Function;
import java.util.stream.Collectors;

import static com.powsybl.openrao.commons.MeasurementRounding.roundValueBasedOnMargin;
import static com.powsybl.openrao.commons.logs.OpenRaoLoggerProvider.BUSINESS_LOGS;
import static java.lang.String.format;

/**
 * @author Joris Mancini {@literal <joris.mancini at rte-france.com>}
 */
public final class RaoLogger {
    private RaoLogger() {
    }

    public static void logSensitivityAnalysisResults(String prefix,
                                                     ObjectiveFunction objectiveFunction,
                                                     RemedialActionActivationResult remedialActionActivationResult,
                                                     PrePerimeterResult sensitivityAnalysisResult,
                                                     RaoParameters raoParameters,
                                                     int numberOfLoggedLimitingElements) {

        if (!BUSINESS_LOGS.isInfoEnabled()) {
            return;
        }

        ObjectiveFunctionResult prePerimeterObjectiveFunctionResult = objectiveFunction.evaluate(sensitivityAnalysisResult, remedialActionActivationResult);
        Map<String, Double> virtualCostDetailed = getVirtualCostDetailed(prePerimeterObjectiveFunctionResult);

        BUSINESS_LOGS.info(prefix + "cost = {} (functional: {}, virtual: {}{})",
            formatDoubleBasedOnMargin(prePerimeterObjectiveFunctionResult.getCost(), -prePerimeterObjectiveFunctionResult.getCost()),
            formatDoubleBasedOnMargin(prePerimeterObjectiveFunctionResult.getFunctionalCost(), -prePerimeterObjectiveFunctionResult.getCost()),
            formatDoubleBasedOnMargin(prePerimeterObjectiveFunctionResult.getVirtualCost(), -prePerimeterObjectiveFunctionResult.getCost()),
            virtualCostDetailed.isEmpty() ? "" : " " + virtualCostDetailed);

        RaoLogger.logMostLimitingElementsResults(BUSINESS_LOGS,
            sensitivityAnalysisResult,
            raoParameters.getObjectiveFunctionParameters().getType(),
            raoParameters.getObjectiveFunctionParameters().getUnit(),
            numberOfLoggedLimitingElements);
    }

<<<<<<< HEAD
    public static void logObjectiveFunctionResult(String prefix,
                                                 ObjectiveFunctionResult objectiveFunctionResult,
                                                 PrePerimeterResult sensitivityAnalysisResult,
                                                 RaoParameters raoParameters,
                                                 int numberOfLoggedLimitingElements) {
=======
    public static void logCost(String prefix,
                               LinearOptimizationResult linearOptimizationResult,
                               RaoParameters raoParameters,
                               int numberOfLoggedLimitingElements) {
>>>>>>> 5b7e350f

        if (!BUSINESS_LOGS.isInfoEnabled()) {
            return;
        }

<<<<<<< HEAD
        Map<String, Double> virtualCostDetailed = getVirtualCostDetailed(objectiveFunctionResult);

        BUSINESS_LOGS.info(prefix + "cost = {} (functional: {}, virtual: {}{})",
            formatDoubleBasedOnMargin(objectiveFunctionResult.getCost(), -objectiveFunctionResult.getCost()),
            formatDoubleBasedOnMargin(objectiveFunctionResult.getFunctionalCost(), -objectiveFunctionResult.getCost()),
            formatDoubleBasedOnMargin(objectiveFunctionResult.getVirtualCost(), -objectiveFunctionResult.getCost()),
            virtualCostDetailed.isEmpty() ? "" : " " + virtualCostDetailed);

        RaoLogger.logMostLimitingElementsResults(BUSINESS_LOGS,
            sensitivityAnalysisResult,
=======
        Map<String, Double> virtualCostDetailed = getVirtualCostDetailed(linearOptimizationResult);

        BUSINESS_LOGS.info(prefix + "cost = {} (functional: {}, virtual: {}{})",
            formatDoubleBasedOnMargin(linearOptimizationResult.getCost(), -linearOptimizationResult.getCost()),
            formatDoubleBasedOnMargin(linearOptimizationResult.getFunctionalCost(), -linearOptimizationResult.getCost()),
            formatDoubleBasedOnMargin(linearOptimizationResult.getVirtualCost(), -linearOptimizationResult.getCost()),
            virtualCostDetailed.isEmpty() ? "" : " " + virtualCostDetailed);

        RaoLogger.logMostLimitingElementsResults(BUSINESS_LOGS,
            linearOptimizationResult,
>>>>>>> 5b7e350f
            raoParameters.getObjectiveFunctionParameters().getType(),
            raoParameters.getObjectiveFunctionParameters().getUnit(),
            numberOfLoggedLimitingElements);
    }

    public static void logRangeActions(OpenRaoLogger logger,
                                       Leaf leaf,
                                       OptimizationPerimeter optimizationContext,
                                       String prefix) {

        boolean globalPstOptimization = optimizationContext instanceof GlobalOptimizationPerimeter;

        List<String> rangeActionSetpoints = optimizationContext.getRangeActionOptimizationStates().stream().flatMap(state ->
            leaf.getActivatedRangeActions(state).stream().map(rangeAction -> {
                double rangeActionValue = rangeAction instanceof PstRangeAction pstRangeAction ? leaf.getOptimizedTap(pstRangeAction, state) :
                    leaf.getOptimizedSetpoint(rangeAction, state);
                return globalPstOptimization ? format("%s@%s: %.0f", rangeAction.getName(), state.getId(), rangeActionValue) :
                    format("%s: %.0f", rangeAction.getName(), rangeActionValue);
            })).toList();

        boolean isRangeActionSetPointEmpty = rangeActionSetpoints.isEmpty();
        if (isRangeActionSetPointEmpty) {
            logger.info("{}No range actions activated", prefix == null ? "" : prefix);
        } else {
            logger.info("{}range action(s): {}", prefix == null ? "" : prefix, String.join(", ", rangeActionSetpoints));
        }
    }

    public static void logMostLimitingElementsResults(OpenRaoLogger logger, OptimizationResult optimizationResult, ObjectiveFunctionParameters.ObjectiveFunctionType objectiveFunction, Unit unit, int numberOfLoggedElements) {
        logMostLimitingElementsResults(logger, optimizationResult, optimizationResult, null, objectiveFunction, unit, numberOfLoggedElements);
    }

    public static void logMostLimitingElementsResults(OpenRaoLogger logger, PrePerimeterResult prePerimeterResult, Set<State> states, ObjectiveFunctionParameters.ObjectiveFunctionType objectiveFunction, Unit unit, int numberOfLoggedElements) {
        logMostLimitingElementsResults(logger, prePerimeterResult, prePerimeterResult, states, objectiveFunction, unit, numberOfLoggedElements);
    }

    public static void logMostLimitingElementsResults(OpenRaoLogger logger, PrePerimeterResult prePerimeterResult, ObjectiveFunctionParameters.ObjectiveFunctionType objectiveFunction, Unit unit, int numberOfLoggedElements) {
        logMostLimitingElementsResults(logger, prePerimeterResult, prePerimeterResult, null, objectiveFunction, unit, numberOfLoggedElements);
    }

    public static void logMostLimitingElementsResults(OpenRaoLogger logger, LinearOptimizationResult linearOptimizationResult, ObjectiveFunctionParameters.ObjectiveFunctionType objectiveFunction, Unit unit, int numberOfLoggedElements) {
        logMostLimitingElementsResults(logger, linearOptimizationResult, linearOptimizationResult, null, objectiveFunction, unit, numberOfLoggedElements);
    }

    private static void logMostLimitingElementsResults(OpenRaoLogger logger,
                                                       ObjectiveFunctionResult objectiveFunctionResult,
                                                       FlowResult flowResult,
                                                       Set<State> states,
                                                       ObjectiveFunctionParameters.ObjectiveFunctionType objectiveFunction,
                                                       Unit unit,
                                                       int numberOfLoggedElements) {
        getMostLimitingElementsResults(objectiveFunctionResult, flowResult, states, objectiveFunction, unit, numberOfLoggedElements)
            .forEach(logger::info);
    }

    static List<String> getMostLimitingElementsResults(ObjectiveFunctionResult objectiveFunctionResult,
                                                       FlowResult flowResult,
                                                       Set<State> states,
                                                       ObjectiveFunctionParameters.ObjectiveFunctionType objectiveFunction,
                                                       Unit unit,
                                                       int numberOfLoggedElements) {
        List<String> summary = new ArrayList<>();
        boolean relativePositiveMargins = objectiveFunction.relativePositiveMargins();

        List<FlowCnec> sortedCnecs = getMostLimitingElements(objectiveFunctionResult, states, numberOfLoggedElements);

        for (int i = 0; i < sortedCnecs.size(); i++) {
            FlowCnec cnec = sortedCnecs.get(i);
            String cnecNetworkElementName = cnec.getNetworkElement().getName();
            String cnecStateId = cnec.getState().getId();
            double cnecMargin = relativePositiveMargins ? flowResult.getRelativeMargin(cnec, unit) : flowResult.getMargin(cnec, unit);

            String isRelativeMargin = (relativePositiveMargins && cnecMargin > 0) ? " relative" : "";
            TwoSides mostConstrainedSide = getMostConstrainedSide(cnec, flowResult, objectiveFunction, unit);
            String ptdfIfRelative = (relativePositiveMargins && cnecMargin > 0) ? format(" (PTDF %f)", flowResult.getPtdfZonalSum(cnec, mostConstrainedSide)) : "";
            summary.add(String.format(Locale.ENGLISH, "Limiting element #%02d:%s margin = %s %s%s, element %s at state %s, CNEC ID = \"%s\"",
                i + 1,
                isRelativeMargin,
                roundValueBasedOnMargin(cnecMargin, cnecMargin, 2).doubleValue(),
                unit,
                ptdfIfRelative,
                cnecNetworkElementName,
                cnecStateId,
                cnec.getId()));
        }
        return summary;
    }

    private static TwoSides getMostConstrainedSide(FlowCnec cnec,
                                                   FlowResult flowResult,
                                                   ObjectiveFunctionParameters.ObjectiveFunctionType objectiveFunction,
                                                   Unit unit) {
        if (cnec.getMonitoredSides().size() == 1) {
            return cnec.getMonitoredSides().iterator().next();
        }
        boolean relativePositiveMargins = objectiveFunction.relativePositiveMargins();
        double marginLeft = relativePositiveMargins ? flowResult.getRelativeMargin(cnec, TwoSides.ONE, unit) : flowResult.getMargin(cnec, TwoSides.ONE, unit);
        double marginRight = relativePositiveMargins ? flowResult.getRelativeMargin(cnec, TwoSides.TWO, unit) : flowResult.getMargin(cnec, TwoSides.TWO, unit);
        return marginRight < marginLeft ? TwoSides.TWO : TwoSides.ONE;
    }

    public static void logMostLimitingElementsResults(OpenRaoLogger logger,
                                                      Perimeter preventivePerimeter,
                                                      OptimizationResult basecaseOptimResult,
                                                      Set<ContingencyScenario> contingencyScenarios,
                                                      Map<State, OptimizationResult> contingencyOptimizationResults,
                                                      ObjectiveFunctionParameters.ObjectiveFunctionType objectiveFunction,
                                                      Unit unit,
                                                      int numberOfLoggedElements) {
        getMostLimitingElementsResults(preventivePerimeter, basecaseOptimResult, contingencyScenarios, contingencyOptimizationResults, objectiveFunction, unit, numberOfLoggedElements)
            .forEach(logger::info);
    }

    public static List<String> getMostLimitingElementsResults(Perimeter preventivePerimeter,
                                                              OptimizationResult basecaseOptimResult,
                                                              Set<ContingencyScenario> contingencyScenarios,
                                                              Map<State, OptimizationResult> contingencyOptimizationResults,
                                                              ObjectiveFunctionParameters.ObjectiveFunctionType objectiveFunction,
                                                              Unit unit,
                                                              int numberOfLoggedElements) {
        List<String> summary = new ArrayList<>();
        boolean relativePositiveMargins = objectiveFunction.relativePositiveMargins();

        Map<FlowCnec, Double> mostLimitingElementsAndMargins =
            getMostLimitingElementsAndMargins(basecaseOptimResult, preventivePerimeter.getAllStates(), unit, relativePositiveMargins, numberOfLoggedElements);

        contingencyScenarios.forEach(contingencyScenario -> {
            Optional<State> automatonState = contingencyScenario.getAutomatonState();
            automatonState.ifPresent(state -> mostLimitingElementsAndMargins.putAll(
                getMostLimitingElementsAndMargins(contingencyOptimizationResults.get(state), Set.of(state), unit, relativePositiveMargins, numberOfLoggedElements)
            ));
            contingencyScenario.getCurativePerimeters()
                .forEach(
                    curativePerimeter -> mostLimitingElementsAndMargins.putAll(
                        getMostLimitingElementsAndMargins(contingencyOptimizationResults.get(curativePerimeter.getRaOptimisationState()), Set.of(curativePerimeter.getRaOptimisationState()), unit, relativePositiveMargins, numberOfLoggedElements)
                    )
                );
        });

        List<FlowCnec> sortedCnecs = mostLimitingElementsAndMargins.keySet().stream()
            .sorted(Comparator.comparing(mostLimitingElementsAndMargins::get))
            .toList();
        sortedCnecs = sortedCnecs.subList(0, Math.min(sortedCnecs.size(), numberOfLoggedElements));

        for (int i = 0; i < sortedCnecs.size(); i++) {
            FlowCnec cnec = sortedCnecs.get(i);
            String cnecNetworkElementName = cnec.getNetworkElement().getName();
            String cnecStateId = cnec.getState().getId();
            double cnecMargin = mostLimitingElementsAndMargins.get(cnec);

            String isRelativeMargin = (relativePositiveMargins && cnecMargin > 0) ? " relative" : "";
            summary.add(String.format(Locale.ENGLISH, "Limiting element #%02d:%s margin = %s %s, element %s at state %s, CNEC ID = \"%s\"",
                i + 1,
                isRelativeMargin,
                roundValueBasedOnMargin(cnecMargin, cnecMargin, 2).doubleValue(),
                unit,
                cnecNetworkElementName,
                cnecStateId,
                cnec.getId()));
        }
        return summary;
    }

    private static List<FlowCnec> getMostLimitingElements(ObjectiveFunctionResult objectiveFunctionResult,
                                                          Set<State> states,
                                                          int maxNumberOfElements) {
        if (states == null) {
            return objectiveFunctionResult.getMostLimitingElements(maxNumberOfElements);
        } else {
            List<FlowCnec> cnecs = objectiveFunctionResult.getMostLimitingElements(Integer.MAX_VALUE)
                .stream().filter(cnec -> states.contains(cnec.getState()))
                .toList();
            cnecs = cnecs.subList(0, Math.min(cnecs.size(), maxNumberOfElements));
            return cnecs;
        }
    }

    private static Map<FlowCnec, Double> getMostLimitingElementsAndMargins(OptimizationResult optimizationResult,
                                                                           Set<State> states,
                                                                           Unit unit,
                                                                           boolean relativePositiveMargins,
                                                                           int maxNumberOfElements) {
        Map<FlowCnec, Double> mostLimitingElementsAndMargins = new HashMap<>();
        List<FlowCnec> cnecs = getMostLimitingElements(optimizationResult, states, maxNumberOfElements);
        cnecs.forEach(cnec -> {
            double cnecMargin = relativePositiveMargins ? optimizationResult.getRelativeMargin(cnec, unit) : optimizationResult.getMargin(cnec, unit);
            mostLimitingElementsAndMargins.put(cnec, cnecMargin);
        });
        return mostLimitingElementsAndMargins;
    }

    public static void logFailedOptimizationSummary(OpenRaoLogger logger, State optimizedState, Set<NetworkAction> networkActions, Map<RangeAction<?>, java.lang.Double> rangeActions) {
        String scenarioName = getScenarioName(optimizedState);
        String raResult = getRaResult(networkActions, rangeActions);
        logger.info("Scenario \"{}\": {}", scenarioName, raResult);
    }

    public static void logOptimizationSummary(OpenRaoLogger logger, State optimizedState, Set<NetworkAction> networkActions, Map<RangeAction<?>, java.lang.Double> rangeActions, ObjectiveFunctionResult preOptimObjectiveFunctionResult, ObjectiveFunctionResult finalObjective) {
        String scenarioName = getScenarioName(optimizedState);
        String raResult = getRaResult(networkActions, rangeActions);
        Map<String, Double> finalVirtualCostDetailed = getVirtualCostDetailed(finalObjective);
        String initialCostString;
        if (preOptimObjectiveFunctionResult == null) {
            initialCostString = "";
        } else {
            Map<String, Double> initialVirtualCostDetailed = getVirtualCostDetailed(preOptimObjectiveFunctionResult);
            double margin = -(preOptimObjectiveFunctionResult.getFunctionalCost() + preOptimObjectiveFunctionResult.getVirtualCost());
            if (initialVirtualCostDetailed.isEmpty()) {
                initialCostString = String.format("initial cost = %s (functional: %s, virtual: %s), ", formatDoubleBasedOnMargin(preOptimObjectiveFunctionResult.getFunctionalCost() + preOptimObjectiveFunctionResult.getVirtualCost(), margin), formatDoubleBasedOnMargin(preOptimObjectiveFunctionResult.getFunctionalCost(), margin), formatDoubleBasedOnMargin(preOptimObjectiveFunctionResult.getVirtualCost(), margin));
            } else {
                initialCostString = String.format("initial cost = %s (functional: %s, virtual: %s %s), ", formatDoubleBasedOnMargin(preOptimObjectiveFunctionResult.getFunctionalCost() + preOptimObjectiveFunctionResult.getVirtualCost(), margin), formatDoubleBasedOnMargin(preOptimObjectiveFunctionResult.getFunctionalCost(), margin), formatDoubleBasedOnMargin(preOptimObjectiveFunctionResult.getVirtualCost(), margin), initialVirtualCostDetailed);
            }
        }
        logger.info("Scenario \"{}\": {}{}, cost after {} optimization = {} (functional: {}, virtual: {}{})", scenarioName, initialCostString, raResult, optimizedState.getInstant(),
            formatDoubleBasedOnMargin(finalObjective.getCost(), -finalObjective.getCost()), formatDoubleBasedOnMargin(finalObjective.getFunctionalCost(), -finalObjective.getCost()), formatDoubleBasedOnMargin(finalObjective.getVirtualCost(), -finalObjective.getCost()), finalVirtualCostDetailed.isEmpty() ? "" : " " + finalVirtualCostDetailed);
    }

    public static String getRaResult(Set<NetworkAction> networkActions, Map<RangeAction<?>, java.lang.Double> rangeActions) {
        long activatedNetworkActions = networkActions.size();
        long activatedRangeActions = rangeActions.size();
        String networkActionsNames = StringUtils.join(networkActions.stream().map(Identifiable::getName).collect(Collectors.toSet()), ", ");

        Set<String> rangeActionsSet = new HashSet<>();
        rangeActions.forEach((key, value) -> rangeActionsSet.add(format("%s: %.0f", key.getName(), value)));
        String rangeActionsNames = StringUtils.join(rangeActionsSet, ", ");

        if (activatedNetworkActions + activatedRangeActions == 0) {
            return "no remedial actions activated";
        } else if (activatedNetworkActions > 0 && activatedRangeActions == 0) {
            return String.format("%s network action(s) activated : %s", activatedNetworkActions, networkActionsNames);
        } else if (activatedRangeActions > 0 && activatedNetworkActions == 0) {
            return String.format("%s range action(s) activated : %s", activatedRangeActions, rangeActionsNames);
        } else {
            return String.format("%s network action(s) and %s range action(s) activated : %s and %s",
                activatedNetworkActions, activatedRangeActions, networkActionsNames, rangeActionsNames);
        }
    }

    public static String getScenarioName(State state) {
        return state.getContingency()
            .map(contingency -> contingency.getName().orElse(contingency.getId()))
            .orElse("preventive");
    }

    public static String formatDoubleBasedOnMargin(double value, double margin) {
        if (value >= Double.MAX_VALUE) {
            return "+infinity";
        } else if (value <= -Double.MAX_VALUE) {
            return "-infinity";
        } else {
            // Double.toString, similarly to String formatting with Locale.English ensures doubles are written with "." rather than ","
            return Double.toString(roundValueBasedOnMargin(value, margin, 2).doubleValue());
        }
    }

    /**
     * For a given virtual-cost-name, if its associated virtual cost is positive, this method will return a map containing
     * these information to be used in the Rao logs
     */
    public static Map<String, Double> getVirtualCostDetailed(ObjectiveFunctionResult objectiveFunctionResult) {
        return objectiveFunctionResult.getVirtualCostNames().stream()
            .filter(virtualCostName -> objectiveFunctionResult.getVirtualCost(virtualCostName) > 1e-6)
            .collect(Collectors.toMap(Function.identity(),
                name -> Math.round(objectiveFunctionResult.getVirtualCost(name) * 100.0) / 100.0));
    }

    public static Map<String, Double> getVirtualCostDetailed(RaoResult raoResult, Instant instant) {
        return raoResult.getVirtualCostNames().stream()
            .filter(virtualCostName -> raoResult.getVirtualCost(instant, virtualCostName) > 1e-6)
            .collect(Collectors.toMap(Function.identity(),
                name -> Math.round(raoResult.getVirtualCost(instant, name) * 100.0) / 100.0));
    }
}<|MERGE_RESOLUTION|>--- conflicted
+++ resolved
@@ -71,24 +71,40 @@
             numberOfLoggedLimitingElements);
     }
 
-<<<<<<< HEAD
+    public static void logCost(String prefix,
+                               LinearOptimizationResult linearOptimizationResult,
+                               RaoParameters raoParameters,
+                               int numberOfLoggedLimitingElements) {
+
+        if (!BUSINESS_LOGS.isInfoEnabled()) {
+            return;
+        }
+
+        Map<String, Double> virtualCostDetailed = getVirtualCostDetailed(linearOptimizationResult);
+
+        BUSINESS_LOGS.info(prefix + "cost = {} (functional: {}, virtual: {}{})",
+            formatDoubleBasedOnMargin(linearOptimizationResult.getCost(), -linearOptimizationResult.getCost()),
+            formatDoubleBasedOnMargin(linearOptimizationResult.getFunctionalCost(), -linearOptimizationResult.getCost()),
+            formatDoubleBasedOnMargin(linearOptimizationResult.getVirtualCost(), -linearOptimizationResult.getCost()),
+            virtualCostDetailed.isEmpty() ? "" : " " + virtualCostDetailed);
+
+        RaoLogger.logMostLimitingElementsResults(BUSINESS_LOGS,
+            linearOptimizationResult,
+            raoParameters.getObjectiveFunctionParameters().getType(),
+            raoParameters.getObjectiveFunctionParameters().getUnit(),
+            numberOfLoggedLimitingElements);
+    }
+
     public static void logObjectiveFunctionResult(String prefix,
                                                  ObjectiveFunctionResult objectiveFunctionResult,
                                                  PrePerimeterResult sensitivityAnalysisResult,
                                                  RaoParameters raoParameters,
                                                  int numberOfLoggedLimitingElements) {
-=======
-    public static void logCost(String prefix,
-                               LinearOptimizationResult linearOptimizationResult,
-                               RaoParameters raoParameters,
-                               int numberOfLoggedLimitingElements) {
->>>>>>> 5b7e350f
 
         if (!BUSINESS_LOGS.isInfoEnabled()) {
             return;
         }
 
-<<<<<<< HEAD
         Map<String, Double> virtualCostDetailed = getVirtualCostDetailed(objectiveFunctionResult);
 
         BUSINESS_LOGS.info(prefix + "cost = {} (functional: {}, virtual: {}{})",
@@ -99,18 +115,6 @@
 
         RaoLogger.logMostLimitingElementsResults(BUSINESS_LOGS,
             sensitivityAnalysisResult,
-=======
-        Map<String, Double> virtualCostDetailed = getVirtualCostDetailed(linearOptimizationResult);
-
-        BUSINESS_LOGS.info(prefix + "cost = {} (functional: {}, virtual: {}{})",
-            formatDoubleBasedOnMargin(linearOptimizationResult.getCost(), -linearOptimizationResult.getCost()),
-            formatDoubleBasedOnMargin(linearOptimizationResult.getFunctionalCost(), -linearOptimizationResult.getCost()),
-            formatDoubleBasedOnMargin(linearOptimizationResult.getVirtualCost(), -linearOptimizationResult.getCost()),
-            virtualCostDetailed.isEmpty() ? "" : " " + virtualCostDetailed);
-
-        RaoLogger.logMostLimitingElementsResults(BUSINESS_LOGS,
-            linearOptimizationResult,
->>>>>>> 5b7e350f
             raoParameters.getObjectiveFunctionParameters().getType(),
             raoParameters.getObjectiveFunctionParameters().getUnit(),
             numberOfLoggedLimitingElements);
