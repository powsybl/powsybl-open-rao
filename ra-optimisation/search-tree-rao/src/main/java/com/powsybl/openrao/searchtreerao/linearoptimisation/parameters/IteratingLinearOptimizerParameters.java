/*
 * Copyright (c) 2021, RTE (http://www.rte-france.com)
 * This Source Code Form is subject to the terms of the Mozilla Public
 * License, v. 2.0. If a copy of the MPL was not distributed with this
 * file, You can obtain one at http://mozilla.org/MPL/2.0/.
 */

package com.powsybl.openrao.searchtreerao.linearoptimisation.parameters;

import com.powsybl.openrao.commons.OpenRaoException;
import com.powsybl.openrao.commons.Unit;
import com.powsybl.openrao.raoapi.parameters.ObjectiveFunctionParameters;
import com.powsybl.openrao.raoapi.parameters.RangeActionsOptimizationParameters;
<<<<<<< HEAD
import com.powsybl.openrao.raoapi.parameters.extensions.RangeActionsOptimizationParameters.LinearOptimizationSolver;
import com.powsybl.openrao.raoapi.parameters.LoopFlowParameters;
import com.powsybl.openrao.raoapi.parameters.MnecParameters;
import com.powsybl.openrao.raoapi.parameters.extensions.RelativeMarginsParameters;
=======
import com.powsybl.openrao.raoapi.parameters.extensions.SearchTreeRaoRangeActionsOptimizationParameters;
import com.powsybl.openrao.raoapi.parameters.extensions.SearchTreeRaoRangeActionsOptimizationParameters.LinearOptimizationSolver;
import com.powsybl.openrao.raoapi.parameters.extensions.LoopFlowParametersExtension;
import com.powsybl.openrao.raoapi.parameters.extensions.MnecParametersExtension;
import com.powsybl.openrao.raoapi.parameters.extensions.RelativeMarginsParametersExtension;
>>>>>>> 0058ddcf
import com.powsybl.openrao.searchtreerao.commons.parameters.*;

/**
 * @author Joris Mancini {@literal <joris.mancini at rte-france.com>}
 */
public final class IteratingLinearOptimizerParameters {

    private final ObjectiveFunctionParameters.ObjectiveFunctionType objectiveFunction;
    private final Unit objectiveFunctionUnit;

    private final RangeActionsOptimizationParameters rangeActionParameters;
<<<<<<< HEAD
    private final com.powsybl.openrao.raoapi.parameters.extensions.RangeActionsOptimizationParameters rangeActionParametersExtension;
    private final MnecParameters mnecParameters;
    private final com.powsybl.openrao.raoapi.parameters.extensions.MnecParameters mnecParametersExtension;
    private final RelativeMarginsParameters maxMinRelativeMarginParameters;
    private final LoopFlowParameters loopFlowParameters;
    private final com.powsybl.openrao.raoapi.parameters.extensions.LoopFlowParameters loopFlowParametersExtension;
=======
    private final SearchTreeRaoRangeActionsOptimizationParameters rangeActionParametersExtension;
    private final MnecParametersExtension mnecParameters;
    private final RelativeMarginsParametersExtension maxMinRelativeMarginParameters;
    private final LoopFlowParametersExtension loopFlowParameters;
>>>>>>> 0058ddcf
    private final UnoptimizedCnecParameters unoptimizedCnecParameters;
    private final RangeActionLimitationParameters raLimitationParameters;
    private final LinearOptimizationSolver solverParameters;

    private final int maxNumberOfIterations;
    private final boolean raRangeShrinking;

    private IteratingLinearOptimizerParameters(ObjectiveFunctionParameters.ObjectiveFunctionType objectiveFunction,
                                               Unit objectiveFunctionUnit,
                                               RangeActionsOptimizationParameters rangeActionParameters,
<<<<<<< HEAD
                                               com.powsybl.openrao.raoapi.parameters.extensions.RangeActionsOptimizationParameters rangeActionParametersExtension,
                                               MnecParameters mnecParameters,
                                               com.powsybl.openrao.raoapi.parameters.extensions.MnecParameters mnecParametersExtension,
                                               RelativeMarginsParameters maxMinRelativeMarginParameters,
                                               LoopFlowParameters loopFlowParameters,
                                               com.powsybl.openrao.raoapi.parameters.extensions.LoopFlowParameters loopFlowParametersExtension,
=======
                                               SearchTreeRaoRangeActionsOptimizationParameters rangeActionParametersExtension,
                                               MnecParametersExtension mnecParameters,
                                               RelativeMarginsParametersExtension maxMinRelativeMarginParameters,
                                               LoopFlowParametersExtension loopFlowParameters,
>>>>>>> 0058ddcf
                                               UnoptimizedCnecParameters unoptimizedCnecParameters,
                                               RangeActionLimitationParameters raLimitationParameters,
                                               LinearOptimizationSolver solverParameters,
                                               int maxNumberOfIterations,
                                               boolean raRangeShrinking) {
        this.objectiveFunction = objectiveFunction;
        this.objectiveFunctionUnit = objectiveFunctionUnit;
        this.rangeActionParameters = rangeActionParameters;
        this.rangeActionParametersExtension = rangeActionParametersExtension;
        this.mnecParameters = mnecParameters;
        this.mnecParametersExtension = mnecParametersExtension;
        this.maxMinRelativeMarginParameters = maxMinRelativeMarginParameters;
        this.loopFlowParameters = loopFlowParameters;
        this.loopFlowParametersExtension = loopFlowParametersExtension;
        this.unoptimizedCnecParameters = unoptimizedCnecParameters;
        this.raLimitationParameters = raLimitationParameters;
        this.solverParameters = solverParameters;
        this.maxNumberOfIterations = maxNumberOfIterations;
        this.raRangeShrinking = raRangeShrinking;
    }

    public ObjectiveFunctionParameters.ObjectiveFunctionType getObjectiveFunction() {
        return objectiveFunction;
    }

    public Unit getObjectiveFunctionUnit() {
        return objectiveFunctionUnit;
    }

    public boolean hasRelativeMargins() {
        return getObjectiveFunction().relativePositiveMargins();
    }

    public boolean hasOperatorsNotToOptimize() {
        return unoptimizedCnecParameters != null
            && !unoptimizedCnecParameters.getOperatorsNotToOptimize().isEmpty();
    }

    public boolean isRaoWithLoopFlowLimitation() {
        return loopFlowParameters != null && loopFlowParametersExtension != null;
    }

    public boolean isRaoWithMnecLimitation() {
        return mnecParameters != null && mnecParametersExtension != null;
    }

    public RangeActionsOptimizationParameters getRangeActionParameters() {
        return rangeActionParameters;
    }

    public SearchTreeRaoRangeActionsOptimizationParameters getRangeActionParametersExtension() {
        return rangeActionParametersExtension;
    }

    public MnecParameters getMnecParameters() {
        return mnecParameters;
    }

    public com.powsybl.openrao.raoapi.parameters.extensions.MnecParameters getMnecParametersExtension() {
        return mnecParametersExtension;
    }

    public RelativeMarginsParameters getMaxMinRelativeMarginParameters() {
        return maxMinRelativeMarginParameters;
    }

    public LoopFlowParameters getLoopFlowParameters() {
        return loopFlowParameters;
    }

    public com.powsybl.openrao.raoapi.parameters.extensions.LoopFlowParameters getLoopFlowParametersExtension() {
        return loopFlowParametersExtension;
    }

    public UnoptimizedCnecParameters getUnoptimizedCnecParameters() {
        return unoptimizedCnecParameters;
    }

    public RangeActionLimitationParameters getRaLimitationParameters() {
        return raLimitationParameters;
    }

    public LinearOptimizationSolver getSolverParameters() {
        return solverParameters;
    }

    public int getMaxNumberOfIterations() {
        return maxNumberOfIterations;
    }

    public boolean getRaRangeShrinking() {
        return raRangeShrinking;
    }

    public static LinearOptimizerParametersBuilder create() {
        return new LinearOptimizerParametersBuilder();
    }

    public static class LinearOptimizerParametersBuilder {

        private ObjectiveFunctionParameters.ObjectiveFunctionType objectiveFunction;
        private Unit objectiveFunctionUnit;
        private RangeActionsOptimizationParameters rangeActionParameters;
        private SearchTreeRaoRangeActionsOptimizationParameters rangeActionParametersExtension;

        private MnecParameters mnecParameters;
        private com.powsybl.openrao.raoapi.parameters.extensions.MnecParameters mnecParametersExtension;
        private RelativeMarginsParameters maxMinRelativeMarginParameters;
        private LoopFlowParameters loopFlowParameters;
        private com.powsybl.openrao.raoapi.parameters.extensions.LoopFlowParameters loopFlowParametersExtension;
        private UnoptimizedCnecParameters unoptimizedCnecParameters;
        private RangeActionLimitationParameters raLimitationParameters;
        private LinearOptimizationSolver solverParameters;
        private int maxNumberOfIterations;
        private boolean raRangeShrinking;

        public LinearOptimizerParametersBuilder withObjectiveFunction(ObjectiveFunctionParameters.ObjectiveFunctionType objectiveFunction) {
            this.objectiveFunction = objectiveFunction;
            return this;
        }

        public LinearOptimizerParametersBuilder withObjectiveFunctionUnit(Unit objectiveFunctionUnit) {
            this.objectiveFunctionUnit = objectiveFunctionUnit;
            return this;
        }

        public LinearOptimizerParametersBuilder withRangeActionParameters(RangeActionsOptimizationParameters rangeActionParameters) {
            this.rangeActionParameters = rangeActionParameters;
            return this;
        }

        public LinearOptimizerParametersBuilder withRangeActionParametersExtension(SearchTreeRaoRangeActionsOptimizationParameters rangeActionParameters) {
            this.rangeActionParametersExtension = rangeActionParameters;
            return this;
        }

        public LinearOptimizerParametersBuilder withMnecParameters(MnecParameters mnecParameters) {
            this.mnecParameters = mnecParameters;
            return this;
        }

        public LinearOptimizerParametersBuilder withMnecParametersExtension(com.powsybl.openrao.raoapi.parameters.extensions.MnecParameters mnecParametersExtension) {
            this.mnecParametersExtension = mnecParametersExtension;
            return this;
        }

        public LinearOptimizerParametersBuilder withMaxMinRelativeMarginParameters(RelativeMarginsParameters maxMinRelativeMarginParameters) {
            this.maxMinRelativeMarginParameters = maxMinRelativeMarginParameters;
            return this;
        }

        public LinearOptimizerParametersBuilder withLoopFlowParameters(LoopFlowParameters loopFlowParameters) {
            this.loopFlowParameters = loopFlowParameters;
            return this;
        }

        public LinearOptimizerParametersBuilder withLoopFlowParametersExtension(com.powsybl.openrao.raoapi.parameters.extensions.LoopFlowParameters loopFlowParametersExtension) {
            this.loopFlowParametersExtension = loopFlowParametersExtension;
            return this;
        }

        public LinearOptimizerParametersBuilder withUnoptimizedCnecParameters(UnoptimizedCnecParameters unoptimizedCnecParameters) {
            this.unoptimizedCnecParameters = unoptimizedCnecParameters;
            return this;
        }

        public LinearOptimizerParametersBuilder withRaLimitationParameters(RangeActionLimitationParameters raLimitationParameters) {
            this.raLimitationParameters = raLimitationParameters;
            return this;
        }

        public LinearOptimizerParametersBuilder withSolverParameters(LinearOptimizationSolver solverParameters) {
            this.solverParameters = solverParameters;
            return this;
        }

        public LinearOptimizerParametersBuilder withMaxNumberOfIterations(int maxNumberOfIterations) {
            this.maxNumberOfIterations = maxNumberOfIterations;
            return this;
        }

        public LinearOptimizerParametersBuilder withRaRangeShrinking(boolean raRangeShrinking) {
            this.raRangeShrinking = raRangeShrinking;
            return this;
        }

        public IteratingLinearOptimizerParameters build() {
            if (objectiveFunction.relativePositiveMargins() && maxMinRelativeMarginParameters == null) {
                throw new OpenRaoException("An objective function with relative margins requires parameters on relative margins.");
            }

            return new IteratingLinearOptimizerParameters(
                objectiveFunction,
                objectiveFunctionUnit,
                rangeActionParameters,
                rangeActionParametersExtension,
                mnecParameters,
                mnecParametersExtension,
                maxMinRelativeMarginParameters,
                loopFlowParameters,
                loopFlowParametersExtension,
                unoptimizedCnecParameters,
                raLimitationParameters,
                solverParameters,
                maxNumberOfIterations,
                raRangeShrinking);
        }
    }
}<|MERGE_RESOLUTION|>--- conflicted
+++ resolved
@@ -11,18 +11,11 @@
 import com.powsybl.openrao.commons.Unit;
 import com.powsybl.openrao.raoapi.parameters.ObjectiveFunctionParameters;
 import com.powsybl.openrao.raoapi.parameters.RangeActionsOptimizationParameters;
-<<<<<<< HEAD
-import com.powsybl.openrao.raoapi.parameters.extensions.RangeActionsOptimizationParameters.LinearOptimizationSolver;
+import com.powsybl.openrao.raoapi.parameters.extensions.SearchTreeRaoRangeActionsOptimizationParameters;
+import com.powsybl.openrao.raoapi.parameters.extensions.SearchTreeRaoRangeActionsOptimizationParameters.LinearOptimizationSolver;
 import com.powsybl.openrao.raoapi.parameters.LoopFlowParameters;
 import com.powsybl.openrao.raoapi.parameters.MnecParameters;
 import com.powsybl.openrao.raoapi.parameters.extensions.RelativeMarginsParameters;
-=======
-import com.powsybl.openrao.raoapi.parameters.extensions.SearchTreeRaoRangeActionsOptimizationParameters;
-import com.powsybl.openrao.raoapi.parameters.extensions.SearchTreeRaoRangeActionsOptimizationParameters.LinearOptimizationSolver;
-import com.powsybl.openrao.raoapi.parameters.extensions.LoopFlowParametersExtension;
-import com.powsybl.openrao.raoapi.parameters.extensions.MnecParametersExtension;
-import com.powsybl.openrao.raoapi.parameters.extensions.RelativeMarginsParametersExtension;
->>>>>>> 0058ddcf
 import com.powsybl.openrao.searchtreerao.commons.parameters.*;
 
 /**
@@ -34,19 +27,12 @@
     private final Unit objectiveFunctionUnit;
 
     private final RangeActionsOptimizationParameters rangeActionParameters;
-<<<<<<< HEAD
-    private final com.powsybl.openrao.raoapi.parameters.extensions.RangeActionsOptimizationParameters rangeActionParametersExtension;
+    private final SearchTreeRaoRangeActionsOptimizationParameters rangeActionParametersExtension;
     private final MnecParameters mnecParameters;
     private final com.powsybl.openrao.raoapi.parameters.extensions.MnecParameters mnecParametersExtension;
     private final RelativeMarginsParameters maxMinRelativeMarginParameters;
     private final LoopFlowParameters loopFlowParameters;
     private final com.powsybl.openrao.raoapi.parameters.extensions.LoopFlowParameters loopFlowParametersExtension;
-=======
-    private final SearchTreeRaoRangeActionsOptimizationParameters rangeActionParametersExtension;
-    private final MnecParametersExtension mnecParameters;
-    private final RelativeMarginsParametersExtension maxMinRelativeMarginParameters;
-    private final LoopFlowParametersExtension loopFlowParameters;
->>>>>>> 0058ddcf
     private final UnoptimizedCnecParameters unoptimizedCnecParameters;
     private final RangeActionLimitationParameters raLimitationParameters;
     private final LinearOptimizationSolver solverParameters;
@@ -57,19 +43,12 @@
     private IteratingLinearOptimizerParameters(ObjectiveFunctionParameters.ObjectiveFunctionType objectiveFunction,
                                                Unit objectiveFunctionUnit,
                                                RangeActionsOptimizationParameters rangeActionParameters,
-<<<<<<< HEAD
-                                               com.powsybl.openrao.raoapi.parameters.extensions.RangeActionsOptimizationParameters rangeActionParametersExtension,
+                                               SearchTreeRaoRangeActionsOptimizationParameters rangeActionParametersExtension,
                                                MnecParameters mnecParameters,
                                                com.powsybl.openrao.raoapi.parameters.extensions.MnecParameters mnecParametersExtension,
                                                RelativeMarginsParameters maxMinRelativeMarginParameters,
                                                LoopFlowParameters loopFlowParameters,
                                                com.powsybl.openrao.raoapi.parameters.extensions.LoopFlowParameters loopFlowParametersExtension,
-=======
-                                               SearchTreeRaoRangeActionsOptimizationParameters rangeActionParametersExtension,
-                                               MnecParametersExtension mnecParameters,
-                                               RelativeMarginsParametersExtension maxMinRelativeMarginParameters,
-                                               LoopFlowParametersExtension loopFlowParameters,
->>>>>>> 0058ddcf
                                                UnoptimizedCnecParameters unoptimizedCnecParameters,
                                                RangeActionLimitationParameters raLimitationParameters,
                                                LinearOptimizationSolver solverParameters,
