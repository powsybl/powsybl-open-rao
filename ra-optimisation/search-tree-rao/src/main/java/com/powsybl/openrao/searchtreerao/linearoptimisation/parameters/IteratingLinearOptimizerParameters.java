/*
 * Copyright (c) 2021, RTE (http://www.rte-france.com)
 * This Source Code Form is subject to the terms of the Mozilla Public
 * License, v. 2.0. If a copy of the MPL was not distributed with this
 * file, You can obtain one at http://mozilla.org/MPL/2.0/.
 */

package com.powsybl.openrao.searchtreerao.linearoptimisation.parameters;

import com.powsybl.openrao.commons.OpenRaoException;
import com.powsybl.openrao.commons.Unit;
import com.powsybl.openrao.raoapi.parameters.ObjectiveFunctionParameters;
import com.powsybl.openrao.raoapi.parameters.RangeActionsOptimizationParameters;
import com.powsybl.openrao.raoapi.parameters.extensions.*;
import com.powsybl.openrao.raoapi.parameters.extensions.SearchTreeRaoRangeActionsOptimizationParameters.LinearOptimizationSolver;
import com.powsybl.openrao.raoapi.parameters.LoopFlowParameters;
import com.powsybl.openrao.raoapi.parameters.MnecParameters;
import com.powsybl.openrao.searchtreerao.commons.parameters.*;

/**
 * @author Joris Mancini {@literal <joris.mancini at rte-france.com>}
 */
public final class IteratingLinearOptimizerParameters {

    private final ObjectiveFunctionParameters.ObjectiveFunctionType objectiveFunction;
    private final Unit objectiveFunctionUnit;

    private final RangeActionsOptimizationParameters rangeActionParameters;
    private final SearchTreeRaoRangeActionsOptimizationParameters rangeActionParametersExtension;
    private final MnecParameters mnecParameters;
    private final SearchTreeRaoMnecParameters mnecParametersExtension;
    private final SearchTreeRaoRelativeMarginsParameters maxMinRelativeMarginParameters;
<<<<<<< HEAD
    private final SearchTreeRaoMinMarginParameters maxMinMarginParameters;
=======
    private final SearchTreeRaoCostlyMinMarginParameters minMarginsParameters;
>>>>>>> fd2ae6c4
    private final LoopFlowParameters loopFlowParameters;
    private final SearchTreeRaoLoopFlowParameters loopFlowParametersExtension;
    private final UnoptimizedCnecParameters unoptimizedCnecParameters;
    private final RangeActionLimitationParameters raLimitationParameters;
    private final LinearOptimizationSolver solverParameters;

    private final int maxNumberOfIterations;
    private final boolean raRangeShrinking;

    private IteratingLinearOptimizerParameters(ObjectiveFunctionParameters.ObjectiveFunctionType objectiveFunction,
                                               Unit objectiveFunctionUnit,
                                               RangeActionsOptimizationParameters rangeActionParameters,
                                               SearchTreeRaoRangeActionsOptimizationParameters rangeActionParametersExtension,
                                               MnecParameters mnecParameters,
                                               SearchTreeRaoMnecParameters mnecParametersExtension,
                                               SearchTreeRaoRelativeMarginsParameters maxMinRelativeMarginParameters,
<<<<<<< HEAD
                                               SearchTreeRaoMinMarginParameters maxMinMarginParameters,
=======
                                               SearchTreeRaoCostlyMinMarginParameters minMarginsParameters,
>>>>>>> fd2ae6c4
                                               LoopFlowParameters loopFlowParameters,
                                               SearchTreeRaoLoopFlowParameters loopFlowParametersExtension,
                                               UnoptimizedCnecParameters unoptimizedCnecParameters,
                                               RangeActionLimitationParameters raLimitationParameters,
                                               LinearOptimizationSolver solverParameters,
                                               int maxNumberOfIterations,
                                               boolean raRangeShrinking) {
        this.objectiveFunction = objectiveFunction;
        this.objectiveFunctionUnit = objectiveFunctionUnit;
        this.rangeActionParameters = rangeActionParameters;
        this.rangeActionParametersExtension = rangeActionParametersExtension;
        this.mnecParameters = mnecParameters;
        this.mnecParametersExtension = mnecParametersExtension;
        this.maxMinRelativeMarginParameters = maxMinRelativeMarginParameters;
<<<<<<< HEAD
        this.maxMinMarginParameters = maxMinMarginParameters;
=======
        this.minMarginsParameters = minMarginsParameters;
>>>>>>> fd2ae6c4
        this.loopFlowParameters = loopFlowParameters;
        this.loopFlowParametersExtension = loopFlowParametersExtension;
        this.unoptimizedCnecParameters = unoptimizedCnecParameters;
        this.raLimitationParameters = raLimitationParameters;
        this.solverParameters = solverParameters;
        this.maxNumberOfIterations = maxNumberOfIterations;
        this.raRangeShrinking = raRangeShrinking;
    }

    public ObjectiveFunctionParameters.ObjectiveFunctionType getObjectiveFunction() {
        return objectiveFunction;
    }

    public Unit getObjectiveFunctionUnit() {
        return objectiveFunctionUnit;
    }

    public boolean hasRelativeMargins() {
        return getObjectiveFunction().relativePositiveMargins();
    }

    public boolean hasOperatorsNotToOptimize() {
        return unoptimizedCnecParameters != null
            && !unoptimizedCnecParameters.getOperatorsNotToOptimize().isEmpty();
    }

    public boolean isRaoWithLoopFlowLimitation() {
        return loopFlowParameters != null && loopFlowParametersExtension != null;
    }

    public boolean isRaoWithMnecLimitation() {
        return mnecParameters != null && mnecParametersExtension != null;
    }

    public RangeActionsOptimizationParameters getRangeActionParameters() {
        return rangeActionParameters;
    }

    public SearchTreeRaoRangeActionsOptimizationParameters getRangeActionParametersExtension() {
        return rangeActionParametersExtension;
    }

    public MnecParameters getMnecParameters() {
        return mnecParameters;
    }

    public SearchTreeRaoMnecParameters getMnecParametersExtension() {
        return mnecParametersExtension;
    }

    public SearchTreeRaoRelativeMarginsParameters getMaxMinRelativeMarginParameters() {
        return maxMinRelativeMarginParameters;
    }

<<<<<<< HEAD
    public SearchTreeRaoMinMarginParameters getMaxMinMarginParameters() {
        return maxMinMarginParameters;
=======
    public SearchTreeRaoCostlyMinMarginParameters getMinMarginParameters() {
        return minMarginsParameters;
>>>>>>> fd2ae6c4
    }

    public LoopFlowParameters getLoopFlowParameters() {
        return loopFlowParameters;
    }

    public SearchTreeRaoLoopFlowParameters getLoopFlowParametersExtension() {
        return loopFlowParametersExtension;
    }

    public UnoptimizedCnecParameters getUnoptimizedCnecParameters() {
        return unoptimizedCnecParameters;
    }

    public RangeActionLimitationParameters getRaLimitationParameters() {
        return raLimitationParameters;
    }

    public LinearOptimizationSolver getSolverParameters() {
        return solverParameters;
    }

    public int getMaxNumberOfIterations() {
        return maxNumberOfIterations;
    }

    public boolean getRaRangeShrinking() {
        return raRangeShrinking;
    }

    public static LinearOptimizerParametersBuilder create() {
        return new LinearOptimizerParametersBuilder();
    }

    public static class LinearOptimizerParametersBuilder {

        private ObjectiveFunctionParameters.ObjectiveFunctionType objectiveFunction;
        private Unit objectiveFunctionUnit;
        private RangeActionsOptimizationParameters rangeActionParameters;
        private SearchTreeRaoRangeActionsOptimizationParameters rangeActionParametersExtension;

        private MnecParameters mnecParameters;
        private SearchTreeRaoMnecParameters mnecParametersExtension;
        private SearchTreeRaoRelativeMarginsParameters maxMinRelativeMarginParameters;
<<<<<<< HEAD
        private SearchTreeRaoMinMarginParameters maxMinMarginParameters;
=======
        private SearchTreeRaoCostlyMinMarginParameters minMarginsParameters;
>>>>>>> fd2ae6c4
        private LoopFlowParameters loopFlowParameters;
        private SearchTreeRaoLoopFlowParameters loopFlowParametersExtension;
        private UnoptimizedCnecParameters unoptimizedCnecParameters;
        private RangeActionLimitationParameters raLimitationParameters;
        private LinearOptimizationSolver solverParameters;
        private int maxNumberOfIterations;
        private boolean raRangeShrinking;

        public LinearOptimizerParametersBuilder withObjectiveFunction(ObjectiveFunctionParameters.ObjectiveFunctionType objectiveFunction) {
            this.objectiveFunction = objectiveFunction;
            return this;
        }

        public LinearOptimizerParametersBuilder withObjectiveFunctionUnit(Unit objectiveFunctionUnit) {
            this.objectiveFunctionUnit = objectiveFunctionUnit;
            return this;
        }

        public LinearOptimizerParametersBuilder withRangeActionParameters(RangeActionsOptimizationParameters rangeActionParameters) {
            this.rangeActionParameters = rangeActionParameters;
            return this;
        }

        public LinearOptimizerParametersBuilder withRangeActionParametersExtension(SearchTreeRaoRangeActionsOptimizationParameters rangeActionParameters) {
            this.rangeActionParametersExtension = rangeActionParameters;
            return this;
        }

        public LinearOptimizerParametersBuilder withMnecParameters(MnecParameters mnecParameters) {
            this.mnecParameters = mnecParameters;
            return this;
        }

        public LinearOptimizerParametersBuilder withMnecParametersExtension(SearchTreeRaoMnecParameters mnecParametersExtension) {
            this.mnecParametersExtension = mnecParametersExtension;
            return this;
        }

        public LinearOptimizerParametersBuilder withMaxMinRelativeMarginParameters(SearchTreeRaoRelativeMarginsParameters maxMinRelativeMarginParameters) {
            this.maxMinRelativeMarginParameters = maxMinRelativeMarginParameters;
            return this;
        }

<<<<<<< HEAD
        public LinearOptimizerParametersBuilder withMaxMinMarginParameters(SearchTreeRaoMinMarginParameters maxMinMarginParameters) {
            this.maxMinMarginParameters = maxMinMarginParameters;
=======
        public LinearOptimizerParametersBuilder withMinMarginParameters(SearchTreeRaoCostlyMinMarginParameters maxMinMarginsParameters) {
            this.minMarginsParameters = maxMinMarginsParameters;
>>>>>>> fd2ae6c4
            return this;
        }

        public LinearOptimizerParametersBuilder withLoopFlowParameters(LoopFlowParameters loopFlowParameters) {
            this.loopFlowParameters = loopFlowParameters;
            return this;
        }

        public LinearOptimizerParametersBuilder withLoopFlowParametersExtension(SearchTreeRaoLoopFlowParameters loopFlowParametersExtension) {
            this.loopFlowParametersExtension = loopFlowParametersExtension;
            return this;
        }

        public LinearOptimizerParametersBuilder withUnoptimizedCnecParameters(UnoptimizedCnecParameters unoptimizedCnecParameters) {
            this.unoptimizedCnecParameters = unoptimizedCnecParameters;
            return this;
        }

        public LinearOptimizerParametersBuilder withRaLimitationParameters(RangeActionLimitationParameters raLimitationParameters) {
            this.raLimitationParameters = raLimitationParameters;
            return this;
        }

        public LinearOptimizerParametersBuilder withSolverParameters(LinearOptimizationSolver solverParameters) {
            this.solverParameters = solverParameters;
            return this;
        }

        public LinearOptimizerParametersBuilder withMaxNumberOfIterations(int maxNumberOfIterations) {
            this.maxNumberOfIterations = maxNumberOfIterations;
            return this;
        }

        public LinearOptimizerParametersBuilder withRaRangeShrinking(boolean raRangeShrinking) {
            this.raRangeShrinking = raRangeShrinking;
            return this;
        }

        public IteratingLinearOptimizerParameters build() {
            if (objectiveFunction.relativePositiveMargins() && maxMinRelativeMarginParameters == null) {
                throw new OpenRaoException("An objective function with relative margins requires parameters on relative margins.");
            }

            return new IteratingLinearOptimizerParameters(
                objectiveFunction,
                objectiveFunctionUnit,
                rangeActionParameters,
                rangeActionParametersExtension,
                mnecParameters,
                mnecParametersExtension,
                maxMinRelativeMarginParameters,
<<<<<<< HEAD
                maxMinMarginParameters,
=======
                minMarginsParameters,
>>>>>>> fd2ae6c4
                loopFlowParameters,
                loopFlowParametersExtension,
                unoptimizedCnecParameters,
                raLimitationParameters,
                solverParameters,
                maxNumberOfIterations,
                raRangeShrinking);
        }
    }
}<|MERGE_RESOLUTION|>--- conflicted
+++ resolved
@@ -30,11 +30,7 @@
     private final MnecParameters mnecParameters;
     private final SearchTreeRaoMnecParameters mnecParametersExtension;
     private final SearchTreeRaoRelativeMarginsParameters maxMinRelativeMarginParameters;
-<<<<<<< HEAD
-    private final SearchTreeRaoMinMarginParameters maxMinMarginParameters;
-=======
     private final SearchTreeRaoCostlyMinMarginParameters minMarginsParameters;
->>>>>>> fd2ae6c4
     private final LoopFlowParameters loopFlowParameters;
     private final SearchTreeRaoLoopFlowParameters loopFlowParametersExtension;
     private final UnoptimizedCnecParameters unoptimizedCnecParameters;
@@ -51,11 +47,7 @@
                                                MnecParameters mnecParameters,
                                                SearchTreeRaoMnecParameters mnecParametersExtension,
                                                SearchTreeRaoRelativeMarginsParameters maxMinRelativeMarginParameters,
-<<<<<<< HEAD
-                                               SearchTreeRaoMinMarginParameters maxMinMarginParameters,
-=======
                                                SearchTreeRaoCostlyMinMarginParameters minMarginsParameters,
->>>>>>> fd2ae6c4
                                                LoopFlowParameters loopFlowParameters,
                                                SearchTreeRaoLoopFlowParameters loopFlowParametersExtension,
                                                UnoptimizedCnecParameters unoptimizedCnecParameters,
@@ -70,11 +62,7 @@
         this.mnecParameters = mnecParameters;
         this.mnecParametersExtension = mnecParametersExtension;
         this.maxMinRelativeMarginParameters = maxMinRelativeMarginParameters;
-<<<<<<< HEAD
-        this.maxMinMarginParameters = maxMinMarginParameters;
-=======
         this.minMarginsParameters = minMarginsParameters;
->>>>>>> fd2ae6c4
         this.loopFlowParameters = loopFlowParameters;
         this.loopFlowParametersExtension = loopFlowParametersExtension;
         this.unoptimizedCnecParameters = unoptimizedCnecParameters;
@@ -129,13 +117,8 @@
         return maxMinRelativeMarginParameters;
     }
 
-<<<<<<< HEAD
-    public SearchTreeRaoMinMarginParameters getMaxMinMarginParameters() {
-        return maxMinMarginParameters;
-=======
     public SearchTreeRaoCostlyMinMarginParameters getMinMarginParameters() {
         return minMarginsParameters;
->>>>>>> fd2ae6c4
     }
 
     public LoopFlowParameters getLoopFlowParameters() {
@@ -180,11 +163,7 @@
         private MnecParameters mnecParameters;
         private SearchTreeRaoMnecParameters mnecParametersExtension;
         private SearchTreeRaoRelativeMarginsParameters maxMinRelativeMarginParameters;
-<<<<<<< HEAD
-        private SearchTreeRaoMinMarginParameters maxMinMarginParameters;
-=======
         private SearchTreeRaoCostlyMinMarginParameters minMarginsParameters;
->>>>>>> fd2ae6c4
         private LoopFlowParameters loopFlowParameters;
         private SearchTreeRaoLoopFlowParameters loopFlowParametersExtension;
         private UnoptimizedCnecParameters unoptimizedCnecParameters;
@@ -228,13 +207,8 @@
             return this;
         }
 
-<<<<<<< HEAD
-        public LinearOptimizerParametersBuilder withMaxMinMarginParameters(SearchTreeRaoMinMarginParameters maxMinMarginParameters) {
-            this.maxMinMarginParameters = maxMinMarginParameters;
-=======
         public LinearOptimizerParametersBuilder withMinMarginParameters(SearchTreeRaoCostlyMinMarginParameters maxMinMarginsParameters) {
             this.minMarginsParameters = maxMinMarginsParameters;
->>>>>>> fd2ae6c4
             return this;
         }
 
@@ -286,11 +260,7 @@
                 mnecParameters,
                 mnecParametersExtension,
                 maxMinRelativeMarginParameters,
-<<<<<<< HEAD
-                maxMinMarginParameters,
-=======
                 minMarginsParameters,
->>>>>>> fd2ae6c4
                 loopFlowParameters,
                 loopFlowParametersExtension,
                 unoptimizedCnecParameters,
