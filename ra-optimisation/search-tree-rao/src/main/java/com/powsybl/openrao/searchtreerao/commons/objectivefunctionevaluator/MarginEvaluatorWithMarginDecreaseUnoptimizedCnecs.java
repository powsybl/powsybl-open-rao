/*
 * Copyright (c) 2020, RTE (http://www.rte-france.com)
 * This Source Code Form is subject to the terms of the Mozilla Public
 * License, v. 2.0. If a copy of the MPL was not distributed with this
 * file, You can obtain one at http://mozilla.org/MPL/2.0/.
 */

package com.powsybl.openrao.searchtreerao.commons.objectivefunctionevaluator;

import com.powsybl.openrao.commons.Unit;
import com.powsybl.openrao.data.cracapi.cnec.FlowCnec;
import com.powsybl.iidm.network.TwoSides;
import com.powsybl.openrao.searchtreerao.result.api.FlowResult;
import com.powsybl.openrao.searchtreerao.result.api.SensitivityResult;

import java.util.*;

/**
 * It enables to evaluate the absolute margin of a FlowCnec
 * For cnecs belonging to operators that do not share RAs, margin is considered infinite
 * when cnecs'margin has increased
 *
 * @author Joris Mancini {@literal <joris.mancini at rte-france.com>}
 * @author Peter Mitri {@literal <peter.mitri at rte-france.com>}
 */
public class MarginEvaluatorWithMarginDecreaseUnoptimizedCnecs implements MarginEvaluator {
    private final MarginEvaluator marginEvaluator;
    private final Set<String> countriesNotToOptimize;
    private final FlowResult prePerimeterFlowResult;

    public MarginEvaluatorWithMarginDecreaseUnoptimizedCnecs(MarginEvaluator marginEvaluator,
                                                             Set<String> countriesNotToOptimize,
                                                             FlowResult prePerimeterFlowResult) {
        this.marginEvaluator = marginEvaluator;
        this.countriesNotToOptimize = countriesNotToOptimize;
        this.prePerimeterFlowResult = prePerimeterFlowResult;
    }

    @Override
    public double getMargin(FlowResult flowResult, FlowCnec flowCnec, SensitivityResult sensitivityResult, Unit unit) {
        return flowCnec.getMonitoredSides().stream()
                .map(side -> getMargin(flowResult, flowCnec, side, sensitivityResult, unit))
                .min(Double::compareTo).orElseThrow();
    }

    @Override
<<<<<<< HEAD
    public double getMargin(FlowResult flowResult, FlowCnec flowCnec, Side side, SensitivityResult sensitivityResult, Unit unit) {
        double newMargin = marginEvaluator.getMargin(flowResult, flowCnec, side, sensitivityResult, unit);
        double prePerimeterMargin = marginEvaluator.getMargin(prePerimeterFlowResult, flowCnec, side, sensitivityResult, unit);
=======
    public double getMargin(FlowResult flowResult, FlowCnec flowCnec, TwoSides side, RangeActionActivationResult rangeActionActivationResult, SensitivityResult sensitivityResult, Unit unit) {
        double newMargin = marginEvaluator.getMargin(flowResult, flowCnec, side, rangeActionActivationResult, sensitivityResult, unit);
        double prePerimeterMargin = marginEvaluator.getMargin(prePerimeterFlowResult, flowCnec, side, rangeActionActivationResult, sensitivityResult, unit);
>>>>>>> 7a46992a
        return computeMargin(flowCnec, newMargin, prePerimeterMargin);
    }

    private double computeMargin(FlowCnec flowCnec, double newMargin, double prePerimeterMargin) {
        if (countriesNotToOptimize.contains(flowCnec.getOperator()) && newMargin > prePerimeterMargin - .0001 * Math.abs(prePerimeterMargin)) {
            return Double.MAX_VALUE;
        }
        return newMargin;
    }
}

<|MERGE_RESOLUTION|>--- conflicted
+++ resolved
@@ -44,15 +44,9 @@
     }
 
     @Override
-<<<<<<< HEAD
-    public double getMargin(FlowResult flowResult, FlowCnec flowCnec, Side side, SensitivityResult sensitivityResult, Unit unit) {
+    public double getMargin(FlowResult flowResult, FlowCnec flowCnec, TwoSides side, SensitivityResult sensitivityResult, Unit unit) {
         double newMargin = marginEvaluator.getMargin(flowResult, flowCnec, side, sensitivityResult, unit);
         double prePerimeterMargin = marginEvaluator.getMargin(prePerimeterFlowResult, flowCnec, side, sensitivityResult, unit);
-=======
-    public double getMargin(FlowResult flowResult, FlowCnec flowCnec, TwoSides side, RangeActionActivationResult rangeActionActivationResult, SensitivityResult sensitivityResult, Unit unit) {
-        double newMargin = marginEvaluator.getMargin(flowResult, flowCnec, side, rangeActionActivationResult, sensitivityResult, unit);
-        double prePerimeterMargin = marginEvaluator.getMargin(prePerimeterFlowResult, flowCnec, side, rangeActionActivationResult, sensitivityResult, unit);
->>>>>>> 7a46992a
         return computeMargin(flowCnec, newMargin, prePerimeterMargin);
     }
 
