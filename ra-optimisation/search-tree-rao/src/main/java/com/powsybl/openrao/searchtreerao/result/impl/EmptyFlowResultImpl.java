/*
 * Copyright (c) 2021, RTE (http://www.rte-france.com)
 * This Source Code Form is subject to the terms of the Mozilla Public
 * License, v. 2.0. If a copy of the MPL was not distributed with this
 * file, You can obtain one at http://mozilla.org/MPL/2.0/.
 */

package com.powsybl.openrao.searchtreerao.result.impl;

import com.powsybl.openrao.commons.Unit;
import com.powsybl.openrao.data.cracapi.Instant;
import com.powsybl.openrao.data.cracapi.State;
import com.powsybl.openrao.data.cracapi.cnec.FlowCnec;
import com.powsybl.iidm.network.TwoSides;
import com.powsybl.openrao.data.raoresultapi.ComputationStatus;
import com.powsybl.openrao.searchtreerao.result.api.FlowResult;

import java.util.Collections;
import java.util.Map;

/**
 * @author Joris Mancini {@literal <joris.mancini at rte-france.com>}
 */
public class EmptyFlowResultImpl implements FlowResult {

    @Override
    public double getFlow(FlowCnec flowCnec, TwoSides side, Unit unit) {
        return Double.NaN;
    }

    @Override
    public double getFlow(FlowCnec flowCnec, TwoSides side, Unit unit, Instant instant) {
        return Double.NaN;
    }

    @Override
    public double getCommercialFlow(FlowCnec flowCnec, TwoSides side, Unit unit) {
        return Double.NaN;
    }

    @Override
    public double getPtdfZonalSum(FlowCnec flowCnec, TwoSides side) {
        return Double.NaN;
    }

    @Override
    public Map<FlowCnec, Map<TwoSides, Double>> getPtdfZonalSums() {
        return Collections.emptyMap();
    }

    @Override
<<<<<<< HEAD
    public double getMargin(FlowCnec flowCnec, Unit unit) {
        return Double.NaN;
=======
    public ComputationStatus getComputationStatus() {
        return ComputationStatus.DEFAULT;
    }

    @Override
    public ComputationStatus getComputationStatus(State state) {
        return ComputationStatus.DEFAULT;
>>>>>>> 49dab858
    }
}<|MERGE_RESOLUTION|>--- conflicted
+++ resolved
@@ -49,10 +49,11 @@
     }
 
     @Override
-<<<<<<< HEAD
     public double getMargin(FlowCnec flowCnec, Unit unit) {
         return Double.NaN;
-=======
+    }
+
+    @Override
     public ComputationStatus getComputationStatus() {
         return ComputationStatus.DEFAULT;
     }
@@ -60,6 +61,5 @@
     @Override
     public ComputationStatus getComputationStatus(State state) {
         return ComputationStatus.DEFAULT;
->>>>>>> 49dab858
     }
 }