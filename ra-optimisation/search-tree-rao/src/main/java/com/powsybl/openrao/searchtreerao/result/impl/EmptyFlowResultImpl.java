/*
 * Copyright (c) 2021, RTE (http://www.rte-france.com)
 * This Source Code Form is subject to the terms of the Mozilla Public
 * License, v. 2.0. If a copy of the MPL was not distributed with this
 * file, You can obtain one at http://mozilla.org/MPL/2.0/.
 */

package com.powsybl.openrao.searchtreerao.result.impl;

import com.powsybl.openrao.commons.Unit;
import com.powsybl.openrao.data.cracapi.Instant;
import com.powsybl.openrao.data.cracapi.cnec.FlowCnec;
import com.powsybl.iidm.network.TwoSides;
import com.powsybl.openrao.searchtreerao.result.api.FlowResult;

import java.util.Collections;
import java.util.Map;

/**
 * @author Joris Mancini {@literal <joris.mancini at rte-france.com>}
 */
public class EmptyFlowResultImpl implements FlowResult {

    @Override
    public double getFlow(FlowCnec flowCnec, TwoSides side, Unit unit) {
        return Double.NaN;
    }

    @Override
<<<<<<< HEAD
    public double getFlow(FlowCnec flowCnec, Side side, Unit unit, Instant instant) {
        return Double.NaN;
    }

    @Override
    public double getCommercialFlow(FlowCnec flowCnec, Side side, Unit unit) {
=======
    public double getCommercialFlow(FlowCnec flowCnec, TwoSides side, Unit unit) {
>>>>>>> f0a6cb98
        return Double.NaN;
    }

    @Override
    public double getPtdfZonalSum(FlowCnec flowCnec, TwoSides side) {
        return Double.NaN;
    }

    @Override
    public Map<FlowCnec, Map<TwoSides, Double>> getPtdfZonalSums() {
        return Collections.emptyMap();
    }
}<|MERGE_RESOLUTION|>--- conflicted
+++ resolved
@@ -27,16 +27,12 @@
     }
 
     @Override
-<<<<<<< HEAD
-    public double getFlow(FlowCnec flowCnec, Side side, Unit unit, Instant instant) {
+    public double getFlow(FlowCnec flowCnec, TwoSides side, Unit unit, Instant instant) {
         return Double.NaN;
     }
 
     @Override
-    public double getCommercialFlow(FlowCnec flowCnec, Side side, Unit unit) {
-=======
     public double getCommercialFlow(FlowCnec flowCnec, TwoSides side, Unit unit) {
->>>>>>> f0a6cb98
         return Double.NaN;
     }
 
