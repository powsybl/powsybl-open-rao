/*
 * Copyright (c) 2021, RTE (http://www.rte-france.com)
 * This Source Code Form is subject to the terms of the Mozilla Public
 * License, v. 2.0. If a copy of the MPL was not distributed with this
 * file, You can obtain one at http://mozilla.org/MPL/2.0/.
 */

package com.powsybl.openrao.searchtreerao.result.impl;

import com.powsybl.openrao.commons.OpenRaoException;
import com.powsybl.openrao.commons.PhysicalParameter;
import com.powsybl.openrao.commons.Unit;
import com.powsybl.openrao.data.cracapi.Instant;
import com.powsybl.openrao.data.cracapi.State;
import com.powsybl.openrao.data.cracapi.cnec.FlowCnec;
import com.powsybl.iidm.network.TwoSides;
import com.powsybl.openrao.data.cracapi.networkaction.NetworkAction;
import com.powsybl.openrao.data.cracapi.rangeaction.PstRangeAction;
import com.powsybl.openrao.data.cracapi.rangeaction.RangeAction;
import com.powsybl.openrao.data.raoresultapi.ComputationStatus;
import com.powsybl.openrao.data.raoresultapi.RaoResult;
import com.powsybl.openrao.data.raoresultapi.OptimizationStepsExecuted;
import com.powsybl.openrao.searchtreerao.result.api.PrePerimeterResult;

import java.util.HashMap;
import java.util.HashSet;
import java.util.Map;
import java.util.Set;

/**
 * A RaoResult implementation that contains the initial situation before optimization
 *
 * @author Peter Mitri {@literal <peter.mitri at rte-france.com>}
 */
public class UnoptimizedRaoResultImpl implements RaoResult {
    private final PrePerimeterResult initialResult;
    private OptimizationStepsExecuted optimizationStepsExecuted = OptimizationStepsExecuted.FIRST_PREVENTIVE_ONLY;

    public UnoptimizedRaoResultImpl(PrePerimeterResult initialResult) {
        this.initialResult = initialResult;
    }

    @Override
    public ComputationStatus getComputationStatus() {
        return initialResult.getSensitivityStatus();
    }

    @Override
    public ComputationStatus getComputationStatus(State state) {
        return initialResult.getSensitivityStatus(state);
    }

    @Override
<<<<<<< HEAD
    public double getFlow(Instant optimizedInstant, FlowCnec flowCnec, Side side, Unit unit) {
        return initialResult.getFlow(flowCnec, side, unit, flowCnec.getState().getInstant());
=======
    public double getFlow(Instant optimizedInstant, FlowCnec flowCnec, TwoSides side, Unit unit) {
        return initialResult.getFlow(flowCnec, side, unit);
>>>>>>> a30659ba
    }

    @Override
    public double getMargin(Instant optimizedInstant, FlowCnec flowCnec, Unit unit) {
        return initialResult.getMargin(flowCnec, unit);
    }

    @Override
    public double getRelativeMargin(Instant optimizedInstant, FlowCnec flowCnec, Unit unit) {
        return initialResult.getRelativeMargin(flowCnec, unit);
    }

    @Override
    public double getCommercialFlow(Instant optimizedInstant, FlowCnec flowCnec, TwoSides side, Unit unit) {
        return initialResult.getCommercialFlow(flowCnec, side, unit);
    }

    @Override
    public double getLoopFlow(Instant optimizedInstant, FlowCnec flowCnec, TwoSides side, Unit unit) {
        return initialResult.getLoopFlow(flowCnec, side, unit);
    }

    @Override
    public double getPtdfZonalSum(Instant optimizedInstant, FlowCnec flowCnec, TwoSides side) {
        return initialResult.getPtdfZonalSum(flowCnec, side);
    }

    @Override
    public double getCost(Instant optimizedInstant) {
        return initialResult.getCost();
    }

    @Override
    public double getFunctionalCost(Instant optimizedInstant) {
        return initialResult.getFunctionalCost();
    }

    @Override
    public double getVirtualCost(Instant optimizedInstant) {
        return initialResult.getVirtualCost();
    }

    @Override
    public Set<String> getVirtualCostNames() {
        return initialResult.getVirtualCostNames();
    }

    @Override
    public double getVirtualCost(Instant optimizedInstant, String virtualCostName) {
        return initialResult.getVirtualCost(virtualCostName);
    }

    @Override
    public boolean wasActivatedBeforeState(State state, NetworkAction networkAction) {
        return false;
    }

    @Override
    public boolean isActivatedDuringState(State state, NetworkAction networkAction) {
        return false;
    }

    @Override
    public Set<NetworkAction> getActivatedNetworkActionsDuringState(State state) {
        return new HashSet<>();
    }

    @Override
    public boolean isActivatedDuringState(State state, RangeAction<?> rangeAction) {
        return false;
    }

    @Override
    public int getPreOptimizationTapOnState(State state, PstRangeAction pstRangeAction) {
        return initialResult.getTap(pstRangeAction);
    }

    @Override
    public int getOptimizedTapOnState(State state, PstRangeAction pstRangeAction) {
        return getPreOptimizationTapOnState(state, pstRangeAction);
    }

    @Override
    public double getPreOptimizationSetPointOnState(State state, RangeAction<?> rangeAction) {
        return initialResult.getSetpoint(rangeAction);
    }

    @Override
    public double getOptimizedSetPointOnState(State state, RangeAction<?> rangeAction) {
        return getPreOptimizationSetPointOnState(state, rangeAction);
    }

    @Override
    public Set<RangeAction<?>> getActivatedRangeActionsDuringState(State state) {
        return new HashSet<>();
    }

    @Override
    public Map<PstRangeAction, Integer> getOptimizedTapsOnState(State state) {
        Map<PstRangeAction, Integer> tapPerPst = new HashMap<>();
        initialResult.getRangeActions().forEach(ra -> {
            if (ra instanceof PstRangeAction pstRangeAction) {
                tapPerPst.put(pstRangeAction, initialResult.getTap(pstRangeAction));
            }
        });
        return tapPerPst;
    }

    @Override
    public Map<RangeAction<?>, Double> getOptimizedSetPointsOnState(State state) {
        Map<RangeAction<?>, Double> setpointPerRa = new HashMap<>();
        initialResult.getRangeActions().forEach(ra ->
            setpointPerRa.put(ra, initialResult.getSetpoint(ra))
        );
        return setpointPerRa;
    }

    @Override
    public void setOptimizationStepsExecuted(OptimizationStepsExecuted optimizationStepsExecuted) {
        if (this.optimizationStepsExecuted.isOverwritePossible(optimizationStepsExecuted)) {
            this.optimizationStepsExecuted = optimizationStepsExecuted;
        } else {
            throw new OpenRaoException("The RaoResult object should not be modified outside of its usual routine");
        }
    }

    @Override
    public boolean isSecure(Instant optimizedInstant, PhysicalParameter... u) {
        throw new OpenRaoException("Unavailable method for unoptimized RaoResult.");
    }

    @Override
    public boolean isSecure(PhysicalParameter... u) {
        throw new OpenRaoException("Unavailable method for unoptimized RaoResult.");
    }

    @Override
    public OptimizationStepsExecuted getOptimizationStepsExecuted() {
        return optimizationStepsExecuted;
    }
}<|MERGE_RESOLUTION|>--- conflicted
+++ resolved
@@ -51,13 +51,8 @@
     }
 
     @Override
-<<<<<<< HEAD
-    public double getFlow(Instant optimizedInstant, FlowCnec flowCnec, Side side, Unit unit) {
+    public double getFlow(Instant optimizedInstant, FlowCnec flowCnec, TwoSides side, Unit unit) {
         return initialResult.getFlow(flowCnec, side, unit, flowCnec.getState().getInstant());
-=======
-    public double getFlow(Instant optimizedInstant, FlowCnec flowCnec, TwoSides side, Unit unit) {
-        return initialResult.getFlow(flowCnec, side, unit);
->>>>>>> a30659ba
     }
 
     @Override
