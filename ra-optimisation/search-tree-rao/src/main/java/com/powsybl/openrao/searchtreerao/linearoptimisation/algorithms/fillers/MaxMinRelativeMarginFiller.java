/*
 * Copyright (c) 2020, RTE (http://www.rte-france.com)
 * This Source Code Form is subject to the terms of the Mozilla Public
 * License, v. 2.0. If a copy of the MPL was not distributed with this
 * file, You can obtain one at http://mozilla.org/MPL/2.0/.
 */
package com.powsybl.openrao.searchtreerao.linearoptimisation.algorithms.fillers;

import com.powsybl.openrao.commons.OpenRaoException;
import com.powsybl.openrao.commons.Unit;
import com.powsybl.openrao.data.crac.api.cnec.FlowCnec;
import com.powsybl.iidm.network.TwoSides;
import com.powsybl.openrao.raoapi.parameters.extensions.PtdfApproximation;
import com.powsybl.openrao.raoapi.parameters.extensions.RelativeMarginsParametersExtension;
import com.powsybl.openrao.searchtreerao.commons.RaoUtil;
import com.powsybl.openrao.searchtreerao.linearoptimisation.algorithms.linearproblem.OpenRaoMPConstraint;
import com.powsybl.openrao.searchtreerao.linearoptimisation.algorithms.linearproblem.OpenRaoMPVariable;
import com.powsybl.openrao.searchtreerao.linearoptimisation.algorithms.linearproblem.LinearProblem;
import com.powsybl.openrao.searchtreerao.result.api.FlowResult;
import com.powsybl.openrao.searchtreerao.result.api.RangeActionActivationResult;
import com.powsybl.openrao.searchtreerao.result.api.SensitivityResult;

import java.time.OffsetDateTime;
import java.util.Optional;
import java.util.Set;

import static com.powsybl.openrao.commons.Unit.MEGAWATT;

/**
 * @author Peter Mitri {@literal <peter.mitri at rte-france.com>}
 */
public class MaxMinRelativeMarginFiller extends MaxMinMarginFiller {
    private final FlowResult preOptimFlowResult;
    private final PtdfApproximation ptdfApproximationLevel;
    private final Unit unit;
    private final double ptdfSumLowerBound;
    private final double highestThreshold;
    private final double maxPositiveRelativeRam;
    private final double maxNegativeRelativeRam;
    private final OffsetDateTime timestamp;

    public MaxMinRelativeMarginFiller(Set<FlowCnec> optimizedCnecs,
                                      FlowResult preOptimFlowResult,
                                      Unit unit,
<<<<<<< HEAD
                                      RelativeMarginsParametersExtension maxMinRelativeMarginParameters) {
        super(optimizedCnecs, unit, false);
=======
                                      RelativeMarginsParametersExtension maxMinRelativeMarginParameters, OffsetDateTime timestamp) {
        super(optimizedCnecs, unit, null);
>>>>>>> cf3dc61c
        this.preOptimFlowResult = preOptimFlowResult;
        this.ptdfApproximationLevel = maxMinRelativeMarginParameters.getPtdfApproximation();
        this.unit = unit;
        this.ptdfSumLowerBound = maxMinRelativeMarginParameters.getPtdfSumLowerBound();
        this.highestThreshold = RaoUtil.getLargestCnecThreshold(optimizedCnecs, MEGAWATT);
        this.maxPositiveRelativeRam = highestThreshold / ptdfSumLowerBound;
        this.maxNegativeRelativeRam = 5 * maxPositiveRelativeRam;
        this.timestamp = timestamp;
    }

    @Override
    public void fill(LinearProblem linearProblem, FlowResult flowResult, SensitivityResult sensitivityResult, RangeActionActivationResult rangeActionActivationResult) {
        super.fill(linearProblem, flowResult, sensitivityResult, rangeActionActivationResult);
        buildMinimumRelativeMarginSignBinaryVariable(linearProblem);
        updateMinimumNegativeMarginDefinition(linearProblem);
        Set<FlowCnec> validFlowCnecs = FillersUtil.getFlowCnecsComputationStatusOk(optimizedCnecs, sensitivityResult);
        buildMinimumRelativeMarginVariable(linearProblem, validFlowCnecs);
        FlowResult flowResultToUse = ptdfApproximationLevel.shouldUpdatePtdfWithPstChange() ? flowResult : preOptimFlowResult;
        buildMinimumRelativeMarginConstraints(linearProblem, validFlowCnecs, flowResultToUse);
        fillObjectiveWithMinRelMargin(linearProblem);
    }

    private void updateMinimumNegativeMarginDefinition(LinearProblem linearProblem) {
        OpenRaoMPVariable minimumMarginVariable = linearProblem.getMinimumMarginVariable(Optional.ofNullable(timestamp));
        OpenRaoMPVariable minRelMarginSignBinaryVariable = linearProblem.getMinimumRelativeMarginSignBinaryVariable(Optional.ofNullable(timestamp));
        double maxNegativeRam = 5 * highestThreshold;

        // Minimum Margin is negative or zero
        minimumMarginVariable.setUb(.0);
        // Forcing miminumRelativeMarginSignBinaryVariable to 0 when minimumMarginVariable is negative
        OpenRaoMPConstraint minimumRelMarginSignDefinition = linearProblem.addMinimumRelMarginSignDefinitionConstraint(-linearProblem.infinity(), maxNegativeRam, Optional.ofNullable(timestamp));
        minimumRelMarginSignDefinition.setCoefficient(minRelMarginSignBinaryVariable, maxNegativeRam);
        minimumRelMarginSignDefinition.setCoefficient(minimumMarginVariable, -1);
    }

    /**
     * Add a new minimum relative margin variable. Unfortunately, we cannot force it to be positive since it
     * should be able to be negative in unsecured cases (see constraints)
     */
    private void buildMinimumRelativeMarginVariable(LinearProblem linearProblem, Set<FlowCnec> validFlowCnecs) {
        if (!validFlowCnecs.isEmpty()) {
            linearProblem.addMinimumRelativeMarginVariable(-linearProblem.infinity(), linearProblem.infinity(), Optional.ofNullable(timestamp));
        } else {
            // if there is no Cnecs, the minRelativeMarginVariable is forced to zero.
            // otherwise it would be unbounded in the LP
            linearProblem.addMinimumRelativeMarginVariable(0.0, 0.0, Optional.ofNullable(timestamp));
        }
    }

    /**
     * Build the  miminum relative margin sign binary variable, P.
     * P represents the sign of the minimum margin.
     */
    private void buildMinimumRelativeMarginSignBinaryVariable(LinearProblem linearProblem) {
        linearProblem.addMinimumRelativeMarginSignBinaryVariable(Optional.ofNullable(timestamp));
    }

    /**
     * Define the minimum relative margin (like absolute margin but by dividing by sum of PTDFs)
     */
    private void buildMinimumRelativeMarginConstraints(LinearProblem linearProblem, Set<FlowCnec> validFlowCnecs, FlowResult flowResult) {
        OpenRaoMPVariable minRelMarginVariable = linearProblem.getMinimumRelativeMarginVariable(Optional.ofNullable(timestamp));
        OpenRaoMPVariable minRelMarginSignBinaryVariable = linearProblem.getMinimumRelativeMarginSignBinaryVariable(Optional.ofNullable(timestamp));

        // Minimum Relative Margin is positive or null
        minRelMarginVariable.setLb(.0);
        // Forcing minRelMarginVariable to 0 when minimumMarginVariable is negative
        OpenRaoMPConstraint minimumRelativeMarginSetToZero = linearProblem.addMinimumRelMarginSetToZeroConstraint(-linearProblem.infinity(), 0, Optional.ofNullable(timestamp));
        minimumRelativeMarginSetToZero.setCoefficient(minRelMarginSignBinaryVariable, -maxPositiveRelativeRam);
        minimumRelativeMarginSetToZero.setCoefficient(minRelMarginVariable, 1);

        validFlowCnecs.forEach(cnec -> cnec.getMonitoredSides().forEach(side ->
            setOrUpdateRelativeMarginCoefficients(linearProblem, flowResult, cnec, side)
        ));
    }

    private void setOrUpdateRelativeMarginCoefficients(LinearProblem linearProblem, FlowResult flowResult, FlowCnec cnec, TwoSides side) {
        OpenRaoMPVariable minRelMarginVariable = linearProblem.getMinimumRelativeMarginVariable(Optional.ofNullable(timestamp));
        OpenRaoMPVariable minRelMarginSignBinaryVariable = linearProblem.getMinimumRelativeMarginSignBinaryVariable(Optional.ofNullable(timestamp));
        OpenRaoMPVariable flowVariable = linearProblem.getFlowVariable(cnec, side, Optional.ofNullable(timestamp));

        double unitConversionCoefficient = RaoUtil.getFlowUnitMultiplier(cnec, side, unit, MEGAWATT);
        // If PTDF computation failed for some reason, instead of ignoring the CNEC completely, set its PTDF to the lowest value
        double relMarginCoef = Double.isNaN(flowResult.getPtdfZonalSum(cnec, side)) ?
            ptdfSumLowerBound : Math.max(flowResult.getPtdfZonalSum(cnec, side), ptdfSumLowerBound);

        Optional<Double> minFlow = cnec.getLowerBound(side, MEGAWATT);
        Optional<Double> maxFlow = cnec.getUpperBound(side, MEGAWATT);

        if (minFlow.isPresent()) {
            OpenRaoMPConstraint minimumMarginNegative;
            try {
                minimumMarginNegative = linearProblem.getMinimumRelativeMarginConstraint(cnec, side, LinearProblem.MarginExtension.BELOW_THRESHOLD, Optional.ofNullable(timestamp));
            } catch (OpenRaoException ignored) {
                minimumMarginNegative = linearProblem.addMinimumRelativeMarginConstraint(-linearProblem.infinity(), linearProblem.infinity(), cnec, side, LinearProblem.MarginExtension.BELOW_THRESHOLD, Optional.ofNullable(timestamp));
            }
            minimumMarginNegative.setUb(-minFlow.get() + unitConversionCoefficient * relMarginCoef * maxNegativeRelativeRam);
            minimumMarginNegative.setCoefficient(minRelMarginVariable, unitConversionCoefficient * relMarginCoef);
            minimumMarginNegative.setCoefficient(minRelMarginSignBinaryVariable, unitConversionCoefficient * relMarginCoef * maxNegativeRelativeRam);
            minimumMarginNegative.setCoefficient(flowVariable, -1);
        }
        if (maxFlow.isPresent()) {
            OpenRaoMPConstraint minimumMarginPositive;
            try {
                minimumMarginPositive = linearProblem.getMinimumRelativeMarginConstraint(cnec, side, LinearProblem.MarginExtension.ABOVE_THRESHOLD, Optional.ofNullable(timestamp));
            } catch (OpenRaoException ignored) {
                minimumMarginPositive = linearProblem.addMinimumRelativeMarginConstraint(-linearProblem.infinity(), linearProblem.infinity(), cnec, side, LinearProblem.MarginExtension.ABOVE_THRESHOLD, Optional.ofNullable(timestamp));
            }
            minimumMarginPositive.setUb(maxFlow.get() + unitConversionCoefficient * relMarginCoef * maxNegativeRelativeRam);
            minimumMarginPositive.setCoefficient(minRelMarginVariable, unitConversionCoefficient * relMarginCoef);
            minimumMarginPositive.setCoefficient(minRelMarginSignBinaryVariable, unitConversionCoefficient * relMarginCoef * maxNegativeRelativeRam);
            minimumMarginPositive.setCoefficient(flowVariable, 1);
        }
    }

    private void fillObjectiveWithMinRelMargin(LinearProblem linearProblem) {
        OpenRaoMPVariable minRelMarginVariable = linearProblem.getMinimumRelativeMarginVariable(Optional.ofNullable(timestamp));
        linearProblem.getObjective().setCoefficient(minRelMarginVariable, -1);
    }
}<|MERGE_RESOLUTION|>--- conflicted
+++ resolved
@@ -42,13 +42,8 @@
     public MaxMinRelativeMarginFiller(Set<FlowCnec> optimizedCnecs,
                                       FlowResult preOptimFlowResult,
                                       Unit unit,
-<<<<<<< HEAD
                                       RelativeMarginsParametersExtension maxMinRelativeMarginParameters) {
         super(optimizedCnecs, unit, false);
-=======
-                                      RelativeMarginsParametersExtension maxMinRelativeMarginParameters, OffsetDateTime timestamp) {
-        super(optimizedCnecs, unit, null);
->>>>>>> cf3dc61c
         this.preOptimFlowResult = preOptimFlowResult;
         this.ptdfApproximationLevel = maxMinRelativeMarginParameters.getPtdfApproximation();
         this.unit = unit;
