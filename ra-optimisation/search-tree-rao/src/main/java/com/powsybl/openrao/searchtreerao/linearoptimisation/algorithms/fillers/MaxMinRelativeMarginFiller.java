/*
 * Copyright (c) 2020, RTE (http://www.rte-france.com)
 * This Source Code Form is subject to the terms of the Mozilla Public
 * License, v. 2.0. If a copy of the MPL was not distributed with this
 * file, You can obtain one at http://mozilla.org/MPL/2.0/.
 */
package com.powsybl.openrao.searchtreerao.linearoptimisation.algorithms.fillers;

import com.powsybl.openrao.commons.OpenRaoException;
import com.powsybl.openrao.commons.Unit;
import com.powsybl.openrao.data.crac.api.cnec.FlowCnec;
import com.powsybl.iidm.network.TwoSides;
import com.powsybl.openrao.raoapi.parameters.extensions.PtdfApproximation;
<<<<<<< HEAD
=======
import com.powsybl.openrao.raoapi.parameters.extensions.SearchTreeRaoCostlyMinMarginParameters;
>>>>>>> 16438a14
import com.powsybl.openrao.raoapi.parameters.extensions.SearchTreeRaoRelativeMarginsParameters;
import com.powsybl.openrao.searchtreerao.commons.RaoUtil;
import com.powsybl.openrao.searchtreerao.linearoptimisation.algorithms.linearproblem.OpenRaoMPConstraint;
import com.powsybl.openrao.searchtreerao.linearoptimisation.algorithms.linearproblem.OpenRaoMPVariable;
import com.powsybl.openrao.searchtreerao.linearoptimisation.algorithms.linearproblem.LinearProblem;
import com.powsybl.openrao.searchtreerao.result.api.FlowResult;
import com.powsybl.openrao.searchtreerao.result.api.RangeActionActivationResult;
import com.powsybl.openrao.searchtreerao.result.api.SensitivityResult;

import java.time.OffsetDateTime;
import java.util.Optional;
import java.util.Set;

import static com.powsybl.openrao.commons.Unit.MEGAWATT;

/**
 * @author Peter Mitri {@literal <peter.mitri at rte-france.com>}
 */
public class MaxMinRelativeMarginFiller extends MaxMinMarginFiller {
    private final FlowResult preOptimFlowResult;
    private final PtdfApproximation ptdfApproximationLevel;
    private final Unit unit;
    private final double ptdfSumLowerBound;
    private final double highestThreshold;
    private final double maxPositiveRelativeRam;
    private final double maxNegativeRelativeRam;

    public MaxMinRelativeMarginFiller(Set<FlowCnec> optimizedCnecs,
                                      FlowResult preOptimFlowResult,
                                      Unit unit,
<<<<<<< HEAD
                                      SearchTreeRaoRelativeMarginsParameters maxMinRelativeMarginParameters,
                                      OffsetDateTime timestamp) {
        super(optimizedCnecs, unit, false, timestamp);
=======
                                      SearchTreeRaoCostlyMinMarginParameters maxMinMarginsParameters,
                                      SearchTreeRaoRelativeMarginsParameters maxMinRelativeMarginParameters,
                                      OffsetDateTime timestamp) {
        super(optimizedCnecs, unit, false, maxMinMarginsParameters, timestamp);
>>>>>>> 16438a14
        this.preOptimFlowResult = preOptimFlowResult;
        this.ptdfApproximationLevel = maxMinRelativeMarginParameters.getPtdfApproximation();
        this.unit = unit;
        this.ptdfSumLowerBound = maxMinRelativeMarginParameters.getPtdfSumLowerBound();
        this.highestThreshold = RaoUtil.getLargestCnecThreshold(optimizedCnecs, MEGAWATT);
        this.maxPositiveRelativeRam = highestThreshold / ptdfSumLowerBound;
        this.maxNegativeRelativeRam = 5 * maxPositiveRelativeRam;
    }

    @Override
    public void fill(LinearProblem linearProblem, FlowResult flowResult, SensitivityResult sensitivityResult, RangeActionActivationResult rangeActionActivationResult) {
        super.fill(linearProblem, flowResult, sensitivityResult, rangeActionActivationResult);
        buildMinimumRelativeMarginSignBinaryVariable(linearProblem);
        updateMinimumNegativeMarginDefinition(linearProblem);
        Set<FlowCnec> validFlowCnecs = FillersUtil.getFlowCnecsComputationStatusOk(optimizedCnecs, sensitivityResult);
        buildMinimumRelativeMarginVariable(linearProblem, validFlowCnecs);
        FlowResult flowResultToUse = ptdfApproximationLevel.shouldUpdatePtdfWithPstChange() ? flowResult : preOptimFlowResult;
        buildMinimumRelativeMarginConstraints(linearProblem, validFlowCnecs, flowResultToUse);
        fillObjectiveWithMinRelMargin(linearProblem);
    }

    private void updateMinimumNegativeMarginDefinition(LinearProblem linearProblem) {
        OpenRaoMPVariable minimumMarginVariable = linearProblem.getMinimumMarginVariable(Optional.ofNullable(timestamp));
        OpenRaoMPVariable minRelMarginSignBinaryVariable = linearProblem.getMinimumRelativeMarginSignBinaryVariable(Optional.ofNullable(timestamp));
        double maxNegativeRam = 5 * highestThreshold;

        // Minimum Margin is negative or zero
        minimumMarginVariable.setUb(.0);
        // Forcing miminumRelativeMarginSignBinaryVariable to 0 when minimumMarginVariable is negative
        OpenRaoMPConstraint minimumRelMarginSignDefinition = linearProblem.addMinimumRelMarginSignDefinitionConstraint(-linearProblem.infinity(), maxNegativeRam, Optional.ofNullable(timestamp));
        minimumRelMarginSignDefinition.setCoefficient(minRelMarginSignBinaryVariable, maxNegativeRam);
        minimumRelMarginSignDefinition.setCoefficient(minimumMarginVariable, -1);
    }

    /**
     * Add a new minimum relative margin variable. Unfortunately, we cannot force it to be positive since it
     * should be able to be negative in unsecured cases (see constraints)
     */
    private void buildMinimumRelativeMarginVariable(LinearProblem linearProblem, Set<FlowCnec> validFlowCnecs) {
        if (!validFlowCnecs.isEmpty()) {
            linearProblem.addMinimumRelativeMarginVariable(-linearProblem.infinity(), linearProblem.infinity(), Optional.ofNullable(timestamp));
        } else {
            // if there is no Cnecs, the minRelativeMarginVariable is forced to zero.
            // otherwise it would be unbounded in the LP
            linearProblem.addMinimumRelativeMarginVariable(0.0, 0.0, Optional.ofNullable(timestamp));
        }
    }

    /**
     * Build the  miminum relative margin sign binary variable, P.
     * P represents the sign of the minimum margin.
     */
    private void buildMinimumRelativeMarginSignBinaryVariable(LinearProblem linearProblem) {
        linearProblem.addMinimumRelativeMarginSignBinaryVariable(Optional.ofNullable(timestamp));
    }

    /**
     * Define the minimum relative margin (like absolute margin but by dividing by sum of PTDFs)
     */
    private void buildMinimumRelativeMarginConstraints(LinearProblem linearProblem, Set<FlowCnec> validFlowCnecs, FlowResult flowResult) {
        OpenRaoMPVariable minRelMarginVariable = linearProblem.getMinimumRelativeMarginVariable(Optional.ofNullable(timestamp));
        OpenRaoMPVariable minRelMarginSignBinaryVariable = linearProblem.getMinimumRelativeMarginSignBinaryVariable(Optional.ofNullable(timestamp));

        // Minimum Relative Margin is positive or null
        minRelMarginVariable.setLb(.0);
        // Forcing minRelMarginVariable to 0 when minimumMarginVariable is negative
        OpenRaoMPConstraint minimumRelativeMarginSetToZero = linearProblem.addMinimumRelMarginSetToZeroConstraint(-linearProblem.infinity(), 0, Optional.ofNullable(timestamp));
        minimumRelativeMarginSetToZero.setCoefficient(minRelMarginSignBinaryVariable, -maxPositiveRelativeRam);
        minimumRelativeMarginSetToZero.setCoefficient(minRelMarginVariable, 1);

        validFlowCnecs.forEach(cnec -> cnec.getMonitoredSides().forEach(side ->
            setOrUpdateRelativeMarginCoefficients(linearProblem, flowResult, cnec, side)
        ));
    }

    private void setOrUpdateRelativeMarginCoefficients(LinearProblem linearProblem, FlowResult flowResult, FlowCnec cnec, TwoSides side) {
        OpenRaoMPVariable minRelMarginVariable = linearProblem.getMinimumRelativeMarginVariable(Optional.ofNullable(timestamp));
        OpenRaoMPVariable minRelMarginSignBinaryVariable = linearProblem.getMinimumRelativeMarginSignBinaryVariable(Optional.ofNullable(timestamp));
        OpenRaoMPVariable flowVariable = linearProblem.getFlowVariable(cnec, side, Optional.ofNullable(timestamp));

        double unitConversionCoefficient = RaoUtil.getFlowUnitMultiplier(cnec, side, unit, MEGAWATT);
        // If PTDF computation failed for some reason, instead of ignoring the CNEC completely, set its PTDF to the lowest value
        double relMarginCoef = Double.isNaN(flowResult.getPtdfZonalSum(cnec, side)) ?
            ptdfSumLowerBound : Math.max(flowResult.getPtdfZonalSum(cnec, side), ptdfSumLowerBound);

        Optional<Double> minFlow = cnec.getLowerBound(side, MEGAWATT);
        Optional<Double> maxFlow = cnec.getUpperBound(side, MEGAWATT);

        if (minFlow.isPresent()) {
            OpenRaoMPConstraint minimumMarginNegative;
            try {
                minimumMarginNegative = linearProblem.getMinimumRelativeMarginConstraint(cnec, side, LinearProblem.MarginExtension.BELOW_THRESHOLD, Optional.ofNullable(timestamp));
            } catch (OpenRaoException ignored) {
                minimumMarginNegative = linearProblem.addMinimumRelativeMarginConstraint(-linearProblem.infinity(), linearProblem.infinity(), cnec, side, LinearProblem.MarginExtension.BELOW_THRESHOLD, Optional.ofNullable(timestamp));
            }
            minimumMarginNegative.setUb(-minFlow.get() + unitConversionCoefficient * relMarginCoef * maxNegativeRelativeRam);
            minimumMarginNegative.setCoefficient(minRelMarginVariable, unitConversionCoefficient * relMarginCoef);
            minimumMarginNegative.setCoefficient(minRelMarginSignBinaryVariable, unitConversionCoefficient * relMarginCoef * maxNegativeRelativeRam);
            minimumMarginNegative.setCoefficient(flowVariable, -1);
        }
        if (maxFlow.isPresent()) {
            OpenRaoMPConstraint minimumMarginPositive;
            try {
                minimumMarginPositive = linearProblem.getMinimumRelativeMarginConstraint(cnec, side, LinearProblem.MarginExtension.ABOVE_THRESHOLD, Optional.ofNullable(timestamp));
            } catch (OpenRaoException ignored) {
                minimumMarginPositive = linearProblem.addMinimumRelativeMarginConstraint(-linearProblem.infinity(), linearProblem.infinity(), cnec, side, LinearProblem.MarginExtension.ABOVE_THRESHOLD, Optional.ofNullable(timestamp));
            }
            minimumMarginPositive.setUb(maxFlow.get() + unitConversionCoefficient * relMarginCoef * maxNegativeRelativeRam);
            minimumMarginPositive.setCoefficient(minRelMarginVariable, unitConversionCoefficient * relMarginCoef);
            minimumMarginPositive.setCoefficient(minRelMarginSignBinaryVariable, unitConversionCoefficient * relMarginCoef * maxNegativeRelativeRam);
            minimumMarginPositive.setCoefficient(flowVariable, 1);
        }
    }

    private void fillObjectiveWithMinRelMargin(LinearProblem linearProblem) {
        OpenRaoMPVariable minRelMarginVariable = linearProblem.getMinimumRelativeMarginVariable(Optional.ofNullable(timestamp));
        linearProblem.getObjective().setCoefficient(minRelMarginVariable, -1);
    }
}<|MERGE_RESOLUTION|>--- conflicted
+++ resolved
@@ -11,10 +11,7 @@
 import com.powsybl.openrao.data.crac.api.cnec.FlowCnec;
 import com.powsybl.iidm.network.TwoSides;
 import com.powsybl.openrao.raoapi.parameters.extensions.PtdfApproximation;
-<<<<<<< HEAD
-=======
 import com.powsybl.openrao.raoapi.parameters.extensions.SearchTreeRaoCostlyMinMarginParameters;
->>>>>>> 16438a14
 import com.powsybl.openrao.raoapi.parameters.extensions.SearchTreeRaoRelativeMarginsParameters;
 import com.powsybl.openrao.searchtreerao.commons.RaoUtil;
 import com.powsybl.openrao.searchtreerao.linearoptimisation.algorithms.linearproblem.OpenRaoMPConstraint;
@@ -45,16 +42,10 @@
     public MaxMinRelativeMarginFiller(Set<FlowCnec> optimizedCnecs,
                                       FlowResult preOptimFlowResult,
                                       Unit unit,
-<<<<<<< HEAD
-                                      SearchTreeRaoRelativeMarginsParameters maxMinRelativeMarginParameters,
-                                      OffsetDateTime timestamp) {
-        super(optimizedCnecs, unit, false, timestamp);
-=======
                                       SearchTreeRaoCostlyMinMarginParameters maxMinMarginsParameters,
                                       SearchTreeRaoRelativeMarginsParameters maxMinRelativeMarginParameters,
                                       OffsetDateTime timestamp) {
         super(optimizedCnecs, unit, false, maxMinMarginsParameters, timestamp);
->>>>>>> 16438a14
         this.preOptimFlowResult = preOptimFlowResult;
         this.ptdfApproximationLevel = maxMinRelativeMarginParameters.getPtdfApproximation();
         this.unit = unit;
