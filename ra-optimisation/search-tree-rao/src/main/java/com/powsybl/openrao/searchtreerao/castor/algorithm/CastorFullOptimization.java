--- conflicted
+++ resolved
@@ -383,11 +383,7 @@
                 }
                 if (allPreviousPerimetersSucceded) {
                     OptimizationResult curativeResult = optimizeCurativePerimeter(curativePerimeter, crac, networkClone,
-<<<<<<< HEAD
-                        raoParameters, stateTree, toolProvider, curativeTreeParameters, initialSensitivityOutput, previousPerimeterResult, scenarioReportNode);
-=======
-                        raoParameters, stateTree, toolProvider, curativeTreeParameters, initialSensitivityOutput, previousPerimeterResult, resultsPerPerimeter);
->>>>>>> c66cec79
+                        raoParameters, stateTree, toolProvider, curativeTreeParameters, initialSensitivityOutput, previousPerimeterResult, resultsPerPerimeter, scenarioReportNode);
                     allPreviousPerimetersSucceded = curativeResult.getSensitivityStatus() == DEFAULT;
                     contingencyScenarioResults.put(curativeState, curativeResult);
                     applyRemedialActions(networkClone, curativeResult, curativeState);
@@ -427,11 +423,8 @@
                                                          TreeParameters curativeTreeParameters,
                                                          PrePerimeterResult initialSensitivityOutput,
                                                          PrePerimeterResult prePerimeterSensitivityOutput,
-<<<<<<< HEAD
+                                                         Map<State, OptimizationResult> resultsPerPerimeter,
                                                          ReportNode reportNode) {
-=======
-                                                         Map<State, OptimizationResult> resultsPerPerimeter) {
->>>>>>> c66cec79
         State curativeState = curativePerimeter.getRaOptimisationState();
         reportNode.newReportNode()
                 .withMessageTemplate("optimizingCurativeState", "Optimizing curative state ${curativeStateId}.")
