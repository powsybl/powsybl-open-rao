--- conflicted
+++ resolved
@@ -191,10 +191,6 @@
                 RaoLogger.logMostLimitingElementsResults(BUSINESS_LOGS, stateTree.getBasecaseScenario(), preventiveResult, stateTree.getContingencyScenarios(), postContingencyResults, raoParameters.getObjectiveFunctionParameters().getType(), raoParameters.getObjectiveFunctionParameters().getUnit(), NUMBER_LOGGED_ELEMENTS_END_RAO);
                 RaoLogger.checkIfMostLimitingElementIsFictional(BUSINESS_LOGS, stateTree.getBasecaseScenario(), preventiveResult, stateTree.getContingencyScenarios(), postContingencyResults, raoParameters.getObjectiveFunctionParameters().getType(), raoParameters.getObjectiveFunctionParameters().getUnit());
             }
-<<<<<<< HEAD
-
-=======
->>>>>>> 16438a14
             return postCheckResults(mergedRaoResults, initialOutput, raoParameters.getObjectiveFunctionParameters());
         } catch (RuntimeException e) {
             BUSINESS_LOGS.error("{} \n {}", e.getMessage(), ExceptionUtils.getStackTrace(e));
