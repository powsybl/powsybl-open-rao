--- conflicted
+++ resolved
@@ -176,12 +176,7 @@
         boolean logFinalResultsOutsideOfSecondPreventive = true;
         // Run second preventive when necessary
         if (shouldRunSecondPreventiveRao(raoParameters, preventiveResult, postContingencyResults.values(), mergedRaoResults, targetEndInstant, preventiveRaoTime, raoInput.getCrac().getLastInstant())) {
-<<<<<<< HEAD
-            // TODO: check if search tree has to be ran again
             RaoResult secondPreventiveRaoResults = runSecondPreventiveAndAutoRao(raoInput, raoParameters, stateTree, automatonTreeParameters, toolProvider, sensitivityAnalysisRunner, initialResult, preventiveResult, postContingencyResults);
-=======
-            RaoResult secondPreventiveRaoResults = runSecondPreventiveAndAutoRao(raoInput, raoParameters, stateTree, automatonTreeParameters, toolProvider, prePerimeterSensitivityAnalysis, initialOutput, preventiveResult, postContingencyResults);
->>>>>>> 7a46992a
             if (secondPreventiveImprovesResults(secondPreventiveRaoResults, mergedRaoResults)) {
                 mergedRaoResults = secondPreventiveRaoResults;
                 mergedRaoResults.setOptimizationStepsExecuted(OptimizationStepsExecuted.SECOND_PREVENTIVE_IMPROVED_FIRST);
@@ -537,23 +532,8 @@
         // -- Gather all post contingency remedial actions
         // ---- Curative remedial actions :
         // ------ appliedCras from secondPreventiveRaoResult
-<<<<<<< HEAD
         AppliedRemedialActions appliedArasAndCras = secondPreventiveRaoResult.searchTreeResult.getAllStatesRemedialActionResult().toAppliedRemedialActions().copyCurative();
 
-=======
-        AppliedRemedialActions appliedArasAndCras = secondPreventiveRaoResult.appliedArasAndCras().copyCurative();
-        // ------ + curative range actions optimized during second preventive with global optimization
-        if (raoParameters.getSecondPreventiveRaoParameters().getReOptimizeCurativeRangeActions()) {
-            for (Map.Entry<State, OptimizationResult> entry : postContingencyResults.entrySet()) {
-                State state = entry.getKey();
-                if (!state.getInstant().isCurative()) {
-                    continue;
-                }
-                secondPreventiveRaoResult.perimeterResult().getActivatedRangeActions(state)
-                    .forEach(rangeAction -> appliedArasAndCras.addAppliedRangeAction(state, rangeAction, secondPreventiveRaoResult.perimeterResult.getOptimizedSetpoint(rangeAction, state)));
-            }
-        }
->>>>>>> 7a46992a
         // ---- Auto remedial actions : computed during second auto, saved in newPostContingencyResults
         // ---- only RAs from perimeters that haven't failed are included in appliedArasAndCras
         // ---- this check is only performed here because SkippedOptimizationResultImpl with appliedRas can only be generated for AUTO instant
@@ -570,43 +550,18 @@
             BUSINESS_LOGS.error("Systematic sensitivity analysis after curative remedial actions after second preventive optimization failed");
             return new FailedRaoResultImpl();
         }
-<<<<<<< HEAD
-
-=======
-        for (Map.Entry<State, OptimizationResult> entry : postContingencyResults.entrySet()) {
-            State state = entry.getKey();
-            if (!state.getInstant().isCurative()) {
-                continue;
-            }
-            // Specific case : curative state was previously skipped because it led to a sensitivity analysis failure.
-            // Curative state is still a SkippedOptimizationResultImpl, but its computation status must be updated
-            if (entry.getValue() instanceof SkippedOptimizationResultImpl) {
-                newPostContingencyResults.put(state, new SkippedOptimizationResultImpl(state, new HashSet<>(), new HashSet<>(), postCraSensitivityAnalysisOutput.getSensitivityStatus(entry.getKey()), raoParameters.getLoadFlowAndSensitivityParameters().getSensitivityFailureOvercost()));
-            } else {
-                newPostContingencyResults.put(state, new CurativeWithSecondPraoResult(state, entry.getValue(), secondPreventiveRaoResult.perimeterResult(), secondPreventiveRaoResult.remedialActionsExcluded(), postCraSensitivityAnalysisOutput));
-            }
-        }
->>>>>>> 7a46992a
+
         RaoLogger.logMostLimitingElementsResults(BUSINESS_LOGS, postCraSensitivityAnalysisOutput, parameters.getObjectiveFunctionParameters().getType(), NUMBER_LOGGED_ELEMENTS_END_RAO);
 
         return CastorRaoResult.buildWithResults(
             initialOutput,
-<<<<<<< HEAD
             secondPreventiveRaoResult.postPraSensitivityAnalysisOutput,
             newAutoResults,
-=======
-            firstPreventiveResult,
-            secondPreventiveRaoResult.perimeterResult(),
-            secondPreventiveRaoResult.remedialActionsExcluded(),
-            secondPreventiveRaoResult.postPraSensitivityAnalysisOutput(),
-            newPostContingencyResults,
->>>>>>> 7a46992a
             postCraSensitivityAnalysisOutput,
             appliedArasAndCras,
             raoInput.getCrac());
     }
 
-<<<<<<< HEAD
     private static class SecondPreventiveRaoResult {
         private final SearchTreeResult searchTreeResult;
         private final PerimeterResultWithCnecs postPraSensitivityAnalysisOutput;
@@ -615,12 +570,6 @@
             this.searchTreeResult = searchTreeResult;
             this.postPraSensitivityAnalysisOutput = postPraSensitivityAnalysisOutput;
         }
-=======
-    private record SecondPreventiveRaoResult(PerimeterResult perimeterResult,
-                                             PrePerimeterResult postPraSensitivityAnalysisOutput,
-                                             Set<RemedialAction<?>> remedialActionsExcluded,
-                                             AppliedRemedialActions appliedArasAndCras) {
->>>>>>> 7a46992a
     }
 
     /**
@@ -688,25 +637,7 @@
         return new SecondPreventiveRaoResult(secondPreventiveResult, postPraSensitivityAnalysisOutput);
     }
 
-<<<<<<< HEAD
-    static void addAppliedNetworkActionsPostContingency(Instant instant, AppliedRemedialActions appliedRemedialActions, Map<State, PerimeterResultWithCnecs> postContingencyResults) {
-        postContingencyResults.forEach((state, optimizationResult) -> {
-            if (state.getInstant().equals(instant)) {
-                appliedRemedialActions.addAppliedNetworkActions(state, optimizationResult.getActivatedNetworkActions());
-            }
-        });
-    }
-
-    static void addAppliedRangeActionsPostContingency(Instant instant, AppliedRemedialActions appliedRemedialActions, Map<State, PerimeterResultWithCnecs> postContingencyResults) {
-        // Add all range actions that were activated.
-        // Curative/ preventive duplicates are handled via exclusion from 2nd preventive
-        postContingencyResults.forEach((state, optimizationResult) -> {
-            if (state.getInstant().equals(instant)) {
-                optimizationResult.getActivatedRangeActions().forEach(rangeAction -> appliedRemedialActions.addAppliedRangeAction(state, rangeAction, optimizationResult.getOptimizedSetpoint(rangeAction)));
-            }
-        });
-=======
-    static void addAppliedNetworkActionsPostContingency(Set<Instant> instants, AppliedRemedialActions appliedRemedialActions, Map<State, OptimizationResult> postContingencyResults) {
+    static void addAppliedNetworkActionsPostContingency(Set<Instant> instants, AppliedRemedialActions appliedRemedialActions, Map<State, PerimeterResultWithCnecs> postContingencyResults) {
         instants.forEach(instant ->
             postContingencyResults.forEach((state, optimizationResult) -> {
                 if (state.getInstant().equals(instant)) {
@@ -716,17 +647,16 @@
         );
     }
 
-    static void addAppliedRangeActionsPostContingency(Set<Instant> instants, AppliedRemedialActions appliedRemedialActions, Map<State, OptimizationResult> postContingencyResults) {
+    static void addAppliedRangeActionsPostContingency(Set<Instant> instants, AppliedRemedialActions appliedRemedialActions, Map<State, PerimeterResultWithCnecs> postContingencyResults) {
         // Add all range actions that were activated.
         // Curative/ preventive duplicates are handled via exclusion from 2nd preventive
         instants.forEach(instant ->
             postContingencyResults.forEach((state, optimizationResult) -> {
                 if (state.getInstant().equals(instant)) {
-                    optimizationResult.getActivatedRangeActions(state).forEach(rangeAction -> appliedRemedialActions.addAppliedRangeAction(state, rangeAction, optimizationResult.getOptimizedSetpoint(rangeAction, state)));
+                    optimizationResult.getActivatedRangeActions().forEach(rangeAction -> appliedRemedialActions.addAppliedRangeAction(state, rangeAction, optimizationResult.getOptimizedSetpoint(rangeAction)));
                 }
             })
         );
->>>>>>> 7a46992a
     }
 
     private SearchTreeResult optimizeSecondPreventivePerimeter(RaoInput raoInput, RaoParameters raoParameters, StateTree stateTree, ToolProvider toolProvider, PerimeterResultWithCnecs initialOutput, PerimeterResultWithCnecs prePerimeterResult, PerimeterResultWithCnecs firstPreventiveResult, Map<State, PerimeterResultWithCnecs> postContingencyResults, AppliedRemedialActions appliedCras) {
