/*
 * Copyright (c) 2022, RTE (http://www.rte-france.com)
 * This Source Code Form is subject to the terms of the Mozilla Public
 * License, v. 2.0. If a copy of the MPL was not distributed with this
 * file, You can obtain one at http://mozilla.org/MPL/2.0/.
 */
package com.powsybl.openrao.searchtreerao.castor.algorithm;

import com.powsybl.openrao.commons.OpenRaoException;
import com.powsybl.openrao.commons.RandomizedString;
import com.powsybl.openrao.data.cracapi.*;
import com.powsybl.openrao.data.cracapi.cnec.FlowCnec;
import com.powsybl.openrao.data.cracapi.networkaction.NetworkAction;
import com.powsybl.openrao.data.cracapi.rangeaction.RangeAction;
import com.powsybl.openrao.data.raoresultapi.ComputationStatus;
import com.powsybl.openrao.data.raoresultapi.OptimizationStepsExecuted;
import com.powsybl.openrao.data.raoresultapi.RaoResult;
import com.powsybl.openrao.raoapi.RaoInput;
import com.powsybl.openrao.raoapi.parameters.ObjectiveFunctionParameters;
import com.powsybl.openrao.raoapi.parameters.RaoParameters;
import com.powsybl.openrao.raoapi.parameters.SecondPreventiveRaoParameters;
import com.powsybl.openrao.searchtreerao.commons.NetworkActionCombination;
import com.powsybl.openrao.searchtreerao.commons.RaoLogger;
import com.powsybl.openrao.searchtreerao.commons.RaoUtil;
import com.powsybl.openrao.searchtreerao.commons.ToolProvider;
import com.powsybl.openrao.searchtreerao.commons.objectivefunctionevaluator.ObjectiveFunction;
import com.powsybl.openrao.searchtreerao.commons.optimizationperimeters.CurativeOptimizationPerimeter;
import com.powsybl.openrao.searchtreerao.commons.optimizationperimeters.GlobalOptimizationPerimeter;
import com.powsybl.openrao.searchtreerao.commons.optimizationperimeters.OptimizationPerimeter;
import com.powsybl.openrao.searchtreerao.commons.optimizationperimeters.PreventiveOptimizationPerimeter;
import com.powsybl.openrao.searchtreerao.commons.parameters.TreeParameters;
import com.powsybl.openrao.searchtreerao.commons.parameters.UnoptimizedCnecParameters;
import com.powsybl.openrao.searchtreerao.result.api.*;
import com.powsybl.openrao.searchtreerao.result.impl.*;
import com.powsybl.openrao.searchtreerao.searchtree.algorithms.SearchTree;
import com.powsybl.openrao.searchtreerao.searchtree.inputs.SearchTreeInput;
import com.powsybl.openrao.searchtreerao.searchtree.parameters.SearchTreeParameters;
import com.powsybl.openrao.sensitivityanalysis.AppliedRemedialActions;
import com.powsybl.openrao.util.AbstractNetworkPool;
import com.powsybl.iidm.network.Network;

import java.time.temporal.ChronoUnit;
import java.util.*;
import java.util.concurrent.*;
import java.util.concurrent.atomic.AtomicInteger;
import java.util.stream.Collectors;

import static com.powsybl.openrao.commons.logs.OpenRaoLoggerProvider.*;
import static com.powsybl.openrao.data.raoresultapi.ComputationStatus.DEFAULT;
import static com.powsybl.openrao.searchtreerao.commons.RaoLogger.formatDouble;

/**
 * @author Joris Mancini {@literal <joris.mancini at rte-france.com>}
 * @author Philippe Edwards {@literal <philippe.edwards at rte-france.com>}
 * @author Peter Mitri {@literal <peter.mitri at rte-france.com>}
 * @author Godelaine De-Montmorillon {@literal <godelaine.demontmorillon at rte-france.com>}
 * @author Baptiste Seguinot {@literal <baptiste.seguinot at rte-france.com>}
 */
public class CastorFullOptimization {
    private static final String INITIAL_SCENARIO = "InitialScenario";
    private static final String PREVENTIVE_SCENARIO = "PreventiveScenario";
    private static final String SECOND_PREVENTIVE_SCENARIO_BEFORE_OPT = "SecondPreventiveScenario";
    private static final String CONTINGENCY_SCENARIO = "ContingencyScenario";
    private static final int NUMBER_LOGGED_ELEMENTS_DURING_RAO = 2;
    private static final int NUMBER_LOGGED_ELEMENTS_END_RAO = 10;

    private final RaoInput raoInput;
    private final RaoParameters raoParameters;
    private final java.time.Instant targetEndInstant;

    public CastorFullOptimization(RaoInput raoInput, RaoParameters raoParameters, java.time.Instant targetEndInstant) {
        this.raoInput = raoInput;
        this.raoParameters = raoParameters;
        this.targetEndInstant = targetEndInstant;
    }

    public CompletableFuture<RaoResult> run() {

        RaoUtil.initData(raoInput, raoParameters);
        StateTree stateTree = new StateTree(raoInput.getCrac());
        ToolProvider toolProvider = ToolProvider.buildFromRaoInputAndParameters(raoInput, raoParameters);

        // ----- INITIAL SENSI -----
        // compute initial sensitivity on all CNECs
        // (this is necessary to have initial flows for MNEC and loopflow constraints on CNECs, in preventive and curative perimeters)
        PrePerimeterSensitivityAnalysis prePerimeterSensitivityAnalysis = new PrePerimeterSensitivityAnalysis(
            raoInput.getCrac().getFlowCnecs(),
            raoInput.getCrac().getRangeActions(),
            raoParameters,
            toolProvider);

        PrePerimeterResult initialOutput;
        initialOutput = prePerimeterSensitivityAnalysis.runInitialSensitivityAnalysis(raoInput.getNetwork(), raoInput.getCrac());
        RaoLogger.logSensitivityAnalysisResults("Initial sensitivity analysis: ",
            prePerimeterSensitivityAnalysis.getObjectiveFunction(),
            new RangeActionActivationResultImpl(RangeActionSetpointResultImpl.buildWithSetpointsFromNetwork(raoInput.getNetwork(), raoInput.getCrac().getRangeActions())),
            initialOutput,
            raoParameters,
            NUMBER_LOGGED_ELEMENTS_DURING_RAO);
        if (initialOutput.getSensitivityStatus() == ComputationStatus.FAILURE) {
            BUSINESS_LOGS.error("Initial sensitivity analysis failed");
            return CompletableFuture.completedFuture(new FailedRaoResultImpl());
        }

        // ----- PREVENTIVE PERIMETER OPTIMIZATION -----
        // run search tree on preventive perimeter
        java.time.Instant preventiveRaoStartInstant = java.time.Instant.now();
        BUSINESS_LOGS.info("----- Preventive perimeter optimization [start]");

        Network network = raoInput.getNetwork();
        network.getVariantManager().cloneVariant(network.getVariantManager().getWorkingVariantId(), INITIAL_SCENARIO);
        network.getVariantManager().cloneVariant(network.getVariantManager().getWorkingVariantId(), PREVENTIVE_SCENARIO);
        network.getVariantManager().cloneVariant(network.getVariantManager().getWorkingVariantId(), SECOND_PREVENTIVE_SCENARIO_BEFORE_OPT);
        network.getVariantManager().setWorkingVariant(PREVENTIVE_SCENARIO);

        if (stateTree.getContingencyScenarios().isEmpty()) {
            CompletableFuture<RaoResult> result = CompletableFuture.completedFuture(optimizePreventivePerimeter(raoInput, raoParameters, stateTree, toolProvider, initialOutput));
            BUSINESS_LOGS.info("----- Preventive perimeter optimization [end]");
            return result;
        }

        PerimeterResult preventiveResult = optimizePreventivePerimeter(raoInput, raoParameters, stateTree, toolProvider, initialOutput).getPerimeterResult(raoInput.getCrac().getPreventiveState());
        BUSINESS_LOGS.info("----- Preventive perimeter optimization [end]");
        java.time.Instant preventiveRaoEndInstant = java.time.Instant.now();
        long preventiveRaoTime = ChronoUnit.SECONDS.between(preventiveRaoStartInstant, preventiveRaoEndInstant);

        // ----- SENSI POST-PRA -----
        // mutualise the pre-perimeter sensi analysis for all contingency scenario + get after-PRA result over all CNECs

        double preventiveOptimalCost = preventiveResult.getCost();
        TreeParameters curativeTreeParameters = TreeParameters.buildForCurativePerimeter(raoParameters, preventiveOptimalCost);
        network.getVariantManager().setWorkingVariant(INITIAL_SCENARIO);
        network.getVariantManager().cloneVariant(network.getVariantManager().getWorkingVariantId(), PREVENTIVE_SCENARIO, true);
        network.getVariantManager().setWorkingVariant(PREVENTIVE_SCENARIO);
        applyRemedialActions(network, preventiveResult, raoInput.getCrac().getPreventiveState());

        PrePerimeterResult preCurativeSensitivityAnalysisOutput = prePerimeterSensitivityAnalysis.runBasedOnInitialResults(network, raoInput.getCrac(), initialOutput, initialOutput, Collections.emptySet(), null);
        if (preCurativeSensitivityAnalysisOutput.getSensitivityStatus() == ComputationStatus.FAILURE) {
            BUSINESS_LOGS.error("Systematic sensitivity analysis after preventive remedial actions failed");
            return CompletableFuture.completedFuture(new FailedRaoResultImpl());
        }
        RaoLogger.logSensitivityAnalysisResults("Systematic sensitivity analysis after preventive remedial actions: ",
            prePerimeterSensitivityAnalysis.getObjectiveFunction(),
            new RangeActionActivationResultImpl(RangeActionSetpointResultImpl.buildWithSetpointsFromNetwork(raoInput.getNetwork(), raoInput.getCrac().getRangeActions())),
            preCurativeSensitivityAnalysisOutput,
            raoParameters,
            NUMBER_LOGGED_ELEMENTS_DURING_RAO);

        RaoResult mergedRaoResults;

        // ----- CURATIVE PERIMETERS OPTIMIZATION -----
        // optimize contingency scenarios (auto + curative instants)

        // If stop criterion is SECURE and preventive perimeter was not secure, do not run post-contingency RAOs
        if (raoParameters.getObjectiveFunctionParameters().getPreventiveStopCriterion().equals(ObjectiveFunctionParameters.PreventiveStopCriterion.SECURE)
            && preventiveOptimalCost > 0) {
            BUSINESS_LOGS.info("Preventive perimeter could not be secured; there is no point in optimizing post-contingency perimeters. The RAO will be interrupted here.");
            mergedRaoResults = new PreventiveAndCurativesRaoResultImpl(raoInput.getCrac().getPreventiveState(), initialOutput, preventiveResult, preCurativeSensitivityAnalysisOutput, raoInput.getCrac());
            // log results
            RaoLogger.logMostLimitingElementsResults(BUSINESS_LOGS, preCurativeSensitivityAnalysisOutput, raoParameters.getObjectiveFunctionParameters().getType(), NUMBER_LOGGED_ELEMENTS_END_RAO);

            return postCheckResults(mergedRaoResults, initialOutput, raoParameters.getObjectiveFunctionParameters());
        }

        BUSINESS_LOGS.info("----- Post-contingency perimeters optimization [start]");
        Map<State, OptimizationResult> postContingencyResults = optimizeContingencyScenarios(raoInput.getCrac(), raoParameters, stateTree, toolProvider, curativeTreeParameters, network, initialOutput, preCurativeSensitivityAnalysisOutput, false);
        BUSINESS_LOGS.info("----- Post-contingency perimeters optimization [end]");

        // ----- SECOND PREVENTIVE PERIMETER OPTIMIZATION -----
        mergedRaoResults = new PreventiveAndCurativesRaoResultImpl(stateTree, initialOutput, preventiveResult, preCurativeSensitivityAnalysisOutput, postContingencyResults, raoInput.getCrac());
        boolean logFinalResultsOutsideOfSecondPreventive = true;
        // Run second preventive when necessary
        if (shouldRunSecondPreventiveRao(raoParameters, preventiveResult, postContingencyResults.values(), mergedRaoResults, targetEndInstant, preventiveRaoTime, raoInput.getCrac().getLastInstant())) {
            RaoResult secondPreventiveRaoResults = runSecondPreventiveAndAutoRao(raoInput, raoParameters, stateTree, toolProvider, prePerimeterSensitivityAnalysis, initialOutput, preventiveResult, postContingencyResults);
            if (secondPreventiveImprovesResults(secondPreventiveRaoResults, mergedRaoResults)) {
                mergedRaoResults = secondPreventiveRaoResults;
                mergedRaoResults.setOptimizationStepsExecuted(OptimizationStepsExecuted.SECOND_PREVENTIVE_IMPROVED_FIRST);
                logFinalResultsOutsideOfSecondPreventive = false;
            } else {
                mergedRaoResults.setOptimizationStepsExecuted(OptimizationStepsExecuted.SECOND_PREVENTIVE_FELLBACK_TO_FIRST_PREVENTIVE_SITUATION);
            }
        }
        // Log final results
        if (logFinalResultsOutsideOfSecondPreventive) {
            BUSINESS_LOGS.info("Merging preventive and post-contingency RAO results:");
            RaoLogger.logMostLimitingElementsResults(BUSINESS_LOGS, stateTree.getBasecaseScenario(), preventiveResult, stateTree.getContingencyScenarios(), postContingencyResults, raoParameters.getObjectiveFunctionParameters().getType(), NUMBER_LOGGED_ELEMENTS_END_RAO);
        }

        return postCheckResults(mergedRaoResults, initialOutput, raoParameters.getObjectiveFunctionParameters());
    }

    /**
     * Return true if 2P has decreased cost
     */
    private boolean secondPreventiveImprovesResults(RaoResult secondPreventiveRaoResults, RaoResult mergedRaoResults) {
        if (secondPreventiveRaoResults instanceof FailedRaoResultImpl) {
            BUSINESS_LOGS.info("Second preventive failed. Falling back to previous solution:");
            return false;
        }
        if (mergedRaoResults.getComputationStatus() == ComputationStatus.FAILURE && secondPreventiveRaoResults.getComputationStatus() != ComputationStatus.FAILURE) {
            BUSINESS_LOGS.info("RAO has succeeded thanks to second preventive step when first preventive step had failed");
            return true;
        }
        Instant curativeInstant = raoInput.getCrac().getLastInstant();
        double firstPreventiveCost = mergedRaoResults.getCost(curativeInstant);
        double secondPreventiveCost = secondPreventiveRaoResults.getCost(curativeInstant);
        if (secondPreventiveCost > firstPreventiveCost) {
            BUSINESS_LOGS.info("Second preventive step has increased the overall cost from {} (functional: {}, virtual: {}) to {} (functional: {}, virtual: {}). Falling back to previous solution:",
                    formatDouble(firstPreventiveCost), formatDouble(mergedRaoResults.getFunctionalCost(curativeInstant)), formatDouble(mergedRaoResults.getVirtualCost(curativeInstant)),
                    formatDouble(secondPreventiveCost), formatDouble(secondPreventiveRaoResults.getFunctionalCost(curativeInstant)), formatDouble(secondPreventiveRaoResults.getVirtualCost(curativeInstant)));
            return false;
        }
        return true;
    }

    /**
     * Return initial result if RAO has increased cost
     */
    private CompletableFuture<RaoResult> postCheckResults(RaoResult raoResult, PrePerimeterResult initialResult, ObjectiveFunctionParameters objectiveFunctionParameters) {
        RaoResult finalRaoResult = raoResult;

        double initialCost = initialResult.getCost();
        double initialFunctionalCost = initialResult.getFunctionalCost();
        double initialVirtualCost = initialResult.getVirtualCost();
        Instant lastInstant = raoInput.getCrac().getLastInstant();
        double finalCost = finalRaoResult.getCost(lastInstant);
        double finalFunctionalCost = finalRaoResult.getFunctionalCost(lastInstant);
        double finalVirtualCost = finalRaoResult.getVirtualCost(lastInstant);

        if (objectiveFunctionParameters.getForbidCostIncrease() && finalCost > initialCost) {
            BUSINESS_LOGS.info("RAO has increased the overall cost from {} (functional: {}, virtual: {}) to {} (functional: {}, virtual: {}). Falling back to initial solution:",
                formatDouble(initialCost), formatDouble(initialFunctionalCost), formatDouble(initialVirtualCost),
                formatDouble(finalCost), formatDouble(finalFunctionalCost), formatDouble(finalVirtualCost));
            // log results
            RaoLogger.logMostLimitingElementsResults(BUSINESS_LOGS, initialResult, objectiveFunctionParameters.getType(), NUMBER_LOGGED_ELEMENTS_END_RAO);
            finalRaoResult = new UnoptimizedRaoResultImpl(initialResult);
            finalCost = initialCost;
            finalFunctionalCost = initialFunctionalCost;
            finalVirtualCost = initialVirtualCost;
            if (raoResult.getOptimizationStepsExecuted().equals(OptimizationStepsExecuted.FIRST_PREVENTIVE_ONLY)) {
                finalRaoResult.setOptimizationStepsExecuted(OptimizationStepsExecuted.FIRST_PREVENTIVE_FELLBACK_TO_INITIAL_SITUATION);
            } else {
                finalRaoResult.setOptimizationStepsExecuted(OptimizationStepsExecuted.SECOND_PREVENTIVE_FELLBACK_TO_INITIAL_SITUATION);
            }
        }

        // Log costs before and after RAO
        BUSINESS_LOGS.info("Cost before RAO = {} (functional: {}, virtual: {}), cost after RAO = {} (functional: {}, virtual: {})",
            formatDouble(initialCost), formatDouble(initialFunctionalCost), formatDouble(initialVirtualCost),
            formatDouble(finalCost), formatDouble(finalFunctionalCost), formatDouble(finalVirtualCost));

        return CompletableFuture.completedFuture(finalRaoResult);
    }

    private void applyRemedialActions(Network network, OptimizationResult optResult, State state) {
        optResult.getActivatedNetworkActions().forEach(networkAction -> networkAction.apply(network));
        optResult.getActivatedRangeActions(state).forEach(rangeAction -> rangeAction.apply(network, optResult.getOptimizedSetpoint(rangeAction, state)));
    }

    private OneStateOnlyRaoResultImpl optimizePreventivePerimeter(RaoInput raoInput, RaoParameters raoParameters, StateTree stateTree, ToolProvider toolProvider, PrePerimeterResult initialResult) {

        PreventiveOptimizationPerimeter optPerimeter = PreventiveOptimizationPerimeter.buildFromBasecaseScenario(stateTree.getBasecaseScenario(), raoInput.getCrac(), raoInput.getNetwork(), raoParameters, initialResult);

        SearchTreeParameters searchTreeParameters = SearchTreeParameters.create()
            .withConstantParametersOverAllRao(raoParameters, raoInput.getCrac())
            .withTreeParameters(TreeParameters.buildForPreventivePerimeter(raoParameters))
            .withUnoptimizedCnecParameters(UnoptimizedCnecParameters.build(raoParameters.getNotOptimizedCnecsParameters(), stateTree.getOperatorsNotSharingCras(), raoInput.getCrac()))
            .build();

        SearchTreeInput searchTreeInput = SearchTreeInput.create()
            .withNetwork(raoInput.getNetwork())
            .withOptimizationPerimeter(optPerimeter)
            .withInitialFlowResult(initialResult)
            .withPrePerimeterResult(initialResult)
            .withPreOptimizationAppliedNetworkActions(new AppliedRemedialActions()) //no remedial Action applied
            .withObjectiveFunction(ObjectiveFunction.create().build(optPerimeter.getFlowCnecs(), optPerimeter.getLoopFlowCnecs(), initialResult, initialResult, initialResult, raoInput.getCrac(), Collections.emptySet(), raoParameters))
            .withToolProvider(toolProvider)
            .withOutageInstant(raoInput.getCrac().getOutageInstant())
            .build();

        OptimizationResult optResult = new SearchTree(searchTreeInput, searchTreeParameters, true).run().join();
        applyRemedialActions(raoInput.getNetwork(), optResult, raoInput.getCrac().getPreventiveState());
        return new OneStateOnlyRaoResultImpl(raoInput.getCrac().getPreventiveState(), initialResult, optResult, searchTreeInput.getOptimizationPerimeter().getFlowCnecs());
    }

    private Map<State, OptimizationResult> optimizeContingencyScenarios(Crac crac,
                                                                        RaoParameters raoParameters,
                                                                        StateTree stateTree,
                                                                        ToolProvider toolProvider,
                                                                        TreeParameters curativeTreeParameters,
                                                                        Network network,
                                                                        PrePerimeterResult initialSensitivityOutput,
                                                                        PrePerimeterResult prePerimeterSensitivityOutput,
                                                                        boolean automatonsOnly) {
        Map<State, OptimizationResult> contingencyScenarioResults = new ConcurrentHashMap<>();
        // Create a new variant
        String newVariant = RandomizedString.getRandomizedString(CONTINGENCY_SCENARIO, network.getVariantManager().getVariantIds(), 10);
        network.getVariantManager().cloneVariant(network.getVariantManager().getWorkingVariantId(), newVariant);
        network.getVariantManager().setWorkingVariant(newVariant);
        // Create an automaton simulator
        AutomatonSimulator automatonSimulator = new AutomatonSimulator(crac, raoParameters, toolProvider, initialSensitivityOutput, prePerimeterSensitivityOutput, prePerimeterSensitivityOutput, stateTree.getOperatorsNotSharingCras(), NUMBER_LOGGED_ELEMENTS_DURING_RAO);
        // Go through all contingency scenarios
        try (AbstractNetworkPool networkPool = AbstractNetworkPool.create(network, newVariant, raoParameters.getMultithreadingParameters().getContingencyScenariosInParallel(), true)) {
            AtomicInteger remainingScenarios = new AtomicInteger(stateTree.getContingencyScenarios().size());
            List<ForkJoinTask<Object>> tasks = stateTree.getContingencyScenarios().stream().map(optimizedScenario ->
                networkPool.submit(() -> runScenario(crac, raoParameters, stateTree, toolProvider, curativeTreeParameters, initialSensitivityOutput, prePerimeterSensitivityOutput, automatonsOnly, optimizedScenario, networkPool, automatonSimulator, contingencyScenarioResults, remainingScenarios))
            ).toList();
            for (ForkJoinTask<Object> task : tasks) {
                try {
                    task.get();
                } catch (ExecutionException e) {
                    throw new OpenRaoException(e);
                }
            }
            networkPool.shutdownAndAwaitTermination(24, TimeUnit.HOURS);
        } catch (InterruptedException e) {
            Thread.currentThread().interrupt();
        }
        return contingencyScenarioResults;
    }

    private Object runScenario(Crac crac, RaoParameters raoParameters, StateTree stateTree, ToolProvider toolProvider, TreeParameters curativeTreeParameters, PrePerimeterResult initialSensitivityOutput, PrePerimeterResult prePerimeterSensitivityOutput, boolean automatonsOnly, ContingencyScenario optimizedScenario, AbstractNetworkPool networkPool, AutomatonSimulator automatonSimulator, Map<State, OptimizationResult> contingencyScenarioResults, AtomicInteger remainingScenarios) throws InterruptedException {
        Network networkClone = networkPool.getAvailableNetwork(); //This is where the threads actually wait for available networks
        TECHNICAL_LOGS.info("Optimizing scenario post-contingency {}.", optimizedScenario.getContingency().getId());

        // Init variables
        Optional<State> automatonState = optimizedScenario.getAutomatonState();
        Set<State> curativeStates = new HashSet<>();
        optimizedScenario.getCurativePerimeters().forEach(perimeter -> curativeStates.addAll(perimeter.getAllStates()));
        PrePerimeterResult preCurativeResult = prePerimeterSensitivityOutput;
        double sensitivityFailureOvercost = raoParameters.getLoadFlowAndSensitivityParameters().getSensitivityFailureOvercost();

        // Simulate automaton instant
        boolean autoStateSensiFailed = false;
        if (automatonState.isPresent()) {
            AutomatonPerimeterResultImpl automatonResult = automatonSimulator.simulateAutomatonState(automatonState.get(), curativeStates, networkClone);
            if (automatonResult.getComputationStatus() == ComputationStatus.FAILURE) {
                autoStateSensiFailed = true;
                contingencyScenarioResults.put(automatonState.get(), new SkippedOptimizationResultImpl(automatonState.get(), automatonResult.getActivatedNetworkActions(), automatonResult.getActivatedRangeActions(automatonState.get()), ComputationStatus.FAILURE, sensitivityFailureOvercost));
            } else {
                contingencyScenarioResults.put(automatonState.get(), automatonResult);
                preCurativeResult = automatonResult.getPostAutomatonSensitivityAnalysisOutput();
            }
        }
        // Do not simulate curative instant if last sensitivity analysis failed
        // -- if there was no automaton state, check prePerimeterSensitivityOutput sensi status
        // -- or if there was an automaton state that failed
        if (!automatonsOnly
            && automatonState.isEmpty()
            && !optimizedScenario.getCurativePerimeters().isEmpty()
            && prePerimeterSensitivityOutput.getSensitivityStatus(optimizedScenario.getCurativePerimeters().get(0).getRaOptimisationState()) == ComputationStatus.FAILURE
            || automatonState.isPresent()
            && autoStateSensiFailed
        ) {
            curativeStates.forEach(curativeState -> contingencyScenarioResults.put(curativeState, new SkippedOptimizationResultImpl(curativeState, new HashSet<>(), new HashSet<>(), ComputationStatus.FAILURE, sensitivityFailureOvercost)));
        } else if (!automatonsOnly) {
            boolean allPreviousPerimetersSucceded = true;
            PrePerimeterResult previousPerimeterResult = preCurativeResult;
            // Optimize curative instant
            Map<State, Set<OptimizationResult>> resultsPerState = new HashMap<>();
            for (Perimeter curativePerimeter : optimizedScenario.getCurativePerimeters()) {
<<<<<<< HEAD
                Set<OptimizationResult> optimizedStatesResults = new HashSet<>();
                for (State curativeState : curativePerimeter.getAllStates()) {
                    if (allPreviousPerimetersSucceded) {
                        OptimizationResult curativeResult = optimizeCurativeState(curativeState, crac, networkClone,
                            raoParameters, stateTree, toolProvider, curativeTreeParameters, initialSensitivityOutput, preCurativeResult, resultsPerState);
                        allPreviousPerimetersSucceded = curativeResult.getSensitivityStatus() == DEFAULT;
                        if (allPreviousPerimetersSucceded) {
                            optimizedStatesResults.add(curativeResult);
                        }
                        contingencyScenarioResults.put(curativeState, curativeResult);
                        applyRemedialActions(networkClone, curativeResult, curativeState);
                    } else {
                        contingencyScenarioResults.put(curativeState, new SkippedOptimizationResultImpl(curativeState, new HashSet<>(), new HashSet<>(), ComputationStatus.FAILURE, sensitivityFailureOvercost));
                    }
=======
                State curativeState = curativePerimeter.getRaOptimisationState();
                if (previousPerimeterResult == null) {
                    previousPerimeterResult = getPreCurativePerimeterSensitivityAnalysis(crac, curativePerimeter, toolProvider).runBasedOnInitialResults(networkClone, raoInput.getCrac(), previousPerimeterResult, previousPerimeterResult, stateTree.getOperatorsNotSharingCras(), null);
                }
                if (allPreviousPerimetersSucceded) {
                    OptimizationResult curativeResult = optimizeCurativePerimeter(curativePerimeter, crac, networkClone,
                        raoParameters, stateTree, toolProvider, curativeTreeParameters, initialSensitivityOutput, previousPerimeterResult);
                    allPreviousPerimetersSucceded = curativeResult.getSensitivityStatus() == DEFAULT;
                    contingencyScenarioResults.put(curativeState, curativeResult);
                    applyRemedialActions(networkClone, curativeResult, curativeState);
                    previousPerimeterResult = null;
                } else {
                    contingencyScenarioResults.put(curativeState, new SkippedOptimizationResultImpl(curativeState, new HashSet<>(), new HashSet<>(), ComputationStatus.FAILURE, sensitivityFailureOvercost));
>>>>>>> 95b923d7
                }
                resultsPerState.put(curativePerimeter.getRaOptimisationState(), optimizedStatesResults);
            }
        }
        TECHNICAL_LOGS.debug("Remaining post-contingency scenarios to optimize: {}", remainingScenarios.decrementAndGet());
        networkPool.releaseUsedNetwork(networkClone);
        // reset map
        return null;
    }

<<<<<<< HEAD
    private OptimizationResult optimizeCurativeState(State curativeState,
                                                     Crac crac,
                                                     Network network,
                                                     RaoParameters raoParameters,
                                                     StateTree stateTree,
                                                     ToolProvider toolProvider,
                                                     TreeParameters curativeTreeParameters,
                                                     PrePerimeterResult initialSensitivityOutput,
                                                     PrePerimeterResult prePerimeterSensitivityOutput,
                                                     Map<State, Set<OptimizationResult>> resultsPerInstant) {
=======
    private PrePerimeterSensitivityAnalysis getPreCurativePerimeterSensitivityAnalysis(Crac crac, Perimeter curativePerimeter, ToolProvider toolProvider) {
        Set<FlowCnec> flowCnecsInSensi = crac.getFlowCnecs(curativePerimeter.getRaOptimisationState());
        Set<RangeAction<?>> rangeActionsInSensi = new HashSet<>(crac.getPotentiallyAvailableRangeActions(curativePerimeter.getRaOptimisationState()));
        for (State curativeState : curativePerimeter.getAllStates()) {
            flowCnecsInSensi.addAll(crac.getFlowCnecs(curativeState));
        }
        return new PrePerimeterSensitivityAnalysis(flowCnecsInSensi, rangeActionsInSensi, raoParameters, toolProvider);
    }

    private OptimizationResult optimizeCurativePerimeter(Perimeter curativePerimeter,
                                                         Crac crac,
                                                         Network network,
                                                         RaoParameters raoParameters,
                                                         StateTree stateTree,
                                                         ToolProvider toolProvider,
                                                         TreeParameters curativeTreeParameters,
                                                         PrePerimeterResult initialSensitivityOutput,
                                                         PrePerimeterResult prePerimeterSensitivityOutput) {
        State curativeState = curativePerimeter.getRaOptimisationState();
>>>>>>> 95b923d7
        TECHNICAL_LOGS.info("Optimizing curative state {}.", curativeState.getId());

        OptimizationPerimeter optPerimeter = CurativeOptimizationPerimeter.buildForStates(curativeState, curativePerimeter.getAllStates(), crac, network, raoParameters, prePerimeterSensitivityOutput);

        SearchTreeParameters searchTreeParameters = SearchTreeParameters.create()
            .withConstantParametersOverAllRao(raoParameters, crac)
            .withTreeParameters(curativeTreeParameters)
            .withUnoptimizedCnecParameters(UnoptimizedCnecParameters.build(raoParameters.getNotOptimizedCnecsParameters(), stateTree.getOperatorsNotSharingCras(), raoInput.getCrac()))
            .build();

        searchTreeParameters.decreaseRemedialActionUsageLimits(resultsPerInstant);

        SearchTreeInput searchTreeInput = SearchTreeInput.create()
            .withNetwork(network)
            .withOptimizationPerimeter(optPerimeter)
            .withInitialFlowResult(initialSensitivityOutput)
            .withPrePerimeterResult(prePerimeterSensitivityOutput)
            .withPreOptimizationAppliedNetworkActions(new AppliedRemedialActions()) //no remedial Action applied
            .withObjectiveFunction(ObjectiveFunction.create().build(optPerimeter.getFlowCnecs(), optPerimeter.getLoopFlowCnecs(), initialSensitivityOutput, prePerimeterSensitivityOutput, prePerimeterSensitivityOutput, raoInput.getCrac(), stateTree.getOperatorsNotSharingCras(), raoParameters))
            .withToolProvider(toolProvider)
            .withOutageInstant(crac.getOutageInstant())
            .build();

        OptimizationResult result = new SearchTree(searchTreeInput, searchTreeParameters, false).run().join();
        TECHNICAL_LOGS.info("Curative state {} has been optimized.", curativeState.getId());
        return result;
    }

    // ========================================
    // region Second preventive RAO
    // ========================================

    /**
     * This function decides if a 2nd preventive RAO should be run. It checks the user parameter first, then takes the
     * decision depending on the curative RAO results and the curative RAO stop criterion.
     */
    static boolean shouldRunSecondPreventiveRao(RaoParameters raoParameters, OptimizationResult firstPreventiveResult, Collection<OptimizationResult> curativeRaoResults, RaoResult postFirstRaoResult, java.time.Instant targetEndInstant, long estimatedPreventiveRaoTimeInSeconds, Instant lastCurativeInstant) {
        if (raoParameters.getSecondPreventiveRaoParameters().getExecutionCondition().equals(SecondPreventiveRaoParameters.ExecutionCondition.DISABLED)) {
            return false;
        }
        if (!Objects.isNull(targetEndInstant) && ChronoUnit.SECONDS.between(java.time.Instant.now(), targetEndInstant) < estimatedPreventiveRaoTimeInSeconds) {
            BUSINESS_LOGS.info("There is not enough time to run a 2nd preventive RAO (target end time: {}, estimated time needed based on first preventive RAO: {} seconds)", targetEndInstant, estimatedPreventiveRaoTimeInSeconds);
            return false;
        }
        if (raoParameters.getSecondPreventiveRaoParameters().getExecutionCondition().equals(SecondPreventiveRaoParameters.ExecutionCondition.COST_INCREASE)
                && postFirstRaoResult.getCost(lastCurativeInstant) <= postFirstRaoResult.getCost(null)) {
            BUSINESS_LOGS.info("Cost has not increased during RAO, there is no need to run a 2nd preventive RAO.");
            // it is not necessary to compare initial & post-preventive costs since the preventive RAO cannot increase its own cost
            // only compare initial cost with the curative costs
            return false;
        }
        ObjectiveFunctionParameters.CurativeStopCriterion curativeStopCriterion = raoParameters.getObjectiveFunctionParameters().getCurativeStopCriterion();
        switch (curativeStopCriterion) {
            case MIN_OBJECTIVE:
                // Run 2nd preventive RAO in all cases
                return true;
            case SECURE:
                // Run 2nd preventive RAO if one perimeter of the curative optimization is unsecure
                return isAnyResultUnsecure(curativeRaoResults);
            case PREVENTIVE_OBJECTIVE:
                // Run 2nd preventive RAO if the final result has a worse cost than the preventive perimeter
                return isFinalCostWorseThanPreventive(raoParameters.getObjectiveFunctionParameters().getCurativeMinObjImprovement(), firstPreventiveResult, postFirstRaoResult, lastCurativeInstant);
            case PREVENTIVE_OBJECTIVE_AND_SECURE:
                // Run 2nd preventive RAO if the final result has a worse cost than the preventive perimeter or is unsecure
                return isAnyResultUnsecure(curativeRaoResults) || isFinalCostWorseThanPreventive(raoParameters.getObjectiveFunctionParameters().getCurativeMinObjImprovement(), firstPreventiveResult, postFirstRaoResult, lastCurativeInstant);
            default:
                throw new OpenRaoException(String.format("Unknown curative RAO stop criterion: %s", curativeStopCriterion));
        }
    }

    /**
     * Returns true if any result has a positive functional cost
     */
    private static boolean isAnyResultUnsecure(Collection<OptimizationResult> results) {
        return results.stream().anyMatch(optimizationResult -> optimizationResult.getFunctionalCost() >= 0 || optimizationResult.getVirtualCost() > 1e-6);
    }

    /**
     * Returns true if final cost (after PRAO + ARAO + CRAO) is worse than the cost at the end of the preventive perimeter
     */
    private static boolean isFinalCostWorseThanPreventive(double curativeMinObjImprovement, OptimizationResult preventiveResult, RaoResult postFirstRaoResult, Instant curativeInstant) {
        return postFirstRaoResult.getCost(curativeInstant) > preventiveResult.getCost() - curativeMinObjImprovement;
    }

    private RaoResult runSecondPreventiveAndAutoRao(RaoInput raoInput,
                                                    RaoParameters parameters,
                                                    StateTree stateTree,
                                                    ToolProvider toolProvider,
                                                    PrePerimeterSensitivityAnalysis prePerimeterSensitivityAnalysis,
                                                    PrePerimeterResult initialOutput,
                                                    PerimeterResult firstPreventiveResult,
                                                    Map<State, OptimizationResult> postContingencyResults) {
        // Run 2nd preventive RAO
        SecondPreventiveRaoResult secondPreventiveRaoResult = runSecondPreventiveRao(raoInput, parameters, stateTree, toolProvider, prePerimeterSensitivityAnalysis, initialOutput, firstPreventiveResult, postContingencyResults);
        if (secondPreventiveRaoResult.postPraSensitivityAnalysisOutput.getSensitivityStatus() == ComputationStatus.FAILURE) {
            return new FailedRaoResultImpl();
        }

        // Run 2nd automaton simulation and update results
        BUSINESS_LOGS.info("----- Second automaton simulation [start]");
        Map<State, OptimizationResult> newPostContingencyResults = optimizeContingencyScenarios(raoInput.getCrac(), raoParameters, stateTree, toolProvider, null, raoInput.getNetwork(), initialOutput, secondPreventiveRaoResult.postPraSensitivityAnalysisOutput, true);
        BUSINESS_LOGS.info("----- Second automaton simulation [end]");

        BUSINESS_LOGS.info("Merging first, second preventive and post-contingency RAO results:");
        // Always re-run curative sensitivity analysis (re-run is necessary in several specific cases)
        // -- Gather all post contingency remedial actions
        // ---- Curative remedial actions :
        // ------ appliedCras from secondPreventiveRaoResult
        AppliedRemedialActions appliedArasAndCras = secondPreventiveRaoResult.appliedArasAndCras.copyCurative();
        // ------ + curative range actions optimized during second preventive with global optimization
        if (raoParameters.getSecondPreventiveRaoParameters().getReOptimizeCurativeRangeActions()) {
            for (Map.Entry<State, OptimizationResult> entry : postContingencyResults.entrySet()) {
                State state = entry.getKey();
                if (!state.getInstant().isCurative()) {
                    continue;
                }
                secondPreventiveRaoResult.perimeterResult.getActivatedRangeActions(state)
                    .forEach(rangeAction -> appliedArasAndCras.addAppliedRangeAction(state, rangeAction, secondPreventiveRaoResult.perimeterResult.getOptimizedSetpoint(rangeAction, state)));
            }
        }
        // ---- Auto remedial actions : computed during second auto, saved in newPostContingencyResults
        // ---- only RAs from perimeters that haven't failed are included in appliedArasAndCras
        // ---- this check is only performed here because SkippedOptimizationResultImpl with appliedRas can only be generated for AUTO instant
        newPostContingencyResults.entrySet().stream().filter(entry ->
                !(entry.getValue() instanceof SkippedOptimizationResultImpl) && entry.getKey().getInstant().isAuto())
            .forEach(entry -> {
                appliedArasAndCras.addAppliedNetworkActions(entry.getKey(), entry.getValue().getActivatedNetworkActions());
                entry.getValue().getActivatedRangeActions(entry.getKey()).forEach(rangeAction -> appliedArasAndCras.addAppliedRangeAction(entry.getKey(), rangeAction, entry.getValue().getOptimizedSetpoint(rangeAction, entry.getKey())));
            });
        // Run curative sensitivity analysis with appliedArasAndCras
        PrePerimeterResult postCraSensitivityAnalysisOutput = prePerimeterSensitivityAnalysis.runBasedOnInitialResults(raoInput.getNetwork(), raoInput.getCrac(), initialOutput, initialOutput, Collections.emptySet(), appliedArasAndCras);
        if (postCraSensitivityAnalysisOutput.getSensitivityStatus() == ComputationStatus.FAILURE) {
            BUSINESS_LOGS.error("Systematic sensitivity analysis after curative remedial actions after second preventive optimization failed");
            return new FailedRaoResultImpl();
        }
        for (Map.Entry<State, OptimizationResult> entry : postContingencyResults.entrySet()) {
            State state = entry.getKey();
            if (!state.getInstant().isCurative()) {
                continue;
            }
            // Specific case : curative state was previously skipped because it led to a sensitivity analysis failure.
            // Curative state is still a SkippedOptimizationResultImpl, but its computation status must be updated
            if (entry.getValue() instanceof SkippedOptimizationResultImpl) {
                newPostContingencyResults.put(state, new SkippedOptimizationResultImpl(state, new HashSet<>(), new HashSet<>(), postCraSensitivityAnalysisOutput.getSensitivityStatus(entry.getKey()), raoParameters.getLoadFlowAndSensitivityParameters().getSensitivityFailureOvercost()));
            } else {
                newPostContingencyResults.put(state, new CurativeWithSecondPraoResult(state, entry.getValue(), secondPreventiveRaoResult.perimeterResult, secondPreventiveRaoResult.remedialActionsExcluded, postCraSensitivityAnalysisOutput));
            }
        }
        RaoLogger.logMostLimitingElementsResults(BUSINESS_LOGS, postCraSensitivityAnalysisOutput, parameters.getObjectiveFunctionParameters().getType(), NUMBER_LOGGED_ELEMENTS_END_RAO);

        return new PreventiveAndCurativesRaoResultImpl(stateTree,
            initialOutput,
            firstPreventiveResult,
            secondPreventiveRaoResult.perimeterResult,
            secondPreventiveRaoResult.remedialActionsExcluded,
            secondPreventiveRaoResult.postPraSensitivityAnalysisOutput,
            newPostContingencyResults,
            postCraSensitivityAnalysisOutput,
            raoInput.getCrac());
    }

    private static class SecondPreventiveRaoResult {
        private final PerimeterResult perimeterResult;
        private final PrePerimeterResult postPraSensitivityAnalysisOutput;
        private final Set<RemedialAction<?>> remedialActionsExcluded;
        private final AppliedRemedialActions appliedArasAndCras;

        public SecondPreventiveRaoResult(PerimeterResult perimeterResult, PrePerimeterResult postPraSensitivityAnalysisOutput, Set<RemedialAction<?>> remedialActionsExcluded, AppliedRemedialActions appliedArasAndCras) {
            this.perimeterResult = perimeterResult;
            this.postPraSensitivityAnalysisOutput = postPraSensitivityAnalysisOutput;
            this.remedialActionsExcluded = remedialActionsExcluded;
            this.appliedArasAndCras = appliedArasAndCras;
        }
    }

    /**
     * Main function to run 2nd preventive RAO
     * Using 1st preventive and curative results, it ets up network and range action contexts, then calls the optimizer
     * It finally merges the three results into one RaoResult object
     */
    private SecondPreventiveRaoResult runSecondPreventiveRao(RaoInput raoInput,
                                                             RaoParameters parameters,
                                                             StateTree stateTree,
                                                             ToolProvider toolProvider,
                                                             PrePerimeterSensitivityAnalysis prePerimeterSensitivityAnalysis,
                                                             PrePerimeterResult initialOutput,
                                                             PerimeterResult firstPreventiveResult,
                                                             Map<State, OptimizationResult> postContingencyResults) {
        Network network = raoInput.getNetwork();
        // Go back to the initial state of the network, saved in the SECOND_PREVENTIVE_STATE variant
        network.getVariantManager().setWorkingVariant(SECOND_PREVENTIVE_SCENARIO_BEFORE_OPT);

        // Get the applied network actions for every contingency perimeter
        AppliedRemedialActions appliedArasAndCras = new AppliedRemedialActions();
        Crac crac = raoInput.getCrac();
        // TODO: see how to handle multiple curative instants here
        Instant curativeInstant = crac.getInstant(InstantKind.CURATIVE);
        if (crac.hasAutoInstant()) {
            addAppliedNetworkActionsPostContingency(crac.getInstant(InstantKind.AUTO), appliedArasAndCras, postContingencyResults);
        }
        addAppliedNetworkActionsPostContingency(curativeInstant, appliedArasAndCras, postContingencyResults);
        // Get the applied range actions for every auto contingency perimeter
        if (crac.hasAutoInstant()) {
            addAppliedRangeActionsPostContingency(crac.getInstant(InstantKind.AUTO), appliedArasAndCras, postContingencyResults);
        }

        // Apply 1st preventive results for range actions that are both preventive and auto or curative. This way we are sure
        // that the optimal setpoints of the curative results stay coherent with their allowed range and close to
        // optimality in their perimeters. These range actions will be excluded from 2nd preventive RAO.
        Set<RemedialAction<?>> remedialActionsExcluded = new HashSet<>();
        if (!parameters.getSecondPreventiveRaoParameters().getReOptimizeCurativeRangeActions()) { // keep old behaviour
            remedialActionsExcluded = new HashSet<>(getRangeActionsExcludedFromSecondPreventive(crac));
            applyPreventiveResultsForAutoOrCurativeRangeActions(network, firstPreventiveResult, crac);
            addAppliedRangeActionsPostContingency(curativeInstant, appliedArasAndCras, postContingencyResults);
        }

        // Run a first sensitivity computation using initial network and applied CRAs
        // Do not exclude contingencies with failed sensi : by including them in second preventive optimization,
        // the RAO will try to apply PRAs that prevent divergence on these perimeters
        PrePerimeterResult sensiWithPostContingencyRemedialActions = prePerimeterSensitivityAnalysis.runBasedOnInitialResults(network, crac, initialOutput, initialOutput, stateTree.getOperatorsNotSharingCras(), appliedArasAndCras);
        if (sensiWithPostContingencyRemedialActions.getSensitivityStatus() == ComputationStatus.FAILURE) {
            BUSINESS_LOGS.error("Systematic sensitivity analysis after curative remedial actions before second preventive optimization failed");
            return new SecondPreventiveRaoResult(null, sensiWithPostContingencyRemedialActions, remedialActionsExcluded, appliedArasAndCras);
        }
        RaoLogger.logSensitivityAnalysisResults("Systematic sensitivity analysis after curative remedial actions before second preventive optimization: ",
            prePerimeterSensitivityAnalysis.getObjectiveFunction(),
            new RangeActionActivationResultImpl(RangeActionSetpointResultImpl.buildWithSetpointsFromNetwork(raoInput.getNetwork(), crac.getRangeActions())),
            sensiWithPostContingencyRemedialActions,
            parameters,
            NUMBER_LOGGED_ELEMENTS_DURING_RAO);

        // Run second preventive RAO
        BUSINESS_LOGS.info("----- Second preventive perimeter optimization [start]");
        String newVariant = RandomizedString.getRandomizedString("SecondPreventive", raoInput.getNetwork().getVariantManager().getVariantIds(), 10);
        raoInput.getNetwork().getVariantManager().cloneVariant(SECOND_PREVENTIVE_SCENARIO_BEFORE_OPT, newVariant, true);
        raoInput.getNetwork().getVariantManager().setWorkingVariant(newVariant);
        PerimeterResult secondPreventiveResult = optimizeSecondPreventivePerimeter(raoInput, parameters, stateTree, toolProvider, initialOutput, sensiWithPostContingencyRemedialActions, firstPreventiveResult.getActivatedNetworkActions(), appliedArasAndCras)
                .join().getPerimeterResult(crac.getPreventiveState());
        // Re-run sensitivity computation based on PRAs without CRAs, to access after PRA results
        PrePerimeterResult postPraSensitivityAnalysisOutput = prePerimeterSensitivityAnalysis.runBasedOnInitialResults(network, crac, initialOutput, initialOutput, stateTree.getOperatorsNotSharingCras(), null);
        if (postPraSensitivityAnalysisOutput.getSensitivityStatus() == ComputationStatus.FAILURE) {
            BUSINESS_LOGS.error("Systematic sensitivity analysis after preventive remedial actions after second preventive optimization failed");
        }
        BUSINESS_LOGS.info("----- Second preventive perimeter optimization [end]");
        return new SecondPreventiveRaoResult(secondPreventiveResult, postPraSensitivityAnalysisOutput, remedialActionsExcluded, appliedArasAndCras);
    }

    static void addAppliedNetworkActionsPostContingency(Instant instant, AppliedRemedialActions appliedRemedialActions, Map<State, OptimizationResult> postContingencyResults) {
        postContingencyResults.forEach((state, optimizationResult) -> {
            if (state.getInstant().equals(instant)) {
                appliedRemedialActions.addAppliedNetworkActions(state, optimizationResult.getActivatedNetworkActions());
            }
        });
    }

    static void addAppliedRangeActionsPostContingency(Instant instant, AppliedRemedialActions appliedRemedialActions, Map<State, OptimizationResult> postContingencyResults) {
        // Add all range actions that were activated.
        // Curative/ preventive duplicates are handled via exclusion from 2nd preventive
        postContingencyResults.forEach((state, optimizationResult) -> {
            if (state.getInstant().equals(instant)) {
                optimizationResult.getActivatedRangeActions(state).forEach(rangeAction -> appliedRemedialActions.addAppliedRangeAction(state, rangeAction, optimizationResult.getOptimizedSetpoint(rangeAction, state)));
            }
        });
    }

    private CompletableFuture<OneStateOnlyRaoResultImpl> optimizeSecondPreventivePerimeter(RaoInput raoInput, RaoParameters raoParameters, StateTree stateTree, ToolProvider toolProvider, PrePerimeterResult initialOutput, PrePerimeterResult prePerimeterResult, Set<NetworkAction> optimalNetworkActionsInFirstPreventiveRao, AppliedRemedialActions appliedCras) {

        OptimizationPerimeter optPerimeter;
        Crac crac = raoInput.getCrac();

        if (raoParameters.getSecondPreventiveRaoParameters().getReOptimizeCurativeRangeActions()) {
            optPerimeter = GlobalOptimizationPerimeter.build(crac, raoInput.getNetwork(), raoParameters, prePerimeterResult);
        } else {
            Set<RangeAction<?>> rangeActionsFor2p = new HashSet<>(crac.getRangeActions());
            removeRangeActionsExcludedFromSecondPreventive(rangeActionsFor2p, crac);
            optPerimeter = PreventiveOptimizationPerimeter.buildWithAllCnecs(crac, rangeActionsFor2p, raoInput.getNetwork(), raoParameters, prePerimeterResult);
        }

        SearchTreeParameters searchTreeParameters = SearchTreeParameters.create()
            .withConstantParametersOverAllRao(raoParameters, crac)
            .withTreeParameters(TreeParameters.buildForSecondPreventivePerimeter(raoParameters))
            .withUnoptimizedCnecParameters(UnoptimizedCnecParameters.build(raoParameters.getNotOptimizedCnecsParameters(), stateTree.getOperatorsNotSharingCras(), crac))
            .build();

        // update RaUsageLimits with already applied RangeActions
        Set<RangeAction<?>> excludedRangeActions = new HashSet<>(getRangeActionsExcludedFromSecondPreventive(crac));
        if (!excludedRangeActions.isEmpty() && searchTreeParameters.getRaLimitationParameters().containsKey(crac.getPreventiveInstant())) {
            searchTreeParameters.setRaLimitationsForSecondPreventive(searchTreeParameters.getRaLimitationParameters().get(crac.getPreventiveInstant()), excludedRangeActions, crac.getPreventiveInstant());
        }

        if (raoParameters.getSecondPreventiveRaoParameters().getHintFromFirstPreventiveRao()) {
            // Set the optimal set of network actions decided in 1st preventive RAO as a hint for 2nd preventive RAO
            searchTreeParameters.getNetworkActionParameters().addNetworkActionCombination(new NetworkActionCombination(optimalNetworkActionsInFirstPreventiveRao, true));
        }

        SearchTreeInput searchTreeInput = SearchTreeInput.create()
            .withNetwork(raoInput.getNetwork())
            .withOptimizationPerimeter(optPerimeter)
            .withInitialFlowResult(initialOutput)
            .withPrePerimeterResult(prePerimeterResult)
            .withPreOptimizationAppliedNetworkActions(appliedCras) //no remedial Action applied
            .withObjectiveFunction(ObjectiveFunction.create().build(optPerimeter.getFlowCnecs(), optPerimeter.getLoopFlowCnecs(), initialOutput, prePerimeterResult, prePerimeterResult, crac, new HashSet<>(), raoParameters))
            .withToolProvider(toolProvider)
            .withOutageInstant(crac.getOutageInstant())
            .build();

        OptimizationResult result = new SearchTree(searchTreeInput, searchTreeParameters, true).run().join();

        // apply PRAs
        raoInput.getNetwork().getVariantManager().setWorkingVariant(SECOND_PREVENTIVE_SCENARIO_BEFORE_OPT);
        result.getActivatedRangeActions(crac.getPreventiveState()).forEach(rangeAction -> rangeAction.apply(raoInput.getNetwork(), result.getOptimizedSetpoint(rangeAction, crac.getPreventiveState())));
        result.getActivatedNetworkActions().forEach(networkAction -> networkAction.apply(raoInput.getNetwork()));

        return CompletableFuture.completedFuture(new OneStateOnlyRaoResultImpl(crac.getPreventiveState(), prePerimeterResult, result, optPerimeter.getFlowCnecs()));
    }

    /**
     * For second preventive optimization, we shouldn't re-optimize range actions that are also curative
     */
    static void removeRangeActionsExcludedFromSecondPreventive(Set<RangeAction<?>> rangeActions, Crac crac) {
        Set<RangeAction<?>> rangeActionsToRemove = new HashSet<>(rangeActions);
        rangeActionsToRemove.retainAll(getRangeActionsExcludedFromSecondPreventive(crac));
        rangeActionsToRemove.forEach(rangeAction ->
            BUSINESS_WARNS.warn("Range action {} will not be considered in 2nd preventive RAO as it is also curative (or its network element has an associated CRA)", rangeAction.getId())
        );
        rangeActions.removeAll(rangeActionsToRemove);
    }

    /**
     * This method applies range action results on the network, for range actions that are auto or curative
     * It is used for second preventive optimization along with 1st preventive results in order to keep the result
     * of 1st preventive for range actions that are both preventive and auto or curative
     */
    static void applyPreventiveResultsForAutoOrCurativeRangeActions(Network network, PerimeterResult preventiveResult, Crac crac) {
        preventiveResult.getActivatedRangeActions(crac.getPreventiveState()).stream()
            .filter(rangeAction -> isRangeActionAutoOrCurative(rangeAction, crac))
            .forEach(rangeAction -> rangeAction.apply(network, preventiveResult.getOptimizedSetpoint(rangeAction, crac.getPreventiveState())));
    }

    /**
     * Returns the set of range actions that were excluded from the 2nd preventive RAO.
     * It consists of range actions that are both preventive and auto or curative, since they mustn't be re-optimized during 2nd preventive.
     */
    static Set<RangeAction<?>> getRangeActionsExcludedFromSecondPreventive(Crac crac) {
        return crac.getRangeActions().stream()
            .filter(rangeAction -> isRangeActionAutoOrCurative(rangeAction, crac))
            .collect(Collectors.toSet());
    }

    static boolean isRangeActionPreventive(RangeAction<?> rangeAction, Crac crac) {
        return isRangeActionAvailableInState(rangeAction, crac.getPreventiveState(), crac);
    }

    static boolean isRangeActionAutoOrCurative(RangeAction<?> rangeAction, Crac crac) {
        return crac.getStates().stream()
                .filter(state -> state.getInstant().isAuto() || state.getInstant().isCurative())
                .anyMatch(state -> isRangeActionAvailableInState(rangeAction, state, crac));
    }

    static boolean isRangeActionAvailableInState(RangeAction<?> rangeAction, State state, Crac crac) {
        Set<RangeAction<?>> rangeActionsForState = crac.getPotentiallyAvailableRangeActions(state);
        if (rangeActionsForState.contains(rangeAction)) {
            return true;
        } else {
            return rangeActionsForState.stream()
                .anyMatch(otherRangeAction -> otherRangeAction.getNetworkElements().equals(rangeAction.getNetworkElements()));
        }
    }

    // ========================================
    // endregion
    // ========================================
}<|MERGE_RESOLUTION|>--- conflicted
+++ resolved
@@ -359,22 +359,6 @@
             // Optimize curative instant
             Map<State, Set<OptimizationResult>> resultsPerState = new HashMap<>();
             for (Perimeter curativePerimeter : optimizedScenario.getCurativePerimeters()) {
-<<<<<<< HEAD
-                Set<OptimizationResult> optimizedStatesResults = new HashSet<>();
-                for (State curativeState : curativePerimeter.getAllStates()) {
-                    if (allPreviousPerimetersSucceded) {
-                        OptimizationResult curativeResult = optimizeCurativeState(curativeState, crac, networkClone,
-                            raoParameters, stateTree, toolProvider, curativeTreeParameters, initialSensitivityOutput, preCurativeResult, resultsPerState);
-                        allPreviousPerimetersSucceded = curativeResult.getSensitivityStatus() == DEFAULT;
-                        if (allPreviousPerimetersSucceded) {
-                            optimizedStatesResults.add(curativeResult);
-                        }
-                        contingencyScenarioResults.put(curativeState, curativeResult);
-                        applyRemedialActions(networkClone, curativeResult, curativeState);
-                    } else {
-                        contingencyScenarioResults.put(curativeState, new SkippedOptimizationResultImpl(curativeState, new HashSet<>(), new HashSet<>(), ComputationStatus.FAILURE, sensitivityFailureOvercost));
-                    }
-=======
                 State curativeState = curativePerimeter.getRaOptimisationState();
                 if (previousPerimeterResult == null) {
                     previousPerimeterResult = getPreCurativePerimeterSensitivityAnalysis(crac, curativePerimeter, toolProvider).runBasedOnInitialResults(networkClone, raoInput.getCrac(), previousPerimeterResult, previousPerimeterResult, stateTree.getOperatorsNotSharingCras(), null);
@@ -388,7 +372,6 @@
                     previousPerimeterResult = null;
                 } else {
                     contingencyScenarioResults.put(curativeState, new SkippedOptimizationResultImpl(curativeState, new HashSet<>(), new HashSet<>(), ComputationStatus.FAILURE, sensitivityFailureOvercost));
->>>>>>> 95b923d7
                 }
                 resultsPerState.put(curativePerimeter.getRaOptimisationState(), optimizedStatesResults);
             }
@@ -399,18 +382,6 @@
         return null;
     }
 
-<<<<<<< HEAD
-    private OptimizationResult optimizeCurativeState(State curativeState,
-                                                     Crac crac,
-                                                     Network network,
-                                                     RaoParameters raoParameters,
-                                                     StateTree stateTree,
-                                                     ToolProvider toolProvider,
-                                                     TreeParameters curativeTreeParameters,
-                                                     PrePerimeterResult initialSensitivityOutput,
-                                                     PrePerimeterResult prePerimeterSensitivityOutput,
-                                                     Map<State, Set<OptimizationResult>> resultsPerInstant) {
-=======
     private PrePerimeterSensitivityAnalysis getPreCurativePerimeterSensitivityAnalysis(Crac crac, Perimeter curativePerimeter, ToolProvider toolProvider) {
         Set<FlowCnec> flowCnecsInSensi = crac.getFlowCnecs(curativePerimeter.getRaOptimisationState());
         Set<RangeAction<?>> rangeActionsInSensi = new HashSet<>(crac.getPotentiallyAvailableRangeActions(curativePerimeter.getRaOptimisationState()));
@@ -430,7 +401,6 @@
                                                          PrePerimeterResult initialSensitivityOutput,
                                                          PrePerimeterResult prePerimeterSensitivityOutput) {
         State curativeState = curativePerimeter.getRaOptimisationState();
->>>>>>> 95b923d7
         TECHNICAL_LOGS.info("Optimizing curative state {}.", curativeState.getId());
 
         OptimizationPerimeter optPerimeter = CurativeOptimizationPerimeter.buildForStates(curativeState, curativePerimeter.getAllStates(), crac, network, raoParameters, prePerimeterSensitivityOutput);
