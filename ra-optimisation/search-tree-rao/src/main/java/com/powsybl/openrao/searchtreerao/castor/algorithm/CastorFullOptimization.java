--- conflicted
+++ resolved
@@ -268,502 +268,6 @@
             .withPreOptimizationAppliedNetworkActions(new AppliedRemedialActions()) //no remedial Action applied
             .withObjectiveFunction(ObjectiveFunction.create().build(optPerimeter.getFlowCnecs(), optPerimeter.getLoopFlowCnecs(), initialResult, initialResult, Collections.emptySet(), raoParameters))
             .withToolProvider(toolProvider)
-<<<<<<< HEAD
-            .withOutageInstant(raoInput.getCrac().getOutageInstant())
-            .build();
-
-        OptimizationResult optResult = new SearchTree(searchTreeInput, searchTreeParameters, true).run().join();
-        applyRemedialActions(raoInput.getNetwork(), optResult, raoInput.getCrac().getPreventiveState());
-        return new OneStateOnlyRaoResultImpl(raoInput.getCrac().getPreventiveState(), initialResult, optResult, searchTreeInput.getOptimizationPerimeter().getFlowCnecs());
-    }
-
-    private Map<State, OptimizationResult> optimizeContingencyScenarios(Crac crac,
-                                                                        RaoParameters raoParameters,
-                                                                        StateTree stateTree,
-                                                                        ToolProvider toolProvider,
-                                                                        TreeParameters automatonTreeParameters,
-                                                                        TreeParameters curativeTreeParameters,
-                                                                        Network network,
-                                                                        PrePerimeterResult initialSensitivityOutput,
-                                                                        PrePerimeterResult prePerimeterSensitivityOutput,
-                                                                        boolean automatonsOnly) {
-        Map<State, OptimizationResult> contingencyScenarioResults = new ConcurrentHashMap<>();
-        // Create a new variant
-        String newVariant = RandomizedString.getRandomizedString(CONTINGENCY_SCENARIO, network.getVariantManager().getVariantIds(), 10);
-        network.getVariantManager().cloneVariant(network.getVariantManager().getWorkingVariantId(), newVariant);
-        network.getVariantManager().setWorkingVariant(newVariant);
-        // Create an automaton simulator
-        AutomatonSimulator automatonSimulator = new AutomatonSimulator(crac, raoParameters, toolProvider, initialSensitivityOutput, prePerimeterSensitivityOutput, stateTree.getOperatorsNotSharingCras(), NUMBER_LOGGED_ELEMENTS_DURING_RAO);
-        // Go through all contingency scenarios
-        try (AbstractNetworkPool networkPool = AbstractNetworkPool.create(network, newVariant, raoParameters.getMultithreadingParameters().getContingencyScenariosInParallel(), true)) {
-            AtomicInteger remainingScenarios = new AtomicInteger(stateTree.getContingencyScenarios().size());
-            List<ForkJoinTask<Object>> tasks = stateTree.getContingencyScenarios().stream().map(optimizedScenario ->
-                networkPool.submit(() -> runScenario(crac, raoParameters, stateTree, toolProvider, automatonTreeParameters, curativeTreeParameters, initialSensitivityOutput, prePerimeterSensitivityOutput, automatonsOnly, optimizedScenario, networkPool, automatonSimulator, contingencyScenarioResults, remainingScenarios))
-            ).toList();
-            for (ForkJoinTask<Object> task : tasks) {
-                try {
-                    task.get();
-                } catch (ExecutionException e) {
-                    throw new OpenRaoException(e);
-                }
-            }
-            networkPool.shutdownAndAwaitTermination(24, TimeUnit.HOURS);
-        } catch (InterruptedException e) {
-            Thread.currentThread().interrupt();
-        }
-        return contingencyScenarioResults;
-    }
-
-    private Object runScenario(Crac crac, RaoParameters raoParameters, StateTree stateTree, ToolProvider toolProvider, TreeParameters automatonTreeParameters, TreeParameters curativeTreeParameters, PrePerimeterResult initialSensitivityOutput, PrePerimeterResult prePerimeterSensitivityOutput, boolean automatonsOnly, ContingencyScenario optimizedScenario, AbstractNetworkPool networkPool, AutomatonSimulator automatonSimulator, Map<State, OptimizationResult> contingencyScenarioResults, AtomicInteger remainingScenarios) throws InterruptedException {
-        Network networkClone = networkPool.getAvailableNetwork(); //This is where the threads actually wait for available networks
-        TECHNICAL_LOGS.info("Optimizing scenario post-contingency {}.", optimizedScenario.getContingency().getId());
-
-        // Init variables
-        Optional<State> automatonState = optimizedScenario.getAutomatonState();
-        Set<State> curativeStates = new HashSet<>();
-        optimizedScenario.getCurativePerimeters().forEach(perimeter -> curativeStates.addAll(perimeter.getAllStates()));
-        PrePerimeterResult preCurativeResult = prePerimeterSensitivityOutput;
-        double sensitivityFailureOvercost = raoParameters.getLoadFlowAndSensitivityParameters().getSensitivityFailureOvercost();
-
-        // Simulate automaton instant
-        boolean autoStateSensiFailed = false;
-        if (automatonState.isPresent()) {
-            AutomatonPerimeterResultImpl automatonResult = automatonSimulator.simulateAutomatonState(automatonState.get(), curativeStates, networkClone, stateTree, automatonTreeParameters);
-            if (automatonResult.getComputationStatus() == ComputationStatus.FAILURE) {
-                autoStateSensiFailed = true;
-                contingencyScenarioResults.put(automatonState.get(), new SkippedOptimizationResultImpl(automatonState.get(), automatonResult.getActivatedNetworkActions(), automatonResult.getActivatedRangeActions(automatonState.get()), ComputationStatus.FAILURE, sensitivityFailureOvercost));
-            } else {
-                contingencyScenarioResults.put(automatonState.get(), automatonResult);
-                preCurativeResult = automatonResult.getPostAutomatonSensitivityAnalysisOutput();
-            }
-        }
-        // Do not simulate curative instant if last sensitivity analysis failed
-        // -- if there was no automaton state, check prePerimeterSensitivityOutput sensi status
-        // -- or if there was an automaton state that failed
-        if (!automatonsOnly
-            && automatonState.isEmpty()
-            && !optimizedScenario.getCurativePerimeters().isEmpty()
-            && prePerimeterSensitivityOutput.getSensitivityStatus(optimizedScenario.getCurativePerimeters().get(0).getRaOptimisationState()) == ComputationStatus.FAILURE
-            || automatonState.isPresent()
-            && autoStateSensiFailed
-        ) {
-            curativeStates.forEach(curativeState -> contingencyScenarioResults.put(curativeState, new SkippedOptimizationResultImpl(curativeState, new HashSet<>(), new HashSet<>(), ComputationStatus.FAILURE, sensitivityFailureOvercost)));
-        } else if (!automatonsOnly) {
-            boolean allPreviousPerimetersSucceded = true;
-            PrePerimeterResult previousPerimeterResult = preCurativeResult;
-            // Optimize curative perimeters
-            Map<State, OptimizationResult> resultsPerPerimeter = new HashMap<>();
-            Map<State, PrePerimeterResult> prePerimeterResultPerPerimeter = new HashMap<>();
-            for (Perimeter curativePerimeter : optimizedScenario.getCurativePerimeters()) {
-                State curativeState = curativePerimeter.getRaOptimisationState();
-                if (previousPerimeterResult == null) {
-                    previousPerimeterResult = getPreCurativePerimeterSensitivityAnalysis(crac, curativePerimeter, toolProvider).runBasedOnInitialResults(networkClone, raoInput.getCrac(), null, stateTree.getOperatorsNotSharingCras(), null);
-                }
-                prePerimeterResultPerPerimeter.put(curativePerimeter.getRaOptimisationState(), previousPerimeterResult);
-                if (allPreviousPerimetersSucceded) {
-                    OptimizationResult curativeResult = optimizeCurativePerimeter(curativePerimeter, crac, networkClone,
-                        raoParameters, stateTree, toolProvider, curativeTreeParameters, initialSensitivityOutput, previousPerimeterResult, resultsPerPerimeter, prePerimeterResultPerPerimeter);
-                    allPreviousPerimetersSucceded = curativeResult.getSensitivityStatus() == DEFAULT;
-                    contingencyScenarioResults.put(curativeState, curativeResult);
-                    applyRemedialActions(networkClone, curativeResult, curativeState);
-                    previousPerimeterResult = null;
-                    if (allPreviousPerimetersSucceded) {
-                        resultsPerPerimeter.put(curativePerimeter.getRaOptimisationState(), curativeResult);
-                    }
-                } else {
-                    contingencyScenarioResults.put(curativeState, new SkippedOptimizationResultImpl(curativeState, new HashSet<>(), new HashSet<>(), ComputationStatus.FAILURE, sensitivityFailureOvercost));
-                }
-            }
-        }
-        TECHNICAL_LOGS.debug("Remaining post-contingency scenarios to optimize: {}", remainingScenarios.decrementAndGet());
-        networkPool.releaseUsedNetwork(networkClone);
-        return null;
-    }
-
-    private PrePerimeterSensitivityAnalysis getPreCurativePerimeterSensitivityAnalysis(Crac crac, Perimeter curativePerimeter, ToolProvider toolProvider) {
-        Set<FlowCnec> flowCnecsInSensi = crac.getFlowCnecs(curativePerimeter.getRaOptimisationState());
-        Set<RangeAction<?>> rangeActionsInSensi = new HashSet<>(crac.getPotentiallyAvailableRangeActions(curativePerimeter.getRaOptimisationState()));
-        for (State curativeState : curativePerimeter.getAllStates()) {
-            flowCnecsInSensi.addAll(crac.getFlowCnecs(curativeState));
-        }
-        return new PrePerimeterSensitivityAnalysis(flowCnecsInSensi, rangeActionsInSensi, raoParameters, toolProvider);
-    }
-
-    private OptimizationResult optimizeCurativePerimeter(Perimeter curativePerimeter,
-                                                         Crac crac,
-                                                         Network network,
-                                                         RaoParameters raoParameters,
-                                                         StateTree stateTree,
-                                                         ToolProvider toolProvider,
-                                                         TreeParameters curativeTreeParameters,
-                                                         PrePerimeterResult initialSensitivityOutput,
-                                                         PrePerimeterResult prePerimeterSensitivityOutput,
-                                                         Map<State, OptimizationResult> resultsPerPerimeter,
-                                                         Map<State, PrePerimeterResult> prePerimeterResultPerPerimeter) {
-        State curativeState = curativePerimeter.getRaOptimisationState();
-        TECHNICAL_LOGS.info("Optimizing curative state {}.", curativeState.getId());
-
-        Set<State> filteredStates = curativePerimeter.getAllStates().stream()
-            .filter(state -> !prePerimeterSensitivityOutput.getSensitivityStatus(state).equals(ComputationStatus.FAILURE))
-            .collect(Collectors.toSet());
-
-        Set<FlowCnec> flowCnecs = crac.getFlowCnecs().stream()
-            .filter(flowCnec -> filteredStates.contains(flowCnec.getState()))
-            .collect(Collectors.toSet());
-
-        Set<FlowCnec> loopFlowCnecs = AbstractOptimizationPerimeter.getLoopFlowCnecs(flowCnecs, raoParameters, network);
-
-        ObjectiveFunction objectiveFunction = ObjectiveFunction.create().build(flowCnecs, loopFlowCnecs, initialSensitivityOutput, prePerimeterSensitivityOutput, stateTree.getOperatorsNotSharingCras(), raoParameters);
-        RangeActionActivationResult rangeActionActivationResult = new RangeActionActivationResultImpl(prePerimeterSensitivityOutput);
-        ObjectiveFunctionResult objectiveFunctionResult = objectiveFunction.evaluate(prePerimeterSensitivityOutput, rangeActionActivationResult);
-
-        boolean stopCriterionReached = isStopCriterionChecked(objectiveFunctionResult, curativeTreeParameters);
-        if (stopCriterionReached) {
-            NetworkActionsResult networkActionsResult = new NetworkActionsResultImpl(Collections.emptySet());
-
-            Map<RangeAction<?>, Double> rangeActionSetpointMap = crac.getPotentiallyAvailableRangeActions(curativeState)
-                .stream()
-                .collect(Collectors.toMap(rangeAction -> rangeAction, prePerimeterSensitivityOutput::getSetpoint));
-            RangeActionSetpointResult rangeActionSetpointResult = new RangeActionSetpointResultImpl(rangeActionSetpointMap);
-            RangeActionActivationResult rangeActionsResult = new RangeActionActivationResultImpl(rangeActionSetpointResult);
-            return new OptimizationResultImpl(objectiveFunctionResult, prePerimeterSensitivityOutput, prePerimeterSensitivityOutput, networkActionsResult, rangeActionsResult);
-        }
-
-        OptimizationPerimeter optPerimeter = CurativeOptimizationPerimeter.buildForStates(curativeState, curativePerimeter.getAllStates(), crac, network, raoParameters, prePerimeterSensitivityOutput);
-
-        SearchTreeParameters searchTreeParameters = SearchTreeParameters.create()
-            .withConstantParametersOverAllRao(raoParameters, crac)
-            .withTreeParameters(curativeTreeParameters)
-            .withUnoptimizedCnecParameters(UnoptimizedCnecParameters.build(raoParameters.getNotOptimizedCnecsParameters(), stateTree.getOperatorsNotSharingCras()))
-            .build();
-
-        searchTreeParameters.decreaseRemedialActionUsageLimits(resultsPerPerimeter, prePerimeterResultPerPerimeter);
-
-        SearchTreeInput searchTreeInput = SearchTreeInput.create()
-            .withNetwork(network)
-            .withOptimizationPerimeter(optPerimeter)
-            .withInitialFlowResult(initialSensitivityOutput)
-            .withPrePerimeterResult(prePerimeterSensitivityOutput)
-            .withPreOptimizationAppliedNetworkActions(new AppliedRemedialActions()) //no remedial Action applied
-            .withObjectiveFunction(objectiveFunction)
-            .withToolProvider(toolProvider)
-            .withOutageInstant(crac.getOutageInstant())
-            .build();
-
-        OptimizationResult result = new SearchTree(searchTreeInput, searchTreeParameters, false).run().join();
-        TECHNICAL_LOGS.info("Curative state {} has been optimized.", curativeState.getId());
-        return result;
-    }
-
-    static boolean isStopCriterionChecked(ObjectiveFunctionResult result, TreeParameters treeParameters) {
-        if (result.getVirtualCost() > 1e-6) {
-            return false;
-        }
-        if (result.getFunctionalCost() < -Double.MAX_VALUE / 2 && result.getVirtualCost() < 1e-6) {
-            return true;
-        }
-
-        if (treeParameters.stopCriterion().equals(TreeParameters.StopCriterion.MIN_OBJECTIVE)) {
-            return false;
-        } else if (treeParameters.stopCriterion().equals(TreeParameters.StopCriterion.AT_TARGET_OBJECTIVE_VALUE)) {
-            return result.getCost() < treeParameters.targetObjectiveValue();
-        } else {
-            throw new OpenRaoException("Unexpected stop criterion: " + treeParameters.stopCriterion());
-        }
-    }
-
-    // ========================================
-    // region Second preventive RAO
-    // ========================================
-
-    /**
-     * This function decides if a 2nd preventive RAO should be run. It checks the user parameter first, then takes the
-     * decision depending on the curative RAO results and the curative RAO stop criterion.
-     */
-    static boolean shouldRunSecondPreventiveRao(RaoParameters raoParameters, OptimizationResult firstPreventiveResult, Collection<OptimizationResult> curativeRaoResults, RaoResult postFirstRaoResult, java.time.Instant targetEndInstant, long estimatedPreventiveRaoTimeInSeconds, Instant lastCurativeInstant) {
-        if (raoParameters.getSecondPreventiveRaoParameters().getExecutionCondition().equals(SecondPreventiveRaoParameters.ExecutionCondition.DISABLED)) {
-            return false;
-        }
-        if (!Objects.isNull(targetEndInstant) && ChronoUnit.SECONDS.between(java.time.Instant.now(), targetEndInstant) < estimatedPreventiveRaoTimeInSeconds) {
-            BUSINESS_LOGS.info("There is not enough time to run a 2nd preventive RAO (target end time: {}, estimated time needed based on first preventive RAO: {} seconds)", targetEndInstant, estimatedPreventiveRaoTimeInSeconds);
-            return false;
-        }
-        if (raoParameters.getSecondPreventiveRaoParameters().getExecutionCondition().equals(SecondPreventiveRaoParameters.ExecutionCondition.COST_INCREASE)
-                && postFirstRaoResult.getCost(lastCurativeInstant) <= postFirstRaoResult.getCost(null)) {
-            BUSINESS_LOGS.info("Cost has not increased during RAO, there is no need to run a 2nd preventive RAO.");
-            // it is not necessary to compare initial & post-preventive costs since the preventive RAO cannot increase its own cost
-            // only compare initial cost with the curative costs
-            return false;
-        }
-        if (raoParameters.getObjectiveFunctionParameters().getPreventiveStopCriterion().equals(ObjectiveFunctionParameters.PreventiveStopCriterion.SECURE)
-                && firstPreventiveResult.getCost() > 0) {
-            // in case of curative optimization even if preventive unsecure (see parameter optimize-curative-if-preventive-unsecure)
-            // we do not want to run a second preventive that would not be able to fix the situation, to save time
-            BUSINESS_LOGS.info("First preventive RAO was not able to fix all preventive constraints, second preventive RAO cancelled to save computation time.");
-            return false;
-        }
-        ObjectiveFunctionParameters.CurativeStopCriterion curativeStopCriterion = raoParameters.getObjectiveFunctionParameters().getCurativeStopCriterion();
-        switch (curativeStopCriterion) {
-            case MIN_OBJECTIVE:
-                // Run 2nd preventive RAO in all cases
-                return true;
-            case SECURE:
-                // Run 2nd preventive RAO if one perimeter of the curative optimization is unsecure
-                return isAnyResultUnsecure(curativeRaoResults);
-            case PREVENTIVE_OBJECTIVE:
-                // Run 2nd preventive RAO if the final result has a worse cost than the preventive perimeter
-                return isFinalCostWorseThanPreventive(raoParameters.getObjectiveFunctionParameters().getCurativeMinObjImprovement(), firstPreventiveResult, postFirstRaoResult, lastCurativeInstant);
-            case PREVENTIVE_OBJECTIVE_AND_SECURE:
-                // Run 2nd preventive RAO if the final result has a worse cost than the preventive perimeter or is unsecure
-                return isAnyResultUnsecure(curativeRaoResults) || isFinalCostWorseThanPreventive(raoParameters.getObjectiveFunctionParameters().getCurativeMinObjImprovement(), firstPreventiveResult, postFirstRaoResult, lastCurativeInstant);
-            default:
-                throw new OpenRaoException(String.format("Unknown curative RAO stop criterion: %s", curativeStopCriterion));
-        }
-    }
-
-    /**
-     * Returns true if any result has a positive functional cost
-     */
-    private static boolean isAnyResultUnsecure(Collection<OptimizationResult> results) {
-        return results.stream().anyMatch(optimizationResult -> optimizationResult.getFunctionalCost() >= 0 || optimizationResult.getVirtualCost() > 1e-6);
-    }
-
-    /**
-     * Returns true if final cost (after PRAO + ARAO + CRAO) is worse than the cost at the end of the preventive perimeter
-     */
-    private static boolean isFinalCostWorseThanPreventive(double curativeMinObjImprovement, OptimizationResult preventiveResult, RaoResult postFirstRaoResult, Instant curativeInstant) {
-        return postFirstRaoResult.getCost(curativeInstant) > preventiveResult.getCost() - curativeMinObjImprovement;
-    }
-
-    private RaoResult runSecondPreventiveAndAutoRao(RaoInput raoInput,
-                                                    RaoParameters parameters,
-                                                    StateTree stateTree,
-                                                    TreeParameters automatonTreeParameters,
-                                                    ToolProvider toolProvider,
-                                                    PrePerimeterSensitivityAnalysis prePerimeterSensitivityAnalysis,
-                                                    PrePerimeterResult initialOutput,
-                                                    OptimizationResult firstPreventiveResult,
-                                                    Map<State, OptimizationResult> postContingencyResults) {
-        // Run 2nd preventive RAO
-        SecondPreventiveRaoResult secondPreventiveRaoResult;
-        try {
-            secondPreventiveRaoResult = runSecondPreventiveRao(raoInput, parameters, stateTree, toolProvider, prePerimeterSensitivityAnalysis, initialOutput, firstPreventiveResult, postContingencyResults);
-            if (secondPreventiveRaoResult.postPraSensitivityAnalysisOutput.getSensitivityStatus() == ComputationStatus.FAILURE) {
-                return new FailedRaoResultImpl("Post-PRA sensitivity analysis failed during 2nd preventive RAO");
-            }
-        } catch (OpenRaoException e) {
-            BUSINESS_LOGS.error(e.getMessage());
-            return new FailedRaoResultImpl(e.getMessage());
-        }
-
-        // Run 2nd automaton simulation and update results
-        BUSINESS_LOGS.info("----- Second automaton simulation [start]");
-        Map<State, OptimizationResult> newPostContingencyResults = optimizeContingencyScenarios(raoInput.getCrac(), raoParameters, stateTree, toolProvider, automatonTreeParameters, null, raoInput.getNetwork(), initialOutput, secondPreventiveRaoResult.postPraSensitivityAnalysisOutput, true);
-        BUSINESS_LOGS.info("----- Second automaton simulation [end]");
-
-        BUSINESS_LOGS.info("Merging first, second preventive and post-contingency RAO results:");
-        // Always re-run curative sensitivity analysis (re-run is necessary in several specific cases)
-        // -- Gather all post contingency remedial actions
-        // ---- Curative remedial actions :
-        // ------ appliedCras from secondPreventiveRaoResult
-        AppliedRemedialActions appliedArasAndCras = secondPreventiveRaoResult.appliedArasAndCras().copyCurative();
-        // ------ + curative range actions optimized during second preventive with global optimization
-        if (raoParameters.getSecondPreventiveRaoParameters().getReOptimizeCurativeRangeActions()) {
-            for (Map.Entry<State, OptimizationResult> entry : postContingencyResults.entrySet()) {
-                State state = entry.getKey();
-                if (!state.getInstant().isCurative()) {
-                    continue;
-                }
-                secondPreventiveRaoResult.perimeterResult().getActivatedRangeActions(state)
-                    .forEach(rangeAction -> appliedArasAndCras.addAppliedRangeAction(state, rangeAction, secondPreventiveRaoResult.perimeterResult.getOptimizedSetpoint(rangeAction, state)));
-            }
-        }
-        // ---- Auto remedial actions : computed during second auto, saved in newPostContingencyResults
-        // ---- only RAs from perimeters that haven't failed are included in appliedArasAndCras
-        // ---- this check is only performed here because SkippedOptimizationResultImpl with appliedRas can only be generated for AUTO instant
-        newPostContingencyResults.entrySet().stream().filter(entry ->
-                !(entry.getValue() instanceof SkippedOptimizationResultImpl) && entry.getKey().getInstant().isAuto())
-            .forEach(entry -> {
-                appliedArasAndCras.addAppliedNetworkActions(entry.getKey(), entry.getValue().getActivatedNetworkActions());
-                entry.getValue().getActivatedRangeActions(entry.getKey()).forEach(rangeAction -> appliedArasAndCras.addAppliedRangeAction(entry.getKey(), rangeAction, entry.getValue().getOptimizedSetpoint(rangeAction, entry.getKey())));
-            });
-        // Run curative sensitivity analysis with appliedArasAndCras
-        // TODO: this is too slow, we can replace it with load-flow computations or security analysis since we don't need sensitivity values
-        PrePerimeterResult postCraSensitivityAnalysisOutput = prePerimeterSensitivityAnalysis.runBasedOnInitialResults(raoInput.getNetwork(), raoInput.getCrac(), initialOutput, Collections.emptySet(), appliedArasAndCras);
-        if (postCraSensitivityAnalysisOutput.getSensitivityStatus() == ComputationStatus.FAILURE) {
-            BUSINESS_LOGS.error("Systematic sensitivity analysis after curative remedial actions after second preventive optimization failed");
-            return new FailedRaoResultImpl("Systematic sensitivity analysis after curative remedial actions after second preventive optimization failed");
-        }
-        for (Map.Entry<State, OptimizationResult> entry : postContingencyResults.entrySet()) {
-            State state = entry.getKey();
-            if (!state.getInstant().isCurative()) {
-                continue;
-            }
-            // Specific case : curative state was previously skipped because it led to a sensitivity analysis failure.
-            // Curative state is still a SkippedOptimizationResultImpl, but its computation status must be updated
-            if (entry.getValue() instanceof SkippedOptimizationResultImpl) {
-                newPostContingencyResults.put(state, new SkippedOptimizationResultImpl(state, new HashSet<>(), new HashSet<>(), postCraSensitivityAnalysisOutput.getSensitivityStatus(entry.getKey()), raoParameters.getLoadFlowAndSensitivityParameters().getSensitivityFailureOvercost()));
-            } else {
-                newPostContingencyResults.put(state, new CurativeWithSecondPraoResult(state, entry.getValue(), secondPreventiveRaoResult.perimeterResult(), secondPreventiveRaoResult.remedialActionsExcluded(), postCraSensitivityAnalysisOutput));
-            }
-        }
-        RaoLogger.logMostLimitingElementsResults(BUSINESS_LOGS, postCraSensitivityAnalysisOutput, parameters.getObjectiveFunctionParameters().getType(), NUMBER_LOGGED_ELEMENTS_END_RAO);
-
-        return new PreventiveAndCurativesRaoResultImpl(stateTree,
-            initialOutput,
-            firstPreventiveResult,
-            secondPreventiveRaoResult.perimeterResult(),
-            secondPreventiveRaoResult.remedialActionsExcluded(),
-            secondPreventiveRaoResult.postPraSensitivityAnalysisOutput(),
-            newPostContingencyResults,
-            postCraSensitivityAnalysisOutput,
-            raoInput.getCrac());
-    }
-
-    private record SecondPreventiveRaoResult(OptimizationResult perimeterResult,
-                                             PrePerimeterResult postPraSensitivityAnalysisOutput,
-                                             Set<RemedialAction<?>> remedialActionsExcluded,
-                                             AppliedRemedialActions appliedArasAndCras) {
-    }
-
-    /**
-     * Main function to run 2nd preventive RAO
-     * Using 1st preventive and curative results, it ets up network and range action contexts, then calls the optimizer
-     * It finally merges the three results into one RaoResult object
-     */
-    private SecondPreventiveRaoResult runSecondPreventiveRao(RaoInput raoInput,
-                                                             RaoParameters parameters,
-                                                             StateTree stateTree,
-                                                             ToolProvider toolProvider,
-                                                             PrePerimeterSensitivityAnalysis prePerimeterSensitivityAnalysis,
-                                                             PrePerimeterResult initialOutput,
-                                                             OptimizationResult firstPreventiveResult,
-                                                             Map<State, OptimizationResult> postContingencyResults) {
-        Network network = raoInput.getNetwork();
-        // Go back to the initial state of the network, saved in the SECOND_PREVENTIVE_STATE variant
-        network.getVariantManager().setWorkingVariant(SECOND_PREVENTIVE_SCENARIO_BEFORE_OPT);
-
-        // Get the applied network actions for every contingency perimeter
-        AppliedRemedialActions appliedArasAndCras = new AppliedRemedialActions();
-        Crac crac = raoInput.getCrac();
-        if (crac.hasAutoInstant()) {
-            addAppliedNetworkActionsPostContingency(crac.getInstants(InstantKind.AUTO), appliedArasAndCras, postContingencyResults);
-        }
-        addAppliedNetworkActionsPostContingency(crac.getInstants(InstantKind.CURATIVE), appliedArasAndCras, postContingencyResults);
-        // Get the applied range actions for every auto contingency perimeter
-        if (crac.hasAutoInstant()) {
-            addAppliedRangeActionsPostContingency(crac.getInstants(InstantKind.AUTO), appliedArasAndCras, postContingencyResults);
-        }
-
-        // Apply 1st preventive results for range actions that are both preventive and auto or curative. This way we are sure
-        // that the optimal setpoints of the curative results stay coherent with their allowed range and close to
-        // optimality in their perimeters. These range actions will be excluded from 2nd preventive RAO.
-        Set<RemedialAction<?>> remedialActionsExcluded = new HashSet<>();
-        if (!parameters.getSecondPreventiveRaoParameters().getReOptimizeCurativeRangeActions()) { // keep old behaviour
-            remedialActionsExcluded = new HashSet<>(getRangeActionsExcludedFromSecondPreventive(crac, firstPreventiveResult, postContingencyResults));
-            applyPreventiveResultsForAutoOrCurativeRangeActions(network, firstPreventiveResult, crac);
-            addAppliedRangeActionsPostContingency(crac.getInstants(InstantKind.CURATIVE), appliedArasAndCras, postContingencyResults);
-        }
-
-        // Run a first sensitivity computation using initial network and applied CRAs
-        // If any sensitivity computation fails, fail and fall back to 1st preventive result
-        // TODO: can we / do we want to improve this behavior by excluding the failed contingencies?
-        PrePerimeterResult sensiWithPostContingencyRemedialActions = prePerimeterSensitivityAnalysis.runBasedOnInitialResults(network, crac, initialOutput, stateTree.getOperatorsNotSharingCras(), appliedArasAndCras);
-        if (sensiWithPostContingencyRemedialActions.getSensitivityStatus() == FAILURE) {
-            throw new OpenRaoException("Systematic sensitivity analysis after curative remedial actions before second preventive optimization failed");
-        }
-        RaoLogger.logSensitivityAnalysisResults("Systematic sensitivity analysis after curative remedial actions before second preventive optimization: ",
-            prePerimeterSensitivityAnalysis.getObjectiveFunction(),
-            new RangeActionActivationResultImpl(RangeActionSetpointResultImpl.buildWithSetpointsFromNetwork(raoInput.getNetwork(), crac.getRangeActions())),
-            sensiWithPostContingencyRemedialActions,
-            parameters,
-            NUMBER_LOGGED_ELEMENTS_DURING_RAO);
-
-        // Run second preventive RAO
-        BUSINESS_LOGS.info("----- Second preventive perimeter optimization [start]");
-        String newVariant = RandomizedString.getRandomizedString("SecondPreventive", raoInput.getNetwork().getVariantManager().getVariantIds(), 10);
-        raoInput.getNetwork().getVariantManager().cloneVariant(SECOND_PREVENTIVE_SCENARIO_BEFORE_OPT, newVariant, true);
-        raoInput.getNetwork().getVariantManager().setWorkingVariant(newVariant);
-        OptimizationResult secondPreventiveResult = optimizeSecondPreventivePerimeter(raoInput, parameters, stateTree, toolProvider, initialOutput, sensiWithPostContingencyRemedialActions, firstPreventiveResult, postContingencyResults, appliedArasAndCras)
-                .join().getOptimizationResult(crac.getPreventiveState());
-        // Re-run sensitivity computation based on PRAs without CRAs, to access after PRA results
-        PrePerimeterResult postPraSensitivityAnalysisOutput = prePerimeterSensitivityAnalysis.runBasedOnInitialResults(network, crac, initialOutput, stateTree.getOperatorsNotSharingCras(), null);
-        if (postPraSensitivityAnalysisOutput.getSensitivityStatus() == ComputationStatus.FAILURE) {
-            BUSINESS_LOGS.error("Systematic sensitivity analysis after preventive remedial actions after second preventive optimization failed");
-        }
-        BUSINESS_LOGS.info("----- Second preventive perimeter optimization [end]");
-        return new SecondPreventiveRaoResult(secondPreventiveResult, postPraSensitivityAnalysisOutput, remedialActionsExcluded, appliedArasAndCras);
-    }
-
-    static void addAppliedNetworkActionsPostContingency(Set<Instant> instants, AppliedRemedialActions appliedRemedialActions, Map<State, OptimizationResult> postContingencyResults) {
-        instants.forEach(instant ->
-            postContingencyResults.forEach((state, optimizationResult) -> {
-                if (state.getInstant().equals(instant)) {
-                    appliedRemedialActions.addAppliedNetworkActions(state, optimizationResult.getActivatedNetworkActions());
-                }
-            })
-        );
-    }
-
-    static void addAppliedRangeActionsPostContingency(Set<Instant> instants, AppliedRemedialActions appliedRemedialActions, Map<State, OptimizationResult> postContingencyResults) {
-        // Add all range actions that were activated.
-        // Curative/ preventive duplicates are handled via exclusion from 2nd preventive
-        instants.forEach(instant ->
-            postContingencyResults.forEach((state, optimizationResult) -> {
-                if (state.getInstant().equals(instant)) {
-                    optimizationResult.getActivatedRangeActions(state).forEach(rangeAction -> appliedRemedialActions.addAppliedRangeAction(state, rangeAction, optimizationResult.getOptimizedSetpoint(rangeAction, state)));
-                }
-            })
-        );
-    }
-
-    private CompletableFuture<OneStateOnlyRaoResultImpl> optimizeSecondPreventivePerimeter(RaoInput raoInput, RaoParameters raoParameters, StateTree stateTree, ToolProvider toolProvider, PrePerimeterResult initialOutput, PrePerimeterResult prePerimeterResult, OptimizationResult firstPreventiveResult, Map<State, OptimizationResult> postContingencyResults, AppliedRemedialActions appliedCras) {
-
-        OptimizationPerimeter optPerimeter;
-        Crac crac = raoInput.getCrac();
-        Instant preventiveInstant = crac.getPreventiveInstant();
-        State preventiveState = crac.getPreventiveState();
-        Set<RangeAction<?>> excludedRangeActions = getRangeActionsExcludedFromSecondPreventive(crac, firstPreventiveResult, postContingencyResults);
-
-        if (raoParameters.getSecondPreventiveRaoParameters().getReOptimizeCurativeRangeActions()) {
-            optPerimeter = GlobalOptimizationPerimeter.build(crac, raoInput.getNetwork(), raoParameters, prePerimeterResult);
-        } else {
-            Set<RangeAction<?>> rangeActionsFor2p = new HashSet<>(crac.getRangeActions());
-            excludedRangeActions.forEach(rangeAction -> {
-                BUSINESS_WARNS.warn("Range action {} will not be considered in 2nd preventive RAO as it is also auto/curative (or its network element has an associated ARA/CRA)", rangeAction.getId());
-                rangeActionsFor2p.remove(rangeAction);
-            });
-            optPerimeter = PreventiveOptimizationPerimeter.buildWithAllCnecs(crac, rangeActionsFor2p, raoInput.getNetwork(), raoParameters, prePerimeterResult);
-        }
-
-        SearchTreeParameters searchTreeParameters = SearchTreeParameters.create()
-            .withConstantParametersOverAllRao(raoParameters, crac)
-            .withTreeParameters(TreeParameters.buildForSecondPreventivePerimeter(raoParameters))
-            .withUnoptimizedCnecParameters(UnoptimizedCnecParameters.build(raoParameters.getNotOptimizedCnecsParameters(), stateTree.getOperatorsNotSharingCras()))
-            .build();
-
-        // update RaUsageLimits with already applied RangeActions
-        if (!raoParameters.getSecondPreventiveRaoParameters().getReOptimizeCurativeRangeActions() && searchTreeParameters.getRaLimitationParameters().containsKey(preventiveInstant)) {
-            Set<RangeAction<?>> activatedPreventiveRangeActions = firstPreventiveResult.getActivatedRangeActions(preventiveState);
-            Set<RangeAction<?>> excludedActivatedRangeActions = excludedRangeActions.stream().filter(activatedPreventiveRangeActions::contains).collect(Collectors.toSet());
-            searchTreeParameters.setRaLimitationsForSecondPreventive(searchTreeParameters.getRaLimitationParameters().get(preventiveInstant), excludedActivatedRangeActions, preventiveInstant);
-        }
-
-        if (raoParameters.getSecondPreventiveRaoParameters().getHintFromFirstPreventiveRao()) {
-            // Set the optimal set of network actions decided in 1st preventive RAO as a hint for 2nd preventive RAO
-            searchTreeParameters.getNetworkActionParameters().addNetworkActionCombination(new NetworkActionCombination(firstPreventiveResult.getActivatedNetworkActions(), true));
-        }
-
-        SearchTreeInput searchTreeInput = SearchTreeInput.create()
-            .withNetwork(raoInput.getNetwork())
-            .withOptimizationPerimeter(optPerimeter)
-            .withInitialFlowResult(initialOutput)
-            .withPrePerimeterResult(prePerimeterResult)
-            .withPreOptimizationAppliedNetworkActions(appliedCras) //no remedial Action applied
-            .withObjectiveFunction(ObjectiveFunction.create().build(optPerimeter.getFlowCnecs(), optPerimeter.getLoopFlowCnecs(), initialOutput, prePerimeterResult, new HashSet<>(), raoParameters))
-            .withToolProvider(toolProvider)
-=======
->>>>>>> 4e829228
             .withOutageInstant(crac.getOutageInstant())
             .build();
 
