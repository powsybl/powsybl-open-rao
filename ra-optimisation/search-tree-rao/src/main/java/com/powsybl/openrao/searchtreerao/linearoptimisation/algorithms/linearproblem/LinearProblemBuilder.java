--- conflicted
+++ resolved
@@ -130,15 +130,9 @@
 
     private ProblemFiller buildMaxMinRelativeMarginFiller() {
         return new MaxMinRelativeMarginFiller(
-<<<<<<< HEAD
-            inputs.getOptimizationPerimeter().getOptimizedFlowCnecs(),
-            inputs.getPreOptimizationFlowResult(),
-            parameters.getObjectiveFunctionUnit(),
-=======
             inputs.optimizationPerimeter().getOptimizedFlowCnecs(),
             inputs.preOptimizationFlowResult(),
-            parameters.getObjectiveFunction().getUnit(),
->>>>>>> 053fa724
+            parameters.getObjectiveFunctionUnit(),
             parameters.getMaxMinRelativeMarginParameters()
         );
     }
