--- conflicted
+++ resolved
@@ -164,15 +164,10 @@
             inputs.initialFlowResult(),
             inputs.optimizationPerimeter().getMonitoredFlowCnecs(),
             parameters.getObjectiveFunctionUnit(),
-<<<<<<< HEAD
             parameters.getMnecParametersExtension().getViolationCost(),
             parameters.getMnecParameters().getAcceptableMarginDecrease(),
-            parameters.getMnecParametersExtension().getConstraintAdjustmentCoefficient()
-        );
-=======
-            parameters.getMnecParameters(),
-            null);
->>>>>>> 99d37d1d
+            parameters.getMnecParametersExtension().getConstraintAdjustmentCoefficient(),
+            null);
     }
 
     private ProblemFiller buildLoopFlowFiller() {
@@ -180,12 +175,9 @@
             inputs.optimizationPerimeter().getLoopFlowCnecs(),
             inputs.initialFlowResult(),
             parameters.getLoopFlowParameters(),
-<<<<<<< HEAD
-            parameters.getLoopFlowParametersExtension()
-        );
-=======
-            null);
->>>>>>> 99d37d1d
+            parameters.getLoopFlowParametersExtension(),
+            null
+        );
     }
 
     private ProblemFiller buildUnoptimizedCnecFiller() {
