--- conflicted
+++ resolved
@@ -153,13 +153,9 @@
             return failedAutomatonPerimeterResultImpl;
         }
         // Build and return optimization result
-<<<<<<< HEAD
         PrePerimeterResult prePerimeterResultForOptimizedState = buildPrePerimeterResultForOptimizedState(rangeAutomatonSimulationResult.getPerimeterResult(), automatonState, automatonStateReportNode);
-=======
-        PrePerimeterResult prePerimeterResultForOptimizedState = buildPrePerimeterResultForOptimizedState(rangeAutomatonSimulationResult.getPerimeterResult(), automatonState);
         Map<RangeAction<?>, Double> rangeActionsWithSetpoint = rangeAutomatonSimulationResult.getRangeActionsWithSetpoint();
         prePerimeterResultForOptimizedState.getRangeActionSetpointResult().getRangeActions().forEach(ra -> rangeActionsWithSetpoint.putIfAbsent(ra, prePerimeterResultForOptimizedState.getSetpoint(ra)));
->>>>>>> 05b370f2
         AutomatonPerimeterResultImpl automatonPerimeterResultImpl = new AutomatonPerimeterResultImpl(
             prePerimeterResultForOptimizedState,
             topoSimulationResult.getActivatedNetworkActions(),
