--- conflicted
+++ resolved
@@ -581,18 +581,10 @@
             }
 
             // Aligned range actions have the same set-point :
-<<<<<<< HEAD
             double currentSetpoint = alignedRangeActions.get(0).getCurrentSetpoint(network);
             double cnecFlow = automatonRangeActionOptimizationSensitivityAnalysisOutput.getFlow(toBeShiftedCnec, side, flowUnit);
             double cnecMargin = automatonRangeActionOptimizationSensitivityAnalysisOutput.getMargin(toBeShiftedCnec, side, flowUnit);
             double optimalSetpoint = computeOptimalSetpoint(currentSetpoint, cnecFlow, cnecMargin, sensitivityValue, alignedRangeActions.get(0), minSetpoint, maxSetpoint);
-=======
-            double currentSetpoint = alignedRangeActions.getFirst().getCurrentSetpoint(network);
-            double conversionToMegawatt = RaoUtil.getFlowUnitMultiplier(toBeShiftedCnec, side, flowUnit, MEGAWATT);
-            double cnecFlow = conversionToMegawatt * automatonRangeActionOptimizationSensitivityAnalysisOutput.getFlow(toBeShiftedCnec, side, flowUnit);
-            double cnecMargin = conversionToMegawatt * automatonRangeActionOptimizationSensitivityAnalysisOutput.getMargin(toBeShiftedCnec, side, flowUnit);
-            double optimalSetpoint = computeOptimalSetpoint(currentSetpoint, cnecFlow, cnecMargin, sensitivityValue, alignedRangeActions.getFirst(), minSetpoint, maxSetpoint);
->>>>>>> 6ad08ae2
 
             // On first iteration, define direction
             if (iteration == 0) {
