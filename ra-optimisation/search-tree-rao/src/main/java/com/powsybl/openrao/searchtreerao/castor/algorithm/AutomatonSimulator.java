/*
 * Copyright (c) 2022, RTE (http://www.rte-france.com)
 * This Source Code Form is subject to the terms of the Mozilla Public
 * License, v. 2.0. If a copy of the MPL was not distributed with this
 * file, You can obtain one at http://mozilla.org/MPL/2.0/.
 */

package com.powsybl.openrao.searchtreerao.castor.algorithm;

import com.powsybl.action.HvdcAction;
import com.powsybl.iidm.network.Network;
import com.powsybl.iidm.network.TwoSides;
import com.powsybl.openrao.commons.Unit;
import com.powsybl.openrao.data.crac.api.*;
import com.powsybl.openrao.data.crac.api.cnec.FlowCnec;
import com.powsybl.openrao.data.crac.api.networkaction.NetworkAction;
import com.powsybl.openrao.data.crac.api.rangeaction.HvdcRangeAction;
import com.powsybl.openrao.data.crac.api.rangeaction.PstRangeAction;
import com.powsybl.openrao.data.crac.api.rangeaction.RangeAction;
import com.powsybl.openrao.data.crac.api.usagerule.OnContingencyState;
import com.powsybl.openrao.data.crac.api.usagerule.OnInstant;
import com.powsybl.openrao.data.raoresult.api.ComputationStatus;
import com.powsybl.openrao.raoapi.parameters.RaoParameters;
import com.powsybl.openrao.searchtreerao.commons.RaoLogger;
import com.powsybl.openrao.searchtreerao.commons.RaoUtil;
import com.powsybl.openrao.searchtreerao.commons.ToolProvider;
import com.powsybl.openrao.searchtreerao.commons.objectivefunction.ObjectiveFunction;
import com.powsybl.openrao.searchtreerao.result.api.FlowResult;
import com.powsybl.openrao.searchtreerao.result.api.ObjectiveFunctionResult;
import com.powsybl.openrao.searchtreerao.result.api.OptimizationResult;
import com.powsybl.openrao.searchtreerao.result.api.PrePerimeterResult;
import com.powsybl.openrao.searchtreerao.result.api.RangeActionActivationResult;
import com.powsybl.openrao.searchtreerao.result.api.RangeActionSetpointResult;
import com.powsybl.openrao.searchtreerao.result.api.RemedialActionActivationResult;
import com.powsybl.openrao.searchtreerao.result.api.SensitivityResult;
import com.powsybl.openrao.searchtreerao.result.impl.AutomatonPerimeterResultImpl;
import com.powsybl.openrao.searchtreerao.result.impl.NetworkActionsResultImpl;
import com.powsybl.openrao.searchtreerao.result.impl.PrePerimeterSensitivityResultImpl;
import com.powsybl.openrao.searchtreerao.result.impl.RangeActionActivationResultImpl;
import com.powsybl.openrao.searchtreerao.result.impl.RangeActionSetpointResultImpl;
import com.powsybl.openrao.searchtreerao.result.impl.RemedialActionActivationResultImpl;
import org.apache.commons.lang3.tuple.Pair;

import java.util.ArrayList;
import java.util.Collections;
import java.util.Comparator;
import java.util.HashMap;
import java.util.HashSet;
import java.util.List;
import java.util.Locale;
import java.util.Map;
import java.util.Optional;
import java.util.Set;
import java.util.stream.Collectors;

import static com.powsybl.openrao.commons.Unit.MEGAWATT;
import static com.powsybl.openrao.commons.logs.OpenRaoLoggerProvider.BUSINESS_LOGS;
import static com.powsybl.openrao.commons.logs.OpenRaoLoggerProvider.BUSINESS_WARNS;
import static com.powsybl.openrao.commons.logs.OpenRaoLoggerProvider.TECHNICAL_LOGS;
import static com.powsybl.openrao.raoapi.parameters.extensions.LoadFlowAndSensitivityParameters.getLoadFlowProvider;
import static com.powsybl.openrao.raoapi.parameters.extensions.LoadFlowAndSensitivityParameters.getSensitivityWithLoadFlowParameters;
import static com.powsybl.openrao.searchtreerao.commons.HvdcUtils.*;

/**
 * Automaton simulator
 * Simulates the behavior of topological and range automatons
 *
 * @author Thomas Bouquet {@literal <thomas.bouquet at rte-france.com>}
 * @author Peter Mitri {@literal <peter.mitri at rte-france.com>}
 * @author Godelaine de Montmorillon {@literal <godelaine.demontmorillon at rte-france.com>}
 */
public final class AutomatonSimulator {
    private static final double DOUBLE_NON_NULL = 1e-12;
    private static final int MAX_NUMBER_OF_SENSI_IN_AUTO_SETPOINT_SHIFT = 10;
    public static final double SENSI_UNDER_ESTIMATOR_MIN = 0.5;
    private static final double SENSI_UNDER_ESTIMATOR_DECREMENT = 0.15;
    private static final int DEFAULT_SPEED = 0;

    private final Crac crac;
    private final RaoParameters raoParameters;
    private final Unit flowUnit;
    private final ToolProvider toolProvider;
    private final FlowResult initialFlowResult;
    private final PrePerimeterResult prePerimeterSensitivityOutput;
    private final Set<String> operatorsNotSharingCras;
    private final int numberLoggedElementsDuringRao;

    public AutomatonSimulator(Crac crac, RaoParameters raoParameters, ToolProvider toolProvider, FlowResult initialFlowResult, PrePerimeterResult prePerimeterSensitivityOutput, Set<String> operatorsNotSharingCras, int numberLoggedElementsDuringRao) {
        this.crac = crac;
        this.raoParameters = raoParameters;
        this.flowUnit = raoParameters.getObjectiveFunctionParameters().getUnit();
        this.toolProvider = toolProvider;
        this.initialFlowResult = initialFlowResult;
        this.prePerimeterSensitivityOutput = prePerimeterSensitivityOutput;
        this.operatorsNotSharingCras = operatorsNotSharingCras;
        this.numberLoggedElementsDuringRao = numberLoggedElementsDuringRao;
    }

    /**
     * This function simulates automatons at AUTO instant, by order of speed.
     * Automatons are gathered by speed and sorted from the fastest to the slowest.
     * Batches are then simulated speed-wise, applying topological automatons first, then range actions.
     * Returns an AutomatonPerimeterResult
     */
    AutomatonPerimeterResultImpl simulateAutomatonState(State automatonState, Set<State> curativeStates, Network network) {
        TECHNICAL_LOGS.info("Optimizing automaton state {}.", automatonState.getId());

        PrePerimeterSensitivityAnalysis preAutoPstOptimizationSensitivityAnalysis = getPreAutoPerimeterSensitivityAnalysis(automatonState, curativeStates);
        // Sensitivity analysis failed :
        if (prePerimeterSensitivityOutput.getSensitivityStatus(automatonState) == ComputationStatus.FAILURE) {
            return createFailedAutomatonPerimeterResult(prePerimeterSensitivityOutput, prePerimeterSensitivityOutput, Set.of(), Set.of(), Map.of(), automatonState, "before topological automatons simulation.");
        }

        TECHNICAL_LOGS.info("Initial situation:");
        RaoLogger.logMostLimitingElementsResults(TECHNICAL_LOGS, prePerimeterSensitivityOutput, Set.of(automatonState), raoParameters.getObjectiveFunctionParameters().getType(), raoParameters.getObjectiveFunctionParameters().getUnit(), numberLoggedElementsDuringRao);

        Map<RangeAction<?>, Double> initialSetPoints = new HashMap<>();
        crac.getRangeActions(automatonState).forEach(rangeAction -> initialSetPoints.put(rangeAction, rangeAction.getCurrentSetpoint(network)));

        TopoAutomatonSimulationResult topoSimulationResult = new TopoAutomatonSimulationResult(prePerimeterSensitivityOutput, Set.of());
        RangeAutomatonSimulationResult rangeAutomatonSimulationResult = new RangeAutomatonSimulationResult(prePerimeterSensitivityOutput, Set.of(), initialSetPoints, initialSetPoints);

        for (int speed : getAllSortedSpeeds(automatonState)) {
            TECHNICAL_LOGS.info("Simulating automaton batch of speed {} for automaton state {}", speed, automatonState.getId());
            // I) Simulate FORCED topological automatons
            topoSimulationResult = simulateTopologicalAutomatons(automatonState, network, preAutoPstOptimizationSensitivityAnalysis, speed, topoSimulationResult.getActivatedNetworkActions(), rangeAutomatonSimulationResult.perimeterResult());

            // Sensitivity analysis failed :
            if (topoSimulationResult.getPerimeterResult().getSensitivityStatus(automatonState) == ComputationStatus.FAILURE) {
                return createFailedAutomatonPerimeterResult(rangeAutomatonSimulationResult.perimeterResult(), topoSimulationResult.getPerimeterResult(), topoSimulationResult.getActivatedNetworkActions(), rangeAutomatonSimulationResult.activatedRangeActions(), rangeAutomatonSimulationResult.rangeActionsWithSetpoint(), automatonState, "after topological automatons simulation for speed %s.".formatted(speed));
            }

            // II) Simulate range actions
            rangeAutomatonSimulationResult = simulateRangeAutomatons(automatonState, curativeStates, network, preAutoPstOptimizationSensitivityAnalysis, topoSimulationResult.getPerimeterResult(), speed, rangeAutomatonSimulationResult.activatedRangeActions(), initialSetPoints, rangeAutomatonSimulationResult.rangeActionsWithSetpoint(), topoSimulationResult);

            // Sensitivity analysis failed :
            if (rangeAutomatonSimulationResult.perimeterResult().getSensitivityStatus(automatonState) == ComputationStatus.FAILURE) {
                return createFailedAutomatonPerimeterResult(topoSimulationResult.getPerimeterResult(), rangeAutomatonSimulationResult.perimeterResult(), topoSimulationResult.getActivatedNetworkActions(), rangeAutomatonSimulationResult.activatedRangeActions(), rangeAutomatonSimulationResult.rangeActionsWithSetpoint(), automatonState, "after range automatons simulation for speed %s.".formatted(speed));
            }
        }

        // Build and return optimization result
        RemedialActionActivationResult remedialActionActivationResult = buildRemedialActionActivationResult(topoSimulationResult, rangeAutomatonSimulationResult, automatonState);
        PrePerimeterResult prePerimeterResultForOptimizedState = buildPrePerimeterResultForOptimizedState(rangeAutomatonSimulationResult, automatonState, remedialActionActivationResult);
        Map<RangeAction<?>, Double> rangeActionsWithSetpoint = rangeAutomatonSimulationResult.rangeActionsWithSetpoint();
        prePerimeterResultForOptimizedState.getRangeActionSetpointResult().getRangeActions().forEach(ra -> rangeActionsWithSetpoint.putIfAbsent(ra, prePerimeterResultForOptimizedState.getSetpoint(ra)));
        AutomatonPerimeterResultImpl automatonPerimeterResultImpl = new AutomatonPerimeterResultImpl(
            topoSimulationResult.getPerimeterResult(),
            prePerimeterResultForOptimizedState,
            topoSimulationResult.getActivatedNetworkActions(),
            rangeAutomatonSimulationResult.activatedRangeActions(),
            rangeActionsWithSetpoint,
            automatonState);
        TECHNICAL_LOGS.info("Automaton state {} has been optimized.", automatonState.getId());
        RaoLogger.logOptimizationSummary(BUSINESS_LOGS, automatonState, automatonPerimeterResultImpl.getActivatedNetworkActions(), getRangeActionsAndTheirTapsAppliedOnState(automatonPerimeterResultImpl, automatonState), null, automatonPerimeterResultImpl);
        return automatonPerimeterResultImpl;
    }

    private List<Integer> getAllSortedSpeeds(State automatonState) {
        Set<Integer> automatonSpeeds = crac.getRangeActions(automatonState).stream().map(this::getSpeed).collect(Collectors.toSet());
        automatonSpeeds.addAll(crac.getNetworkActions(automatonState).stream().map(this::getSpeed).collect(Collectors.toSet()));
        return automatonSpeeds.stream().sorted().toList();
    }

    private int getSpeed(RemedialAction<?> remedialAction) {
        return remedialAction.getSpeed().orElse(DEFAULT_SPEED);
    }

    private PrePerimeterSensitivityAnalysis getPreAutoPerimeterSensitivityAnalysis(State automatonState, Set<State> curativeStates) {
        Set<FlowCnec> flowCnecsInSensi = crac.getFlowCnecs(automatonState);
        Set<RangeAction<?>> rangeActionsInSensi = new HashSet<>(crac.getRangeActions(automatonState));
        for (State curativeState : curativeStates) {
            flowCnecsInSensi.addAll(crac.getFlowCnecs(curativeState));
            rangeActionsInSensi.addAll(crac.getRangeActions(curativeState));
        }
        return new PrePerimeterSensitivityAnalysis(crac, flowCnecsInSensi, rangeActionsInSensi, raoParameters, toolProvider);
    }

    public static Map<RangeAction<?>, Double> getRangeActionsAndTheirTapsAppliedOnState(OptimizationResult optimizationResult, State state) {
        Set<RangeAction<?>> setActivatedRangeActions = optimizationResult.getActivatedRangeActions(state);
        Map<RangeAction<?>, Double> allRangeActions = new HashMap<>();
        setActivatedRangeActions.stream().filter(PstRangeAction.class::isInstance).map(PstRangeAction.class::cast).forEach(pstRangeAction -> allRangeActions.put(pstRangeAction, (double) optimizationResult.getOptimizedTap(pstRangeAction, state)));
        setActivatedRangeActions.stream().filter(ra -> !(ra instanceof PstRangeAction)).forEach(rangeAction -> allRangeActions.put(rangeAction, optimizationResult.getOptimizedSetpoint(rangeAction, state)));
        return allRangeActions;
    }

    private AutomatonPerimeterResultImpl createFailedAutomatonPerimeterResult(PrePerimeterResult preAutomatonSensitivityAnalysisOutput, PrePerimeterResult postAutomatonSensitivityAnalysisOutput, Set<NetworkAction> activatedNetworkActions, Set<RangeAction<?>> activatedRangeActions, Map<RangeAction<?>, Double> rangeActionsWithSetPoint, State automatonState, String failDescription) {
        AutomatonPerimeterResultImpl failedAutomatonPerimeterResultImpl = new AutomatonPerimeterResultImpl(
            preAutomatonSensitivityAnalysisOutput,
            postAutomatonSensitivityAnalysisOutput,
            activatedNetworkActions,
            activatedRangeActions,
            rangeActionsWithSetPoint,
            automatonState);
        TECHNICAL_LOGS.info("Automaton state {} has failed during sensitivity computation {}", automatonState.getId(), failDescription);
        RaoLogger.logFailedOptimizationSummary(BUSINESS_LOGS, automatonState, failedAutomatonPerimeterResultImpl.getActivatedNetworkActions(), getRangeActionsAndTheirTapsAppliedOnState(failedAutomatonPerimeterResultImpl, automatonState));
        return failedAutomatonPerimeterResultImpl;
    }

    /**
     * Utility class to hold the results of topo actions simulation
     */
    public static class TopoAutomatonSimulationResult {
        private PrePerimeterResult perimeterResult;
        private Set<NetworkAction> activatedNetworkActions;

        public TopoAutomatonSimulationResult(PrePerimeterResult perimeterResult,
                                             Set<NetworkAction> activatedNetworkActions) {
            this.perimeterResult = perimeterResult;
            this.activatedNetworkActions = new HashSet<>(activatedNetworkActions);
        }

        public PrePerimeterResult getPerimeterResult() {
            return perimeterResult;
        }

        public Set<NetworkAction> getActivatedNetworkActions() {
            return activatedNetworkActions;
        }

        public void addActivatedNetworkActions(Set<NetworkAction> activatedNetworkActions) {
            this.activatedNetworkActions.addAll(activatedNetworkActions);
        }
    }

    /**
     * This function simulates topological automatons.
     * Returns a pair of :
     * -- a PrePerimeterResult : a new sensitivity analysis is run after having applied the topological automatons,
     * -- and the set of applied network actions.
     */
    TopoAutomatonSimulationResult simulateTopologicalAutomatons(State automatonState, Network network, PrePerimeterSensitivityAnalysis preAutoPstOptimizationSensitivityAnalysis, int speed, Set<NetworkAction> previouslyActivatedTopologicalAutomatons, PrePerimeterResult preAutomatonsPerimeterResult) {
        // -- Apply network actions
        // -- First get forced network actions: except for ac emulation deactivation, it will be deactivated when the range action is optimized.
        Set<FlowCnec> flowCnecs = crac.getFlowCnecs(automatonState);
        Set<NetworkAction> appliedNetworkActions = new HashSet<>();
        crac.getNetworkActions(automatonState).stream()
            .filter(ra -> !ra.getElementaryActions().stream().anyMatch(action -> action instanceof HvdcAction))
            .filter(ra -> RaoUtil.canRemedialActionBeUsed(ra, automatonState, preAutomatonsPerimeterResult, flowCnecs, network, raoParameters))
            .filter(ra -> getSpeed(ra) == speed)
            .forEach(networkAction -> {
                if (networkAction.hasImpactOnNetwork(network)) {
                    appliedNetworkActions.add(networkAction);
                } else {
                    TECHNICAL_LOGS.info("Automaton {} - {} has been skipped as it has no impact on network.", networkAction.getId(), networkAction.getName());
                }
            });

        if (appliedNetworkActions.isEmpty()) {
            return new TopoAutomatonSimulationResult(preAutomatonsPerimeterResult, previouslyActivatedTopologicalAutomatons);
        }

        // -- Apply
        appliedNetworkActions
            .stream()
            .forEach(na -> {
                TECHNICAL_LOGS.debug("Activating automaton {} - {}.", na.getId(), na.getName());
                na.apply(network);
            });

        Set<NetworkAction> allAppliedAutomatons = new HashSet<>(previouslyActivatedTopologicalAutomatons);
        allAppliedAutomatons.addAll(appliedNetworkActions);

        // -- Sensitivity analysis must be run to evaluate available auto range actions
        // -- If network actions have been applied, run sensitivity :
        PrePerimeterResult automatonRangeActionOptimizationSensitivityAnalysisOutput = preAutomatonsPerimeterResult;
        if (!appliedNetworkActions.isEmpty()) {
            TECHNICAL_LOGS.info("Running sensitivity analysis post application of auto network actions for automaton state {} for speed {}.", automatonState.getId(), speed);
            automatonRangeActionOptimizationSensitivityAnalysisOutput = preAutoPstOptimizationSensitivityAnalysis.runBasedOnInitialResults(network, initialFlowResult, operatorsNotSharingCras, null);
            if (automatonRangeActionOptimizationSensitivityAnalysisOutput.getSensitivityStatus(automatonState) == ComputationStatus.FAILURE) {
                return new TopoAutomatonSimulationResult(automatonRangeActionOptimizationSensitivityAnalysisOutput, allAppliedAutomatons);
            }
            RaoLogger.logMostLimitingElementsResults(TECHNICAL_LOGS, automatonRangeActionOptimizationSensitivityAnalysisOutput, Set.of(automatonState), raoParameters.getObjectiveFunctionParameters().getType(), raoParameters.getObjectiveFunctionParameters().getUnit(), numberLoggedElementsDuringRao);
        }

        return new TopoAutomatonSimulationResult(automatonRangeActionOptimizationSensitivityAnalysisOutput, allAppliedAutomatons);
    }

    /**
     * Utility class to hold the results of auto range actions simulation
     */
    record RangeAutomatonSimulationResult(PrePerimeterResult perimeterResult, Set<RangeAction<?>> activatedRangeActions,
                                          Map<RangeAction<?>, Double> rangeActionsWithInitialSetpoint,
                                          Map<RangeAction<?>, Double> rangeActionsWithSetpoint
    ) {
    }

    RangeAutomatonSimulationResult simulateRangeAutomatons(State automatonState, Set<State> curativeStates, Network network, PrePerimeterSensitivityAnalysis preAutoPerimeterSensitivityAnalysis, PrePerimeterResult postTopoResult, int speed, Set<RangeAction<?>> previouslyAppliedRangeAutomatons, Map<RangeAction<?>, Double> initialSetPoints, Map<RangeAction<?>, Double> setPoints, TopoAutomatonSimulationResult topoSimulationResult) {
        PrePerimeterResult finalPostAutoResult = postTopoResult;
        // -- Create groups of aligned range actions
        List<List<RangeAction<?>>> rangeActionsOnAutomatonState = buildRangeActionsGroupsForSpeed(finalPostAutoResult, automatonState, network, speed);
        // -- Build AutomatonPerimeterResultImpl objects
        // -- rangeActionsWithSetpoint contains all available automaton range actions
        Map<RangeAction<?>, Double> rangeActionsWithSetpoint = new HashMap<>(setPoints);
        Set<RangeAction<?>> activatedRangeActions = new HashSet<>();

        if (rangeActionsOnAutomatonState.isEmpty()) {
            return new RangeAutomatonSimulationResult(finalPostAutoResult, previouslyAppliedRangeAutomatons, initialSetPoints, rangeActionsWithSetpoint);
        }

        Set<RangeAction<?>> allActivatedRangeAutomatons = new HashSet<>(previouslyAppliedRangeAutomatons);

        // -- Optimize range-action automatons
        for (List<RangeAction<?>> alignedRa : rangeActionsOnAutomatonState) {
            RangeAction<?> availableRa = alignedRa.getFirst();
            Set<FlowCnec> flowCnecs = gatherFlowCnecsForAutoRangeAction(availableRa, automatonState, network);
            // Shift
            RangeAutomatonSimulationResult postShiftResult = shiftRangeActionsUntilFlowCnecsSecure(
                alignedRa,
                flowCnecs,
                network,
                preAutoPerimeterSensitivityAnalysis,
                finalPostAutoResult,
                automatonState,
                topoSimulationResult);
            finalPostAutoResult = postShiftResult.perimeterResult();
            activatedRangeActions.addAll(postShiftResult.activatedRangeActions());
            allActivatedRangeAutomatons.addAll(postShiftResult.activatedRangeActions());
            rangeActionsWithSetpoint.putAll(postShiftResult.rangeActionsWithSetpoint());
            if (finalPostAutoResult.getSensitivityStatus(automatonState) == ComputationStatus.FAILURE) {
                return new RangeAutomatonSimulationResult(finalPostAutoResult, allActivatedRangeAutomatons, initialSetPoints, rangeActionsWithSetpoint);
            }
        }

        if (!activatedRangeActions.isEmpty()) {
            finalPostAutoResult = runPostRangeAutomatonsSensitivityComputation(automatonState, curativeStates, network, speed);
            if (finalPostAutoResult.getSensitivityStatus(automatonState) == ComputationStatus.FAILURE) {
                return new RangeAutomatonSimulationResult(finalPostAutoResult, allActivatedRangeAutomatons, initialSetPoints, rangeActionsWithSetpoint);
            }
            RaoLogger.logMostLimitingElementsResults(TECHNICAL_LOGS, finalPostAutoResult, Set.of(automatonState), raoParameters.getObjectiveFunctionParameters().getType(), raoParameters.getObjectiveFunctionParameters().getUnit(), numberLoggedElementsDuringRao);
        }
        return new RangeAutomatonSimulationResult(finalPostAutoResult, allActivatedRangeAutomatons, initialSetPoints, rangeActionsWithSetpoint);
    }

    /**
     * This function gathers the flow cnecs to be considered while shifting range actions,
     * depending on the range action availableRa's usage rule.
     */
    Set<FlowCnec> gatherFlowCnecsForAutoRangeAction(RangeAction<?> availableRa,
                                                    State automatonState,
                                                    Network network) {
        if (availableRa.getUsageRules().stream().filter(usageRule -> usageRule instanceof OnInstant || usageRule instanceof OnContingencyState)
            .anyMatch(usageRule -> usageRule.isDefinedForState(automatonState))) {
            return crac.getFlowCnecs(automatonState);
        } else {
            return availableRa.getFlowCnecsConstrainingUsageRules(crac.getFlowCnecs(automatonState), network, automatonState);
        }
    }

    /**
     * This function sorts groups of aligned range actions by speed.
     */
    List<List<RangeAction<?>>> buildRangeActionsGroupsForSpeed(PrePerimeterResult rangeActionSensitivity, State automatonState, Network network, int speed) {
        // 1) Get available range actions
        // -- First get forced range actions
        List<RangeAction<?>> availableRangeActions = crac.getRangeActions(automatonState).stream()
            .filter(ra -> RaoUtil.canRemedialActionBeUsed(ra, automatonState, rangeActionSensitivity, crac.getFlowCnecs(), network, raoParameters))
            .filter(ra -> getSpeed(ra) == speed)
            .toList();

        // 2) Gather aligned range actions : they will be simulated simultaneously in one shot
        // -- Create groups of aligned range actions
        List<List<RangeAction<?>>> rangeActionsOnAutomatonState = new ArrayList<>();
        for (RangeAction<?> availableRangeAction : availableRangeActions) {
            if (rangeActionsOnAutomatonState.stream().anyMatch(l -> l.contains(availableRangeAction))) {
                continue;
            }
            // Look for aligned range actions in all range actions : they have the same groupId and should both be available
            Optional<String> groupId = availableRangeAction.getGroupId();
            List<RangeAction<?>> alignedRa;
            if (groupId.isPresent()) {
                alignedRa = crac.getRangeActions().stream()
                    .filter(rangeAction -> groupId.get().equals(rangeAction.getGroupId().orElse(null)))
                    .sorted(Comparator.comparing(RangeAction::getId))
                    .toList();
            } else {
                alignedRa = List.of(availableRangeAction);
            }
            if (!checkAlignedRangeActions(alignedRa, availableRangeActions)) {
                continue;
            }
            rangeActionsOnAutomatonState.add(alignedRa);
        }
        return rangeActionsOnAutomatonState;
    }

    /**
     * This function checks that the group of aligned range actions :
     * - contains same type range actions (PST, HVDC, or other) : all-or-none principle
     * - contains range actions that are all available at AUTO instant.
     * Returns true if checks are valid.
     */
    static boolean checkAlignedRangeActions(List<RangeAction<?>> alignedRa, List<RangeAction<?>> rangeActionsOrderedBySpeed) {
        if (alignedRa.size() == 1) {
            // nothing to check
            return true;
        }
        // Ignore aligned range actions with heterogeneous types
        if (alignedRa.stream().map(Object::getClass).distinct().count() > 1) {
            BUSINESS_WARNS.warn("Range action group {} contains range actions of different types; they are not simulated", alignedRa.getFirst().getGroupId().orElseThrow());
            return false;
        }
        // Ignore aligned range actions when one element of the group is not available at AUTO instant
        if (alignedRa.stream().anyMatch(aRa -> !rangeActionsOrderedBySpeed.contains(aRa))) {
            BUSINESS_WARNS.warn("Range action group {} contains range actions not all available at AUTO instant; they are not simulated", alignedRa.getFirst().getGroupId().orElseThrow());
            return false;
        }
        return true;
    }

    /**
     * This functions runs a sensitivity analysis when the remedial actions simulation process is over.
     * The sensitivity analysis is run on curative range actions, to be used at curative instant.
     * This function returns a prePerimeterResult that will be used to build an AutomatonPerimeterResult.
     */
    private PrePerimeterResult runPostRangeAutomatonsSensitivityComputation(State automatonState, Set<State> curativeStates, Network network, int speed) {
        // -- Run sensitivity computation before running curative RAO later
        // -- Get curative range actions
        Set<RangeAction<?>> curativeRangeActions = new HashSet<>();
        // Get cnecs
        Set<FlowCnec> flowCnecs = crac.getFlowCnecs(automatonState);
        for (State curativeState : curativeStates) {
            curativeRangeActions.addAll(crac.getRangeActions(curativeState));
            flowCnecs.addAll(crac.getFlowCnecs(curativeState));
        }
        PrePerimeterSensitivityAnalysis prePerimeterSensitivityAnalysis = new PrePerimeterSensitivityAnalysis(
            crac,
            flowCnecs,
            curativeRangeActions,
            raoParameters,
            toolProvider);

        // Run computation
        TECHNICAL_LOGS.info("Running post range automatons sensitivity analysis after auto state {} for speed {}.", automatonState.getId(), speed);
        return prePerimeterSensitivityAnalysis.runBasedOnInitialResults(network, initialFlowResult, operatorsNotSharingCras, null);
    }

    /**
     * This function disables HvdcAngleDroopActivePowerControl if alignedRA contains HVDC range actions with this control
     * enabled. It sets the active power set-point of the HVDCs to the one computed by the control prior to deactivation.
     * It finally runs a sensitivity analysis after this control has been disabled.
     * It returns the sensitivity analysis result and the HVDC active power set-points that have been set.
     */
    Pair<PrePerimeterResult, Map<HvdcRangeAction, Double>> disableHvdcAngleDroopActivePowerControl(List<RangeAction<?>> alignedRa,
                                                                                                   Network network,
                                                                                                   PrePerimeterSensitivityAnalysis preAutoPerimeterSensitivityAnalysis,
                                                                                                   PrePerimeterResult prePerimeterSensitivityOutput,
                                                                                                   State automatonState,
                                                                                                   TopoAutomatonSimulationResult topoSimulationResult) {

        // Get HVDC range actions affected by AC emulation
        Set<HvdcRangeAction> hvdcRasWithControl =
            getHvdcRangeActionsOnHvdcLineInAcEmulation(alignedRa.stream().filter(HvdcRangeAction.class::isInstance).map(HvdcRangeAction.class::cast).collect(Collectors.toSet()), network);

        Map<HvdcRangeAction, Double> activePowerSetpoints = new HashMap<>();

        if (!hvdcRasWithControl.isEmpty()) {
            activePowerSetpoints = runLoadFlowAndUpdateHvdcActivePowerSetpoint(
                network,
                automatonState,
                getLoadFlowProvider(raoParameters),
                getSensitivityWithLoadFlowParameters(raoParameters).getLoadFlowParameters(),
                hvdcRasWithControl
            );
        }

        activePowerSetpoints.forEach((ra, activePowerSetpoint) -> {
            disableAcEmulationAndSetHvdcActivePowerSetpoint(network, crac, topoSimulationResult, ra.getNetworkElement().getId(), activePowerSetpoint);
        });

        if (activePowerSetpoints.isEmpty()) {
            // Nothing has changed
            return Pair.of(prePerimeterSensitivityOutput, new HashMap<>());
        }

        // Finally, run a sensitivity analysis to get sensitivity values in DC set-point mode if needed
        TECHNICAL_LOGS.info("Running sensitivity analysis after disabling AngleDroopActivePowerControl on HVDC RAs.");
        PrePerimeterResult result = preAutoPerimeterSensitivityAnalysis.runBasedOnInitialResults(network, initialFlowResult, operatorsNotSharingCras, null);
        RaoLogger.logMostLimitingElementsResults(TECHNICAL_LOGS, result, Set.of(automatonState), raoParameters.getObjectiveFunctionParameters().getType(), raoParameters.getObjectiveFunctionParameters().getUnit(), numberLoggedElementsDuringRao);

        return Pair.of(result, activePowerSetpoints);
    }

<<<<<<< HEAD
=======
    private static Map<String, Double> computeHvdcAngleDroopActivePowerControlValues(Network network, State state, String loadFlowProvider, LoadFlowParameters loadFlowParameters) {
        // Create a temporary variant to apply contingency and compute load-flow on
        String initialVariantId = network.getVariantManager().getWorkingVariantId();
        String tmpVariant = RandomizedString.getRandomizedString("HVDC_LF", network.getVariantManager().getVariantIds(), 10);
        network.getVariantManager().cloneVariant(initialVariantId, tmpVariant);
        network.getVariantManager().setWorkingVariant(tmpVariant);

        // Apply contingency and compute load-flow
        if (state.getContingency().isPresent()) {
            Contingency contingency = state.getContingency().orElseThrow();
            if (!contingency.isValid(network)) {
                throw new OpenRaoException("Unable to apply contingency " + contingency.getId());
            }
            contingency.toModification().apply(network, (ComputationManager) null);
        }

        LoadFlow.find(loadFlowProvider).run(network, loadFlowParameters);

        // Compute HvdcAngleDroopActivePowerControl values of HVDC lines
        Map<String, Double> controls = network.getHvdcLineStream()
            .filter(hvdcLine -> hvdcLine.getExtension(HvdcAngleDroopActivePowerControl.class) != null)
            .collect(Collectors.toMap(com.powsybl.iidm.network.Identifiable::getId, AutomatonSimulator::computeHvdcAngleDroopActivePowerControlValue));

        // Reset working variant
        network.getVariantManager().setWorkingVariant(initialVariantId);
        network.getVariantManager().removeVariant(tmpVariant);

        return controls;
    }

>>>>>>> 24b0b7d2
    /**
     * Disables AC emulation on a given HVDC line by applying the corresponding deactivation action,
     * updates the topo simulation result by adding said network action
     */
    public static void disableAcEmulationAndSetHvdcActivePowerSetpoint(Network network, Crac crac, AutomatonSimulator.TopoAutomatonSimulationResult topoSimulationResult, String hvdcLineId, double activePowerSetpoint) {
        TECHNICAL_LOGS.debug("Disabling HvdcAngleDroopActivePowerControl on HVDC line {}", hvdcLineId, activePowerSetpoint);
        // get AC emulation deactivation action that acts on hvdc line
        NetworkAction acEmulationDeactivationAction = getAcEmulationDeactivationActionOnHvdcLine(crac, hvdcLineId);
        // deactivate AC emulation using the acEmulationDeactivationAction found above
        acEmulationDeactivationAction.apply(network);
        // add network action to topoSimulationResult !
        topoSimulationResult.addActivatedNetworkActions(Set.of(acEmulationDeactivationAction));
    }

    /**
     * Retrieves the AC emulation deactivation {@link NetworkAction} associated with a specific HVDC line
     * from the given {@link Crac} instance. The method works as follows:
     * <ul>
     *     <li>It filters the set of all network actions in the CRAC to find those whose associated network elements
     *     match exactly the provided HVDC line ID.</li>
     *     <li>It further restricts the selection to actions composed exclusively of {@link HvdcAction} elementary actions.</li>
     *     <li>There should only be one acEmulationDeactivationAction per HVDC line; if not, it logs a warning.</li>
     * </ul>d
     */
    private static NetworkAction getAcEmulationDeactivationActionOnHvdcLine(Crac crac, String hvdcLineId) {
        Set<NetworkAction> acEmulationDeactivationActionsOnHvdcLine = crac.getNetworkActions().stream()
            .filter(ra -> ra.getNetworkElements().stream().map(NetworkElement::getId).collect(Collectors.toSet()).equals(Set.of(hvdcLineId)))
            .filter(ra -> ra.getElementaryActions().stream()
                .allMatch(ea -> ea instanceof HvdcAction)).collect(Collectors.toSet());

        if (acEmulationDeactivationActionsOnHvdcLine.size() != 1) {
            TECHNICAL_LOGS.warn("Expected exactly one acEmulationDeactivationAction for HVDC line {}, but found {}.", hvdcLineId, acEmulationDeactivationActionsOnHvdcLine.size());
        }

        return acEmulationDeactivationActionsOnHvdcLine.iterator().next();
    }

    /**
     * This function shifts alignedRangeAction setpoints until :
     * -- no cnecs with a negative margin remain
     * -- OR setpoints have been shifted as far as possible in one direction
     * -- OR the direction in which the shift is performed switches
     * -- OR too many iterations have been performed
     * After every setpoint shift, a new sensitivity analysis is performed.
     * This function returns a pair of a prePerimeterResult, and a map of activated range actions during the shift, with their
     * newly computed setpoints, both used to compute an AutomatonPerimeterResult.
     */
    RangeAutomatonSimulationResult shiftRangeActionsUntilFlowCnecsSecure(List<RangeAction<?>> alignedRangeActions,
                                                                         Set<FlowCnec> flowCnecs,
                                                                         Network network,
                                                                         PrePerimeterSensitivityAnalysis preAutoPerimeterSensitivityAnalysis,
                                                                         PrePerimeterResult prePerimeterSensitivityOutput,
                                                                         State automatonState,
                                                                         TopoAutomatonSimulationResult topoSimulationResult) {

        Set<Pair<FlowCnec, TwoSides>> flowCnecsToBeExcluded = new HashSet<>();
        PrePerimeterResult automatonRangeActionOptimizationSensitivityAnalysisOutput = prePerimeterSensitivityOutput;
        Map<RangeAction<?>, Double> activatedRangeActionsWithInitialSetpoint = new HashMap<>();
        alignedRangeActions.forEach(rangeAction -> activatedRangeActionsWithInitialSetpoint.put(rangeAction, rangeAction.getCurrentSetpoint(network)));
        Map<RangeAction<?>, Double> activatedRangeActionsWithSetpoint = new HashMap<>();
        List<Pair<FlowCnec, TwoSides>> flowCnecsWithNegativeMargin = getCnecsWithNegativeMarginWithoutExcludedCnecs(flowCnecs, flowCnecsToBeExcluded, automatonRangeActionOptimizationSensitivityAnalysisOutput);

        if (alignedRangeActions.stream().allMatch(HvdcRangeAction.class::isInstance) && !flowCnecsWithNegativeMargin.isEmpty()) {
            // Disable HvdcAngleDroopActivePowerControl for HVDC lines, fetch their set-point, re-run sensitivity analysis and fetch new negative margins
            Pair<PrePerimeterResult, Map<HvdcRangeAction, Double>> result = disableHvdcAngleDroopActivePowerControl(alignedRangeActions, network, preAutoPerimeterSensitivityAnalysis, automatonRangeActionOptimizationSensitivityAnalysisOutput, automatonState, topoSimulationResult);
            automatonRangeActionOptimizationSensitivityAnalysisOutput = result.getLeft();
            activatedRangeActionsWithSetpoint.putAll(result.getRight());
            // If sensitivity analysis failed :
            if (automatonRangeActionOptimizationSensitivityAnalysisOutput.getSensitivityStatus(automatonState) == ComputationStatus.FAILURE) {
                return new RangeAutomatonSimulationResult(automatonRangeActionOptimizationSensitivityAnalysisOutput, Collections.emptySet(), Collections.emptyMap(), Collections.emptyMap());
            }
            flowCnecsWithNegativeMargin = getCnecsWithNegativeMarginWithoutExcludedCnecs(flowCnecs, flowCnecsToBeExcluded, automatonRangeActionOptimizationSensitivityAnalysisOutput);
        }

        // -- Define setpoint bounds
        // Aligned range actions have the same setpoint :
        double initialSetpoint = alignedRangeActions.getFirst().getCurrentSetpoint(network);
        double minSetpoint = alignedRangeActions.stream().map(ra -> ra.getMinAdmissibleSetpoint(initialSetpoint)).max(Double::compareTo).orElseThrow();
        double maxSetpoint = alignedRangeActions.stream().map(ra -> ra.getMaxAdmissibleSetpoint(initialSetpoint)).min(Double::compareTo).orElseThrow();

        int iteration = 0; // security measure
        double direction = 0;
        FlowCnec previouslyShiftedCnec = null;
        double sensitivityUnderestimator = 1;
        while (!flowCnecsWithNegativeMargin.isEmpty()) {
            FlowCnec toBeShiftedCnec = flowCnecsWithNegativeMargin.getFirst().getLeft();

            sensitivityUnderestimator = updateSensitivityUnderestimator(toBeShiftedCnec, previouslyShiftedCnec, sensitivityUnderestimator);

            TwoSides side = flowCnecsWithNegativeMargin.getFirst().getRight();
            double sensitivityValue = computeTotalSensitivityValue(alignedRangeActions, sensitivityUnderestimator, automatonRangeActionOptimizationSensitivityAnalysisOutput, toBeShiftedCnec, side);

            // if sensitivity value is zero, CNEC cannot be secured. move on to the next CNEC with a negative margin
            if (Math.abs(sensitivityValue) < DOUBLE_NON_NULL) {
                flowCnecsToBeExcluded.add(Pair.of(toBeShiftedCnec, side));
                flowCnecsWithNegativeMargin = getCnecsWithNegativeMarginWithoutExcludedCnecs(flowCnecs, flowCnecsToBeExcluded, automatonRangeActionOptimizationSensitivityAnalysisOutput);
                continue;
            }

            // Aligned range actions have the same set-point :
            double currentSetpoint = alignedRangeActions.getFirst().getCurrentSetpoint(network);
            double conversionToMegawatt = RaoUtil.getFlowUnitMultiplier(toBeShiftedCnec, side, flowUnit, MEGAWATT);
            double cnecFlow = conversionToMegawatt * automatonRangeActionOptimizationSensitivityAnalysisOutput.getFlow(toBeShiftedCnec, side, flowUnit);
            double cnecMargin = conversionToMegawatt * automatonRangeActionOptimizationSensitivityAnalysisOutput.getMargin(toBeShiftedCnec, side, flowUnit);
            double optimalSetpoint = computeOptimalSetpoint(currentSetpoint, cnecFlow, cnecMargin, sensitivityValue, alignedRangeActions.getFirst(), minSetpoint, maxSetpoint);

            // On first iteration, define direction
            if (iteration == 0) {
                direction = safeDiffSignum(optimalSetpoint, currentSetpoint);
            }
            // Compare direction with previous shift
            // If direction == 0, then the RA is at one of its bounds
            if (direction == 0 || direction != safeDiffSignum(optimalSetpoint, currentSetpoint) || iteration > MAX_NUMBER_OF_SENSI_IN_AUTO_SETPOINT_SHIFT) {
                return new RangeAutomatonSimulationResult(automatonRangeActionOptimizationSensitivityAnalysisOutput, activatedRangeActionsWithSetpoint.keySet(), activatedRangeActionsWithInitialSetpoint, activatedRangeActionsWithSetpoint);
            }

            TECHNICAL_LOGS.debug("Shifting set-point from {} to {} on range action(s) {} to secure CNEC {} on side {} (current margin: {} MW).",
                String.format(Locale.ENGLISH, "%.2f", alignedRangeActions.getFirst().getCurrentSetpoint(network)),
                String.format(Locale.ENGLISH, "%.2f", optimalSetpoint),
                alignedRangeActions.stream().map(Identifiable::getId).collect(Collectors.joining(", ")),
                toBeShiftedCnec.getId(), side,
                String.format(Locale.ENGLISH, "%.2f", cnecMargin));

            applyAllRangeActions(alignedRangeActions, network, optimalSetpoint, activatedRangeActionsWithSetpoint);

            automatonRangeActionOptimizationSensitivityAnalysisOutput = preAutoPerimeterSensitivityAnalysis.runBasedOnInitialResults(network, initialFlowResult, operatorsNotSharingCras, null);
            // If sensitivity analysis fails, stop shifting and return all applied range actions
            if (automatonRangeActionOptimizationSensitivityAnalysisOutput.getSensitivityStatus(automatonState) == ComputationStatus.FAILURE) {
                return new RangeAutomatonSimulationResult(automatonRangeActionOptimizationSensitivityAnalysisOutput, activatedRangeActionsWithSetpoint.keySet(), activatedRangeActionsWithInitialSetpoint, activatedRangeActionsWithSetpoint);
            }
            RaoLogger.logMostLimitingElementsResults(TECHNICAL_LOGS, automatonRangeActionOptimizationSensitivityAnalysisOutput, Set.of(automatonState), raoParameters.getObjectiveFunctionParameters().getType(), raoParameters.getObjectiveFunctionParameters().getUnit(), numberLoggedElementsDuringRao);
            flowCnecsWithNegativeMargin = getCnecsWithNegativeMarginWithoutExcludedCnecs(flowCnecs, flowCnecsToBeExcluded, automatonRangeActionOptimizationSensitivityAnalysisOutput);
            iteration++;
            previouslyShiftedCnec = toBeShiftedCnec;
        }
        return new RangeAutomatonSimulationResult(automatonRangeActionOptimizationSensitivityAnalysisOutput, activatedRangeActionsWithSetpoint.keySet(), activatedRangeActionsWithInitialSetpoint, activatedRangeActionsWithSetpoint);
    }

    private static void applyAllRangeActions(List<RangeAction<?>> alignedRangeActions, Network network, double optimalSetpoint, Map<RangeAction<?>, Double> activatedRangeActionsWithSetpoint) {
        for (RangeAction<?> rangeAction : alignedRangeActions) {
            rangeAction.apply(network, optimalSetpoint);
            activatedRangeActionsWithSetpoint.put(rangeAction, optimalSetpoint);
        }
    }

    private double computeTotalSensitivityValue(List<RangeAction<?>> alignedRangeActions, double sensitivityUnderestimator, PrePerimeterResult automatonRangeActionOptimizationSensitivityAnalysisOutput, FlowCnec toBeShiftedCnec, TwoSides side) {
        double sensitivityValue = 0;
        // Under-estimate range action sensitivity if convergence to margin = 0 is slow (ie if multiple passes
        // through this loop have been needed to secure the same CNEC)
        for (RangeAction<?> rangeAction : alignedRangeActions) {
            sensitivityValue += sensitivityUnderestimator * automatonRangeActionOptimizationSensitivityAnalysisOutput.getSensitivityValue(toBeShiftedCnec, side, rangeAction, MEGAWATT);
        }
        return sensitivityValue;
    }

    private double updateSensitivityUnderestimator(FlowCnec toBeShiftedCnec, FlowCnec previouslyShiftedCnec, double previousUnderestimator) {
        if (toBeShiftedCnec.equals(previouslyShiftedCnec)) {
            return Math.max(SENSI_UNDER_ESTIMATOR_MIN, previousUnderestimator - SENSI_UNDER_ESTIMATOR_DECREMENT);
        } else {
            return 1;
        }
    }

    /**
     * Computes the signum of a value evolution "newValue - oldValue"
     * If the evolution is smaller than 1e-6 in absolute value, it returns 0
     * If the double signum is smaller than 1e-6 in absolute value, it returns 0
     * Else, it returns 1 if evolution is positive, -1 if evolution is negative
     */
    private static int safeDiffSignum(double newValue, double oldValue) {
        if (Math.abs(newValue - oldValue) < 1e-6) {
            return 0;
        }
        double signum = Math.signum(newValue - oldValue);
        if (Math.abs(signum) < 1e-6) {
            return 0;
        }
        if (signum > 0) {
            return 1;
        }
        return -1;
    }

    /**
     * This function builds a list of cnecs with negative margin, except cnecs in cnecsToBeExcluded.
     * N.B : margin is retrieved in MEGAWATT as only the sign matters.
     * Returns a sorted list of FlowCnecs-TwoSides pairs with negative margins.
     */
    List<Pair<FlowCnec, TwoSides>> getCnecsWithNegativeMarginWithoutExcludedCnecs(Set<FlowCnec> flowCnecs,
                                                                                  Set<Pair<FlowCnec, TwoSides>> cnecsToBeExcluded,
                                                                                  PrePerimeterResult prePerimeterSensitivityOutput) {
        Map<Pair<FlowCnec, TwoSides>, Double> cnecsAndMargins = new HashMap<>();
        flowCnecs.forEach(flowCnec -> flowCnec.getMonitoredSides().forEach(side -> {
            double margin = prePerimeterSensitivityOutput.getMargin(flowCnec, side, flowUnit);
            if (!cnecsToBeExcluded.contains(Pair.of(flowCnec, side)) && margin < 0) {
                cnecsAndMargins.put(Pair.of(flowCnec, side), margin);
            }
        }));
        return cnecsAndMargins.entrySet().stream()
            .sorted(Comparator.comparingDouble(Map.Entry::getValue))
            .map(Map.Entry::getKey)
            .toList();
    }

    /**
     * This function computes the optimal setpoint to bring cnecMargin over 0.
     * Returns optimal setpoint.
     */
    double computeOptimalSetpoint(double currentSetpoint, double cnecFlow, double cnecMargin, double sensitivityValue, RangeAction<?> rangeAction, double minSetpointInAlignedRa, double maxSetpointInAlignedRa) {
        double optimalSetpoint = currentSetpoint + Math.signum(cnecFlow) * Math.min(cnecMargin, 0) / sensitivityValue;
        // Compare setpoint to min and max
        if (optimalSetpoint > maxSetpointInAlignedRa) {
            optimalSetpoint = maxSetpointInAlignedRa;
        }
        if (optimalSetpoint < minSetpointInAlignedRa) {
            optimalSetpoint = minSetpointInAlignedRa;
        }

        if (rangeAction instanceof PstRangeAction pstRangeAction) {
            optimalSetpoint = roundUpAngleToTapWrtInitialSetpoint(pstRangeAction, optimalSetpoint, currentSetpoint);
        }
        return optimalSetpoint;
    }

    /**
     * This function converts angleToBeRounded in the angle corresponding to the first tap
     * after angleToBeRounded in the direction opposite of initialAngle.
     */
    static Double roundUpAngleToTapWrtInitialSetpoint(PstRangeAction rangeAction, double angleToBeRounded, double initialAngle) {
        double direction = safeDiffSignum(angleToBeRounded, initialAngle);
        if (direction > 0) {
            Optional<Double> roundedAngle = rangeAction.getTapToAngleConversionMap().values().stream().filter(angle -> angle >= angleToBeRounded).min(Double::compareTo);
            if (roundedAngle.isPresent()) {
                return roundedAngle.get();
            }
        } else if (direction < 0) {
            Optional<Double> roundedAngle = rangeAction.getTapToAngleConversionMap().values().stream().filter(angle -> angle <= angleToBeRounded).max(Double::compareTo);
            if (roundedAngle.isPresent()) {
                return roundedAngle.get();
            }
        }
        // else, min or max was not found or angleToBeRounded = initialAngle. Return closest tap :
        return rangeAction.getTapToAngleConversionMap().get(rangeAction.convertAngleToTap(angleToBeRounded));
    }

    private PrePerimeterResult buildPrePerimeterResultForOptimizedState(RangeAutomatonSimulationResult rangeAutomatonSimulationResult, State optimizedState, RemedialActionActivationResult remedialActionActivationResult) {
        // Gather variables necessary for PrePerimeterResult construction
        PrePerimeterResult postAutoResult = rangeAutomatonSimulationResult.perimeterResult();
        FlowResult flowResult = postAutoResult.getFlowResult();
        SensitivityResult sensitivityResult = postAutoResult.getSensitivityResult();
        RangeActionSetpointResult rangeActionSetpointResult = postAutoResult.getRangeActionSetpointResult();
        // Gather flowCnecs defined on optimizedState
        Set<FlowCnec> cnecsForOptimizedState = crac.getFlowCnecs(optimizedState);
        // Build ObjectiveFunctionResult based on cnecsForOptimizedState
        ObjectiveFunction objectiveFunction = ObjectiveFunction.build(cnecsForOptimizedState, toolProvider.getLoopFlowCnecs(cnecsForOptimizedState), initialFlowResult, prePerimeterSensitivityOutput, operatorsNotSharingCras, raoParameters, Set.of(optimizedState));
        ObjectiveFunctionResult objectiveFunctionResult = objectiveFunction.evaluate(flowResult, remedialActionActivationResult);
        return new PrePerimeterSensitivityResultImpl(flowResult, sensitivityResult, rangeActionSetpointResult, objectiveFunctionResult);

    }

    private static RemedialActionActivationResult buildRemedialActionActivationResult(TopoAutomatonSimulationResult topoSimulationResult, RangeAutomatonSimulationResult rangeAutomatonSimulationResult, State automatonState) {
        Set<NetworkAction> allAppliedNetworkActions = new HashSet<>(topoSimulationResult.getActivatedNetworkActions());
        return new RemedialActionActivationResultImpl(buildRangeActionActivationResult(rangeAutomatonSimulationResult, automatonState), new NetworkActionsResultImpl(Map.of(automatonState, allAppliedNetworkActions)));
    }

    private static RangeActionActivationResult buildRangeActionActivationResult(RangeAutomatonSimulationResult rangeAutomatonSimulationResult, State optimizedState) {
        RangeActionActivationResultImpl rangeActionActivationResult = new RangeActionActivationResultImpl(new RangeActionSetpointResultImpl(rangeAutomatonSimulationResult.rangeActionsWithInitialSetpoint()));
        rangeAutomatonSimulationResult.rangeActionsWithSetpoint().forEach((rangeAction, setPoint) -> rangeActionActivationResult.putResult(rangeAction, optimizedState, setPoint));
        return rangeActionActivationResult;
    }
}<|MERGE_RESOLUTION|>--- conflicted
+++ resolved
@@ -481,39 +481,6 @@
         return Pair.of(result, activePowerSetpoints);
     }
 
-<<<<<<< HEAD
-=======
-    private static Map<String, Double> computeHvdcAngleDroopActivePowerControlValues(Network network, State state, String loadFlowProvider, LoadFlowParameters loadFlowParameters) {
-        // Create a temporary variant to apply contingency and compute load-flow on
-        String initialVariantId = network.getVariantManager().getWorkingVariantId();
-        String tmpVariant = RandomizedString.getRandomizedString("HVDC_LF", network.getVariantManager().getVariantIds(), 10);
-        network.getVariantManager().cloneVariant(initialVariantId, tmpVariant);
-        network.getVariantManager().setWorkingVariant(tmpVariant);
-
-        // Apply contingency and compute load-flow
-        if (state.getContingency().isPresent()) {
-            Contingency contingency = state.getContingency().orElseThrow();
-            if (!contingency.isValid(network)) {
-                throw new OpenRaoException("Unable to apply contingency " + contingency.getId());
-            }
-            contingency.toModification().apply(network, (ComputationManager) null);
-        }
-
-        LoadFlow.find(loadFlowProvider).run(network, loadFlowParameters);
-
-        // Compute HvdcAngleDroopActivePowerControl values of HVDC lines
-        Map<String, Double> controls = network.getHvdcLineStream()
-            .filter(hvdcLine -> hvdcLine.getExtension(HvdcAngleDroopActivePowerControl.class) != null)
-            .collect(Collectors.toMap(com.powsybl.iidm.network.Identifiable::getId, AutomatonSimulator::computeHvdcAngleDroopActivePowerControlValue));
-
-        // Reset working variant
-        network.getVariantManager().setWorkingVariant(initialVariantId);
-        network.getVariantManager().removeVariant(tmpVariant);
-
-        return controls;
-    }
-
->>>>>>> 24b0b7d2
     /**
      * Disables AC emulation on a given HVDC line by applying the corresponding deactivation action,
      * updates the topo simulation result by adding said network action
