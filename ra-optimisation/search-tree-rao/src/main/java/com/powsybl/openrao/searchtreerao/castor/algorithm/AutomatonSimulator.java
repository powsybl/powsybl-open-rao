/*
 * Copyright (c) 2022, RTE (http://www.rte-france.com)
 * This Source Code Form is subject to the terms of the Mozilla Public
 * License, v. 2.0. If a copy of the MPL was not distributed with this
 * file, You can obtain one at http://mozilla.org/MPL/2.0/.
 */
package com.powsybl.openrao.searchtreerao.castor.algorithm;

import com.powsybl.openrao.commons.OpenRaoException;
import com.powsybl.openrao.commons.RandomizedString;
import com.powsybl.openrao.commons.Unit;
import com.powsybl.openrao.data.cracapi.Crac;
import com.powsybl.openrao.data.cracapi.Identifiable;
import com.powsybl.openrao.data.cracapi.State;
import com.powsybl.openrao.data.cracapi.cnec.FlowCnec;
import com.powsybl.openrao.data.cracapi.cnec.Side;
import com.powsybl.openrao.data.cracapi.networkaction.NetworkAction;
import com.powsybl.openrao.data.cracapi.rangeaction.HvdcRangeAction;
import com.powsybl.openrao.data.cracapi.rangeaction.PstRangeAction;
import com.powsybl.openrao.data.cracapi.rangeaction.RangeAction;
import com.powsybl.openrao.data.cracapi.usagerule.*;
import com.powsybl.openrao.data.raoresultapi.ComputationStatus;
import com.powsybl.openrao.raoapi.parameters.RaoParameters;
import com.powsybl.openrao.searchtreerao.commons.RaoLogger;
import com.powsybl.openrao.searchtreerao.commons.RaoUtil;
import com.powsybl.openrao.searchtreerao.commons.ToolProvider;
import com.powsybl.openrao.searchtreerao.commons.objectivefunctionevaluator.ObjectiveFunction;
import com.powsybl.openrao.searchtreerao.commons.objectivefunctionevaluator.ObjectiveFunctionResultImpl;
import com.powsybl.openrao.searchtreerao.commons.optimizationperimeters.AutoOptimizationPerimeter;
import com.powsybl.openrao.searchtreerao.commons.optimizationperimeters.OptimizationPerimeter;
import com.powsybl.openrao.searchtreerao.commons.parameters.TreeParameters;
import com.powsybl.openrao.searchtreerao.commons.parameters.UnoptimizedCnecParameters;
import com.powsybl.openrao.searchtreerao.result.api.*;
import com.powsybl.openrao.searchtreerao.result.impl.AutomatonPerimeterResultImpl;
import com.powsybl.openrao.searchtreerao.result.impl.PrePerimeterSensitivityResultImpl;
import com.powsybl.openrao.searchtreerao.result.impl.RangeActionActivationResultImpl;
import com.powsybl.iidm.network.HvdcLine;
import com.powsybl.iidm.network.Network;
import com.powsybl.iidm.network.extensions.HvdcAngleDroopActivePowerControl;
import com.powsybl.loadflow.LoadFlow;
import com.powsybl.loadflow.LoadFlowParameters;
import com.powsybl.openrao.searchtreerao.searchtree.algorithms.SearchTree;
import com.powsybl.openrao.searchtreerao.searchtree.inputs.SearchTreeInput;
import com.powsybl.openrao.searchtreerao.searchtree.parameters.SearchTreeParameters;
import com.powsybl.openrao.sensitivityanalysis.AppliedRemedialActions;
import org.apache.commons.lang3.tuple.Pair;

import java.util.*;
import java.util.stream.Collectors;

import static com.powsybl.openrao.commons.Unit.MEGAWATT;
import static com.powsybl.openrao.commons.logs.OpenRaoLoggerProvider.*;
import static com.powsybl.openrao.searchtreerao.commons.RaoUtil.applyRemedialActions;

/**
 * Automaton simulator
 * Simulates the behavior of topological and range automatons
 *
 * @author Peter Mitri {@literal <peter.mitri at rte-france.com>}
 * @author Godelaine De-Montmorillon {@literal <godelaine.demontmorillon at rte-france.com>}
 */
public final class AutomatonSimulator {
    private static final double DOUBLE_NON_NULL = 1e-12;
    private static final int MAX_NUMBER_OF_SENSI_IN_AUTO_SETPOINT_SHIFT = 10;
    public static final double SENSI_UNDER_ESTIMATOR_MIN = 0.5;
    private static final double SENSI_UNDER_ESTIMATOR_DECREMENT = 0.15;

    private final Crac crac;
    private final RaoParameters raoParameters;
    private final Unit flowUnit;
    private final ToolProvider toolProvider;
    private final FlowResult initialFlowResult;
    private final RangeActionSetpointResult prePerimeterRangeActionSetpointResult;
    private final PrePerimeterResult prePerimeterSensitivityOutput;
    private final Set<String> operatorsNotSharingCras;
    private final int numberLoggedElementsDuringRao;
    private final Map<FlowCnec, RangeAction<?>> flowCnecRangeActionMap;

    public AutomatonSimulator(Crac crac, RaoParameters raoParameters, ToolProvider toolProvider, FlowResult initialFlowResult, RangeActionSetpointResult prePerimeterRangeActionSetpointResult, PrePerimeterResult prePerimeterSensitivityOutput, Set<String> operatorsNotSharingCras, int numberLoggedElementsDuringRao) {
        this.crac = crac;
        this.raoParameters = raoParameters;
        this.flowUnit = raoParameters.getObjectiveFunctionParameters().getType().getUnit();
        this.toolProvider = toolProvider;
        this.initialFlowResult = initialFlowResult;
        this.prePerimeterRangeActionSetpointResult = prePerimeterRangeActionSetpointResult;
        this.prePerimeterSensitivityOutput = prePerimeterSensitivityOutput;
        this.operatorsNotSharingCras = operatorsNotSharingCras;
        this.numberLoggedElementsDuringRao = numberLoggedElementsDuringRao;
        this.flowCnecRangeActionMap = UnoptimizedCnecParameters.getDoNotOptimizeCnecsSecuredByTheirPst(raoParameters.getNotOptimizedCnecsParameters(), crac);
    }

    /**
     * This function simulates automatons at AUTO instant. First, it simulates topological automatons,
     * then range actions by order of speed. TODO Network actions by speed  is not implemented yet
     * Returns an AutomatonPerimeterResult
     */
    AutomatonPerimeterResultImpl simulateAutomatonState(State automatonState, Set<State> curativeStates, Network network, StateTree stateTree, TreeParameters automatonTreeParameters) {
        TECHNICAL_LOGS.info("Optimizing automaton state {}.", automatonState.getId());
        TECHNICAL_LOGS.info("Initial situation:");
        RaoLogger.logMostLimitingElementsResults(TECHNICAL_LOGS, prePerimeterSensitivityOutput, Set.of(automatonState), raoParameters.getObjectiveFunctionParameters().getType(), numberLoggedElementsDuringRao);

        PrePerimeterSensitivityAnalysis preAutoPstOptimizationSensitivityAnalysis = getPreAutoPerimeterSensitivityAnalysis(automatonState, curativeStates);

        // Sensitivity analysis failed :
        if (prePerimeterSensitivityOutput.getSensitivityStatus(automatonState) == ComputationStatus.FAILURE) {
            return createFailedAutomatonPerimeterResult(automatonState, prePerimeterSensitivityOutput, new HashSet<>(), "before");
        }

        // I) Simulate FORCED topological automatons
        TopoAutomatonSimulationResult topoSimulationResult = simulateTopologicalAutomatons(automatonState, network, preAutoPstOptimizationSensitivityAnalysis);

        // Sensitivity analysis failed :
        if (topoSimulationResult.getPerimeterResult().getSensitivityStatus(automatonState) == ComputationStatus.FAILURE) {
            return createFailedAutomatonPerimeterResult(automatonState, topoSimulationResult.getPerimeterResult(), topoSimulationResult.getActivatedNetworkActions(), "during");
        }

        // II) Run auto search tree on AVAILABLE topological automatons
        OptimizationPerimeter autoOptimizationPerimeter = AutoOptimizationPerimeter.build(automatonState, crac, network, raoParameters, topoSimulationResult.getPerimeterResult());
        OptimizationResult autoSearchTreeResult = null;

        PrePerimeterResult postAutoSearchTreeResult = topoSimulationResult.getPerimeterResult();

        if (!autoOptimizationPerimeter.getNetworkActions().isEmpty()) {
            autoSearchTreeResult = runAutoSearchTree(automatonState, network, stateTree, automatonTreeParameters, topoSimulationResult.getPerimeterResult(), autoOptimizationPerimeter, topoSimulationResult.getActivatedNetworkActions());
            if (autoSearchTreeResult.getSensitivityStatus(automatonState) == ComputationStatus.FAILURE) {
                return createFailedAutomatonPerimeterResult(automatonState, topoSimulationResult.getPerimeterResult(), autoSearchTreeResult.getActivatedNetworkActions(), "during");
            }
            applyRemedialActions(network, autoSearchTreeResult, automatonState);

            postAutoSearchTreeResult = preAutoPstOptimizationSensitivityAnalysis.runBasedOnInitialResults(network, crac, initialFlowResult, prePerimeterRangeActionSetpointResult, operatorsNotSharingCras, null);
        }

        // III) Simulate range actions
        RangeAutomatonSimulationResult rangeAutomatonSimulationResult = simulateRangeAutomatons(automatonState, curativeStates, network, preAutoPstOptimizationSensitivityAnalysis, postAutoSearchTreeResult);

        // Sensitivity analysis failed :
        if (rangeAutomatonSimulationResult.getPerimeterResult().getSensitivityStatus(automatonState) == ComputationStatus.FAILURE) {
            AutomatonPerimeterResultImpl failedAutomatonPerimeterResultImpl = new AutomatonPerimeterResultImpl(
                    rangeAutomatonSimulationResult.getPerimeterResult(),
                    topoSimulationResult.getActivatedNetworkActions(),
                    autoSearchTreeResult == null ? new HashSet<>() : new HashSet<>(autoSearchTreeResult.getActivatedNetworkActions()),
                    rangeAutomatonSimulationResult.getActivatedRangeActions(),
                    rangeAutomatonSimulationResult.getRangeActionsWithSetpoint(),
                    automatonState);
            failedAutomatonPerimeterResultImpl.setComputationStatus(ComputationStatus.FAILURE);
            TECHNICAL_LOGS.info("Automaton state {} has failed during sensitivity computation during range automaton simulation.", automatonState.getId());
            RaoLogger.logFailedOptimizationSummary(BUSINESS_LOGS, automatonState, failedAutomatonPerimeterResultImpl.getActivatedNetworkActions(), getRangeActionsAndTheirTapsAppliedOnState(failedAutomatonPerimeterResultImpl, automatonState));
            return failedAutomatonPerimeterResultImpl;
        }
        // Build and return optimization result
        PrePerimeterResult prePerimeterResultForOptimizedState = buildPrePerimeterResultForOptimizedState(rangeAutomatonSimulationResult.getPerimeterResult(), automatonState);
        AutomatonPerimeterResultImpl automatonPerimeterResultImpl = new AutomatonPerimeterResultImpl(
            prePerimeterResultForOptimizedState,
            topoSimulationResult.getActivatedNetworkActions(),
            autoSearchTreeResult == null ? new HashSet<>() : new HashSet<>(autoSearchTreeResult.getActivatedNetworkActions()),
            rangeAutomatonSimulationResult.getActivatedRangeActions(),
            rangeAutomatonSimulationResult.getRangeActionsWithSetpoint(),
            automatonState);
        TECHNICAL_LOGS.info("Automaton state {} has been optimized.", automatonState.getId());
        RaoLogger.logOptimizationSummary(BUSINESS_LOGS, automatonState, automatonPerimeterResultImpl.getActivatedNetworkActions(), getRangeActionsAndTheirTapsAppliedOnState(automatonPerimeterResultImpl, automatonState), null, automatonPerimeterResultImpl);
        return automatonPerimeterResultImpl;
    }

    private OptimizationResult runAutoSearchTree(State automatonState, Network network, StateTree stateTree, TreeParameters automatonTreeParameters, PrePerimeterResult initialSensitivityOutput, OptimizationPerimeter autoOptimizationPerimeter, Set<NetworkAction> forcedNetworkActions) {
        SearchTreeParameters searchTreeParameters = SearchTreeParameters.create()
            .withConstantParametersOverAllRao(raoParameters, crac)
            .withTreeParameters(automatonTreeParameters)
            .withUnoptimizedCnecParameters(UnoptimizedCnecParameters.build(raoParameters.getNotOptimizedCnecsParameters(), stateTree.getOperatorsNotSharingCras(), crac))
            .build();

        AppliedRemedialActions appliedRemedialActions = new AppliedRemedialActions();
        appliedRemedialActions.addAppliedNetworkActions(automatonState, forcedNetworkActions);

        SearchTreeInput searchTreeInput = SearchTreeInput.create()
            .withNetwork(network)
            .withOptimizationPerimeter(autoOptimizationPerimeter)
            .withInitialFlowResult(prePerimeterSensitivityOutput)
            .withPrePerimeterResult(initialSensitivityOutput)
            .withPreOptimizationAppliedNetworkActions(appliedRemedialActions)
            .withObjectiveFunction(ObjectiveFunction.create().build(autoOptimizationPerimeter.getFlowCnecs(), autoOptimizationPerimeter.getLoopFlowCnecs(), initialSensitivityOutput, prePerimeterSensitivityOutput, prePerimeterSensitivityOutput, crac, stateTree.getOperatorsNotSharingCras(), raoParameters))
            .withToolProvider(toolProvider)
            .withOutageInstant(crac.getOutageInstant())
            .build();

        return new SearchTree(searchTreeInput, searchTreeParameters, false).run().join();
    }

    private PrePerimeterSensitivityAnalysis getPreAutoPerimeterSensitivityAnalysis(State automatonState, Set<State> curativeStates) {
        Set<FlowCnec> flowCnecsInSensi = crac.getFlowCnecs(automatonState);
        Set<RangeAction<?>> rangeActionsInSensi = new HashSet<>(crac.getRangeActions(automatonState, UsageMethod.FORCED));
        for (State curativeState : curativeStates) {
            flowCnecsInSensi.addAll(crac.getFlowCnecs(curativeState));
            rangeActionsInSensi.addAll(crac.getRangeActions(curativeState, UsageMethod.AVAILABLE));
        }
        return new PrePerimeterSensitivityAnalysis(flowCnecsInSensi, rangeActionsInSensi, raoParameters, toolProvider);
    }

    public static Map<RangeAction<?>, Double> getRangeActionsAndTheirTapsAppliedOnState(OptimizationResult optimizationResult, State state) {
        Set< RangeAction<?>> setActivatedRangeActions = optimizationResult.getActivatedRangeActions(state);
        Map<RangeAction<?>, Double> allRangeActions = new HashMap<>();
        setActivatedRangeActions.stream().filter(PstRangeAction.class::isInstance).map(PstRangeAction.class::cast).forEach(pstRangeAction -> allRangeActions.put(pstRangeAction, (double) optimizationResult.getOptimizedTap(pstRangeAction, state)));
        setActivatedRangeActions.stream().filter(ra -> !(ra instanceof PstRangeAction)).forEach(rangeAction -> allRangeActions.put(rangeAction, optimizationResult.getOptimizedSetpoint(rangeAction, state)));
        return allRangeActions;
    }

    AutomatonPerimeterResultImpl createFailedAutomatonPerimeterResult(State autoState, PrePerimeterResult result, Set<NetworkAction> activatedNetworkActions, String defineMoment) {
        AutomatonPerimeterResultImpl failedAutomatonPerimeterResultImpl = new AutomatonPerimeterResultImpl(
                result,
                activatedNetworkActions,
                new HashSet<>(),
                new HashSet<>(),
                new HashMap<>(),
                autoState);
        failedAutomatonPerimeterResultImpl.setComputationStatus(ComputationStatus.FAILURE);
        TECHNICAL_LOGS.info("Automaton state {} has failed during sensitivity computation {} topological automaton simulation.", autoState.getId(), defineMoment);
        RaoLogger.logFailedOptimizationSummary(BUSINESS_LOGS, autoState, failedAutomatonPerimeterResultImpl.getActivatedNetworkActions(), getRangeActionsAndTheirTapsAppliedOnState(failedAutomatonPerimeterResultImpl, autoState));
        return failedAutomatonPerimeterResultImpl;
    }

    /**
     * Utility class to hold the results of topo actions simulation
     */
    static class TopoAutomatonSimulationResult {
        private final PrePerimeterResult perimeterResult;
        private final Set<NetworkAction> activatedNetworkActions;

        public TopoAutomatonSimulationResult(PrePerimeterResult perimeterResult, Set<NetworkAction> activatedNetworkActions) {
            this.perimeterResult = perimeterResult;
            this.activatedNetworkActions = activatedNetworkActions;
        }

        public PrePerimeterResult getPerimeterResult() {
            return perimeterResult;
        }

        public Set<NetworkAction> getActivatedNetworkActions() {
            return activatedNetworkActions;
        }
    }

    /**
     * This function simulates topological automatons.
     * Returns a pair of :
     * -- a PrePerimeterResult : a new sensitivity analysis is run after having applied the topological automatons,
     * -- and the set of applied network actions.
     */
    TopoAutomatonSimulationResult simulateTopologicalAutomatons(State automatonState, Network network, PrePerimeterSensitivityAnalysis preAutoPstOptimizationSensitivityAnalysis) {
        // -- Apply network actions
        // -- First get forced network actions
        Set<FlowCnec> flowCnecs = crac.getFlowCnecs();
        Set<NetworkAction> appliedNetworkActions = crac.getNetworkActions().stream()
<<<<<<< HEAD
            .filter(ra -> RaoUtil.isRemedialActionForced(ra, automatonState, prePerimeterSensitivityOutput, flowCnecs, network, raoParameters))
=======
            .filter(ra -> RaoUtil.isRemedialActionAvailable(ra, automatonState, prePerimeterSensitivityOutput, flowCnecs, network, raoParameters))
            .peek(networkAction -> {
                if (!networkAction.hasImpactOnNetwork(network)) {
                    TECHNICAL_LOGS.info("Automaton {} - {} has been skipped as it has no impact on network.", networkAction.getId(), networkAction.getName());
                }
            })
            .filter(networkAction -> networkAction.hasImpactOnNetwork(network))
>>>>>>> a74afd38
            .collect(Collectors.toSet());

        if (appliedNetworkActions.isEmpty()) {
            TECHNICAL_LOGS.info("Topological automaton state {} has been skipped as no topological automatons were activated.", automatonState.getId());
            return new TopoAutomatonSimulationResult(prePerimeterSensitivityOutput, appliedNetworkActions);
        }

        // -- Apply
        appliedNetworkActions.forEach(na -> {
            TECHNICAL_LOGS.debug("Activating automaton {} - {}.", na.getId(), na.getName());
            na.apply(network);
        });

        // -- Sensitivity analysis must be run to evaluate available auto range actions
        // -- If network actions have been applied, run sensitivity :
        PrePerimeterResult automatonRangeActionOptimizationSensitivityAnalysisOutput = prePerimeterSensitivityOutput;
        if (!appliedNetworkActions.isEmpty()) {
            TECHNICAL_LOGS.info("Running sensitivity analysis post application of auto network actions for automaton state {}.", automatonState.getId());
            automatonRangeActionOptimizationSensitivityAnalysisOutput = preAutoPstOptimizationSensitivityAnalysis.runBasedOnInitialResults(network, crac, initialFlowResult, prePerimeterRangeActionSetpointResult, operatorsNotSharingCras, null);
            if (automatonRangeActionOptimizationSensitivityAnalysisOutput.getSensitivityStatus(automatonState) == ComputationStatus.FAILURE) {
                return new TopoAutomatonSimulationResult(automatonRangeActionOptimizationSensitivityAnalysisOutput, appliedNetworkActions);
            }
            RaoLogger.logMostLimitingElementsResults(TECHNICAL_LOGS, automatonRangeActionOptimizationSensitivityAnalysisOutput, Set.of(automatonState), raoParameters.getObjectiveFunctionParameters().getType(), numberLoggedElementsDuringRao);
        }

        return new TopoAutomatonSimulationResult(automatonRangeActionOptimizationSensitivityAnalysisOutput, appliedNetworkActions);
    }

    /**
     * Utility class to hold the results of auto range actions simulation
     */
    static class RangeAutomatonSimulationResult {
        private final PrePerimeterResult perimeterResult;
        private final Set<RangeAction<?>> activatedRangeActions;
        private final Map<RangeAction<?>, Double> rangeActionsWithSetpoint;

        RangeAutomatonSimulationResult(PrePerimeterResult perimeterResult, Set<RangeAction<?>> activatedRangeActions, Map<RangeAction<?>, Double> rangeActionsWithSetpoint) {
            this.perimeterResult = perimeterResult;
            this.activatedRangeActions = activatedRangeActions;
            this.rangeActionsWithSetpoint = rangeActionsWithSetpoint;
        }

        PrePerimeterResult getPerimeterResult() {
            return perimeterResult;
        }

        Set<RangeAction<?>> getActivatedRangeActions() {
            return activatedRangeActions;
        }

        Map<RangeAction<?>, Double> getRangeActionsWithSetpoint() {
            return rangeActionsWithSetpoint;
        }
    }

    RangeAutomatonSimulationResult simulateRangeAutomatons(State automatonState, Set<State> curativeStates, Network network, PrePerimeterSensitivityAnalysis preAutoPerimeterSensitivityAnalysis, PrePerimeterResult postAutoTopoResult) {
        PrePerimeterResult finalPostAutoResult = postAutoTopoResult;
        // -- Create groups of aligned range actions
        List<List<RangeAction<?>>> rangeActionsOnAutomatonState = buildRangeActionsGroupsOrderedBySpeed(finalPostAutoResult, automatonState, network);
        // -- Build AutomatonPerimeterResultImpl objects
        // -- rangeActionsWithSetpoint contains all available automaton range actions
        Map<RangeAction<?>, Double> rangeActionsWithSetpoint = new HashMap<>();
        rangeActionsOnAutomatonState.stream().flatMap(List::stream).forEach(rangeAction -> rangeActionsWithSetpoint.put(rangeAction, rangeAction.getCurrentSetpoint(network)));
        Set<RangeAction<?>> activatedRangeActions = new HashSet<>();

        if (rangeActionsOnAutomatonState.isEmpty()) {
            TECHNICAL_LOGS.info("Automaton state {} has been optimized (no automaton range actions available).", automatonState.getId());
            return new RangeAutomatonSimulationResult(finalPostAutoResult, activatedRangeActions, rangeActionsWithSetpoint);
        }

        // -- Optimize range-action automatons
        for (List<RangeAction<?>> alignedRa : rangeActionsOnAutomatonState) {
            RangeAction<?> availableRa = alignedRa.get(0);
            // Define flowCnecs depending on UsageMethod
            Set<FlowCnec> flowCnecs = gatherFlowCnecsForAutoRangeAction(availableRa, automatonState, network);
            // Shift
            RangeAutomatonSimulationResult postShiftResult = shiftRangeActionsUntilFlowCnecsSecure(
                    alignedRa,
                    flowCnecs,
                    network,
                    preAutoPerimeterSensitivityAnalysis,
                    finalPostAutoResult,
                    automatonState);
            finalPostAutoResult = postShiftResult.getPerimeterResult();
            activatedRangeActions.addAll(postShiftResult.getActivatedRangeActions());
            rangeActionsWithSetpoint.putAll(postShiftResult.getRangeActionsWithSetpoint());
            if (finalPostAutoResult.getSensitivityStatus(automatonState) == ComputationStatus.FAILURE) {
                return new RangeAutomatonSimulationResult(finalPostAutoResult, activatedRangeActions, rangeActionsWithSetpoint);
            }
        }

        if (!activatedRangeActions.isEmpty()) {
            finalPostAutoResult = runPreCurativeSensitivityComputation(automatonState, curativeStates, network);
            if (finalPostAutoResult.getSensitivityStatus(automatonState) == ComputationStatus.FAILURE) {
                return new RangeAutomatonSimulationResult(finalPostAutoResult, activatedRangeActions, rangeActionsWithSetpoint);
            }
            RaoLogger.logMostLimitingElementsResults(TECHNICAL_LOGS, finalPostAutoResult, Set.of(automatonState), raoParameters.getObjectiveFunctionParameters().getType(), numberLoggedElementsDuringRao);
        }
        return new RangeAutomatonSimulationResult(finalPostAutoResult, activatedRangeActions, rangeActionsWithSetpoint);
    }

    /**
     * This function gathers the flow cnecs to be considered while shifting range actions,
     * depending on the range action availableRa's UsageMethod.
     */
    Set<FlowCnec> gatherFlowCnecsForAutoRangeAction(RangeAction<?> availableRa,
                                                    State automatonState,
                                                    Network network) {
        // UsageMethod should be FORCED
        if (availableRa.getUsageMethod(automatonState).equals(UsageMethod.FORCED)) {
            if (availableRa.getUsageRules().stream().filter(usageRule -> usageRule instanceof OnInstant || usageRule instanceof OnContingencyState)
                .anyMatch(usageRule -> usageRule.getUsageMethod(automatonState).equals(UsageMethod.FORCED))) {
                return crac.getFlowCnecs(automatonState);
            } else {
                return availableRa.getFlowCnecsConstrainingUsageRules(crac.getFlowCnecs(automatonState), network, automatonState);
            }
        } else {
            throw new OpenRaoException(String.format("Range action %s has usage method %s although FORCED was expected.", availableRa, availableRa.getUsageMethod(automatonState)));
        }
    }

    /**
     * This function sorts groups of aligned range actions by speed.
     */
    List<List<RangeAction<?>>> buildRangeActionsGroupsOrderedBySpeed(PrePerimeterResult rangeActionSensitivity, State automatonState, Network network) {
        // 1) Get available range actions
        // -- First get forced range actions
        Set<RangeAction<?>> availableRangeActions = crac.getRangeActions().stream()
            .filter(ra -> RaoUtil.isRemedialActionForced(ra, automatonState, rangeActionSensitivity, crac.getFlowCnecs(), network, raoParameters))
            .collect(Collectors.toSet());

        // 2) Sort range actions
        // -- Check that speed is defined
        availableRangeActions.forEach(rangeAction -> {
            if (rangeAction.getSpeed().isEmpty()) {
                BUSINESS_WARNS.warn("Range action {} will not be considered in RAO as no speed is defined", rangeAction.getId());
            }
        });
        // -- Sort RAs from fastest to slowest
        List<RangeAction<?>> rangeActionsOrderedBySpeed = availableRangeActions.stream()
                .filter(rangeAction -> rangeAction.getSpeed().isPresent())
                .sorted(Comparator.comparing(ra -> ra.getSpeed().get()))
                .toList();

        // 3) Gather aligned range actions : they will be simulated simultaneously in one shot
        // -- Create groups of aligned range actions
        List<List<RangeAction<?>>> rangeActionsOnAutomatonState = new ArrayList<>();
        for (RangeAction<?> availableRangeAction : rangeActionsOrderedBySpeed) {
            if (rangeActionsOnAutomatonState.stream().anyMatch(l -> l.contains(availableRangeAction))) {
                continue;
            }
            // Look for aligned range actions in all range actions : they have the same groupId and should both be available
            Optional<String> groupId = availableRangeAction.getGroupId();
            List<RangeAction<?>> alignedRa;
            if (groupId.isPresent()) {
                alignedRa = crac.getRangeActions().stream()
                        .filter(rangeAction -> groupId.get().equals(rangeAction.getGroupId().orElse(null)))
                        .sorted(Comparator.comparing(RangeAction::getId))
                        .toList();
            } else {
                alignedRa = List.of(availableRangeAction);
            }
            if (!checkAlignedRangeActions(alignedRa, rangeActionsOrderedBySpeed)) {
                continue;
            }
            rangeActionsOnAutomatonState.add(alignedRa);
        }
        return rangeActionsOnAutomatonState;
    }

    /**
     * This function checks that the group of aligned range actions :
     * - contains same type range actions (PST, HVDC, or other) : all-or-none principle
     * - contains range actions that are all available at AUTO instant.
     * Returns true if checks are valid.
     */
    static boolean checkAlignedRangeActions(List<RangeAction<?>> alignedRa, List<RangeAction<?>> rangeActionsOrderedBySpeed) {
        if (alignedRa.size() == 1) {
            // nothing to check
            return true;
        }
        // Ignore aligned range actions with heterogeneous types
        if (alignedRa.stream().map(Object::getClass).distinct().count() > 1) {
            BUSINESS_WARNS.warn("Range action group {} contains range actions of different types; they are not simulated", alignedRa.get(0).getGroupId().orElseThrow());
            return false;
        }
        // Ignore aligned range actions when one element of the group is not available at AUTO instant
        if (alignedRa.stream().anyMatch(aRa -> !rangeActionsOrderedBySpeed.contains(aRa))) {
            BUSINESS_WARNS.warn("Range action group {} contains range actions not all available at AUTO instant; they are not simulated", alignedRa.get(0).getGroupId().orElseThrow());
            return false;
        }
        return true;
    }

    /**
     * This functions runs a sensitivity analysis when the remedial actions simulation process is over.
     * The sensitivity analysis is run on curative range actions, to be used at curative instant.
     * This function returns a prePerimeterResult that will be used to build an AutomatonPerimeterResult.
     */
    private PrePerimeterResult runPreCurativeSensitivityComputation(State automatonState, Set<State> curativeStates, Network network) {
        // -- Run sensitivity computation before running curative RAO later
        // -- Get curative range actions
        Set<RangeAction<?>> curativeRangeActions = new HashSet<>();
        // Get cnecs
        Set<FlowCnec> flowCnecs = crac.getFlowCnecs(automatonState);
        for (State curativeState : curativeStates) {
            curativeRangeActions.addAll(crac.getRangeActions(curativeState, UsageMethod.AVAILABLE));
            flowCnecs.addAll(crac.getFlowCnecs(curativeState));
        }
        PrePerimeterSensitivityAnalysis prePerimeterSensitivityAnalysis = new PrePerimeterSensitivityAnalysis(
                flowCnecs,
                curativeRangeActions,
                raoParameters,
                toolProvider);

        // Run computation
        TECHNICAL_LOGS.info("Running pre curative sensitivity analysis after auto state {}.", automatonState.getId());
        return prePerimeterSensitivityAnalysis.runBasedOnInitialResults(network, crac, initialFlowResult, prePerimeterRangeActionSetpointResult, operatorsNotSharingCras, null);
    }

    /**
     * This function disables HvdcAngleDroopActivePowerControl if alignedRA contains HVDC range actions with this control
     * enabled. It sets the active power set-point of the HVDCs to the one computed by the control prior to deactivation.
     * It finally runs a sensitivity analysis after this control has been disabled.
     * It returns the sensitivity analysis result and the HVDC active power set-points that have been set.
     */
    Pair<PrePerimeterResult, Map<HvdcRangeAction, Double>> disableHvdcAngleDroopActivePowerControl(List<RangeAction<?>> alignedRa,
                                                               Network network,
                                                               PrePerimeterSensitivityAnalysis preAutoPerimeterSensitivityAnalysis,
                                                               PrePerimeterResult prePerimeterSensitivityOutput,
                                                               State automatonState) {
        Set<HvdcRangeAction> hvdcRasWithControl = alignedRa.stream()
            .filter(HvdcRangeAction.class::isInstance)
            .map(HvdcRangeAction.class::cast)
            .filter(hvdcRa -> hvdcRa.isAngleDroopActivePowerControlEnabled(network))
            .collect(Collectors.toSet());

        if (hvdcRasWithControl.isEmpty()) {
            return Pair.of(prePerimeterSensitivityOutput, new HashMap<>());
        }

        TECHNICAL_LOGS.debug("Running load-flow computation to access HvdcAngleDroopActivePowerControl set-point values.");
        Map<String, Double> controls = computeHvdcAngleDroopActivePowerControlValues(network, automatonState, raoParameters.getLoadFlowAndSensitivityParameters().getLoadFlowProvider(), raoParameters.getLoadFlowAndSensitivityParameters().getSensitivityWithLoadFlowParameters().getLoadFlowParameters());

        // Next, disable AngleDroopActivePowerControl on HVDCs and set their active power set-points to the value
        // previously computed by the AngleDroopActivePowerControl.
        // This makes sure that the future sensitivity computations will converge.
        Map<HvdcRangeAction, Double> activePowerSetpoints = new HashMap<>();
        hvdcRasWithControl.forEach(hvdcRa -> {
            String hvdcLineId = hvdcRa.getNetworkElement().getId();
            double activePowerSetpoint = controls.get(hvdcLineId);
            if (activePowerSetpoint >= hvdcRa.getMinAdmissibleSetpoint(activePowerSetpoint)
                && activePowerSetpoint <= hvdcRa.getMaxAdmissibleSetpoint(activePowerSetpoint)
            ) {
                activePowerSetpoints.put(hvdcRa, activePowerSetpoint);
                disableHvdcAngleDroopActivePowerControl(hvdcLineId, network, activePowerSetpoint);
            } else {
                BUSINESS_LOGS.info(String.format("HVDC range action %s could not be activated because its initial set-point (%.1f) does not fall within its allowed range (%.1f - %.1f)",
                    hvdcRa.getId(), activePowerSetpoint, hvdcRa.getMinAdmissibleSetpoint(activePowerSetpoint), hvdcRa.getMaxAdmissibleSetpoint(activePowerSetpoint)));
            }
        });

        if (activePowerSetpoints.isEmpty()) {
            // Nothing has changed
            return Pair.of(prePerimeterSensitivityOutput, new HashMap<>());
        }

        // Finally, run a sensitivity analysis to get sensitivity values in DC set-point mode if needed
        TECHNICAL_LOGS.info("Running sensitivity analysis after disabling AngleDroopActivePowerControl on HVDC RAs.");
        PrePerimeterResult result = preAutoPerimeterSensitivityAnalysis.runBasedOnInitialResults(network, crac, initialFlowResult, prePerimeterRangeActionSetpointResult, operatorsNotSharingCras, null);
        RaoLogger.logMostLimitingElementsResults(TECHNICAL_LOGS, result, Set.of(automatonState), raoParameters.getObjectiveFunctionParameters().getType(), numberLoggedElementsDuringRao);

        return Pair.of(result, activePowerSetpoints);
    }

    private static Map<String, Double> computeHvdcAngleDroopActivePowerControlValues(Network network, State state, String loadFlowProvider, LoadFlowParameters loadFlowParameters) {
        // Create a temporary variant to apply contingency and compute load-flow on
        String initialVariantId = network.getVariantManager().getWorkingVariantId();
        String tmpVariant = RandomizedString.getRandomizedString("HVDC_LF", network.getVariantManager().getVariantIds(), 10);
        network.getVariantManager().cloneVariant(initialVariantId, tmpVariant);
        network.getVariantManager().setWorkingVariant(tmpVariant);

        // Apply contingency and compute load-flow
        if (state.getContingency().isPresent()) {
            state.getContingency().orElseThrow().apply(network, null);
        }
        LoadFlow.find(loadFlowProvider).run(network, loadFlowParameters);

        // Compute HvdcAngleDroopActivePowerControl values of HVDC lines
        Map<String, Double> controls = network.getHvdcLineStream()
                .filter(hvdcLine -> hvdcLine.getExtension(HvdcAngleDroopActivePowerControl.class) != null)
                    .collect(Collectors.toMap(com.powsybl.iidm.network.Identifiable::getId, AutomatonSimulator::computeHvdcAngleDroopActivePowerControlValue));

        // Reset working variant
        network.getVariantManager().setWorkingVariant(initialVariantId);
        network.getVariantManager().removeVariant(tmpVariant);

        return controls;
    }

    /**
     * Compute setpoint set by AngleDroopActivePowerControl = p0 + droop * angle difference
     * NB: p0 and angle difference are always in 1->2 direction
     *
     * @param hvdcLine: HVDC line object
     * @return the setpoint computed by the HvdcAngleDroopActivePowerControl
     */
    private static double computeHvdcAngleDroopActivePowerControlValue(HvdcLine hvdcLine) {
        double phi1 = hvdcLine.getConverterStation1().getTerminal().getBusView().getBus().getAngle();
        double phi2 = hvdcLine.getConverterStation2().getTerminal().getBusView().getBus().getAngle();
        double p0 = hvdcLine.getExtension(HvdcAngleDroopActivePowerControl.class).getP0();
        double droop = hvdcLine.getExtension(HvdcAngleDroopActivePowerControl.class).getDroop();
        return p0 + droop * (phi1 - phi2);
    }

    /**
     * Disables the HvdcAngleDroopActivePowerControl on an HVDC line and sets its active power set-point
     * @param hvdcLineId:          ID of the HVDC line
     * @param network:             network to modify the HVDC line in
     * @param activePowerSetpoint: active power set-point to set on the HVDC line
     */
    private static void disableHvdcAngleDroopActivePowerControl(String hvdcLineId, Network network, double activePowerSetpoint) {
        HvdcLine hvdcLine = network.getHvdcLine(hvdcLineId);
        TECHNICAL_LOGS.debug("Disabling HvdcAngleDroopActivePowerControl on HVDC line {} and setting its set-point to {}", hvdcLine.getId(), activePowerSetpoint);
        hvdcLine.getExtension(HvdcAngleDroopActivePowerControl.class).setEnabled(false);
        hvdcLine.setConvertersMode(activePowerSetpoint > 0 ? HvdcLine.ConvertersMode.SIDE_1_RECTIFIER_SIDE_2_INVERTER : HvdcLine.ConvertersMode.SIDE_1_INVERTER_SIDE_2_RECTIFIER);
        hvdcLine.setActivePowerSetpoint(Math.abs(activePowerSetpoint));
    }

    /**
     * This function shifts alignedRangeAction setpoints until :
     * -- no cnecs with a negative margin remain
     * -- OR setpoints have been shifted as far as possible in one direction
     * -- OR the direction in which the shift is performed switches
     * -- OR too many iterations have been performed
     * After every setpoint shift, a new sensitivity analysis is performed.
     * This function returns a pair of a prePerimeterResult, and a map of activated range actions during the shift, with their
     * newly computed setpoints, both used to compute an AutomatonPerimeterResult.
     */
    RangeAutomatonSimulationResult shiftRangeActionsUntilFlowCnecsSecure(List<RangeAction<?>> alignedRangeActions,
                                                                         Set<FlowCnec> flowCnecs,
                                                                         Network network,
                                                                         PrePerimeterSensitivityAnalysis preAutoPerimeterSensitivityAnalysis,
                                                                         PrePerimeterResult prePerimeterSensitivityOutput,
                                                                         State automatonState) {

        Set<Pair<FlowCnec, Side>> flowCnecsToBeExcluded = new HashSet<>();
        PrePerimeterResult automatonRangeActionOptimizationSensitivityAnalysisOutput = prePerimeterSensitivityOutput;
        Map<RangeAction<?>, Double> activatedRangeActionsWithSetpoint = new HashMap<>();
        List<Pair<FlowCnec, Side>> flowCnecsWithNegativeMargin = getCnecsWithNegativeMarginWithoutExcludedCnecs(flowCnecs, flowCnecsToBeExcluded, automatonRangeActionOptimizationSensitivityAnalysisOutput, activatedRangeActionsWithSetpoint);

        if (alignedRangeActions.stream().allMatch(HvdcRangeAction.class::isInstance) && !flowCnecsWithNegativeMargin.isEmpty()) {
            // Disable HvdcAngleDroopActivePowerControl for HVDC lines, fetch their set-point, re-run sensitivity analysis and fetch new negative margins
            Pair<PrePerimeterResult, Map<HvdcRangeAction, Double>> result = disableHvdcAngleDroopActivePowerControl(alignedRangeActions, network, preAutoPerimeterSensitivityAnalysis, automatonRangeActionOptimizationSensitivityAnalysisOutput, automatonState);
            automatonRangeActionOptimizationSensitivityAnalysisOutput = result.getLeft();
            activatedRangeActionsWithSetpoint.putAll(result.getRight());
            // If sensitivity analysis failed :
            if (automatonRangeActionOptimizationSensitivityAnalysisOutput.getSensitivityStatus(automatonState) == ComputationStatus.FAILURE) {
                return new RangeAutomatonSimulationResult(automatonRangeActionOptimizationSensitivityAnalysisOutput, Collections.emptySet(), Collections.emptyMap());
            }
            flowCnecsWithNegativeMargin = getCnecsWithNegativeMarginWithoutExcludedCnecs(flowCnecs, flowCnecsToBeExcluded, automatonRangeActionOptimizationSensitivityAnalysisOutput, activatedRangeActionsWithSetpoint);
        }

        // -- Define setpoint bounds
        // Aligned range actions have the same setpoint :
        double initialSetpoint = alignedRangeActions.get(0).getCurrentSetpoint(network);
        double minSetpoint = alignedRangeActions.stream().map(ra -> ra.getMinAdmissibleSetpoint(initialSetpoint)).max(Double::compareTo).orElseThrow();
        double maxSetpoint = alignedRangeActions.stream().map(ra -> ra.getMaxAdmissibleSetpoint(initialSetpoint)).min(Double::compareTo).orElseThrow();

        int iteration = 0; // security measure
        double direction = 0;
        FlowCnec previouslyShiftedCnec = null;
        double sensitivityUnderestimator = 1;
        while (!flowCnecsWithNegativeMargin.isEmpty()) {
            FlowCnec toBeShiftedCnec = flowCnecsWithNegativeMargin.get(0).getLeft();

            sensitivityUnderestimator = updateSensitivityUnderestimator(toBeShiftedCnec, previouslyShiftedCnec, sensitivityUnderestimator);

            Side side = flowCnecsWithNegativeMargin.get(0).getRight();
            double sensitivityValue = computeTotalSensitivityValue(alignedRangeActions, sensitivityUnderestimator, automatonRangeActionOptimizationSensitivityAnalysisOutput, toBeShiftedCnec, side);

            // if sensitivity value is zero, CNEC cannot be secured. move on to the next CNEC with a negative margin
            if (Math.abs(sensitivityValue) < DOUBLE_NON_NULL) {
                flowCnecsToBeExcluded.add(Pair.of(toBeShiftedCnec, side));
                flowCnecsWithNegativeMargin = getCnecsWithNegativeMarginWithoutExcludedCnecs(flowCnecs, flowCnecsToBeExcluded, automatonRangeActionOptimizationSensitivityAnalysisOutput, activatedRangeActionsWithSetpoint);
                continue;
            }

            // Aligned range actions have the same set-point :
            double currentSetpoint = alignedRangeActions.get(0).getCurrentSetpoint(network);
            double conversionToMegawatt = RaoUtil.getFlowUnitMultiplier(toBeShiftedCnec, side, flowUnit, MEGAWATT);
            double cnecFlow = conversionToMegawatt * automatonRangeActionOptimizationSensitivityAnalysisOutput.getFlow(toBeShiftedCnec, side, flowUnit);
            double cnecMargin = conversionToMegawatt * automatonRangeActionOptimizationSensitivityAnalysisOutput.getMargin(toBeShiftedCnec, side, flowUnit);
            double optimalSetpoint = computeOptimalSetpoint(currentSetpoint, cnecFlow, cnecMargin, sensitivityValue, alignedRangeActions.get(0), minSetpoint, maxSetpoint);

            // On first iteration, define direction
            if (iteration == 0) {
                direction = safeDiffSignum(optimalSetpoint, currentSetpoint);
            }
            // Compare direction with previous shift
            // If direction == 0, then the RA is at one of its bounds
            if (direction == 0 || direction != safeDiffSignum(optimalSetpoint, currentSetpoint) || iteration > MAX_NUMBER_OF_SENSI_IN_AUTO_SETPOINT_SHIFT) {
                return new RangeAutomatonSimulationResult(automatonRangeActionOptimizationSensitivityAnalysisOutput, activatedRangeActionsWithSetpoint.keySet(), activatedRangeActionsWithSetpoint);
            }

            TECHNICAL_LOGS.debug("Shifting set-point from {} to {} on range action(s) {} to secure CNEC {} on side {} (current margin: {} MW).",
                String.format(Locale.ENGLISH, "%.2f", alignedRangeActions.get(0).getCurrentSetpoint(network)),
                String.format(Locale.ENGLISH, "%.2f", optimalSetpoint),
                alignedRangeActions.stream().map(Identifiable::getId).collect(Collectors.joining(", ")),
                toBeShiftedCnec.getId(), side,
                String.format(Locale.ENGLISH, "%.2f", cnecMargin));

            applyAllRangeActions(alignedRangeActions, network, optimalSetpoint, activatedRangeActionsWithSetpoint);

            automatonRangeActionOptimizationSensitivityAnalysisOutput = preAutoPerimeterSensitivityAnalysis.runBasedOnInitialResults(network, crac, initialFlowResult, prePerimeterRangeActionSetpointResult, operatorsNotSharingCras, null);
            // If sensitivity analysis fails, stop shifting and return all applied range actions
            if (automatonRangeActionOptimizationSensitivityAnalysisOutput.getSensitivityStatus(automatonState) == ComputationStatus.FAILURE) {
                return new RangeAutomatonSimulationResult(automatonRangeActionOptimizationSensitivityAnalysisOutput, activatedRangeActionsWithSetpoint.keySet(), activatedRangeActionsWithSetpoint);
            }
            RaoLogger.logMostLimitingElementsResults(TECHNICAL_LOGS, automatonRangeActionOptimizationSensitivityAnalysisOutput, Set.of(automatonState), raoParameters.getObjectiveFunctionParameters().getType(), numberLoggedElementsDuringRao);
            flowCnecsWithNegativeMargin = getCnecsWithNegativeMarginWithoutExcludedCnecs(flowCnecs, flowCnecsToBeExcluded, automatonRangeActionOptimizationSensitivityAnalysisOutput, activatedRangeActionsWithSetpoint);
            iteration++;
            previouslyShiftedCnec = toBeShiftedCnec;
        }
        return new RangeAutomatonSimulationResult(automatonRangeActionOptimizationSensitivityAnalysisOutput, activatedRangeActionsWithSetpoint.keySet(), activatedRangeActionsWithSetpoint);
    }

    private static void applyAllRangeActions(List<RangeAction<?>> alignedRangeActions, Network network, double optimalSetpoint, Map<RangeAction<?>, Double> activatedRangeActionsWithSetpoint) {
        for (RangeAction<?> rangeAction : alignedRangeActions) {
            rangeAction.apply(network, optimalSetpoint);
            activatedRangeActionsWithSetpoint.put(rangeAction, optimalSetpoint);
        }
    }

    private double computeTotalSensitivityValue(List<RangeAction<?>> alignedRangeActions, double sensitivityUnderestimator, PrePerimeterResult automatonRangeActionOptimizationSensitivityAnalysisOutput, FlowCnec toBeShiftedCnec, Side side) {
        double sensitivityValue = 0;
        // Under-estimate range action sensitivity if convergence to margin = 0 is slow (ie if multiple passes
        // through this loop have been needed to secure the same CNEC)
        for (RangeAction<?> rangeAction : alignedRangeActions) {
            sensitivityValue += sensitivityUnderestimator * automatonRangeActionOptimizationSensitivityAnalysisOutput.getSensitivityValue(toBeShiftedCnec, side, rangeAction, MEGAWATT);
        }
        return sensitivityValue;
    }

    private double updateSensitivityUnderestimator(FlowCnec toBeShiftedCnec, FlowCnec previouslyShiftedCnec, double previousUnderestimator) {
        if (toBeShiftedCnec.equals(previouslyShiftedCnec)) {
            return Math.max(SENSI_UNDER_ESTIMATOR_MIN, previousUnderestimator - SENSI_UNDER_ESTIMATOR_DECREMENT);
        } else {
            return 1;
        }
    }

    /**
     * Computes the signum of a value evolution "newValue - oldValue"
     * If the evolution is smaller than 1e-6 in absolute value, it returns 0
     * If the double signum is smaller than 1e-6 in absolute value, it returns 0
     * Else, it returns 1 if evolution is positive, -1 if evolution is negative
     */
    private static int safeDiffSignum(double newValue, double oldValue) {
        if (Math.abs(newValue - oldValue) < 1e-6) {
            return 0;
        }
        double signum = Math.signum(newValue - oldValue);
        if (Math.abs(signum) < 1e-6) {
            return 0;
        }
        if (signum > 0) {
            return 1;
        }
        return -1;
    }

    /**
     * This function builds a list of cnecs with negative margin, except cnecs in cnecsToBeExcluded.
     * N.B : margin is retrieved in MEGAWATT as only the sign matters.
     * Returns a sorted list of FlowCnecs-Side pairs with negative margins.
     */
    List<Pair<FlowCnec, Side>> getCnecsWithNegativeMarginWithoutExcludedCnecs(Set<FlowCnec> flowCnecs,
                                                                              Set<Pair<FlowCnec, Side>> cnecsToBeExcluded,
                                                                              PrePerimeterResult prePerimeterSensitivityOutput,
                                                                              Map<RangeAction<?>, Double> activatedRangeActionsWithSetpoint) {
        Map<Pair<FlowCnec, Side>, Double> cnecsAndMargins = new HashMap<>();
        flowCnecs.forEach(flowCnec -> flowCnec.getMonitoredSides().forEach(side -> {
            double margin = prePerimeterSensitivityOutput.getMargin(flowCnec, side, flowUnit);
            boolean cnecShouldBeOptimized = RaoUtil.cnecShouldBeOptimized(flowCnecRangeActionMap, prePerimeterSensitivityOutput, flowCnec, side, activatedRangeActionsWithSetpoint, prePerimeterRangeActionSetpointResult, prePerimeterSensitivityOutput, flowUnit);
            if (cnecShouldBeOptimized && !cnecsToBeExcluded.contains(Pair.of(flowCnec, side)) && margin < 0) {
                cnecsAndMargins.put(Pair.of(flowCnec, side), margin);
            }
        }));
        return cnecsAndMargins.entrySet().stream()
            .sorted(Comparator.comparingDouble(Map.Entry::getValue))
            .map(Map.Entry::getKey)
            .toList();
    }

    /**
     * This function computes the optimal setpoint to bring cnecMargin over 0.
     * Returns optimal setpoint.
     */
    double computeOptimalSetpoint(double currentSetpoint, double cnecFlow, double cnecMargin, double sensitivityValue, RangeAction<?> rangeAction, double minSetpointInAlignedRa, double maxSetpointInAlignedRa) {
        double optimalSetpoint = currentSetpoint + Math.signum(cnecFlow) * Math.min(cnecMargin, 0) / sensitivityValue;
        // Compare setpoint to min and max
        if (optimalSetpoint > maxSetpointInAlignedRa) {
            optimalSetpoint = maxSetpointInAlignedRa;
        }
        if (optimalSetpoint < minSetpointInAlignedRa) {
            optimalSetpoint = minSetpointInAlignedRa;
        }

        if (rangeAction instanceof PstRangeAction pstRangeAction) {
            optimalSetpoint = roundUpAngleToTapWrtInitialSetpoint(pstRangeAction, optimalSetpoint, currentSetpoint);
        }
        return optimalSetpoint;
    }

    /**
     * This function converts angleToBeRounded in the angle corresponding to the first tap
     * after angleToBeRounded in the direction opposite of initialAngle.
     */
    static Double roundUpAngleToTapWrtInitialSetpoint(PstRangeAction rangeAction, double angleToBeRounded, double initialAngle) {
        double direction = safeDiffSignum(angleToBeRounded, initialAngle);
        if (direction > 0) {
            Optional<Double> roundedAngle = rangeAction.getTapToAngleConversionMap().values().stream().filter(angle -> angle >= angleToBeRounded).min(Double::compareTo);
            if (roundedAngle.isPresent()) {
                return roundedAngle.get();
            }
        } else if (direction < 0) {
            Optional<Double> roundedAngle = rangeAction.getTapToAngleConversionMap().values().stream().filter(angle -> angle <= angleToBeRounded).max(Double::compareTo);
            if (roundedAngle.isPresent()) {
                return roundedAngle.get();
            }
        }
        // else, min or max was not found or angleToBeRounded = initialAngle. Return closest tap :
        return rangeAction.getTapToAngleConversionMap().get(rangeAction.convertAngleToTap(angleToBeRounded));
    }

    private PrePerimeterResult buildPrePerimeterResultForOptimizedState(PrePerimeterResult postAutoResult, State optimizedState) {
        // Gather variables necessary for PrePerimeterResult construction
        FlowResult flowResult = postAutoResult.getFlowResult();
        SensitivityResult sensitivityResult = postAutoResult.getSensitivityResult();
        RangeActionSetpointResult rangeActionSetpointResult = postAutoResult.getRangeActionSetpointResult();
        // Gather flowCnecs defined on optimizedState
        Set<FlowCnec> cnecsForOptimizedState = postAutoResult.getObjectiveFunction().getFlowCnecs().stream()
            .filter(flowCnec -> flowCnec.getState().equals(optimizedState)).collect(Collectors.toSet());
        // Build ObjectiveFunctionResult based on cnecsForOptimizedState
        ObjectiveFunction objectiveFunction = ObjectiveFunction.create().build(cnecsForOptimizedState, toolProvider.getLoopFlowCnecs(cnecsForOptimizedState), initialFlowResult, prePerimeterSensitivityOutput, prePerimeterRangeActionSetpointResult, crac, operatorsNotSharingCras, raoParameters);
        RangeActionActivationResult rangeActionActivationResult = new RangeActionActivationResultImpl(rangeActionSetpointResult);
        ComputationStatus status = postAutoResult.getSensitivityStatus(optimizedState);
        ObjectiveFunctionResult objectiveFunctionResult = new ObjectiveFunctionResultImpl(objectiveFunction, flowResult, rangeActionActivationResult, sensitivityResult, status);
        return new PrePerimeterSensitivityResultImpl(flowResult, sensitivityResult, rangeActionSetpointResult, objectiveFunctionResult);

    }
}<|MERGE_RESOLUTION|>--- conflicted
+++ resolved
@@ -249,17 +249,13 @@
         // -- First get forced network actions
         Set<FlowCnec> flowCnecs = crac.getFlowCnecs();
         Set<NetworkAction> appliedNetworkActions = crac.getNetworkActions().stream()
-<<<<<<< HEAD
             .filter(ra -> RaoUtil.isRemedialActionForced(ra, automatonState, prePerimeterSensitivityOutput, flowCnecs, network, raoParameters))
-=======
-            .filter(ra -> RaoUtil.isRemedialActionAvailable(ra, automatonState, prePerimeterSensitivityOutput, flowCnecs, network, raoParameters))
             .peek(networkAction -> {
                 if (!networkAction.hasImpactOnNetwork(network)) {
                     TECHNICAL_LOGS.info("Automaton {} - {} has been skipped as it has no impact on network.", networkAction.getId(), networkAction.getName());
                 }
             })
             .filter(networkAction -> networkAction.hasImpactOnNetwork(network))
->>>>>>> a74afd38
             .collect(Collectors.toSet());
 
         if (appliedNetworkActions.isEmpty()) {
