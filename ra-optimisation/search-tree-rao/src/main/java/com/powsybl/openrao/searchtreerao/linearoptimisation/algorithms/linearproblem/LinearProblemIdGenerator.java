--- conflicted
+++ resolved
@@ -55,15 +55,11 @@
     private static final String RANGE_ACTION_VARIATION = "rangeactionvariation";
     private static final String RANGE_ACTION_SET_POINT_VARIATION = "rangeactionsetpointvariation";
     private static final String RANGE_ACTION_ABSOLUTE_VARIATION = "rangeactionabsolutevariation";
-<<<<<<< HEAD
+    private static final String INJECTION_BALANCE = "injectionbalance";
+    private static final String TOTAL_PST_RANGE_ACTION_TAP_VARIATION = "totalpstrangeactiontapvariation";
     private static final String GENERATOR_POWER = "generatorpower";
     private static final String GENERATOR_POWER_GRADIENT_CONSTRAINT = "generatorpowergradientconstraint";
-    private static final DateTimeFormatter DATE_TIME_FORMATTER = DateTimeFormatter.ofPattern("hhMMddHHmm");
-=======
-    private static final String INJECTION_BALANCE = "injectionbalance";
-    private static final String TOTAL_PST_RANGE_ACTION_TAP_VARIATION = "totalpstrangeactiontapvariation";
     private static final DateTimeFormatter DATETIME_FORMATER = DateTimeFormatter.ofPattern("hhMMddHHmm");
->>>>>>> f85345ad
 
     private LinearProblemIdGenerator() {
         // Should not be instantiated
@@ -71,7 +67,7 @@
 
     private static String formatName(Optional<OffsetDateTime> timestamp, String... substrings) {
         String name = String.join(SEPARATOR, substrings).replace("__", "_"); // remove empty strings
-        return timestamp.map(time -> name + SEPARATOR + time.format(DATE_TIME_FORMATTER)).orElse(name);
+        return timestamp.map(time -> name + SEPARATOR + time.format(DATETIME_FORMATER)).orElse(name);
     }
 
     private static String formatName(String... substrings) {
@@ -246,7 +242,26 @@
         return formatName(timestamp, RANGE_ACTION_ABSOLUTE_VARIATION, rangeAction.getId(), state.getId(), CONSTRAINT_SUFFIX);
     }
 
-<<<<<<< HEAD
+    public static String injectionBalanceConstraintId(State state, Optional<OffsetDateTime> timestamp) {
+        return formatName(timestamp, INJECTION_BALANCE, state.getId(), CONSTRAINT_SUFFIX);
+    }
+
+    public static String totalPstRangeActionTapVariationVariableId(PstRangeAction pstRangeAction, State state, LinearProblem.VariationDirectionExtension variationDirection, Optional<OffsetDateTime> timestamp) {
+        return formatName(timestamp, TOTAL_PST_RANGE_ACTION_TAP_VARIATION, pstRangeAction.getId(), state.getId(), VARIABLE_SUFFIX, variationDirection.toString());
+    }
+
+    public static String totalPstRangeActionTapVariationConstraintId(PstRangeAction pstRangeAction, State state, Optional<OffsetDateTime> timestamp) {
+        return formatName(timestamp, TOTAL_PST_RANGE_ACTION_TAP_VARIATION, pstRangeAction.getId(), state.getId() + SEPARATOR + CONSTRAINT_SUFFIX);
+    }
+
+    public static String tapVariableId(PstRangeAction pstRangeAction, State state, Optional<OffsetDateTime> timestamp) {
+        return formatName(timestamp, TAP + SEPARATOR + pstRangeAction.getId(), state.getId(), VARIABLE_SUFFIX);
+    }
+
+    public static String tapConstraintId(PstRangeAction pstRangeAction, State state, Optional<OffsetDateTime> timestamp) {
+        return formatName(timestamp, TAP + SEPARATOR + pstRangeAction.getId(), state.getId(), CONSTRAINT_SUFFIX);
+    }
+
     public static String generatorPowerVariableId(String generatorId, OffsetDateTime timestamp) {
         return String.join(SEPARATOR, GENERATOR_POWER, generatorId, timestamp.format(DATE_TIME_FORMATTER), VARIABLE_SUFFIX);
     }
@@ -257,25 +272,5 @@
 
     public static String generatorPowerGradientConstraintId(String generatorId, OffsetDateTime currentTimestamp, OffsetDateTime previousTimestamp) {
         return String.join(SEPARATOR, GENERATOR_POWER_GRADIENT_CONSTRAINT, generatorId, currentTimestamp.format(DATE_TIME_FORMATTER), previousTimestamp.format(DATE_TIME_FORMATTER), CONSTRAINT_SUFFIX);
-=======
-    public static String injectionBalanceConstraintId(State state, Optional<OffsetDateTime> timestamp) {
-        return formatName(timestamp, INJECTION_BALANCE, state.getId(), CONSTRAINT_SUFFIX);
-    }
-
-    public static String totalPstRangeActionTapVariationVariableId(PstRangeAction pstRangeAction, State state, LinearProblem.VariationDirectionExtension variationDirection, Optional<OffsetDateTime> timestamp) {
-        return formatName(timestamp, TOTAL_PST_RANGE_ACTION_TAP_VARIATION, pstRangeAction.getId(), state.getId(), VARIABLE_SUFFIX, variationDirection.toString());
-    }
-
-    public static String totalPstRangeActionTapVariationConstraintId(PstRangeAction pstRangeAction, State state, Optional<OffsetDateTime> timestamp) {
-        return formatName(timestamp, TOTAL_PST_RANGE_ACTION_TAP_VARIATION, pstRangeAction.getId(), state.getId() + SEPARATOR + CONSTRAINT_SUFFIX);
-    }
-
-    public static String tapVariableId(PstRangeAction pstRangeAction, State state, Optional<OffsetDateTime> timestamp) {
-        return formatName(timestamp, TAP + SEPARATOR + pstRangeAction.getId(), state.getId(), VARIABLE_SUFFIX);
-    }
-
-    public static String tapConstraintId(PstRangeAction pstRangeAction, State state, Optional<OffsetDateTime> timestamp) {
-        return formatName(timestamp, TAP + SEPARATOR + pstRangeAction.getId(), state.getId(), CONSTRAINT_SUFFIX);
->>>>>>> f85345ad
     }
 }