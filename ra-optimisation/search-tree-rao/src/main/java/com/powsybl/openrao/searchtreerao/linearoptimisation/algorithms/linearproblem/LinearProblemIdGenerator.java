--- conflicted
+++ resolved
@@ -59,10 +59,7 @@
     private static final String TOTAL_PST_RANGE_ACTION_TAP_VARIATION = "totalpstrangeactiontapvariation";
     private static final String GENERATOR_POWER = "generatorpower";
     private static final String GENERATOR_POWER_GRADIENT_CONSTRAINT = "generatorpowergradientconstraint";
-<<<<<<< HEAD
-=======
     private static final String MIN_MARGIN_SHIFTED_VIOLATION = "minmarginshiftedviolation";
->>>>>>> 16438a14
     private static final DateTimeFormatter DATE_TIME_FORMATER = DateTimeFormatter.ofPattern("yyyyMMddHHmm");
 
     private LinearProblemIdGenerator() {
@@ -145,7 +142,6 @@
 
     public static String absoluteRangeActionVariationVariableId(RangeAction<?> rangeAction, State state) {
         return formatName(rangeAction.getId(), state.getId(), ABSOLUTE_VARIATION, VARIABLE_SUFFIX);
-<<<<<<< HEAD
     }
 
     public static String minimumMarginConstraintId(FlowCnec flowCnec, TwoSides side, LinearProblem.MarginExtension belowOrAboveThreshold, Optional<OffsetDateTime> timestamp) {
@@ -196,58 +192,6 @@
         return formatName(timestamp, flowCnec.getId(), side.toString().toLowerCase(), OPTIMIZE_CNEC, VARIABLE_SUFFIX);
     }
 
-=======
-    }
-
-    public static String minimumMarginConstraintId(FlowCnec flowCnec, TwoSides side, LinearProblem.MarginExtension belowOrAboveThreshold, Optional<OffsetDateTime> timestamp) {
-        return formatName(timestamp, flowCnec.getId(), side.toString().toLowerCase(), MIN_MARGIN, belowOrAboveThreshold.toString().toLowerCase(), CONSTRAINT_SUFFIX);
-    }
-
-    public static String minimumMarginVariableId(Optional<OffsetDateTime> timestamp) {
-        return formatName(timestamp, MIN_MARGIN, VARIABLE_SUFFIX);
-    }
-
-    public static String minimumRelativeMarginVariableId(Optional<OffsetDateTime> timestamp) {
-        return formatName(timestamp, MIN_RELATIVE_MARGIN, VARIABLE_SUFFIX);
-    }
-
-    public static String minimumRelativeMarginConstraintId(FlowCnec flowCnec, TwoSides side, LinearProblem.MarginExtension belowOrAboveThreshold, Optional<OffsetDateTime> timestamp) {
-        return formatName(timestamp, flowCnec.getId(), side.toString().toLowerCase(), MIN_RELATIVE_MARGIN, belowOrAboveThreshold.toString().toLowerCase(), CONSTRAINT_SUFFIX);
-    }
-
-    public static String minimumRelativeMarginSignBinaryVariableId(Optional<OffsetDateTime> timestamp) {
-        return formatName(timestamp, MIN_RELATIVE_MARGIN_SIGN_BINARY, VARIABLE_SUFFIX);
-    }
-
-    public static String minimumRelMarginSignDefinitionConstraintId(Optional<OffsetDateTime> timestamp) {
-        return formatName(timestamp, MIN_RELATIVE_MARGIN_SIGN_BINARY, CONSTRAINT_SUFFIX);
-    }
-
-    public static String minimumRelativeMarginSetToZeroConstraintId(Optional<OffsetDateTime> timestamp) {
-        return formatName(timestamp, MIN_RELATIVE_MARGIN, CONSTRAINT_SUFFIX);
-    }
-
-    public static String maxLoopFlowConstraintId(FlowCnec flowCnec, TwoSides side, LinearProblem.BoundExtension lbOrUb, Optional<OffsetDateTime> timestamp) {
-        return formatName(timestamp, flowCnec.getId(), side.toString().toLowerCase(), MAX_LOOPFLOW, lbOrUb.toString().toLowerCase(), CONSTRAINT_SUFFIX);
-    }
-
-    public static String loopflowViolationVariableId(FlowCnec flowCnec, TwoSides side, Optional<OffsetDateTime> timestamp) {
-        return formatName(timestamp, flowCnec.getId(), side.toString().toLowerCase(), LOOPFLOWVIOLATION, VARIABLE_SUFFIX);
-    }
-
-    public static String mnecViolationVariableId(FlowCnec mnec, TwoSides side, Optional<OffsetDateTime> timestamp) {
-        return formatName(timestamp, mnec.getId(), side.toString().toLowerCase(), MNEC_VIOLATION, VARIABLE_SUFFIX);
-    }
-
-    public static String mnecFlowConstraintId(FlowCnec mnec, TwoSides side, LinearProblem.MarginExtension belowOrAboveThreshold, Optional<OffsetDateTime> timestamp) {
-        return formatName(timestamp, mnec.getId(), side.toString().toLowerCase(), MNEC_FLOW, belowOrAboveThreshold.toString().toLowerCase(), CONSTRAINT_SUFFIX);
-    }
-
-    public static String optimizeCnecBinaryVariableId(FlowCnec flowCnec, TwoSides side, Optional<OffsetDateTime> timestamp) {
-        return formatName(timestamp, flowCnec.getId(), side.toString().toLowerCase(), OPTIMIZE_CNEC, VARIABLE_SUFFIX);
-    }
-
->>>>>>> 16438a14
     public static String dontOptimizeCnecConstraintId(FlowCnec flowCnec, TwoSides side, LinearProblem.MarginExtension belowOrAboveThreshold, Optional<OffsetDateTime> timestamp) {
         return formatName(timestamp, flowCnec.getId(), side.toString().toLowerCase(), OPTIMIZE_CNEC + belowOrAboveThreshold.toString().toLowerCase(), CONSTRAINT_SUFFIX);
     }
@@ -321,25 +265,15 @@
     }
 
     public static String generatorPowerVariableId(String generatorId, OffsetDateTime timestamp) {
-<<<<<<< HEAD
-        return formatName(Optional.of(timestamp), GENERATOR_POWER, generatorId, VARIABLE_SUFFIX);
-    }
-
-    public static String generatorPowerConstraintId(String generatorId, OffsetDateTime timestamp) {
-        return formatName(Optional.of(timestamp), GENERATOR_POWER, generatorId, CONSTRAINT_SUFFIX);
-=======
         return formatName(Optional.ofNullable(timestamp), GENERATOR_POWER, generatorId, VARIABLE_SUFFIX);
     }
 
     public static String generatorPowerConstraintId(String generatorId, OffsetDateTime timestamp) {
         return formatName(Optional.ofNullable(timestamp), GENERATOR_POWER, generatorId, CONSTRAINT_SUFFIX);
->>>>>>> 16438a14
     }
 
     public static String generatorPowerGradientConstraintId(String generatorId, OffsetDateTime currentTimestamp, OffsetDateTime previousTimestamp) {
         return formatName(Optional.empty(), GENERATOR_POWER_GRADIENT_CONSTRAINT, generatorId, currentTimestamp.format(DATE_TIME_FORMATER), previousTimestamp.format(DATE_TIME_FORMATER), CONSTRAINT_SUFFIX);
-<<<<<<< HEAD
-=======
     }
 
     public static String minMarginShiftedViolationVariableId(Optional<OffsetDateTime> timestamp) {
@@ -348,6 +282,5 @@
 
     public static String minMarginShiftedViolationConstraintId(Optional<OffsetDateTime> timestamp) {
         return formatName(timestamp, MIN_MARGIN_SHIFTED_VIOLATION, CONSTRAINT_SUFFIX);
->>>>>>> 16438a14
     }
 }