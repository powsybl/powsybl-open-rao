/*
 * Copyright (c) 2021, RTE (http://www.rte-france.com)
 * This Source Code Form is subject to the terms of the Mozilla Public
 * License, v. 2.0. If a copy of the MPL was not distributed with this
 * file, You can obtain one at http://mozilla.org/MPL/2.0/.
 */

package com.powsybl.openrao.searchtreerao.linearoptimisation.algorithms.linearproblem;

import com.powsybl.openrao.data.crac.api.State;
import com.powsybl.openrao.data.crac.api.cnec.FlowCnec;
import com.powsybl.openrao.data.crac.api.rangeaction.PstRangeAction;
import com.powsybl.iidm.network.TwoSides;
import com.powsybl.openrao.data.crac.api.rangeaction.RangeAction;

import java.time.OffsetDateTime;
import java.time.format.DateTimeFormatter;
import java.util.Optional;

/**
 * @author Joris Mancini {@literal <joris.mancini at rte-france.com>}
 */
public final class LinearProblemIdGenerator {
    private static final String VARIABLE_SUFFIX = "variable";
    private static final String CONSTRAINT_SUFFIX = "constraint";
    private static final String SEPARATOR = "_";

    private static final String FLOW = "flow";
    private static final String RELATIVE = "relative";
    private static final String SET_POINT = "setpoint";

    private static final String TAP = "tap";
    private static final String TAP_VARIATION = "tapvariation";
    private static final String TAP_VARIATION_BINARY = "isvariation";
    private static final String TAP_TO_ANGLE_CONVERSION = "taptoangleconversion";
    private static final String UP_OR_DOWN_VARIATION = "upordownvariation";
    private static final String VIRTUAL_SET_POINT = "virtualsetpoint";
    private static final String VIRTUAL_TAP = "virtualtap";
    private static final String ABSOLUTE_VARIATION = "absolutevariation";
    private static final String MIN_MARGIN = "minmargin";
    private static final String MIN_RELATIVE_MARGIN = "minrelmargin";
    private static final String MIN_RELATIVE_MARGIN_SIGN_BINARY = "minrelmarginispositive";
    private static final String MAX_LOOPFLOW = "maxloopflow";
    private static final String LOOPFLOWVIOLATION = "loopflowviolation";
    private static final String MNEC_VIOLATION = "mnecviolation";
    private static final String MNEC_FLOW = "mnecflow";
    private static final String OPTIMIZE_CNEC = "optimizecnec";
    private static final String MAX_RA = "maxra";
    private static final String MAX_TSO = "maxtso";
    private static final String MAX_RA_PER_TSO = "maxrapertso";
    private static final String MAX_PST_PER_TSO = "maxpstpertso";
    private static final String TSO_RA_USED = "tsoraused";
    private static final String PST_ABSOLUTE_VARIATION_FROM_INITIAL_TAP = "pstabsolutevariationfrominitialtap";
    private static final String MAX_ELEMENTARY_ACTIONS_PER_TSO = "maxelementaryactionspertso";
    private static final String RANGE_ACTION_VARIATION = "rangeactionvariation";
    private static final String RANGE_ACTION_SET_POINT_VARIATION = "rangeactionsetpointvariation";
    private static final String RANGE_ACTION_ABSOLUTE_VARIATION = "rangeactionabsolutevariation";
<<<<<<< HEAD
    private static final String TOTAL_PST_RANGE_ACTION_TAP_VARIATION = "totalpstrangeactiontapvariation";
=======
    private static final String INJECTION_BALANCE = "injectionbalance";
>>>>>>> 0bee79ae
    private static final DateTimeFormatter DATETIME_FORMATER = DateTimeFormatter.ofPattern("hhMMddHHmm");

    private LinearProblemIdGenerator() {
        // Should not be instantiated
    }

    private static String formatName(Optional<OffsetDateTime> timestamp, String... substrings) {
        String name = String.join(SEPARATOR, substrings).replace("__", "_"); // remove empty strings
        return timestamp.map(time -> name + SEPARATOR + time.format(DATETIME_FORMATER)).orElse(name);
    }

    private static String formatName(String... substrings) {
        return formatName(Optional.empty(), substrings);
    }

    public static String flowVariableId(FlowCnec flowCnec, TwoSides side, Optional<OffsetDateTime> timestamp) {
        return formatName(timestamp, flowCnec.getId(), side.toString().toLowerCase(), FLOW, VARIABLE_SUFFIX);
    }

    public static String flowConstraintId(FlowCnec flowCnec, TwoSides side, Optional<OffsetDateTime> timestamp) {
        return formatName(timestamp, flowCnec.getId(), side.toString().toLowerCase(), FLOW, CONSTRAINT_SUFFIX);
    }

    public static String rangeActionSetpointVariableId(RangeAction<?> rangeAction, State state, Optional<OffsetDateTime> timestamp) {
        return formatName(timestamp, rangeAction.getId(), state.getId(), SET_POINT, VARIABLE_SUFFIX);
    }

    public static String rangeActionRelativeSetpointConstraintId(RangeAction<?> rangeAction, State state, LinearProblem.RaRangeShrinking raRangeShrinking, Optional<OffsetDateTime> timestamp) {
        return formatName(timestamp, rangeAction.getId(), state.getId(), RELATIVE, SET_POINT, raRangeShrinking.toString(), CONSTRAINT_SUFFIX);
    }

    public static String pstRangeActionRelativeTapConstraintId(PstRangeAction pstRangeAction, State state, Optional<OffsetDateTime> timestamp) {
        return formatName(timestamp, pstRangeAction.getId(), state.getId(), RELATIVE, TAP, CONSTRAINT_SUFFIX);
    }

    public static String pstTapVariableVariationId(RangeAction<?> rangeAction, State state, LinearProblem.VariationDirectionExtension upwardOrDownward, Optional<OffsetDateTime> timestamp) {
        return formatName(timestamp, rangeAction.getId(), state.getId(), TAP_VARIATION + upwardOrDownward.toString().toLowerCase(), VARIABLE_SUFFIX);
    }

    public static String rangeActionBinaryVariableId(RangeAction<?> rangeAction, State state, Optional<OffsetDateTime> timestamp) {
        return formatName(timestamp, rangeAction.getId(), state.getId(), TAP_VARIATION_BINARY, VARIABLE_SUFFIX);
    }

    public static String pstTapBinaryVariationInDirectionId(RangeAction<?> rangeAction, State state, LinearProblem.VariationDirectionExtension upwardOrDownward, Optional<OffsetDateTime> timestamp) {
        return formatName(timestamp, rangeAction.getId(), state.getId(), TAP_VARIATION_BINARY + upwardOrDownward.toString().toLowerCase(), VARIABLE_SUFFIX);
    }

    public static String tapToAngleConversionConstraintId(RangeAction<?> rangeAction, State state, Optional<OffsetDateTime> timestamp) {
        return formatName(timestamp, rangeAction.getId(), state.getId(), TAP_TO_ANGLE_CONVERSION, CONSTRAINT_SUFFIX);
    }

    public static String upOrDownPstVariationConstraintId(RangeAction<?> rangeAction, State state, Optional<OffsetDateTime> timestamp) {
        return formatName(timestamp, rangeAction.getId(), state.getId(), UP_OR_DOWN_VARIATION, CONSTRAINT_SUFFIX);
    }

    public static String isVariationConstraintId(RangeAction<?> rangeAction, State state, Optional<OffsetDateTime> timestamp) {
        return formatName(timestamp, rangeAction.getId(), state.getId(), TAP_VARIATION_BINARY, CONSTRAINT_SUFFIX);
    }

    public static String isVariationInDirectionConstraintId(RangeAction<?> rangeAction, State state, LinearProblem.VariationReferenceExtension preperimeterOrPreviousIteration, LinearProblem.VariationDirectionExtension upwardOrDownward, Optional<OffsetDateTime> timestamp) {
        return formatName(timestamp, rangeAction.getId(), state.getId(), TAP_VARIATION_BINARY, preperimeterOrPreviousIteration.toString().toLowerCase(), upwardOrDownward.toString().toLowerCase(), CONSTRAINT_SUFFIX);
    }

    public static String rangeActionGroupSetpointVariableId(String rangeActionGroupId, State state, Optional<OffsetDateTime> timestamp) {
        return formatName(timestamp, rangeActionGroupId, state.getId(), VIRTUAL_SET_POINT, VARIABLE_SUFFIX);
    }

    public static String pstGroupTapVariableId(String rangeActionGroupId, State state, Optional<OffsetDateTime> timestamp) {
        return formatName(timestamp, rangeActionGroupId, state.getId(), VIRTUAL_TAP, VARIABLE_SUFFIX);
    }

    public static String rangeActionGroupSetpointConstraintId(RangeAction<?> rangeAction, State state, Optional<OffsetDateTime> timestamp) {
        return formatName(timestamp, rangeAction.getId(), state.getId(), rangeAction.getGroupId().orElseThrow(), VIRTUAL_SET_POINT, CONSTRAINT_SUFFIX);
    }

    public static String pstGroupTapConstraintId(RangeAction<?> rangeAction, State state, Optional<OffsetDateTime> timestamp) {
        return formatName(timestamp, rangeAction.getId(), state.getId(), rangeAction.getGroupId().orElseThrow(), VIRTUAL_TAP, CONSTRAINT_SUFFIX);
    }

    public static String absoluteRangeActionVariationVariableId(RangeAction<?> rangeAction, State state, Optional<OffsetDateTime> timestamp) {
        return formatName(timestamp, rangeAction.getId(), state.getId(), ABSOLUTE_VARIATION, VARIABLE_SUFFIX);
    }

    public static String minimumMarginConstraintId(FlowCnec flowCnec, TwoSides side, LinearProblem.MarginExtension belowOrAboveThreshold, Optional<OffsetDateTime> timestamp) {
        return formatName(timestamp, flowCnec.getId(), side.toString().toLowerCase(), MIN_MARGIN, belowOrAboveThreshold.toString().toLowerCase(), CONSTRAINT_SUFFIX);
    }

    public static String minimumMarginVariableId(Optional<OffsetDateTime> timestamp) {
        return formatName(timestamp, MIN_MARGIN, VARIABLE_SUFFIX);
    }

    public static String minimumRelativeMarginVariableId(Optional<OffsetDateTime> timestamp) {
        return formatName(timestamp, MIN_RELATIVE_MARGIN, VARIABLE_SUFFIX);
    }

    public static String minimumRelativeMarginConstraintId(FlowCnec flowCnec, TwoSides side, LinearProblem.MarginExtension belowOrAboveThreshold, Optional<OffsetDateTime> timestamp) {
        return formatName(timestamp, flowCnec.getId(), side.toString().toLowerCase(), MIN_RELATIVE_MARGIN, belowOrAboveThreshold.toString().toLowerCase(), CONSTRAINT_SUFFIX);
    }

    public static String minimumRelativeMarginSignBinaryVariableId(Optional<OffsetDateTime> timestamp) {
        return formatName(timestamp, MIN_RELATIVE_MARGIN_SIGN_BINARY, VARIABLE_SUFFIX);
    }

    public static String minimumRelMarginSignDefinitionConstraintId(Optional<OffsetDateTime> timestamp) {
        return formatName(timestamp, MIN_RELATIVE_MARGIN_SIGN_BINARY, CONSTRAINT_SUFFIX);
    }

    public static String minimumRelativeMarginSetToZeroConstraintId(Optional<OffsetDateTime> timestamp) {
        return formatName(timestamp, MIN_RELATIVE_MARGIN, CONSTRAINT_SUFFIX);
    }

    public static String maxLoopFlowConstraintId(FlowCnec flowCnec, TwoSides side, LinearProblem.BoundExtension lbOrUb, Optional<OffsetDateTime> timestamp) {
        return formatName(timestamp, flowCnec.getId(), side.toString().toLowerCase(), MAX_LOOPFLOW, lbOrUb.toString().toLowerCase(), CONSTRAINT_SUFFIX);
    }

    public static String loopflowViolationVariableId(FlowCnec flowCnec, TwoSides side, Optional<OffsetDateTime> timestamp) {
        return formatName(timestamp, flowCnec.getId(), side.toString().toLowerCase(), LOOPFLOWVIOLATION, VARIABLE_SUFFIX);
    }

    public static String mnecViolationVariableId(FlowCnec mnec, TwoSides side, Optional<OffsetDateTime> timestamp) {
        return formatName(timestamp, mnec.getId(), side.toString().toLowerCase(), MNEC_VIOLATION, VARIABLE_SUFFIX);
    }

    public static String mnecFlowConstraintId(FlowCnec mnec, TwoSides side, LinearProblem.MarginExtension belowOrAboveThreshold, Optional<OffsetDateTime> timestamp) {
        return formatName(timestamp, mnec.getId(), side.toString().toLowerCase(), MNEC_FLOW, belowOrAboveThreshold.toString().toLowerCase(), CONSTRAINT_SUFFIX);
    }

    public static String optimizeCnecBinaryVariableId(FlowCnec flowCnec, TwoSides side, Optional<OffsetDateTime> timestamp) {
        return formatName(timestamp, flowCnec.getId(), side.toString().toLowerCase(), OPTIMIZE_CNEC, VARIABLE_SUFFIX);
    }

    public static String dontOptimizeCnecConstraintId(FlowCnec flowCnec, TwoSides side, LinearProblem.MarginExtension belowOrAboveThreshold, Optional<OffsetDateTime> timestamp) {
        return formatName(timestamp, flowCnec.getId(), side.toString().toLowerCase(), OPTIMIZE_CNEC + belowOrAboveThreshold.toString().toLowerCase(), CONSTRAINT_SUFFIX);
    }

    public static String maxRaConstraintId(State state, Optional<OffsetDateTime> timestamp) {
        return formatName(timestamp, MAX_RA, state.getId(), CONSTRAINT_SUFFIX);
    }

    public static String maxTsoConstraintId(State state, Optional<OffsetDateTime> timestamp) {
        return formatName(timestamp, MAX_TSO, state.getId(), CONSTRAINT_SUFFIX);
    }

    public static String maxRaPerTsoConstraintId(String operator, State state, Optional<OffsetDateTime> timestamp) {
        return formatName(timestamp, MAX_RA_PER_TSO, operator, state.getId(), CONSTRAINT_SUFFIX);
    }

    public static String maxPstPerTsoConstraintId(String operator, State state, Optional<OffsetDateTime> timestamp) {
        return formatName(timestamp, MAX_PST_PER_TSO, operator, state.getId(), CONSTRAINT_SUFFIX);
    }

    public static String tsoRaUsedVariableId(String operator, State state, Optional<OffsetDateTime> timestamp) {
        return formatName(timestamp, TSO_RA_USED, operator, state.getId(), VARIABLE_SUFFIX);
    }

    public static String tsoRaUsedConstraintId(String operator, RangeAction<?> rangeAction, State state, Optional<OffsetDateTime> timestamp) {
        return formatName(timestamp, TSO_RA_USED, operator, rangeAction.getId(), state.getId(), CONSTRAINT_SUFFIX);
    }

    public static String pstAbsoluteVariationFromInitialTapVariableId(PstRangeAction pstRangeAction, State state, Optional<OffsetDateTime> timestamp) {
        return formatName(timestamp, PST_ABSOLUTE_VARIATION_FROM_INITIAL_TAP, pstRangeAction.getId(), state.getId(), VARIABLE_SUFFIX);
    }

    public static String pstAbsoluteVariationFromInitialTapConstraintId(PstRangeAction pstRangeAction, State state, LinearProblem.AbsExtension positiveOrNegative, Optional<OffsetDateTime> timestamp) {
        return formatName(timestamp, PST_ABSOLUTE_VARIATION_FROM_INITIAL_TAP, pstRangeAction.getId(), state.getId(), CONSTRAINT_SUFFIX, positiveOrNegative.toString());
    }

    public static String maxElementaryActionsPerTsoConstraintId(String operator, State state, Optional<OffsetDateTime> timestamp) {
        return formatName(timestamp, MAX_ELEMENTARY_ACTIONS_PER_TSO, operator, state.getId(), CONSTRAINT_SUFFIX);
    }

    public static String rangeActionVariationVariableId(RangeAction<?> rangeAction, State state, LinearProblem.VariationDirectionExtension variationDirection, Optional<OffsetDateTime> timestamp) {
        return formatName(timestamp, RANGE_ACTION_VARIATION, rangeAction.getId(), state.getId(), VARIABLE_SUFFIX, variationDirection.toString());
    }

    public static String rangeActionSetPointVariationConstraintId(RangeAction<?> rangeAction, State state, Optional<OffsetDateTime> timestamp) {
        return formatName(timestamp, RANGE_ACTION_SET_POINT_VARIATION, rangeAction.getId(), state.getId(), CONSTRAINT_SUFFIX);
    }

    public static String rangeActionAbsoluteVariationConstraintId(RangeAction<?> rangeAction, State state, Optional<OffsetDateTime> timestamp) {
        return formatName(timestamp, RANGE_ACTION_ABSOLUTE_VARIATION, rangeAction.getId(), state.getId(), CONSTRAINT_SUFFIX);
    }

<<<<<<< HEAD
    public static String totalPstRangeActionTapVariationVariableId(PstRangeAction pstRangeAction, State state, LinearProblem.VariationDirectionExtension variationDirection, Optional<OffsetDateTime> timestamp) {
        return formatName(timestamp, TOTAL_PST_RANGE_ACTION_TAP_VARIATION, pstRangeAction.getId(), state.getId(), VARIABLE_SUFFIX, variationDirection.toString());
    }

    public static String totalPstRangeActionTapVariationConstraintId(PstRangeAction pstRangeAction, State state, Optional<OffsetDateTime> timestamp) {
        return formatName(timestamp, TOTAL_PST_RANGE_ACTION_TAP_VARIATION, pstRangeAction.getId(), state.getId() + SEPARATOR + CONSTRAINT_SUFFIX);
    }

    public static String tapVariableId(PstRangeAction pstRangeAction, State state, Optional<OffsetDateTime> timestamp) {
        return formatName(timestamp, TAP + SEPARATOR + pstRangeAction.getId(), state.getId(), VARIABLE_SUFFIX);
    }

    public static String tapConstraintId(PstRangeAction pstRangeAction, State state, Optional<OffsetDateTime> timestamp) {
        return formatName(timestamp, TAP + SEPARATOR + pstRangeAction.getId(), state.getId(), CONSTRAINT_SUFFIX);
=======
    public static String injectionBalanceConstraintId(State state, Optional<OffsetDateTime> timestamp) {
        return formatName(timestamp, INJECTION_BALANCE, state.getId(), CONSTRAINT_SUFFIX);
>>>>>>> 0bee79ae
    }
}<|MERGE_RESOLUTION|>--- conflicted
+++ resolved
@@ -55,11 +55,8 @@
     private static final String RANGE_ACTION_VARIATION = "rangeactionvariation";
     private static final String RANGE_ACTION_SET_POINT_VARIATION = "rangeactionsetpointvariation";
     private static final String RANGE_ACTION_ABSOLUTE_VARIATION = "rangeactionabsolutevariation";
-<<<<<<< HEAD
+    private static final String INJECTION_BALANCE = "injectionbalance";
     private static final String TOTAL_PST_RANGE_ACTION_TAP_VARIATION = "totalpstrangeactiontapvariation";
-=======
-    private static final String INJECTION_BALANCE = "injectionbalance";
->>>>>>> 0bee79ae
     private static final DateTimeFormatter DATETIME_FORMATER = DateTimeFormatter.ofPattern("hhMMddHHmm");
 
     private LinearProblemIdGenerator() {
@@ -243,7 +240,10 @@
         return formatName(timestamp, RANGE_ACTION_ABSOLUTE_VARIATION, rangeAction.getId(), state.getId(), CONSTRAINT_SUFFIX);
     }
 
-<<<<<<< HEAD
+    public static String injectionBalanceConstraintId(State state, Optional<OffsetDateTime> timestamp) {
+        return formatName(timestamp, INJECTION_BALANCE, state.getId(), CONSTRAINT_SUFFIX);
+    }
+
     public static String totalPstRangeActionTapVariationVariableId(PstRangeAction pstRangeAction, State state, LinearProblem.VariationDirectionExtension variationDirection, Optional<OffsetDateTime> timestamp) {
         return formatName(timestamp, TOTAL_PST_RANGE_ACTION_TAP_VARIATION, pstRangeAction.getId(), state.getId(), VARIABLE_SUFFIX, variationDirection.toString());
     }
@@ -258,9 +258,5 @@
 
     public static String tapConstraintId(PstRangeAction pstRangeAction, State state, Optional<OffsetDateTime> timestamp) {
         return formatName(timestamp, TAP + SEPARATOR + pstRangeAction.getId(), state.getId(), CONSTRAINT_SUFFIX);
-=======
-    public static String injectionBalanceConstraintId(State state, Optional<OffsetDateTime> timestamp) {
-        return formatName(timestamp, INJECTION_BALANCE, state.getId(), CONSTRAINT_SUFFIX);
->>>>>>> 0bee79ae
     }
 }