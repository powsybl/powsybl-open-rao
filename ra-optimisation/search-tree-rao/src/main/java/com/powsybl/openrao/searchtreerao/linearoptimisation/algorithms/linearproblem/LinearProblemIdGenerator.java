--- conflicted
+++ resolved
@@ -55,11 +55,8 @@
     private static final String RANGE_ACTION_VARIATION = "rangeactionvariation";
     private static final String RANGE_ACTION_SET_POINT_VARIATION = "rangeactionsetpointvariation";
     private static final String RANGE_ACTION_ABSOLUTE_VARIATION = "rangeactionabsolutevariation";
-<<<<<<< HEAD
     private static final String INJECTION_BALANCE = "injectionbalance";
-=======
     private static final DateTimeFormatter DATETIME_FORMATER = DateTimeFormatter.ofPattern("hhMMddHHmm");
->>>>>>> cf3dc61c
 
     private LinearProblemIdGenerator() {
         // Should not be instantiated
