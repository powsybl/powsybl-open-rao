/*
 * Copyright (c) 2020, RTE (http://www.rte-france.com)
 * This Source Code Form is subject to the terms of the Mozilla Public
 * License, v. 2.0. If a copy of the MPL was not distributed with this
 * file, You can obtain one at http://mozilla.org/MPL/2.0/.
 */
package com.powsybl.openrao.searchtreerao.searchtree.algorithms;

import com.powsybl.openrao.commons.MeasurementRounding;
import com.powsybl.openrao.commons.OpenRaoException;
import com.powsybl.openrao.commons.Unit;
import com.powsybl.openrao.data.crac.api.Instant;
import com.powsybl.openrao.data.crac.api.RaUsageLimits;
import com.powsybl.openrao.data.crac.api.RemedialAction;
import com.powsybl.openrao.data.crac.api.State;
import com.powsybl.openrao.data.crac.api.cnec.FlowCnec;
import com.powsybl.iidm.network.TwoSides;
import com.powsybl.openrao.data.crac.api.networkaction.NetworkAction;
import com.powsybl.openrao.data.crac.api.rangeaction.PstRangeAction;
import com.powsybl.openrao.data.crac.api.rangeaction.RangeAction;
import com.powsybl.openrao.data.raoresult.api.ComputationStatus;
import com.powsybl.openrao.searchtreerao.commons.NetworkActionCombination;
import com.powsybl.openrao.searchtreerao.commons.SensitivityComputer;
import com.powsybl.openrao.searchtreerao.commons.objectivefunction.ObjectiveFunction;
import com.powsybl.openrao.searchtreerao.commons.optimizationperimeters.GlobalOptimizationPerimeter;
import com.powsybl.openrao.searchtreerao.commons.optimizationperimeters.OptimizationPerimeter;
import com.powsybl.openrao.searchtreerao.commons.parameters.RangeActionLimitationParameters;
import com.powsybl.openrao.searchtreerao.linearoptimisation.algorithms.IteratingLinearOptimizer;
import com.powsybl.openrao.searchtreerao.linearoptimisation.inputs.IteratingLinearOptimizerInput;
import com.powsybl.openrao.searchtreerao.linearoptimisation.parameters.IteratingLinearOptimizerParameters;
import com.powsybl.openrao.searchtreerao.result.api.*;
import com.powsybl.openrao.searchtreerao.result.impl.NetworkActionsResultImpl;
import com.powsybl.openrao.searchtreerao.result.impl.RangeActionActivationResultImpl;
import com.powsybl.openrao.searchtreerao.result.impl.RemedialActionActivationResultImpl;
import com.powsybl.openrao.searchtreerao.searchtree.inputs.SearchTreeInput;
import com.powsybl.openrao.searchtreerao.searchtree.parameters.SearchTreeParameters;
import com.powsybl.openrao.sensitivityanalysis.AppliedRemedialActions;
import com.powsybl.iidm.network.Network;
import com.powsybl.sensitivity.SensitivityVariableSet;

import java.util.*;
import java.util.stream.Collectors;
import java.util.stream.Stream;

import static com.powsybl.openrao.commons.logs.OpenRaoLoggerProvider.BUSINESS_WARNS;
import static com.powsybl.openrao.commons.logs.OpenRaoLoggerProvider.TECHNICAL_LOGS;
import static com.powsybl.openrao.searchtreerao.commons.RaoLogger.getVirtualCostDetailed;

/**
 * A "leaf" is a node of the search tree.
 * Each leaf contains a Network Action, which should be tested in combination with
 * it's parent Leaves' Network Actions
 *
 * @author Baptiste Seguinot {@literal <baptiste.seguinot at rte-france.com>}
 */
public class Leaf implements OptimizationResult {
    private static final String NO_RESULTS_AVAILABLE = "No results available.";

    public enum Status {
        CREATED,
        ERROR,
        EVALUATED,
        OPTIMIZED
    }

    /**
     * Network Actions which will be tested (including the
     * network actions from the parent leaves as well as from
     * this leaf), can be empty for root leaf
     */
    private final OptimizationPerimeter optimizationPerimeter;
    private final Set<NetworkAction> appliedNetworkActionsInPrimaryState;
    private final AppliedRemedialActions appliedRemedialActionsInSecondaryStates; // for 2nd prev
    private Network network;
    private final RangeActionActivationResult raActivationResultFromParentLeaf;
    private final RangeActionSetpointResult prePerimeterSetpoints;

    /**
     * Status of the leaf's Network Action evaluation
     */
    private Status status;
    private FlowResult preOptimFlowResult;
    private SensitivityResult preOptimSensitivityResult;
    private ObjectiveFunctionResult preOptimObjectiveFunctionResult;
    private LinearOptimizationResult postOptimResult;

    /**
     * Flag indicating whether the data needed for optimization is present
     * It is assumed that data is present initially and that it can be deleted afterwards
     */
    private boolean optimizationDataPresent = true;

    Leaf(OptimizationPerimeter optimizationPerimeter,
         Network network,
         Set<NetworkAction> alreadyAppliedNetworkActionsInPrimaryState,
         NetworkActionCombination newCombinationToApply,
         RangeActionActivationResult raActivationResultFromParentLeaf,
         RangeActionSetpointResult prePerimeterSetpoints,
         AppliedRemedialActions appliedRemedialActionsInSecondaryStates) {
        this.optimizationPerimeter = optimizationPerimeter;
        this.network = network;
        this.raActivationResultFromParentLeaf = raActivationResultFromParentLeaf;
        this.prePerimeterSetpoints = prePerimeterSetpoints;
        if (!Objects.isNull(newCombinationToApply)) {
            this.appliedNetworkActionsInPrimaryState = Stream.concat(
                    alreadyAppliedNetworkActionsInPrimaryState.stream(),
                    newCombinationToApply.getNetworkActionSet().stream())
                .collect(Collectors.toSet());
        } else {
            this.appliedNetworkActionsInPrimaryState = alreadyAppliedNetworkActionsInPrimaryState;
        }
        this.appliedRemedialActionsInSecondaryStates = appliedRemedialActionsInSecondaryStates;

        // apply Network Actions on initial network
        for (NetworkAction na : appliedNetworkActionsInPrimaryState) {
            boolean applicationSuccess = na.apply(network);
            if (!applicationSuccess) {
                throw new OpenRaoException(String.format("%s could not be applied on the network", na.getId()));
            }
        }
        this.status = Status.CREATED;
    }

    Leaf(OptimizationPerimeter optimizationPerimeter,
         Network network,
         PrePerimeterResult prePerimeterOutput,
         AppliedRemedialActions appliedRemedialActionsInSecondaryStates) {
        this(optimizationPerimeter, network, Collections.emptySet(), null, new RangeActionActivationResultImpl(prePerimeterOutput), prePerimeterOutput, appliedRemedialActionsInSecondaryStates);
        this.status = Status.EVALUATED;
        this.preOptimFlowResult = prePerimeterOutput;
        this.preOptimSensitivityResult = prePerimeterOutput;
    }

    public FlowResult getPreOptimBranchResult() {
        return preOptimFlowResult;
    }

    public ObjectiveFunctionResult getPreOptimObjectiveFunctionResult() {
        return preOptimObjectiveFunctionResult;
    }

    public Status getStatus() {
        return status;
    }

    boolean isRoot() {
        return appliedNetworkActionsInPrimaryState.isEmpty();
    }

    /**
     * This method performs a systematic sensitivity computation on the leaf only if it has not been done previously.
     * If the computation works fine status is updated to EVALUATED otherwise it is set to ERROR.
     */
    void evaluate(ObjectiveFunction objectiveFunction, SensitivityComputer sensitivityComputer) {
        RemedialActionActivationResult remedialActionActivationResult = new RemedialActionActivationResultImpl(raActivationResultFromParentLeaf, new NetworkActionsResultImpl(Map.of(optimizationPerimeter.getMainOptimizationState(), appliedNetworkActionsInPrimaryState)));
        if (status.equals(Status.EVALUATED)) {
            TECHNICAL_LOGS.debug("Leaf has already been evaluated");
            preOptimObjectiveFunctionResult = objectiveFunction.evaluate(preOptimFlowResult, remedialActionActivationResult);
            return;
        }
        TECHNICAL_LOGS.debug("Evaluating {}", this);
        sensitivityComputer.compute(network);
        if (sensitivityComputer.getSensitivityResult().getSensitivityStatus() == ComputationStatus.FAILURE) {
            BUSINESS_WARNS.warn("Failed to evaluate leaf: sensitivity analysis failed");
            status = Status.ERROR;
            return;
        }
        preOptimSensitivityResult = sensitivityComputer.getSensitivityResult();
        preOptimFlowResult = sensitivityComputer.getBranchResult(network);
        preOptimObjectiveFunctionResult = objectiveFunction.evaluate(preOptimFlowResult, remedialActionActivationResult);
        status = Status.EVALUATED;
    }

    /**
     * This method tries to optimize range actions on an already evaluated leaf since range action optimization
     * requires computed sensitivity values. Therefore, the leaf is not optimized if leaf status is either ERROR
     * or CREATED (because it means no sensitivity values have already been computed). Once it is performed the status
     * is updated to OPTIMIZED. Besides, the optimization is not performed if no range actions are available
     * in the CRAC to spare computation time but status will still be set to OPTIMIZED meaning no optimization has to
     * be done on this leaf anymore. IteratingLinearOptimizer should never fail so the optimized variant ID in the end
     * is either the same as the initial variant ID if the optimization has not been efficient or a new ID
     * corresponding to a new variant created by the IteratingLinearOptimizer.
     */
    void optimize(SearchTreeInput searchTreeInput, SearchTreeParameters parameters) {
        if (!optimizationDataPresent) {
            throw new OpenRaoException("Cannot optimize leaf, because optimization data has been deleted");
        }
        if (status.equals(Status.OPTIMIZED)) {
            // If the leaf has already been optimized a first time, reset the setpoints to their pre-optim values
            TECHNICAL_LOGS.debug("Resetting range action setpoints to their pre-optim values");
            resetPreOptimRangeActionsSetpoints(searchTreeInput.getOptimizationPerimeter());
        }
        if (status.equals(Status.EVALUATED) || status.equals(Status.OPTIMIZED)) {
            TECHNICAL_LOGS.debug("Optimizing leaf...");

            // build input
            IteratingLinearOptimizerInput linearOptimizerInput = IteratingLinearOptimizerInput.create()
                    .withNetwork(network)
                    .withOptimizationPerimeter(searchTreeInput.getOptimizationPerimeter())
                    .withInitialFlowResult(searchTreeInput.getInitialFlowResult())
                    .withPrePerimeterFlowResult(searchTreeInput.getPrePerimeterResult())
                    .withPrePerimeterSetpoints(prePerimeterSetpoints)
                    .withPreOptimizationFlowResult(preOptimFlowResult)
                    .withPreOptimizationSensitivityResult(preOptimSensitivityResult)
                    .withPreOptimizationAppliedRemedialActions(appliedRemedialActionsInSecondaryStates)
                    .withRaActivationFromParentLeaf(raActivationResultFromParentLeaf)
                    .withAppliedNetworkActionsInPrimaryState(new NetworkActionsResultImpl(Map.of(optimizationPerimeter.getMainOptimizationState(), appliedNetworkActionsInPrimaryState)))
                    .withObjectiveFunction(searchTreeInput.getObjectiveFunction())
                    .withToolProvider(searchTreeInput.getToolProvider())
                    .withOutageInstant(searchTreeInput.getOutageInstant())
                    .build();

            // build parameters
            IteratingLinearOptimizerParameters linearOptimizerParameters = IteratingLinearOptimizerParameters.create()
<<<<<<< HEAD
                    .withObjectiveFunction(parameters.getObjectiveFunction())
                    .withObjectiveFunctionUnit(parameters.getObjectiveFunctionUnit())
                    .withRangeActionParameters(parameters.getRangeActionParameters())
                    .withRangeActionParametersExtension(parameters.getRangeActionParametersExtension())
                    .withMnecParameters(parameters.getMnecParameters())
                    .withMnecParametersExtension(parameters.getMnecParametersExtension())
                    .withMaxMinRelativeMarginParameters(parameters.getMaxMinRelativeMarginParameters())
                    .withLoopFlowParameters(parameters.getLoopFlowParameters())
                    .withLoopFlowParametersExtension(parameters.getLoopFlowParametersExtension())
                    .withUnoptimizedCnecParameters(parameters.getUnoptimizedCnecParameters())
                    .withRaLimitationParameters(getRaLimitationParameters(searchTreeInput.getOptimizationPerimeter(), parameters))
                    .withSolverParameters(parameters.getSolverParameters())
                    .withMaxNumberOfIterations(parameters.getMaxNumberOfIterations())
                    .withRaRangeShrinking(parameters.getTreeParameters().raRangeShrinking())
                    .build();
=======
                .withObjectiveFunction(parameters.getObjectiveFunction())
                .withObjectiveFunctionUnit(parameters.getObjectiveFunctionUnit())
                .withRangeActionParameters(parameters.getRangeActionParameters())
                .withRangeActionParametersExtension(parameters.getRangeActionParametersExtension())
                .withMnecParameters(parameters.getMnecParameters())
                .withMnecParametersExtension(parameters.getMnecParametersExtension())
                .withMaxMinRelativeMarginParameters(parameters.getMaxMinRelativeMarginParameters())
                .withMinMarginParameters(parameters.getMaxMinMarginsParameters())
                .withLoopFlowParameters(parameters.getLoopFlowParameters())
                .withLoopFlowParametersExtension(parameters.getLoopFlowParametersExtension())
                .withUnoptimizedCnecParameters(parameters.getUnoptimizedCnecParameters())
                .withRaLimitationParameters(getRaLimitationParameters(searchTreeInput.getOptimizationPerimeter(), parameters))
                .withSolverParameters(parameters.getSolverParameters())
                .withMaxNumberOfIterations(parameters.getMaxNumberOfIterations())
                .withRaRangeShrinking(parameters.getTreeParameters().raRangeShrinking())
                .build();
>>>>>>> 16438a14

            postOptimResult = IteratingLinearOptimizer.optimize(linearOptimizerInput, linearOptimizerParameters);

            status = Status.OPTIMIZED;
        } else if (status.equals(Status.ERROR)) {
            BUSINESS_WARNS.warn("Impossible to optimize leaf: {} because evaluation failed", this);
        } else if (status.equals(Status.CREATED)) {
            BUSINESS_WARNS.warn("Impossible to optimize leaf: {} because evaluation has not been performed", this);
        }
    }

    private void resetPreOptimRangeActionsSetpoints(OptimizationPerimeter optimizationContext) {
        optimizationContext.getRangeActionsPerState().forEach((state, rangeActions) ->
            rangeActions.forEach(ra -> ra.apply(network, raActivationResultFromParentLeaf.getOptimizedSetpoint(ra, state))));
    }

    RangeActionLimitationParameters getRaLimitationParameters(OptimizationPerimeter context, SearchTreeParameters parameters) {
        if (!parameters.getRaLimitationParameters().containsKey(context.getMainOptimizationState().getInstant())) {
            return null;
        }
        RaUsageLimits raUsageLimits = parameters.getRaLimitationParameters().get(context.getMainOptimizationState().getInstant());
        RangeActionLimitationParameters limitationParameters = new RangeActionLimitationParameters();

        if (context instanceof GlobalOptimizationPerimeter) {
            context.getRangeActionOptimizationStates().stream()
                .filter(state -> state.getInstant().isCurative())
                .forEach(state -> {
                    int maxRa = raUsageLimits.getMaxRa() - appliedRemedialActionsInSecondaryStates.getAppliedNetworkActions(state).size();
                    Set<String> tsoWithAlreadyActivatedRa = appliedRemedialActionsInSecondaryStates.getAppliedNetworkActions(state).stream().map(RemedialAction::getOperator).collect(Collectors.toSet());
                    int maxTso = raUsageLimits.getMaxTso() - tsoWithAlreadyActivatedRa.size();
                    Map<String, Integer> maxPstPerTso = raUsageLimits.getMaxPstPerTso();
                    Map<String, Integer> maxRaPerTso = new HashMap<>(raUsageLimits.getMaxRaPerTso());
                    maxRaPerTso.entrySet().forEach(entry -> {
                        int alreadyActivatedNetworkActionsForTso = appliedRemedialActionsInSecondaryStates.getAppliedNetworkActions(state).stream().filter(na -> entry.getKey().equals(na.getOperator())).collect(Collectors.toSet()).size();
                        entry.setValue(entry.getValue() - alreadyActivatedNetworkActionsForTso);
                    });
                    Map<String, Integer> maxElementaryActionsPerTso = new HashMap<>(raUsageLimits.getMaxElementaryActionsPerTso());
                    maxElementaryActionsPerTso.entrySet().forEach(entry -> {
                        int alreadyActivatedNetworkActionsForTso = appliedRemedialActionsInSecondaryStates.getAppliedNetworkActions(state).stream().filter(na -> entry.getKey().equals(na.getOperator())).mapToInt(na -> na.getElementaryActions().size()).sum();
                        entry.setValue(Math.max(0, entry.getValue() - alreadyActivatedNetworkActionsForTso));
                    });

                    limitationParameters.setMaxRangeAction(state, maxRa);
                    limitationParameters.setMaxTso(state, maxTso);
                    limitationParameters.setMaxTsoExclusion(state, tsoWithAlreadyActivatedRa);
                    limitationParameters.setMaxPstPerTso(state, maxPstPerTso);
                    limitationParameters.setMaxRangeActionPerTso(state, maxRaPerTso);
                    limitationParameters.setMaxElementaryActionsPerTso(state, maxElementaryActionsPerTso);
                });
        } else {
            int maxRa = raUsageLimits.getMaxRa() - appliedNetworkActionsInPrimaryState.size();
            Set<String> tsoWithAlreadyActivatedRa = appliedNetworkActionsInPrimaryState.stream().map(RemedialAction::getOperator).collect(Collectors.toSet());
            int maxTso = raUsageLimits.getMaxTso() - tsoWithAlreadyActivatedRa.size();
            Map<String, Integer> maxPstPerTso = raUsageLimits.getMaxPstPerTso();
            Map<String, Integer> maxRaPerTso = new HashMap<>(raUsageLimits.getMaxRaPerTso());
            maxRaPerTso.entrySet().forEach(entry -> {
                int activatedNetworkActionsForTso = appliedNetworkActionsInPrimaryState.stream().filter(na -> entry.getKey().equals(na.getOperator())).collect(Collectors.toSet()).size();
                entry.setValue(entry.getValue() - activatedNetworkActionsForTso);
            });
            Map<String, Integer> maxElementaryActionsPerTso = new HashMap<>(raUsageLimits.getMaxElementaryActionsPerTso());
            maxElementaryActionsPerTso.entrySet().forEach(entry -> {
                int alreadyActivatedNetworkActionsForTso = appliedNetworkActionsInPrimaryState.stream().filter(na -> entry.getKey().equals(na.getOperator())).mapToInt(na -> na.getElementaryActions().size()).sum();
                entry.setValue(Math.max(0, entry.getValue() - alreadyActivatedNetworkActionsForTso));
            });

            limitationParameters.setMaxRangeAction(context.getMainOptimizationState(), maxRa);
            limitationParameters.setMaxTso(context.getMainOptimizationState(), maxTso);
            limitationParameters.setMaxTsoExclusion(context.getMainOptimizationState(), tsoWithAlreadyActivatedRa);
            limitationParameters.setMaxPstPerTso(context.getMainOptimizationState(), maxPstPerTso);
            limitationParameters.setMaxRangeActionPerTso(context.getMainOptimizationState(), maxRaPerTso);
            limitationParameters.setMaxElementaryActionsPerTso(context.getMainOptimizationState(), maxElementaryActionsPerTso);
        }
        return limitationParameters;
    }

    public RangeActionActivationResult getRangeActionActivationResult() {
        if (status == Status.EVALUATED) {
            return raActivationResultFromParentLeaf;
        } else if (status == Status.OPTIMIZED) {
            return postOptimResult.getRangeActionActivationResult();
        } else {
            throw new OpenRaoException(NO_RESULTS_AVAILABLE);
        }
    }

    /**
     * Returns a string with activated network actions
     */
    public String getIdentifier() {
        return isRoot() ? "Root leaf" :
            "network action(s): " + appliedNetworkActionsInPrimaryState.stream().map(NetworkAction::getName).collect(Collectors.joining(", "));
    }

    @Override
    public String toString() {
        String info = getIdentifier();
        if (status.equals(Status.OPTIMIZED)) {
            long nRangeActions = getNumberOfActivatedRangeActions();
            info += String.format(", %s range action(s) activated", nRangeActions > 0 ? nRangeActions : "no");
        }
        if (status.equals(Status.EVALUATED) || status.equals(Status.OPTIMIZED)) {
            Map<String, Double> virtualCostDetailed = getVirtualCostDetailed(this);
            double margin = -getCost();
            info += String.format(Locale.ENGLISH, ", cost: %s", MeasurementRounding.roundValueBasedOnMargin(getCost(), margin, 2).doubleValue());
            info += String.format(Locale.ENGLISH, " (functional: %s", MeasurementRounding.roundValueBasedOnMargin(getFunctionalCost(), margin, 2).doubleValue());
            info += String.format(Locale.ENGLISH, ", virtual: %s%s)", MeasurementRounding.roundValueBasedOnMargin(getVirtualCost(), margin, 2).doubleValue(),
                virtualCostDetailed.isEmpty() ? "" : " " + virtualCostDetailed);
        }
        return info;
    }

    long getNumberOfActivatedRangeActions() {
        if (status == Status.EVALUATED) {
            return (long) optimizationPerimeter.getRangeActionsPerState().keySet().stream()
                .mapToDouble(s -> raActivationResultFromParentLeaf.getActivatedRangeActions(s).size())
                .sum();
        } else if (status == Status.OPTIMIZED) {
            return (long) optimizationPerimeter.getRangeActionsPerState().keySet().stream()
                .mapToDouble(s -> postOptimResult.getActivatedRangeActions(s).size())
                .sum();
        } else {
            throw new OpenRaoException(NO_RESULTS_AVAILABLE);
        }
    }

    @Override
    public double getMargin(FlowCnec flowCnec, Unit unit) {
        if (status == Status.EVALUATED) {
            return preOptimFlowResult.getMargin(flowCnec, unit);
        } else if (status == Status.OPTIMIZED) {
            return postOptimResult.getMargin(flowCnec, unit);
        } else {
            throw new OpenRaoException(NO_RESULTS_AVAILABLE);
        }
    }

    @Override
    public double getFlow(FlowCnec flowCnec, TwoSides side, Unit unit) {
        if (status == Status.EVALUATED) {
            return preOptimFlowResult.getFlow(flowCnec, side, unit);
        } else if (status == Status.OPTIMIZED) {
            return postOptimResult.getFlow(flowCnec, side, unit);
        } else {
            throw new OpenRaoException(NO_RESULTS_AVAILABLE);
        }
    }

    @Override
    public double getFlow(FlowCnec flowCnec, TwoSides side, Unit unit, Instant instant) {
        if (status == Status.EVALUATED) {
            return preOptimFlowResult.getFlow(flowCnec, side, unit, instant);
        } else if (status == Status.OPTIMIZED) {
            return postOptimResult.getFlow(flowCnec, side, unit, instant);
        } else {
            throw new OpenRaoException(NO_RESULTS_AVAILABLE);
        }
    }

    @Override
    public double getCommercialFlow(FlowCnec flowCnec, TwoSides side, Unit unit) {
        if (status == Status.EVALUATED) {
            return preOptimFlowResult.getCommercialFlow(flowCnec, side, unit);
        } else if (status == Status.OPTIMIZED) {
            return postOptimResult.getCommercialFlow(flowCnec, side, unit);
        } else {
            throw new OpenRaoException(NO_RESULTS_AVAILABLE);
        }
    }

    @Override
    public double getPtdfZonalSum(FlowCnec flowCnec, TwoSides side) {
        if (status == Status.EVALUATED) {
            return preOptimFlowResult.getPtdfZonalSum(flowCnec, side);
        } else if (status == Status.OPTIMIZED) {
            return postOptimResult.getPtdfZonalSum(flowCnec, side);
        } else {
            throw new OpenRaoException(NO_RESULTS_AVAILABLE);
        }
    }

    @Override
    public Map<FlowCnec, Map<TwoSides, Double>> getPtdfZonalSums() {
        if (status == Status.EVALUATED) {
            return preOptimFlowResult.getPtdfZonalSums();
        } else if (status == Status.OPTIMIZED) {
            return postOptimResult.getPtdfZonalSums();
        } else {
            throw new OpenRaoException(NO_RESULTS_AVAILABLE);
        }
    }

    @Override
    public boolean isActivated(NetworkAction networkAction) {
        return appliedNetworkActionsInPrimaryState.contains(networkAction);
    }

    @Override
    public Set<NetworkAction> getActivatedNetworkActions() {
        return appliedNetworkActionsInPrimaryState;
    }

    @Override
    public Map<State, Set<NetworkAction>> getActivatedNetworkActionsPerState() {
        return Map.of(optimizationPerimeter.getMainOptimizationState(), appliedNetworkActionsInPrimaryState);
    }

    @Override
    public double getFunctionalCost() {
        if (status == Status.EVALUATED) {
            return preOptimObjectiveFunctionResult.getFunctionalCost();
        } else if (status == Status.OPTIMIZED) {
            return postOptimResult.getFunctionalCost();
        } else {
            throw new OpenRaoException(NO_RESULTS_AVAILABLE);
        }
    }

    @Override
    public List<FlowCnec> getMostLimitingElements(int number) {
        if (status == Status.EVALUATED) {
            return preOptimObjectiveFunctionResult.getMostLimitingElements(number);
        } else if (status == Status.OPTIMIZED) {
            return postOptimResult.getMostLimitingElements(number);
        } else {
            throw new OpenRaoException(NO_RESULTS_AVAILABLE);
        }
    }

    @Override
    public double getVirtualCost() {
        if (status == Status.EVALUATED) {
            return preOptimObjectiveFunctionResult.getVirtualCost();
        } else if (status == Status.OPTIMIZED) {
            return postOptimResult.getVirtualCost();
        } else {
            throw new OpenRaoException(NO_RESULTS_AVAILABLE);
        }
    }

    @Override
    public Set<String> getVirtualCostNames() {
        if (status == Status.EVALUATED) {
            return preOptimObjectiveFunctionResult.getVirtualCostNames();
        } else if (status == Status.OPTIMIZED) {
            return postOptimResult.getVirtualCostNames();
        } else {
            throw new OpenRaoException(NO_RESULTS_AVAILABLE);
        }
    }

    @Override
    public double getVirtualCost(String virtualCostName) {
        if (status == Status.EVALUATED) {
            return preOptimObjectiveFunctionResult.getVirtualCost(virtualCostName);
        } else if (status == Status.OPTIMIZED) {
            return postOptimResult.getVirtualCost(virtualCostName);
        } else {
            throw new OpenRaoException(NO_RESULTS_AVAILABLE);
        }
    }

    @Override
    public List<FlowCnec> getCostlyElements(String virtualCostName, int number) {
        if (status == Status.EVALUATED) {
            return preOptimObjectiveFunctionResult.getCostlyElements(virtualCostName, number);
        } else if (status == Status.OPTIMIZED) {
            return postOptimResult.getCostlyElements(virtualCostName, number);
        } else {
            throw new OpenRaoException(NO_RESULTS_AVAILABLE);
        }
    }

    @Override
    public void excludeContingencies(Set<String> contingenciesToExclude) {
        if (status == Status.EVALUATED) {
            preOptimObjectiveFunctionResult.excludeContingencies(contingenciesToExclude);
        } else if (status == Status.OPTIMIZED) {
            postOptimResult.excludeContingencies(contingenciesToExclude);
        } else {
            throw new OpenRaoException(NO_RESULTS_AVAILABLE);
        }

    }

    @Override
    public void excludeCnecs(Set<String> cnecsToExclude) {
        if (status == Status.EVALUATED) {
            preOptimObjectiveFunctionResult.excludeCnecs(cnecsToExclude);
        } else if (status == Status.OPTIMIZED) {
            postOptimResult.excludeCnecs(cnecsToExclude);
        } else {
            throw new OpenRaoException(NO_RESULTS_AVAILABLE);
        }

    }

    @Override
    public Set<RangeAction<?>> getRangeActions() {
        return optimizationPerimeter.getRangeActions();
    }

    @Override
    public Set<RangeAction<?>> getActivatedRangeActions(State state) {
        if (status == Status.EVALUATED) {
            return raActivationResultFromParentLeaf.getActivatedRangeActions(state);
        } else if (status == Status.OPTIMIZED) {
            return postOptimResult.getActivatedRangeActions(state);
        } else {
            throw new OpenRaoException(NO_RESULTS_AVAILABLE);
        }
    }

    @Override
    public double getOptimizedSetpoint(RangeAction<?> rangeAction, State state) {
        if (status == Status.EVALUATED) {
            return raActivationResultFromParentLeaf.getOptimizedSetpoint(rangeAction, state);
        } else if (status == Status.OPTIMIZED) {
            try {
                return postOptimResult.getOptimizedSetpoint(rangeAction, state);
            } catch (OpenRaoException e) {
                return raActivationResultFromParentLeaf.getOptimizedSetpoint(rangeAction, state);
            }
        } else {
            throw new OpenRaoException(NO_RESULTS_AVAILABLE);
        }
    }

    @Override
    public Map<RangeAction<?>, Double> getOptimizedSetpointsOnState(State state) {
        if (status == Status.EVALUATED) {
            return raActivationResultFromParentLeaf.getOptimizedSetpointsOnState(state);
        } else if (status == Status.OPTIMIZED) {
            return postOptimResult.getOptimizedSetpointsOnState(state);
        } else {
            throw new OpenRaoException(NO_RESULTS_AVAILABLE);
        }
    }

    @Override
    public double getSetPointVariation(RangeAction<?> rangeAction, State state) {
        if (status == Status.EVALUATED) {
            return raActivationResultFromParentLeaf.getSetPointVariation(rangeAction, state);
        } else if (status == Status.OPTIMIZED) {
            return postOptimResult.getSetPointVariation(rangeAction, state);
        } else {
            throw new OpenRaoException(NO_RESULTS_AVAILABLE);
        }
    }

    @Override
    public int getOptimizedTap(PstRangeAction pstRangeAction, State state) {
        if (status == Status.EVALUATED) {
            return raActivationResultFromParentLeaf.getOptimizedTap(pstRangeAction, state);
        } else if (status == Status.OPTIMIZED) {
            try {
                return postOptimResult.getOptimizedTap(pstRangeAction, state);
            } catch (OpenRaoException e) {
                return raActivationResultFromParentLeaf.getOptimizedTap(pstRangeAction, state);
            }
        } else {
            throw new OpenRaoException(NO_RESULTS_AVAILABLE);
        }
    }

    @Override
    public Map<PstRangeAction, Integer> getOptimizedTapsOnState(State state) {
        if (status == Status.EVALUATED) {
            return raActivationResultFromParentLeaf.getOptimizedTapsOnState(state);
        } else if (status == Status.OPTIMIZED) {
            return postOptimResult.getOptimizedTapsOnState(state);
        } else {
            throw new OpenRaoException(NO_RESULTS_AVAILABLE);
        }
    }

    @Override
    public int getTapVariation(PstRangeAction pstRangeAction, State state) {
        if (status == Status.EVALUATED) {
            return raActivationResultFromParentLeaf.getTapVariation(pstRangeAction, state);
        } else if (status == Status.OPTIMIZED) {
            return postOptimResult.getTapVariation(pstRangeAction, state);
        } else {
            throw new OpenRaoException(NO_RESULTS_AVAILABLE);
        }
    }

    @Override
    public ComputationStatus getSensitivityStatus() {
        if (status == Status.EVALUATED) {
            return preOptimSensitivityResult.getSensitivityStatus();
        } else if (status == Status.OPTIMIZED) {
            return postOptimResult.getSensitivityStatus();
        } else {
            throw new OpenRaoException(NO_RESULTS_AVAILABLE);
        }
    }

    @Override
    public ComputationStatus getSensitivityStatus(State state) {
        if (status == Status.EVALUATED) {
            return preOptimSensitivityResult.getSensitivityStatus(state);
        } else if (status == Status.OPTIMIZED) {
            return postOptimResult.getSensitivityStatus(state);
        } else {
            throw new OpenRaoException(NO_RESULTS_AVAILABLE);
        }
    }

    @Override
    public Set<String> getContingencies() {
        if (status == Status.EVALUATED) {
            return preOptimSensitivityResult.getContingencies();
        } else if (status == Status.OPTIMIZED) {
            return postOptimResult.getContingencies();
        } else {
            throw new OpenRaoException(NO_RESULTS_AVAILABLE);
        }
    }

    @Override
    public double getSensitivityValue(FlowCnec flowCnec, TwoSides side, RangeAction<?> rangeAction, Unit unit) {
        if (status == Status.EVALUATED ||
            status == Status.OPTIMIZED && !postOptimResult.getRangeActions().contains(rangeAction)) {
            return preOptimSensitivityResult.getSensitivityValue(flowCnec, side, rangeAction, unit);
        } else if (status == Status.OPTIMIZED) {
            return postOptimResult.getSensitivityValue(flowCnec, side, rangeAction, unit);
        } else {
            throw new OpenRaoException(NO_RESULTS_AVAILABLE);
        }
    }

    @Override
    public double getSensitivityValue(FlowCnec flowCnec, TwoSides side, SensitivityVariableSet linearGlsk, Unit unit) {
        if (status == Status.EVALUATED) {
            return preOptimSensitivityResult.getSensitivityValue(flowCnec, side, linearGlsk, unit);
        } else if (status == Status.OPTIMIZED) {
            return postOptimResult.getSensitivityValue(flowCnec, side, linearGlsk, unit);
        } else {
            throw new OpenRaoException(NO_RESULTS_AVAILABLE);
        }
    }

    /**
     * Releases data used in optimization to make leaf lighter
     */
    public void finalizeOptimization() {
        this.network = null;
        this.optimizationDataPresent = false;
    }
}<|MERGE_RESOLUTION|>--- conflicted
+++ resolved
@@ -212,23 +212,6 @@
 
             // build parameters
             IteratingLinearOptimizerParameters linearOptimizerParameters = IteratingLinearOptimizerParameters.create()
-<<<<<<< HEAD
-                    .withObjectiveFunction(parameters.getObjectiveFunction())
-                    .withObjectiveFunctionUnit(parameters.getObjectiveFunctionUnit())
-                    .withRangeActionParameters(parameters.getRangeActionParameters())
-                    .withRangeActionParametersExtension(parameters.getRangeActionParametersExtension())
-                    .withMnecParameters(parameters.getMnecParameters())
-                    .withMnecParametersExtension(parameters.getMnecParametersExtension())
-                    .withMaxMinRelativeMarginParameters(parameters.getMaxMinRelativeMarginParameters())
-                    .withLoopFlowParameters(parameters.getLoopFlowParameters())
-                    .withLoopFlowParametersExtension(parameters.getLoopFlowParametersExtension())
-                    .withUnoptimizedCnecParameters(parameters.getUnoptimizedCnecParameters())
-                    .withRaLimitationParameters(getRaLimitationParameters(searchTreeInput.getOptimizationPerimeter(), parameters))
-                    .withSolverParameters(parameters.getSolverParameters())
-                    .withMaxNumberOfIterations(parameters.getMaxNumberOfIterations())
-                    .withRaRangeShrinking(parameters.getTreeParameters().raRangeShrinking())
-                    .build();
-=======
                 .withObjectiveFunction(parameters.getObjectiveFunction())
                 .withObjectiveFunctionUnit(parameters.getObjectiveFunctionUnit())
                 .withRangeActionParameters(parameters.getRangeActionParameters())
@@ -245,7 +228,6 @@
                 .withMaxNumberOfIterations(parameters.getMaxNumberOfIterations())
                 .withRaRangeShrinking(parameters.getTreeParameters().raRangeShrinking())
                 .build();
->>>>>>> 16438a14
 
             postOptimResult = IteratingLinearOptimizer.optimize(linearOptimizerInput, linearOptimizerParameters);
 
