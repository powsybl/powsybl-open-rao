--- conflicted
+++ resolved
@@ -331,21 +331,6 @@
     }
 
     @Override
-<<<<<<< HEAD
-    public double getFlow(FlowCnec flowCnec, Side side, Unit unit, Instant instant) {
-=======
-    public double getFlow(FlowCnec flowCnec, TwoSides side, Unit unit) {
->>>>>>> a30659ba
-        if (status == Status.EVALUATED) {
-            return preOptimFlowResult.getFlow(flowCnec, side, unit, instant);
-        } else if (status == Status.OPTIMIZED) {
-            return postOptimResult.getFlow(flowCnec, side, unit, instant);
-        } else {
-            throw new OpenRaoException(NO_RESULTS_AVAILABLE);
-        }
-    }
-
-    @Override
     public double getFlow(FlowCnec flowCnec, TwoSides side, Unit unit, Instant instant) {
         if (status == Status.EVALUATED) {
             return preOptimFlowResult.getFlow(flowCnec, side, unit, instant);
