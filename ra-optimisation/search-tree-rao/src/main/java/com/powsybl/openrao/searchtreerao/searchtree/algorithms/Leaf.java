/*
 * Copyright (c) 2020, RTE (http://www.rte-france.com)
 * This Source Code Form is subject to the terms of the Mozilla Public
 * License, v. 2.0. If a copy of the MPL was not distributed with this
 * file, You can obtain one at http://mozilla.org/MPL/2.0/.
 */
package com.powsybl.openrao.searchtreerao.searchtree.algorithms;

import com.powsybl.openrao.commons.OpenRaoException;
import com.powsybl.openrao.commons.Unit;
import com.powsybl.openrao.data.cracapi.Instant;
import com.powsybl.openrao.data.cracapi.RaUsageLimits;
import com.powsybl.openrao.data.cracapi.RemedialAction;
import com.powsybl.openrao.data.cracapi.State;
import com.powsybl.openrao.data.cracapi.cnec.FlowCnec;
import com.powsybl.iidm.network.TwoSides;
import com.powsybl.openrao.data.cracapi.networkaction.NetworkAction;
import com.powsybl.openrao.data.cracapi.rangeaction.PstRangeAction;
import com.powsybl.openrao.data.cracapi.rangeaction.RangeAction;
import com.powsybl.openrao.data.raoresultapi.ComputationStatus;
import com.powsybl.openrao.searchtreerao.commons.NetworkActionCombination;
import com.powsybl.openrao.searchtreerao.commons.SensitivityComputer;
import com.powsybl.openrao.searchtreerao.commons.objectivefunctionevaluator.ObjectiveFunction;
import com.powsybl.openrao.searchtreerao.commons.optimizationperimeters.GlobalOptimizationPerimeter;
import com.powsybl.openrao.searchtreerao.commons.optimizationperimeters.OptimizationPerimeter;
import com.powsybl.openrao.searchtreerao.commons.parameters.RangeActionLimitationParameters;
import com.powsybl.openrao.searchtreerao.linearoptimisation.algorithms.IteratingLinearOptimizer;
import com.powsybl.openrao.searchtreerao.linearoptimisation.inputs.IteratingLinearOptimizerInput;
import com.powsybl.openrao.searchtreerao.linearoptimisation.parameters.IteratingLinearOptimizerParameters;
import com.powsybl.openrao.searchtreerao.result.api.*;
import com.powsybl.openrao.searchtreerao.result.impl.RangeActionActivationResultImpl;
import com.powsybl.openrao.searchtreerao.searchtree.inputs.SearchTreeInput;
import com.powsybl.openrao.searchtreerao.searchtree.parameters.SearchTreeParameters;
import com.powsybl.openrao.sensitivityanalysis.AppliedRemedialActions;
import com.powsybl.iidm.network.Network;
import com.powsybl.sensitivity.SensitivityVariableSet;

import java.util.*;
import java.util.stream.Collectors;
import java.util.stream.Stream;

import static com.powsybl.openrao.commons.logs.OpenRaoLoggerProvider.BUSINESS_WARNS;
import static com.powsybl.openrao.commons.logs.OpenRaoLoggerProvider.TECHNICAL_LOGS;
import static com.powsybl.openrao.searchtreerao.commons.RaoLogger.getVirtualCostDetailed;

/**
 * A "leaf" is a node of the search tree.
 * Each leaf contains a Network Action, which should be tested in combination with
 * it's parent Leaves' Network Actions
 *
 * @author Baptiste Seguinot {@literal <baptiste.seguinot at rte-france.com>}
 */
public class Leaf implements OptimizationResult {
    private static final String NO_RESULTS_AVAILABLE = "No results available.";

    public enum Status {
        CREATED,
        ERROR,
        EVALUATED,
        OPTIMIZED
    }

    /**
     * Network Actions which will be tested (including the
     * network actions from the parent leaves as well as from
     * this leaf), can be empty for root leaf
     */
    private final OptimizationPerimeter optimizationPerimeter;
    private final Set<NetworkAction> appliedNetworkActionsInPrimaryState;
    private final AppliedRemedialActions appliedRemedialActionsInSecondaryStates; // for 2nd prev
    private Network network;
    private final RangeActionActivationResult raActivationResultFromParentLeaf;
    private final RangeActionSetpointResult prePerimeterSetpoints;

    /**
     * Status of the leaf's Network Action evaluation
     */
    private Status status;
    private FlowResult preOptimFlowResult;
    private SensitivityResult preOptimSensitivityResult;
    private ObjectiveFunctionResult preOptimObjectiveFunctionResult;
    private LinearOptimizationResult postOptimResult;

    /**
     * Flag indicating whether the data needed for optimization is present
     * It is assumed that data is present initially and that it can be deleted afterwards
     */
    private boolean optimizationDataPresent = true;

    Leaf(OptimizationPerimeter optimizationPerimeter,
         Network network,
         Set<NetworkAction> alreadyAppliedNetworkActionsInPrimaryState,
         NetworkActionCombination newCombinationToApply,
         RangeActionActivationResult raActivationResultFromParentLeaf,
         RangeActionSetpointResult prePerimeterSetpoints,
         AppliedRemedialActions appliedRemedialActionsInSecondaryStates) {
        this.optimizationPerimeter = optimizationPerimeter;
        this.network = network;
        this.raActivationResultFromParentLeaf = raActivationResultFromParentLeaf;
        this.prePerimeterSetpoints = prePerimeterSetpoints;
        if (!Objects.isNull(newCombinationToApply)) {
            this.appliedNetworkActionsInPrimaryState = Stream.concat(
                            alreadyAppliedNetworkActionsInPrimaryState.stream(),
                            newCombinationToApply.getNetworkActionSet().stream())
                    .collect(Collectors.toSet());
        } else {
            this.appliedNetworkActionsInPrimaryState = alreadyAppliedNetworkActionsInPrimaryState;
        }
        this.appliedRemedialActionsInSecondaryStates = appliedRemedialActionsInSecondaryStates;

        // apply Network Actions on initial network
        for (NetworkAction na : appliedNetworkActionsInPrimaryState) {
            boolean applicationSuccess = na.apply(network);
            if (!applicationSuccess) {
                throw new OpenRaoException(String.format("%s could not be applied on the network", na.getId()));
            }
        }
        this.status = Status.CREATED;
    }

    Leaf(OptimizationPerimeter optimizationPerimeter,
         Network network,
         PrePerimeterResult prePerimeterOutput,
         AppliedRemedialActions appliedRemedialActionsInSecondaryStates) {
        this(optimizationPerimeter, network, Collections.emptySet(), null, new RangeActionActivationResultImpl(prePerimeterOutput), prePerimeterOutput, appliedRemedialActionsInSecondaryStates);
        this.status = Status.EVALUATED;
        this.preOptimFlowResult = prePerimeterOutput;
        this.preOptimSensitivityResult = prePerimeterOutput;
    }

    public FlowResult getPreOptimBranchResult() {
        return preOptimFlowResult;
    }

    public ObjectiveFunctionResult getPreOptimObjectiveFunctionResult() {
        return preOptimObjectiveFunctionResult;
    }

    public Status getStatus() {
        return status;
    }

    boolean isRoot() {
        return appliedNetworkActionsInPrimaryState.isEmpty();
    }

    /**
     * This method performs a systematic sensitivity computation on the leaf only if it has not been done previously.
     * If the computation works fine status is updated to EVALUATED otherwise it is set to ERROR.
     */
    void evaluate(ObjectiveFunction objectiveFunction, SensitivityComputer sensitivityComputer) {
        if (status.equals(Status.EVALUATED)) {
            TECHNICAL_LOGS.debug("Leaf has already been evaluated");
            preOptimObjectiveFunctionResult = objectiveFunction.evaluate(preOptimFlowResult, raActivationResultFromParentLeaf, preOptimSensitivityResult, preOptimSensitivityResult.getSensitivityStatus());
            return;
        }
        TECHNICAL_LOGS.debug("Evaluating {}", this);
        sensitivityComputer.compute(network);
        if (sensitivityComputer.getSensitivityResult().getSensitivityStatus() == ComputationStatus.FAILURE) {
            BUSINESS_WARNS.warn("Failed to evaluate leaf: sensitivity analysis failed");
            status = Status.ERROR;
            return;
        }
        preOptimSensitivityResult = sensitivityComputer.getSensitivityResult();
        preOptimFlowResult = sensitivityComputer.getBranchResult(network);
        preOptimObjectiveFunctionResult = objectiveFunction.evaluate(preOptimFlowResult, raActivationResultFromParentLeaf, preOptimSensitivityResult, preOptimSensitivityResult.getSensitivityStatus());
        status = Status.EVALUATED;
    }

    /**
     * This method tries to optimize range actions on an already evaluated leaf since range action optimization
     * requires computed sensitivity values. Therefore, the leaf is not optimized if leaf status is either ERROR
     * or CREATED (because it means no sensitivity values have already been computed). Once it is performed the status
     * is updated to OPTIMIZED. Besides, the optimization is not performed if no range actions are available
     * in the CRAC to spare computation time but status will still be set to OPTIMIZED meaning no optimization has to
     * be done on this leaf anymore. IteratingLinearOptimizer should never fail so the optimized variant ID in the end
     * is either the same as the initial variant ID if the optimization has not been efficient or a new ID
     * corresponding to a new variant created by the IteratingLinearOptimizer.
     */
    void optimize(SearchTreeInput searchTreeInput, SearchTreeParameters parameters) {
        if (!optimizationDataPresent) {
            throw new OpenRaoException("Cannot optimize leaf, because optimization data has been deleted");
        }
        if (status.equals(Status.OPTIMIZED)) {
            // If the leaf has already been optimized a first time, reset the setpoints to their pre-optim values
            TECHNICAL_LOGS.debug("Resetting range action setpoints to their pre-optim values");
            resetPreOptimRangeActionsSetpoints(searchTreeInput.getOptimizationPerimeter());
        }
        if (status.equals(Status.EVALUATED) || status.equals(Status.OPTIMIZED)) {
            TECHNICAL_LOGS.debug("Optimizing leaf...");

            // build input
            IteratingLinearOptimizerInput linearOptimizerInput = IteratingLinearOptimizerInput.create()
                    .withNetwork(network)
                    .withOptimizationPerimeter(searchTreeInput.getOptimizationPerimeter())
                    .withInitialFlowResult(searchTreeInput.getInitialFlowResult())
                    .withPrePerimeterFlowResult(searchTreeInput.getPrePerimeterResult())
                    .withPrePerimeterSetpoints(prePerimeterSetpoints)
                    .withPreOptimizationFlowResult(preOptimFlowResult)
                    .withPreOptimizationSensitivityResult(preOptimSensitivityResult)
                    .withPreOptimizationAppliedRemedialActions(appliedRemedialActionsInSecondaryStates)
                    .withRaActivationFromParentLeaf(raActivationResultFromParentLeaf)
                    .withObjectiveFunction(searchTreeInput.getObjectiveFunction())
                    .withToolProvider(searchTreeInput.getToolProvider())
                    .withOutageInstant(searchTreeInput.getOutageInstant())
                    .build();

            // build parameters
            IteratingLinearOptimizerParameters linearOptimizerParameters = IteratingLinearOptimizerParameters.create()
                    .withObjectiveFunction(parameters.getObjectiveFunction())
                    .withRangeActionParameters(parameters.getRangeActionParameters())
                    .withMnecParameters(parameters.getMnecParameters())
                    .withMaxMinRelativeMarginParameters(parameters.getMaxMinRelativeMarginParameters())
                    .withLoopFlowParameters(parameters.getLoopFlowParameters())
                    .withUnoptimizedCnecParameters(parameters.getUnoptimizedCnecParameters())
                    .withRaLimitationParameters(getRaLimitationParameters(searchTreeInput.getOptimizationPerimeter(), parameters))
                    .withSolverParameters(parameters.getSolverParameters())
                    .withMaxNumberOfIterations(parameters.getMaxNumberOfIterations())
                    .withRaRangeShrinking(parameters.getTreeParameters().raRangeShrinking())
                    .build();

            postOptimResult = IteratingLinearOptimizer.optimize(linearOptimizerInput, linearOptimizerParameters, searchTreeInput.getOutageInstant());

            status = Status.OPTIMIZED;
        } else if (status.equals(Status.ERROR)) {
            BUSINESS_WARNS.warn("Impossible to optimize leaf: {}\n because evaluation failed", this);
        } else if (status.equals(Status.CREATED)) {
            BUSINESS_WARNS.warn("Impossible to optimize leaf: {}\n because evaluation has not been performed", this);
        }
    }

    private void resetPreOptimRangeActionsSetpoints(OptimizationPerimeter optimizationContext) {
        optimizationContext.getRangeActionsPerState().forEach((state, rangeActions) ->
                rangeActions.forEach(ra -> ra.apply(network, raActivationResultFromParentLeaf.getOptimizedSetpoint(ra, state))));
    }

    RangeActionLimitationParameters getRaLimitationParameters(OptimizationPerimeter context, SearchTreeParameters parameters) {
        if (!parameters.getRaLimitationParameters().containsKey(context.getMainOptimizationState().getInstant())) {
            return null;
        }
        RaUsageLimits raUsageLimits = parameters.getRaLimitationParameters().get(context.getMainOptimizationState().getInstant());
        RangeActionLimitationParameters limitationParameters = new RangeActionLimitationParameters();

        if (context instanceof GlobalOptimizationPerimeter) {
            context.getRangeActionOptimizationStates().stream()
                .filter(state -> state.getInstant().isCurative())
                .forEach(state -> {
                    int maxRa = raUsageLimits.getMaxRa() - appliedRemedialActionsInSecondaryStates.getAppliedNetworkActions(state).size();
                    Set<String> tsoWithAlreadyActivatedRa = appliedRemedialActionsInSecondaryStates.getAppliedNetworkActions(state).stream().map(RemedialAction::getOperator).collect(Collectors.toSet());
                    int maxTso = raUsageLimits.getMaxTso() - tsoWithAlreadyActivatedRa.size();
                    Map<String, Integer> maxPstPerTso = raUsageLimits.getMaxPstPerTso();
                    Map<String, Integer> maxRaPerTso = new HashMap<>(raUsageLimits.getMaxRaPerTso());
                    maxRaPerTso.entrySet().forEach(entry -> {
                        int alreadyActivatedNetworkActionsForTso = appliedRemedialActionsInSecondaryStates.getAppliedNetworkActions(state).stream().filter(na -> entry.getKey().equals(na.getOperator())).collect(Collectors.toSet()).size();
                        entry.setValue(entry.getValue() - alreadyActivatedNetworkActionsForTso);
                    });

                    limitationParameters.setMaxRangeAction(state, maxRa);
                    limitationParameters.setMaxTso(state, maxTso);
                    limitationParameters.setMaxTsoExclusion(state, tsoWithAlreadyActivatedRa);
                    limitationParameters.setMaxPstPerTso(state, maxPstPerTso);
                    limitationParameters.setMaxRangeActionPerTso(state, maxRaPerTso);
                });
        } else {
            int maxRa = raUsageLimits.getMaxRa() - appliedNetworkActionsInPrimaryState.size();
            Set<String> tsoWithAlreadyActivatedRa = appliedNetworkActionsInPrimaryState.stream().map(RemedialAction::getOperator).collect(Collectors.toSet());
            int maxTso = raUsageLimits.getMaxTso() - tsoWithAlreadyActivatedRa.size();
            Map<String, Integer> maxPstPerTso = raUsageLimits.getMaxPstPerTso();
            Map<String, Integer> maxRaPerTso = new HashMap<>(raUsageLimits.getMaxRaPerTso());
            maxRaPerTso.entrySet().forEach(entry -> {
                int activatedNetworkActionsForTso = appliedNetworkActionsInPrimaryState.stream().filter(na -> entry.getKey().equals(na.getOperator())).collect(Collectors.toSet()).size();
                entry.setValue(entry.getValue() - activatedNetworkActionsForTso);
            });

            limitationParameters.setMaxRangeAction(context.getMainOptimizationState(), maxRa);
            limitationParameters.setMaxTso(context.getMainOptimizationState(), maxTso);
            limitationParameters.setMaxTsoExclusion(context.getMainOptimizationState(), tsoWithAlreadyActivatedRa);
            limitationParameters.setMaxPstPerTso(context.getMainOptimizationState(), maxPstPerTso);
            limitationParameters.setMaxRangeActionPerTso(context.getMainOptimizationState(), maxRaPerTso);
        }
        return limitationParameters;
    }

    public RangeActionActivationResult getRangeActionActivationResult() {
        if (status == Status.EVALUATED) {
            return raActivationResultFromParentLeaf;
        } else if (status == Status.OPTIMIZED) {
            return postOptimResult.getRangeActionActivationResult();
        } else {
            throw new OpenRaoException(NO_RESULTS_AVAILABLE);
        }
    }

    /**
     * Returns a string with activated network actions
     */
    public String getIdentifier() {
        return isRoot() ? "Root leaf" :
                "network action(s): " + appliedNetworkActionsInPrimaryState.stream().map(NetworkAction::getName).collect(Collectors.joining(", "));
    }

    @Override
    public String toString() {
        String info = getIdentifier();
        if (status.equals(Status.OPTIMIZED)) {
            long nRangeActions = getNumberOfActivatedRangeActions();
            info += String.format(", %s range action(s) activated", nRangeActions > 0 ? nRangeActions : "no");
        }
        if (status.equals(Status.EVALUATED) || status.equals(Status.OPTIMIZED)) {
            Map<String, Double> virtualCostDetailed = getVirtualCostDetailed(this);
            info += String.format(Locale.ENGLISH, ", cost: %.2f", getCost());
            info += String.format(Locale.ENGLISH, " (functional: %.2f", getFunctionalCost());
            info += String.format(Locale.ENGLISH, ", virtual: %.2f%s)", getVirtualCost(),
                virtualCostDetailed.isEmpty() ? "" : " " + virtualCostDetailed);
        }
        return info;
    }

    long getNumberOfActivatedRangeActions() {
        if (status == Status.EVALUATED) {
            return (long) optimizationPerimeter.getRangeActionsPerState().keySet().stream()
                    .mapToDouble(s -> raActivationResultFromParentLeaf.getActivatedRangeActions(s).size())
                    .sum();
        } else if (status == Status.OPTIMIZED) {
            return (long) optimizationPerimeter.getRangeActionsPerState().keySet().stream()
                    .mapToDouble(s -> postOptimResult.getActivatedRangeActions(s).size())
                    .sum();
        } else {
            throw new OpenRaoException(NO_RESULTS_AVAILABLE);
        }
    }

    @Override
    public double getFlow(FlowCnec flowCnec, TwoSides side, Unit unit) {
        if (status == Status.EVALUATED) {
            return preOptimFlowResult.getFlow(flowCnec, side, unit);
        } else if (status == Status.OPTIMIZED) {
            return postOptimResult.getFlow(flowCnec, side, unit);
        } else {
            throw new OpenRaoException(NO_RESULTS_AVAILABLE);
        }
    }

    @Override
<<<<<<< HEAD
    public double getFlow(FlowCnec flowCnec, Side side, Unit unit, Instant instant) {
        if (status == Status.EVALUATED) {
            return preOptimFlowResult.getFlow(flowCnec, side, unit, instant);
        } else if (status == Status.OPTIMIZED) {
            return postOptimResult.getFlow(flowCnec, side, unit, instant);
        } else {
            throw new OpenRaoException(NO_RESULTS_AVAILABLE);
        }
    }

    @Override
    public double getCommercialFlow(FlowCnec flowCnec, Side side, Unit unit) {
=======
    public double getCommercialFlow(FlowCnec flowCnec, TwoSides side, Unit unit) {
>>>>>>> f0a6cb98
        if (status == Status.EVALUATED) {
            return preOptimFlowResult.getCommercialFlow(flowCnec, side, unit);
        } else if (status == Status.OPTIMIZED) {
            return postOptimResult.getCommercialFlow(flowCnec, side, unit);
        } else {
            throw new OpenRaoException(NO_RESULTS_AVAILABLE);
        }
    }

    @Override
    public double getPtdfZonalSum(FlowCnec flowCnec, TwoSides side) {
        if (status == Status.EVALUATED) {
            return preOptimFlowResult.getPtdfZonalSum(flowCnec, side);
        } else if (status == Status.OPTIMIZED) {
            return postOptimResult.getPtdfZonalSum(flowCnec, side);
        } else {
            throw new OpenRaoException(NO_RESULTS_AVAILABLE);
        }
    }

    @Override
    public Map<FlowCnec, Map<TwoSides, Double>> getPtdfZonalSums() {
        if (status == Status.EVALUATED) {
            return preOptimFlowResult.getPtdfZonalSums();
        } else if (status == Status.OPTIMIZED) {
            return postOptimResult.getPtdfZonalSums();
        } else {
            throw new OpenRaoException(NO_RESULTS_AVAILABLE);
        }
    }

    @Override
    public boolean isActivated(NetworkAction networkAction) {
        return appliedNetworkActionsInPrimaryState.contains(networkAction);
    }

    @Override
    public Set<NetworkAction> getActivatedNetworkActions() {
        return appliedNetworkActionsInPrimaryState;
    }

    @Override
    public double getFunctionalCost() {
        if (status == Status.EVALUATED) {
            return preOptimObjectiveFunctionResult.getFunctionalCost();
        } else if (status == Status.OPTIMIZED) {
            return postOptimResult.getFunctionalCost();
        } else {
            throw new OpenRaoException(NO_RESULTS_AVAILABLE);
        }
    }

    @Override
    public List<FlowCnec> getMostLimitingElements(int number) {
        if (status == Status.EVALUATED) {
            return preOptimObjectiveFunctionResult.getMostLimitingElements(number);
        } else if (status == Status.OPTIMIZED) {
            return postOptimResult.getMostLimitingElements(number);
        } else {
            throw new OpenRaoException(NO_RESULTS_AVAILABLE);
        }
    }

    @Override
    public double getVirtualCost() {
        if (status == Status.EVALUATED) {
            return preOptimObjectiveFunctionResult.getVirtualCost();
        } else if (status == Status.OPTIMIZED) {
            return postOptimResult.getVirtualCost();
        } else {
            throw new OpenRaoException(NO_RESULTS_AVAILABLE);
        }
    }

    @Override
    public Set<String> getVirtualCostNames() {
        if (status == Status.EVALUATED) {
            return preOptimObjectiveFunctionResult.getVirtualCostNames();
        } else if (status == Status.OPTIMIZED) {
            return postOptimResult.getVirtualCostNames();
        } else {
            throw new OpenRaoException(NO_RESULTS_AVAILABLE);
        }
    }

    @Override
    public double getVirtualCost(String virtualCostName) {
        if (status == Status.EVALUATED) {
            return preOptimObjectiveFunctionResult.getVirtualCost(virtualCostName);
        } else if (status == Status.OPTIMIZED) {
            return postOptimResult.getVirtualCost(virtualCostName);
        } else {
            throw new OpenRaoException(NO_RESULTS_AVAILABLE);
        }
    }

    @Override
    public List<FlowCnec> getCostlyElements(String virtualCostName, int number) {
        if (status == Status.EVALUATED) {
            return preOptimObjectiveFunctionResult.getCostlyElements(virtualCostName, number);
        } else if (status == Status.OPTIMIZED) {
            return postOptimResult.getCostlyElements(virtualCostName, number);
        } else {
            throw new OpenRaoException(NO_RESULTS_AVAILABLE);
        }
    }

    @Override
    public ObjectiveFunction getObjectiveFunction() {
        if (status == Status.EVALUATED) {
            return preOptimObjectiveFunctionResult.getObjectiveFunction();
        } else if (status == Status.OPTIMIZED) {
            return postOptimResult.getObjectiveFunction();
        } else {
            throw new OpenRaoException(NO_RESULTS_AVAILABLE);
        }
    }

    @Override
    public void excludeContingencies(Set<String> contingenciesToExclude) {
        if (status == Status.EVALUATED) {
            preOptimObjectiveFunctionResult.excludeContingencies(contingenciesToExclude);
        } else if (status == Status.OPTIMIZED) {
            postOptimResult.excludeContingencies(contingenciesToExclude);
        } else {
            throw new OpenRaoException(NO_RESULTS_AVAILABLE);
        }

    }

    @Override
    public Set<RangeAction<?>> getRangeActions() {
        return optimizationPerimeter.getRangeActions();
    }

    @Override
    public Set<RangeAction<?>> getActivatedRangeActions(State state) {
        if (status == Status.EVALUATED) {
            return raActivationResultFromParentLeaf.getActivatedRangeActions(state);
        } else if (status == Status.OPTIMIZED) {
            return postOptimResult.getActivatedRangeActions(state);
        } else {
            throw new OpenRaoException(NO_RESULTS_AVAILABLE);
        }
    }

    @Override
    public double getOptimizedSetpoint(RangeAction<?> rangeAction, State state) {
        if (status == Status.EVALUATED) {
            return raActivationResultFromParentLeaf.getOptimizedSetpoint(rangeAction, state);
        } else if (status == Status.OPTIMIZED) {
            try {
                return postOptimResult.getOptimizedSetpoint(rangeAction, state);
            } catch (OpenRaoException e) {
                return raActivationResultFromParentLeaf.getOptimizedSetpoint(rangeAction, state);
            }
        } else {
            throw new OpenRaoException(NO_RESULTS_AVAILABLE);
        }
    }

    @Override
    public Map<RangeAction<?>, Double> getOptimizedSetpointsOnState(State state) {
        if (status == Status.EVALUATED) {
            return raActivationResultFromParentLeaf.getOptimizedSetpointsOnState(state);
        } else if (status == Status.OPTIMIZED) {
            return postOptimResult.getOptimizedSetpointsOnState(state);
        } else {
            throw new OpenRaoException(NO_RESULTS_AVAILABLE);
        }
    }

    @Override
    public int getOptimizedTap(PstRangeAction pstRangeAction, State state) {
        if (status == Status.EVALUATED) {
            return raActivationResultFromParentLeaf.getOptimizedTap(pstRangeAction, state);
        } else if (status == Status.OPTIMIZED) {
            try {
                return postOptimResult.getOptimizedTap(pstRangeAction, state);
            } catch (OpenRaoException e) {
                return raActivationResultFromParentLeaf.getOptimizedTap(pstRangeAction, state);
            }
        } else {
            throw new OpenRaoException(NO_RESULTS_AVAILABLE);
        }
    }

    @Override
    public Map<PstRangeAction, Integer> getOptimizedTapsOnState(State state) {
        if (status == Status.EVALUATED) {
            return raActivationResultFromParentLeaf.getOptimizedTapsOnState(state);
        } else if (status == Status.OPTIMIZED) {
            return postOptimResult.getOptimizedTapsOnState(state);
        } else {
            throw new OpenRaoException(NO_RESULTS_AVAILABLE);
        }
    }

    @Override
    public ComputationStatus getSensitivityStatus() {
        if (status == Status.EVALUATED) {
            return preOptimSensitivityResult.getSensitivityStatus();
        } else if (status == Status.OPTIMIZED) {
            return postOptimResult.getSensitivityStatus();
        } else {
            throw new OpenRaoException(NO_RESULTS_AVAILABLE);
        }
    }

    @Override
    public ComputationStatus getSensitivityStatus(State state) {
        if (status == Status.EVALUATED) {
            return preOptimSensitivityResult.getSensitivityStatus(state);
        } else if (status == Status.OPTIMIZED) {
            return postOptimResult.getSensitivityStatus(state);
        } else {
            throw new OpenRaoException(NO_RESULTS_AVAILABLE);
        }
    }

    @Override
    public Set<String> getContingencies() {
        if (status == Status.EVALUATED) {
            return preOptimSensitivityResult.getContingencies();
        } else if (status == Status.OPTIMIZED) {
            return postOptimResult.getContingencies();
        } else {
            throw new OpenRaoException(NO_RESULTS_AVAILABLE);
        }
    }

    @Override
    public double getSensitivityValue(FlowCnec flowCnec, TwoSides side, RangeAction<?> rangeAction, Unit unit) {
        if (status == Status.EVALUATED ||
                status == Status.OPTIMIZED && !postOptimResult.getRangeActions().contains(rangeAction)) {
            return preOptimSensitivityResult.getSensitivityValue(flowCnec, side, rangeAction, unit);
        } else if (status == Status.OPTIMIZED) {
            return postOptimResult.getSensitivityValue(flowCnec, side, rangeAction, unit);
        } else {
            throw new OpenRaoException(NO_RESULTS_AVAILABLE);
        }
    }

    @Override
    public double getSensitivityValue(FlowCnec flowCnec, TwoSides side, SensitivityVariableSet linearGlsk, Unit unit) {
        if (status == Status.EVALUATED) {
            return preOptimSensitivityResult.getSensitivityValue(flowCnec, side, linearGlsk, unit);
        } else if (status == Status.OPTIMIZED) {
            return postOptimResult.getSensitivityValue(flowCnec, side, linearGlsk, unit);
        } else {
            throw new OpenRaoException(NO_RESULTS_AVAILABLE);
        }
    }

    /**
     * Releases data used in optimization to make leaf lighter
     */
    public void finalizeOptimization() {
        this.network = null;
        this.optimizationDataPresent = false;
    }
}<|MERGE_RESOLUTION|>--- conflicted
+++ resolved
@@ -342,7 +342,6 @@
     }
 
     @Override
-<<<<<<< HEAD
     public double getFlow(FlowCnec flowCnec, Side side, Unit unit, Instant instant) {
         if (status == Status.EVALUATED) {
             return preOptimFlowResult.getFlow(flowCnec, side, unit, instant);
@@ -354,10 +353,7 @@
     }
 
     @Override
-    public double getCommercialFlow(FlowCnec flowCnec, Side side, Unit unit) {
-=======
     public double getCommercialFlow(FlowCnec flowCnec, TwoSides side, Unit unit) {
->>>>>>> f0a6cb98
         if (status == Status.EVALUATED) {
             return preOptimFlowResult.getCommercialFlow(flowCnec, side, unit);
         } else if (status == Status.OPTIMIZED) {
