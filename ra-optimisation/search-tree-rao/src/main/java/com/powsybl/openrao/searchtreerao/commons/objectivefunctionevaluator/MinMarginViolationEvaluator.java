/*
 * Copyright (c) 2024, RTE (http://www.rte-france.com)
 * This Source Code Form is subject to the terms of the Mozilla Public
 * License, v. 2.0. If a copy of the MPL was not distributed with this
 * file, You can obtain one at http://mozilla.org/MPL/2.0/.
 */

package com.powsybl.openrao.searchtreerao.commons.objectivefunctionevaluator;

import com.powsybl.openrao.commons.Unit;
import com.powsybl.openrao.data.crac.api.State;
import com.powsybl.openrao.data.crac.api.cnec.FlowCnec;
import com.powsybl.openrao.searchtreerao.commons.FlowCnecSorting;
import com.powsybl.openrao.searchtreerao.commons.costevaluatorresult.CostEvaluatorResult;
import com.powsybl.openrao.searchtreerao.commons.costevaluatorresult.SumMaxPerTimestampCostEvaluatorResult;
import com.powsybl.openrao.searchtreerao.commons.marginevaluator.MarginEvaluator;
import com.powsybl.openrao.searchtreerao.result.api.FlowResult;
import com.powsybl.openrao.searchtreerao.result.api.RemedialActionActivationResult;

<<<<<<< HEAD
=======
import java.util.HashMap;
>>>>>>> d9d21da8
import java.util.Map;
import java.util.Set;
import java.util.stream.Collectors;

import static com.powsybl.openrao.searchtreerao.commons.objectivefunctionevaluator.CostEvaluatorUtils.groupFlowCnecsPerState;

/**
 * @author Thomas Bouquet {@literal <thomas.bouquet at rte-france.com>}
 */
public class MinMarginViolationEvaluator extends MinMarginEvaluator implements CostEvaluator {
    private static final double OVERLOAD_PENALTY = 1000d; // TODO : set this in RAO parameters

    public MinMarginViolationEvaluator(Set<FlowCnec> flowCnecs, Unit unit, MarginEvaluator marginEvaluator) {
        super(flowCnecs, unit, marginEvaluator);
    }

    @Override
    public String getName() {
        return "min-margin-violation-evaluator";
    }

    @Override
    public Map<FlowCnec, Double> getMarginPerCnec(Set<FlowCnec> flowCnecs, FlowResult flowResult, Unit unit) {
        Map<FlowCnec, Double> marginPerCnec = new HashMap<>();
        flowCnecs.forEach(cnec -> marginPerCnec.put(cnec, Math.min(0, marginEvaluator.getMargin(flowResult, cnec, unit)) * OVERLOAD_PENALTY));
        return marginPerCnec;
    }

    @Override
    public CostEvaluatorResult evaluate(FlowResult flowResult, RemedialActionActivationResult remedialActionActivationResult) {
        Map<State, Set<FlowCnec>> flowCnecsPerState = groupFlowCnecsPerState(flowCnecs);
        Map<State, Double> costPerState = flowCnecsPerState.entrySet().stream().collect(Collectors.toMap(Map.Entry::getKey, entry -> computeCostForState(flowResult, entry.getValue())));
        return new SumMaxPerTimestampCostEvaluatorResult(costPerState, FlowCnecSorting.sortByNegativeMargin(flowCnecs, unit, marginEvaluator, flowResult));
    }
}<|MERGE_RESOLUTION|>--- conflicted
+++ resolved
@@ -8,7 +8,6 @@
 package com.powsybl.openrao.searchtreerao.commons.objectivefunctionevaluator;
 
 import com.powsybl.openrao.commons.Unit;
-import com.powsybl.openrao.data.crac.api.State;
 import com.powsybl.openrao.data.crac.api.cnec.FlowCnec;
 import com.powsybl.openrao.searchtreerao.commons.FlowCnecSorting;
 import com.powsybl.openrao.searchtreerao.commons.costevaluatorresult.CostEvaluatorResult;
@@ -17,15 +16,9 @@
 import com.powsybl.openrao.searchtreerao.result.api.FlowResult;
 import com.powsybl.openrao.searchtreerao.result.api.RemedialActionActivationResult;
 
-<<<<<<< HEAD
-=======
 import java.util.HashMap;
->>>>>>> d9d21da8
 import java.util.Map;
 import java.util.Set;
-import java.util.stream.Collectors;
-
-import static com.powsybl.openrao.searchtreerao.commons.objectivefunctionevaluator.CostEvaluatorUtils.groupFlowCnecsPerState;
 
 /**
  * @author Thomas Bouquet {@literal <thomas.bouquet at rte-france.com>}
@@ -43,16 +36,15 @@
     }
 
     @Override
-    public Map<FlowCnec, Double> getMarginPerCnec(Set<FlowCnec> flowCnecs, FlowResult flowResult, Unit unit) {
-        Map<FlowCnec, Double> marginPerCnec = new HashMap<>();
-        flowCnecs.forEach(cnec -> marginPerCnec.put(cnec, Math.min(0, marginEvaluator.getMargin(flowResult, cnec, unit)) * OVERLOAD_PENALTY));
-        return marginPerCnec;
+    public Map<FlowCnec, Double> getCostPerCnec(Set<FlowCnec> flowCnecs, FlowResult flowResult, Unit unit) {
+        Map<FlowCnec, Double> costPerCnec = new HashMap<>();
+        flowCnecs.forEach(cnec -> costPerCnec.put(cnec, Math.min(0, marginEvaluator.getMargin(flowResult, cnec, unit)) * OVERLOAD_PENALTY));
+        return costPerCnec;
     }
 
     @Override
     public CostEvaluatorResult evaluate(FlowResult flowResult, RemedialActionActivationResult remedialActionActivationResult) {
-        Map<State, Set<FlowCnec>> flowCnecsPerState = groupFlowCnecsPerState(flowCnecs);
-        Map<State, Double> costPerState = flowCnecsPerState.entrySet().stream().collect(Collectors.toMap(Map.Entry::getKey, entry -> computeCostForState(flowResult, entry.getValue())));
-        return new SumMaxPerTimestampCostEvaluatorResult(costPerState, FlowCnecSorting.sortByNegativeMargin(flowCnecs, unit, marginEvaluator, flowResult));
+        Map<FlowCnec, Double> costPerCnec = getCostPerCnec(flowCnecs, flowResult, unit);
+        return new SumMaxPerTimestampCostEvaluatorResult(costPerCnec, FlowCnecSorting.sortByNegativeMargin(flowCnecs, unit, marginEvaluator, flowResult), unit);
     }
 }