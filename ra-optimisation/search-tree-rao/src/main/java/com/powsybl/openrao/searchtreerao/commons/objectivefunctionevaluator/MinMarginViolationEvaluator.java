--- conflicted
+++ resolved
@@ -24,19 +24,11 @@
  * @author Thomas Bouquet {@literal <thomas.bouquet at rte-france.com>}
  */
 public class MinMarginViolationEvaluator extends MinMarginEvaluator implements CostEvaluator {
-<<<<<<< HEAD
-    private final double overloadPenalty;
-
-    public MinMarginViolationEvaluator(Set<FlowCnec> flowCnecs, Unit unit, MarginEvaluator marginEvaluator, double overloadPenalty) {
-        super(flowCnecs, unit, marginEvaluator);
-        this.overloadPenalty = overloadPenalty;
-=======
     private final double shiftedViolationPenalty;
 
     public MinMarginViolationEvaluator(Set<FlowCnec> flowCnecs, Unit unit, MarginEvaluator marginEvaluator, double shiftedViolationPenalty) {
         super(flowCnecs, unit, marginEvaluator);
         this.shiftedViolationPenalty = shiftedViolationPenalty;
->>>>>>> fd2ae6c4
     }
 
     @Override
@@ -45,18 +37,6 @@
     }
 
     @Override
-<<<<<<< HEAD
-    public Map<FlowCnec, Double> getMarginPerCnec(Set<FlowCnec> flowCnecs, FlowResult flowResult, Unit unit) {
-        Map<FlowCnec, Double> costPerCnec = new HashMap<>();
-        flowCnecs.forEach(cnec -> costPerCnec.put(cnec, Math.min(0, marginEvaluator.getMargin(flowResult, cnec, unit)) * overloadPenalty));
-        return costPerCnec;
-    }
-
-    @Override
-    public CostEvaluatorResult evaluate(FlowResult flowResult, RemedialActionActivationResult remedialActionActivationResult) {
-        Map<FlowCnec, Double> costPerCnec = getMarginPerCnec(flowCnecs, flowResult, unit);
-        return new SumMaxPerTimestampCostEvaluatorResult(costPerCnec, FlowCnecSorting.sortByNegativeMargin(flowCnecs, unit, marginEvaluator, flowResult), unit);
-=======
     public CostEvaluatorResult evaluate(FlowResult flowResult, RemedialActionActivationResult remedialActionActivationResult) {
         Map<FlowCnec, Double> costPerCnec = getCostPerCnec(flowCnecs, flowResult, unit);
         return new SumMaxPerTimestampCostEvaluatorResult(costPerCnec, FlowCnecSorting.sortByNegativeMargin(flowCnecs, unit, marginEvaluator, flowResult), unit);
@@ -66,6 +46,5 @@
         Map<FlowCnec, Double> costPerCnec = new HashMap<>();
         flowCnecs.forEach(cnec -> costPerCnec.put(cnec, Math.min(0, marginEvaluator.getMargin(flowResult, cnec, unit)) * shiftedViolationPenalty));
         return costPerCnec;
->>>>>>> fd2ae6c4
     }
 }