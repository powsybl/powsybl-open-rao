--- conflicted
+++ resolved
@@ -154,22 +154,11 @@
         // ---- Curative remedial actions :
         // ------ appliedCras from secondPreventiveRaoResult
         AppliedRemedialActions appliedArasAndCras = secondPreventiveRaoResult.appliedArasAndCras().copyCurative();
-        // ------ + curative range actions optimized during second preventive with global optimization
-<<<<<<< HEAD
-        for (Map.Entry<State, OptimizationResult> entry : postContingencyResults.entrySet()) {
+        // ------ + curative range actions optimized during second preventive
+        for (Map.Entry<State, PostPerimeterResult> entry : postContingencyResults.entrySet()) {
             State state = entry.getKey();
             if (!state.getInstant().isCurative()) {
                 continue;
-=======
-        if (getSecondPreventiveReOptimizeCurativeRangeActions(raoParameters)) {
-            for (Map.Entry<State, PostPerimeterResult> entry : postContingencyResults.entrySet()) {
-                State state = entry.getKey();
-                if (!state.getInstant().isCurative()) {
-                    continue;
-                }
-                secondPreventiveRaoResult.perimeterResult().getActivatedRangeActions(state)
-                    .forEach(rangeAction -> appliedArasAndCras.addAppliedRangeAction(state, rangeAction, secondPreventiveRaoResult.perimeterResult.getOptimizedSetpoint(rangeAction, state)));
->>>>>>> 202b79b0
             }
             secondPreventiveRaoResult.perimeterResult().getActivatedRangeActions(state)
                 .forEach(rangeAction -> appliedArasAndCras.addAppliedRangeAction(state, rangeAction, secondPreventiveRaoResult.perimeterResult.getOptimizedSetpoint(rangeAction, state)));
@@ -202,14 +191,10 @@
                 PrePerimeterResult prePerimeterResult = new PrePerimeterSensitivityResultImpl(skippedResult, skippedResult, null, skippedResult);
                 newPostContingencyResults.put(state, new PostPerimeterResult(skippedResult, prePerimeterResult));
             } else {
-<<<<<<< HEAD
-                newPostContingencyResults.put(state, new CurativeWithSecondPraoResult(state, entry.getValue(), secondPreventiveRaoResult.perimeterResult(), postCraSensitivityAnalysisOutput, raoParameters.getObjectiveFunctionParameters().getType().costOptimization()));
-=======
                 newPostContingencyResults.put(state, new PostPerimeterResult(
-                    new CurativeWithSecondPraoResult(state, entry.getValue().getOptimizationResult(), secondPreventiveRaoResult.perimeterResult(), secondPreventiveRaoResult.remedialActionsExcluded(), postCraSensitivityAnalysisOutput, raoParameters.getObjectiveFunctionParameters().getType().costOptimization()),
+                    new CurativeWithSecondPraoResult(state, entry.getValue().getOptimizationResult(), secondPreventiveRaoResult.perimeterResult(), postCraSensitivityAnalysisOutput, raoParameters.getObjectiveFunctionParameters().getType().costOptimization()),
                     postCraSensitivityAnalysisOutput
                 ));
->>>>>>> 202b79b0
             }
         }
         RaoLogger.logMostLimitingElementsResults(BUSINESS_LOGS, postCraSensitivityAnalysisOutput, raoParameters.getObjectiveFunctionParameters().getType(), raoParameters.getObjectiveFunctionParameters().getUnit(), NUMBER_LOGGED_ELEMENTS_END_RAO);
@@ -224,13 +209,7 @@
             stateTree,
             initialOutput,
             firstPreventiveResult,
-<<<<<<< HEAD
-            secondPreventiveRaoResult.perimeterResult(),
-            secondPreventiveRaoResult.postPraSensitivityAnalysisOutput(),
-=======
             postPraResult,
-            secondPreventiveRaoResult.remedialActionsExcluded(),
->>>>>>> 202b79b0
             newPostContingencyResults,
             crac,
             raoParameters);
@@ -369,171 +348,4 @@
 
         return CompletableFuture.completedFuture(new OneStateOnlyRaoResultImpl(preventiveState, prePerimeterResult, result, optPerimeter.getFlowCnecs()));
     }
-<<<<<<< HEAD
-=======
-
-    /**
-     * This method applies range action results on the network, for range actions that are auto or curative
-     * It is used for second preventive optimization along with 1st preventive results in order to keep the result
-     * of 1st preventive for range actions that are both preventive and auto or curative
-     */
-    void applyPreventiveResultsForAutoOrCurativeRangeActions(OptimizationResult preventiveResult) {
-        preventiveResult.getActivatedRangeActions(crac.getPreventiveState()).stream()
-            .filter(crac::isRangeActionAutoOrCurative)
-            .forEach(rangeAction -> rangeAction.apply(network, preventiveResult.getOptimizedSetpoint(rangeAction, crac.getPreventiveState())));
-    }
-
-    /**
-     * Returns the set of range actions that are excluded from the 2nd preventive RAO.
-     * The concerned range actions meet certain criterion.
-     * 1- The RA has a range limit relative to the previous instant.
-     * This way we avoid incoherence between preventive & curative tap positions.
-     * 2- For the remaining RAs we are going to remove some for the reason explained below.
-     * Let's consider a rangeAction that has the same tap in preventive and in another state.
-     * If so, considering it in the second preventive optimization could change its tap for preventive only.
-     * Therefore, the RA would no longer have the same taps in preventive and for the given contingency state: It's consider used for the given state.
-     * That could lead the RAO to wrongly exceed the RaUsageLimits for the given state.
-     * To avoid this, we don't want to optimize these RAs.
-     * For the same reason, we are going to check preventive RAs that share the same network elements as auto or curative RAs.
-     */
-    Set<RangeAction<?>> getRangeActionsExcludedFromSecondPreventive(OptimizationResult firstPreventiveResult, Map<State, PostPerimeterResult> contingencyResults) {
-
-        // Excludes every non-preventive RA.
-        Set<RangeAction<?>> nonPreventiveRangeActions = crac.getRangeActions().stream().filter(ra -> !crac.isRangeActionPreventive(ra)).collect(Collectors.toSet());
-        Set<RangeAction<?>> rangeActionsToExclude = new HashSet<>(nonPreventiveRangeActions);
-
-        // Gathers PRAs that are also ARA/CRAs.
-        Set<RangeAction<?>> multipleInstantRangeActions = crac.getRangeActions().stream()
-            .filter(ra -> crac.isRangeActionPreventive(ra) && crac.isRangeActionAutoOrCurative(ra))
-            .collect(Collectors.toSet());
-
-        // Excludes the ones that have a range limit relative to the previous instant.
-        multipleInstantRangeActions.stream().filter(CastorSecondPreventive::raHasRelativeToPreviousInstantRange).forEach(rangeActionsToExclude::add);
-        rangeActionsToExclude.forEach(multipleInstantRangeActions::remove);
-
-        // We look for PRAs that share the same network element as ARA/CRAs as the same rules apply to them.
-        Map<RangeAction<?>, Set<RangeAction<?>>> correspondanceMap = new HashMap<>();
-        crac.getRangeActions().stream().filter(ra -> crac.isRangeActionPreventive(ra) && !crac.isRangeActionAutoOrCurative(ra)).forEach(pra -> {
-            Set<NetworkElement> praNetworkElements = pra.getNetworkElements();
-            for (RangeAction<?> cra : nonPreventiveRangeActions) {
-                if (cra.getNetworkElements().equals(praNetworkElements)) {
-                    if (raHasRelativeToPreviousInstantRange(cra)) {
-                        // Excludes PRAs which share the same network element as an ARA/CRA with a range limit relative to the previous instant.
-                        rangeActionsToExclude.add(pra);
-                        correspondanceMap.remove(pra);
-                        break;
-                    } else {
-                        // Gathers PRAs with their associated ARA/CRAs inside a map.
-                        correspondanceMap.putIfAbsent(pra, new HashSet<>());
-                        correspondanceMap.get(pra).add(cra);
-                    }
-                }
-            }
-        });
-
-        // If first preventive diverged, we want to remove every range action that is both preventive and auto or curative.
-        if (firstPreventiveResult instanceof SkippedOptimizationResultImpl) {
-            multipleInstantRangeActions.addAll(correspondanceMap.keySet());
-            return multipleInstantRangeActions;
-        }
-
-        // Excludes RAs that put crac RaUsageLimits at risk.
-        // First, we filter out state that diverged because we know no set-point was chosen for this state.
-        Map<State, PostPerimeterResult> newContingencyResults = new HashMap<>(contingencyResults);
-        newContingencyResults.entrySet().removeIf(entry -> entry.getValue().getOptimizationResult() instanceof SkippedOptimizationResultImpl);
-
-        // Then, we build a map that gives for each RA, its tap at each state it's available at.
-        State preventiveState = crac.getPreventiveState();
-        Map<State, Map<RangeAction<?>, Double>> setPointResults = buildSetPointResultsMap(crac, firstPreventiveResult, newContingencyResults, correspondanceMap, multipleInstantRangeActions, preventiveState);
-
-        // Finally, we filter out RAs that put crac RaUsageLimits at risk.
-        rangeActionsToExclude.addAll(getRangeActionsToRemove(crac, preventiveState, setPointResults, newContingencyResults));
-        return rangeActionsToExclude;
-    }
-
-    /**
-     * Creates a map that gives for a given state, each available RA with its tap.
-     * The only subtlety being that RAs sharing exactly the same network elements are considered to be only one RA.
-     */
-    private static Map<State, Map<RangeAction<?>, Double>> buildSetPointResultsMap(Crac crac, OptimizationResult firstPreventiveResult, Map<State, PostPerimeterResult> contingencyResults, Map<RangeAction<?>, Set<RangeAction<?>>> correspondanceMap, Set<RangeAction<?>> multipleInstantRangeActions, State preventiveState) {
-        Map<State, Map<RangeAction<?>, Double>> setPointResults = new HashMap<>(Map.of(preventiveState, new HashMap<>()));
-        correspondanceMap.forEach((pra, associatedCras) -> {
-            setPointResults.get(preventiveState).put(pra, firstPreventiveResult.getOptimizedSetpoint(pra, preventiveState));
-            associatedCras.forEach(cra -> contingencyResults.forEach((state, result) -> {
-                if (crac.isRangeActionAvailableInState(cra, state) && result.getOptimizationResult().getComputationStatus() != FAILURE) {
-                    setPointResults.putIfAbsent(state, new HashMap<>());
-                    setPointResults.get(state).put(pra, result.getOptimizationResult().getOptimizedSetpoint(cra, state));
-                }
-            }));
-        });
-        multipleInstantRangeActions.forEach(ra -> {
-            setPointResults.get(preventiveState).put(ra, firstPreventiveResult.getOptimizedSetpoint(ra, preventiveState));
-            contingencyResults.forEach((state, result) -> {
-                if (crac.isRangeActionAvailableInState(ra, state) && result.getOptimizationResult().getComputationStatus() != FAILURE) {
-                    setPointResults.putIfAbsent(state, new HashMap<>());
-                    setPointResults.get(state).put(ra, result.getOptimizationResult().getOptimizedSetpoint(ra, state));
-                }
-            });
-        });
-        return setPointResults;
-    }
-
-    /**
-     * Checks if raUsageLimits are at risk if we choose to re-optimize a range action.
-     * Returns True if it's at risk, False otherwise.
-     */
-    private static boolean shouldRemoveRaDueToUsageLimits(String operator, RaUsageLimits raUsageLimits, Set<RangeAction<?>> activatableRangeActions, Set<NetworkAction> activatedNetworkActions) {
-        if (operator == null) {
-            return raUsageLimits.getMaxRa() < activatableRangeActions.size() + activatedNetworkActions.size();
-        }
-
-        Set<RemedialAction<?>> activatableRemedialActions = new HashSet<>(activatableRangeActions);
-        activatableRemedialActions.addAll(activatedNetworkActions);
-
-        long activatableRangeActionsForTheTso = activatableRangeActions.stream().filter(ra -> operator.equals(ra.getOperator())).count();
-        long activatableRemedialActionsForTheTso = activatableRemedialActions.stream().filter(ra -> operator.equals(ra.getOperator())).count();
-        long activatableTsos = activatableRemedialActions.stream().map(RemedialAction::getOperator).filter(Objects::nonNull).distinct().count();
-
-        int limitingRangeActionValueForTheTso = raUsageLimits.getMaxPstPerTso().getOrDefault(operator, Integer.MAX_VALUE);
-        int limitingRemedialActionValueForTheTso = raUsageLimits.getMaxRaPerTso().getOrDefault(operator, Integer.MAX_VALUE);
-
-        return raUsageLimits.getMaxRa() < activatableRangeActions.size() + activatedNetworkActions.size()
-            || limitingRangeActionValueForTheTso < activatableRangeActionsForTheTso
-            || limitingRemedialActionValueForTheTso < activatableRemedialActionsForTheTso
-            || raUsageLimits.getMaxTso() < activatableTsos;
-    }
-
-    /**
-     * Gathers every range action that should not be considered in the second preventive if those 2 criterion are met :
-     * 1- The range action has the same tap in preventive and in a contingency scenario.
-     * 2- For the given state, the crac has limiting RaUsageLimits.
-     */
-    private static Set<RangeAction<?>> getRangeActionsToRemove(Crac crac, State preventiveState, Map<State, Map<RangeAction<?>, Double>> setPointResults, Map<State, PostPerimeterResult> contingencyResults) {
-        Set<RangeAction<?>> rangeActionsToRemove = new HashSet<>();
-        setPointResults.forEach((state, spMap) -> {
-            if (!state.isPreventive()) {
-                Set<RangeAction<?>> activatableRangeActions = crac.getPotentiallyAvailableRangeActions(state);
-                Set<NetworkAction> activatedNetworkActions = contingencyResults.get(state).getOptimizationResult().getActivatedNetworkActions();
-                spMap.forEach((ra, setPoint) -> {
-                    if (setPoint.equals(setPointResults.get(preventiveState).get(ra))
-                        && crac.getRaUsageLimitsPerInstant().containsKey(state.getInstant())
-                        && shouldRemoveRaDueToUsageLimits(ra.getOperator(), crac.getRaUsageLimits(state.getInstant()), activatableRangeActions, activatedNetworkActions)) {
-                        rangeActionsToRemove.add(ra);
-                    }
-                });
-            }
-        });
-        return rangeActionsToRemove;
-    }
-
-    /**
-     * Returns True if the rangeAction has a RELATIVE_TO_PREVIOUS_INSTANT range. Else, returns False.
-     */
-    private static boolean raHasRelativeToPreviousInstantRange(RangeAction<?> rangeAction) {
-        if (rangeAction instanceof PstRangeAction pstRangeAction) {
-            return pstRangeAction.getRanges().stream().anyMatch(tapRange -> tapRange.getRangeType().equals(RELATIVE_TO_PREVIOUS_INSTANT));
-        }
-        return ((StandardRangeAction<?>) rangeAction).getRanges().stream().anyMatch(standardRange -> standardRange.getRangeType().equals(RELATIVE_TO_PREVIOUS_INSTANT));
-    }
->>>>>>> 202b79b0
 }