/*
 * Copyright (c) 2024, RTE (http://www.rte-france.com)
 * This Source Code Form is subject to the terms of the Mozilla Public
 * License, v. 2.0. If a copy of the MPL was not distributed with this
 * file, You can obtain one at http://mozilla.org/MPL/2.0/.
 */
package com.powsybl.openrao.searchtreerao.castor.algorithm;

import com.powsybl.iidm.network.Network;
import com.powsybl.openrao.commons.OpenRaoException;
import com.powsybl.openrao.commons.RandomizedString;
import com.powsybl.openrao.data.crac.api.Crac;
import com.powsybl.openrao.data.crac.api.Instant;
import com.powsybl.openrao.data.crac.api.InstantKind;
import com.powsybl.openrao.data.crac.api.State;
import com.powsybl.openrao.data.crac.api.networkaction.NetworkAction;
import com.powsybl.openrao.data.raoresult.api.ComputationStatus;
import com.powsybl.openrao.data.raoresult.api.RaoResult;
import com.powsybl.openrao.raoapi.parameters.ObjectiveFunctionParameters;
import com.powsybl.openrao.raoapi.parameters.RaoParameters;
import com.powsybl.openrao.raoapi.parameters.extensions.SecondPreventiveRaoParameters;
import com.powsybl.openrao.searchtreerao.commons.NetworkActionCombination;
import com.powsybl.openrao.searchtreerao.commons.RaoLogger;
import com.powsybl.openrao.searchtreerao.commons.ToolProvider;
import com.powsybl.openrao.searchtreerao.commons.objectivefunction.ObjectiveFunction;
import com.powsybl.openrao.searchtreerao.commons.optimizationperimeters.*;
import com.powsybl.openrao.searchtreerao.commons.parameters.TreeParameters;
import com.powsybl.openrao.searchtreerao.commons.parameters.UnoptimizedCnecParameters;
import com.powsybl.openrao.searchtreerao.result.api.*;
import com.powsybl.openrao.searchtreerao.result.impl.*;
import com.powsybl.openrao.searchtreerao.searchtree.algorithms.SearchTree;
import com.powsybl.openrao.searchtreerao.searchtree.inputs.SearchTreeInput;
import com.powsybl.openrao.searchtreerao.searchtree.parameters.SearchTreeParameters;
import com.powsybl.openrao.sensitivityanalysis.AppliedRemedialActions;

import java.time.temporal.ChronoUnit;
import java.util.*;
import java.util.concurrent.*;

import static com.powsybl.openrao.commons.logs.OpenRaoLoggerProvider.*;
import static com.powsybl.openrao.data.raoresult.api.ComputationStatus.FAILURE;
import static com.powsybl.openrao.raoapi.parameters.extensions.LoadFlowAndSensitivityParameters.getSensitivityFailureOvercost;
import static com.powsybl.openrao.raoapi.parameters.extensions.SearchTreeRaoObjectiveFunctionParameters.getCurativeMinObjImprovement;
import static com.powsybl.openrao.raoapi.parameters.extensions.SecondPreventiveRaoParameters.*;

/**
 * @author Joris Mancini {@literal <joris.mancini at rte-france.com>}
 * @author Philippe Edwards {@literal <philippe.edwards at rte-france.com>}
 * @author Peter Mitri {@literal <peter.mitri at rte-france.com>}
 * @author Godelaine de Montmorillon {@literal <godelaine.demontmorillon at rte-france.com>}
 * @author Baptiste Seguinot {@literal <baptiste.seguinot at rte-france.com>}
 */
public class CastorSecondPreventive {
    private final Crac crac;
    private final RaoParameters raoParameters;
    private final Network network;
    private final StateTree stateTree;
    private final ToolProvider toolProvider;
    private final java.time.Instant targetEndInstant;

    private static final String SECOND_PREVENTIVE_SCENARIO_BEFORE_OPT = "SecondPreventiveScenario";
    private static final int NUMBER_LOGGED_ELEMENTS_DURING_RAO = 2;
    private static final int NUMBER_LOGGED_ELEMENTS_END_RAO = 10;

    public CastorSecondPreventive(Crac crac,
                                  RaoParameters raoParameters,
                                  Network network,
                                  StateTree stateTree,
                                  ToolProvider toolProvider,
                                  java.time.Instant targetEndInstant) {
        this.crac = crac;
        this.raoParameters = raoParameters;
        this.network = network;
        this.stateTree = stateTree;
        this.toolProvider = toolProvider;
        this.targetEndInstant = targetEndInstant;
    }

    /**
     * This function decides if a 2nd preventive RAO should be run. It checks the user parameter first, then takes the
     * decision depending on the curative RAO results and the curative RAO stop criterion.
     */
    boolean shouldRunSecondPreventiveRao(OptimizationResult firstPreventiveResult, Collection<PostPerimeterResult> curativeRaoResults, RaoResult postFirstRaoResult, long estimatedPreventiveRaoTimeInSeconds) {
        Instant lastCurativeInstant = crac.getLastInstant();
        if (getSecondPreventiveExecutionCondition(raoParameters).equals(SecondPreventiveRaoParameters.ExecutionCondition.DISABLED)) {
            return false;
        }
        if (!Objects.isNull(targetEndInstant) && ChronoUnit.SECONDS.between(java.time.Instant.now(), targetEndInstant) < estimatedPreventiveRaoTimeInSeconds) {
            BUSINESS_LOGS.info("There is not enough time to run a 2nd preventive RAO (target end time: {}, estimated time needed based on first preventive RAO: {} seconds)", targetEndInstant, estimatedPreventiveRaoTimeInSeconds);
            return false;
        }
        if (getSecondPreventiveExecutionCondition(raoParameters).equals(SecondPreventiveRaoParameters.ExecutionCondition.COST_INCREASE)
            && postFirstRaoResult.getCost(lastCurativeInstant) <= postFirstRaoResult.getCost(null)) {
            BUSINESS_LOGS.info("Cost has not increased during RAO, there is no need to run a 2nd preventive RAO.");
            // it is not necessary to compare initial & post-preventive costs since the preventive RAO cannot increase its own cost
            // only compare initial cost with the curative costs
            return false;
        }
        ObjectiveFunctionParameters.ObjectiveFunctionType objectiveFunctionType = raoParameters.getObjectiveFunctionParameters().getType();
        if (objectiveFunctionType.equals(ObjectiveFunctionParameters.ObjectiveFunctionType.SECURE_FLOW)) {
            if (firstPreventiveResult.getCost() > 0) {
                // in case of curative optimization even if preventive unsecure (see parameter enforce-curative-security)
                // we do not want to run a second preventive that would not be able to fix the situation, to save time
                BUSINESS_LOGS.info("First preventive RAO was not able to fix all preventive constraints, second preventive RAO cancelled to save computation time.");
                return false;
            }
            // Run 2nd preventive RAO if one perimeter of the curative optimization is unsecure
            return isAnyResultUnsecure(curativeRaoResults);
        } else {  // MIN OBJECTIVE
            // Run 2nd preventive RAO if the final result has a worse cost than the preventive perimeter
            return isFinalCostWorseThanPreventive(getCurativeMinObjImprovement(raoParameters), firstPreventiveResult, postFirstRaoResult, lastCurativeInstant);
        }
    }

    /**
     * Returns true if any result has a positive functional cost
     */
    private static boolean isAnyResultUnsecure(Collection<PostPerimeterResult> results) {
        return results.stream().anyMatch(postPerimeterResult -> postPerimeterResult.getOptimizationResult().getFunctionalCost() >= 0 || postPerimeterResult.getOptimizationResult().getVirtualCost() > 1e-6);
    }

    /**
     * Returns true if final cost (after PRAO + ARAO + CRAO) is worse than the cost at the end of the preventive perimeter
     */
    private static boolean isFinalCostWorseThanPreventive(double curativeMinObjImprovement, OptimizationResult preventiveResult, RaoResult postFirstRaoResult, Instant curativeInstant) {
        return postFirstRaoResult.getCost(curativeInstant) > preventiveResult.getCost() - curativeMinObjImprovement;
    }

    GlobalSecondPreventiveResult runSecondPreventiveAndAutoRao(CastorContingencyScenarios castorContingencyScenarios,
                                                               PrePerimeterSensitivityAnalysis prePerimeterSensitivityAnalysis,
                                                               PrePerimeterResult initialOutput,
                                                               PostPerimeterResult firstPreventiveResult,
                                                               Map<State, PostPerimeterResult> postContingencyResults) {
        // Run 2nd preventive RAO
        SecondPreventiveRaoResult secondPreventiveRaoResult;
        try {
            secondPreventiveRaoResult = runSecondPreventiveRao(prePerimeterSensitivityAnalysis, initialOutput, firstPreventiveResult.getOptimizationResult(), postContingencyResults);
            if (secondPreventiveRaoResult.postPraSensitivityAnalysisOutput.getSensitivityStatus() == ComputationStatus.FAILURE) {
                return GlobalSecondPreventiveResult.failed("Post-PRA sensitivity analysis failed during 2nd preventive RAO");
            }
        } catch (OpenRaoException e) {
            BUSINESS_LOGS.error(e.getMessage());
            return GlobalSecondPreventiveResult.failed(String.format("RAO failed during second preventive : %s", e.getMessage()));
        }

        // Run 2nd automaton simulation and update results
        BUSINESS_LOGS.info("----- Second automaton simulation [start]");
        Map<State, PostPerimeterResult> newPostContingencyResults = castorContingencyScenarios.optimizeContingencyScenarios(network, secondPreventiveRaoResult.postPraSensitivityAnalysisOutput, true);
        BUSINESS_LOGS.info("----- Second automaton simulation [end]");

        BUSINESS_LOGS.info("Merging first, second preventive and post-contingency RAO results:");
        // Always re-run curative sensitivity analysis (re-run is necessary in several specific cases)
        // -- Gather all post contingency remedial actions
        // ---- Curative remedial actions :
        // ------ appliedCras from secondPreventiveRaoResult
        AppliedRemedialActions appliedArasAndCras = secondPreventiveRaoResult.appliedArasAndCras().copyCurative();
        // ------ + curative range actions optimized during second preventive
        for (Map.Entry<State, PostPerimeterResult> entry : postContingencyResults.entrySet()) {
            State state = entry.getKey();
            if (!state.getInstant().isCurative()) {
                continue;
            }
            secondPreventiveRaoResult.perimeterResult().getActivatedRangeActions(state)
                .forEach(rangeAction -> appliedArasAndCras.addAppliedRangeAction(state, rangeAction, secondPreventiveRaoResult.perimeterResult.getOptimizedSetpoint(rangeAction, state)));
        }
        // ---- Auto remedial actions : computed during second auto, saved in newPostContingencyResults
        // ---- only RAs from perimeters that haven't failed are included in appliedArasAndCras
        // ---- this check is only performed here because SkippedOptimizationResultImpl with appliedRas can only be generated for AUTO instant
        newPostContingencyResults.entrySet().stream().filter(entry ->
                !(entry.getValue().getOptimizationResult() instanceof SkippedOptimizationResultImpl) && entry.getKey().getInstant().isAuto())
            .forEach(entry -> {
                appliedArasAndCras.addAppliedNetworkActions(entry.getKey(), entry.getValue().getOptimizationResult().getActivatedNetworkActions());
                entry.getValue().getOptimizationResult().getActivatedRangeActions(entry.getKey()).forEach(rangeAction -> appliedArasAndCras.addAppliedRangeAction(entry.getKey(), rangeAction, entry.getValue().getOptimizationResult().getOptimizedSetpoint(rangeAction, entry.getKey())));
            });
        // Run curative sensitivity analysis with appliedArasAndCras
        // TODO: this is too slow, we can replace it with load-flow computations or security analysis since we don't need sensitivity values
        PrePerimeterResult postCraSensitivityAnalysisOutput = prePerimeterSensitivityAnalysis.runBasedOnInitialResults(network, initialOutput, Collections.emptySet(), appliedArasAndCras);
        if (postCraSensitivityAnalysisOutput.getSensitivityStatus() == ComputationStatus.FAILURE) {
            BUSINESS_LOGS.error("Systematic sensitivity analysis after curative remedial actions after second preventive optimization failed");
            return GlobalSecondPreventiveResult.failed("Systematic sensitivity analysis after curative remedial actions after second preventive optimization failed");
        }
        for (Map.Entry<State, PostPerimeterResult> entry : postContingencyResults.entrySet()) {
            State state = entry.getKey();
            if (!state.getInstant().isCurative()) {
                continue;
            }
            // Specific case : curative state was previously skipped because it led to a sensitivity analysis failure.
            // Curative state is still a SkippedOptimizationResultImpl, but its computation status must be updated
            if (entry.getValue().getOptimizationResult() instanceof SkippedOptimizationResultImpl) {
                OptimizationResult skippedResult = new SkippedOptimizationResultImpl(state, new HashSet<>(), new HashSet<>(), postCraSensitivityAnalysisOutput.getSensitivityStatus(entry.getKey()), getSensitivityFailureOvercost(raoParameters));
                PrePerimeterResult prePerimeterResult = new PrePerimeterSensitivityResultImpl(skippedResult, skippedResult, null, skippedResult);
                newPostContingencyResults.put(state, new PostPerimeterResult(skippedResult, prePerimeterResult));
            } else {
                newPostContingencyResults.put(state, new PostPerimeterResult(
                    new CurativeWithSecondPraoResult(state, entry.getValue().getOptimizationResult(), secondPreventiveRaoResult.perimeterResult(), postCraSensitivityAnalysisOutput, raoParameters.getObjectiveFunctionParameters().getType().costOptimization()),
                    postCraSensitivityAnalysisOutput
                ));
            }
        }
        RaoLogger.logMostLimitingElementsResults(BUSINESS_LOGS, postCraSensitivityAnalysisOutput, raoParameters.getObjectiveFunctionParameters().getType(), raoParameters.getObjectiveFunctionParameters().getUnit(), NUMBER_LOGGED_ELEMENTS_END_RAO);
        RaoLogger.checkIfMostLimitingElementIsFictional(BUSINESS_LOGS, postCraSensitivityAnalysisOutput);

<<<<<<< HEAD
        return new GlobalSecondPreventiveResult(secondPreventiveRaoResult, newPostContingencyResults, null);
=======
        PostPerimeterResult postPraResult = new PostPerimeterResult(
            secondPreventiveRaoResult.perimeterResult,
            secondPreventiveRaoResult.postPraSensitivityAnalysisOutput
        );

        return new PreventiveAndCurativesRaoResultImpl(
            stateTree,
            initialOutput,
            firstPreventiveResult,
            postPraResult,
            newPostContingencyResults,
            crac,
            raoParameters);
>>>>>>> ce75f38e
    }

    record SecondPreventiveRaoResult(OptimizationResult perimeterResult,
                                             PrePerimeterResult postPraSensitivityAnalysisOutput,
                                             AppliedRemedialActions appliedArasAndCras) {
    }

    /**
     * Main function to run 2nd preventive RAO
     * Using 1st preventive and curative results, it ets up network and range action contexts, then calls the optimizer
     * It finally merges the three results into one RaoResult object
     */
    private SecondPreventiveRaoResult runSecondPreventiveRao(PrePerimeterSensitivityAnalysis prePerimeterSensitivityAnalysis,
                                                             PrePerimeterResult initialOutput,
                                                             OptimizationResult firstPreventiveResult,
                                                             Map<State, PostPerimeterResult> postContingencyResults) {
        // Go back to the initial state of the network, saved in the SECOND_PREVENTIVE_STATE variant
        network.getVariantManager().setWorkingVariant(SECOND_PREVENTIVE_SCENARIO_BEFORE_OPT);

        // Get the applied network actions for every contingency perimeter
        AppliedRemedialActions appliedArasAndCras = new AppliedRemedialActions();
        if (crac.hasAutoInstant()) {
            addAppliedNetworkActionsPostContingency(crac.getInstants(InstantKind.AUTO), appliedArasAndCras, postContingencyResults);
        }
        addAppliedNetworkActionsPostContingency(crac.getInstants(InstantKind.CURATIVE), appliedArasAndCras, postContingencyResults);
        // Get the applied range actions for every auto contingency perimeter
        if (crac.hasAutoInstant()) {
            addAppliedRangeActionsPostContingency(crac.getInstants(InstantKind.AUTO), appliedArasAndCras, postContingencyResults);
        }

        // Run a first sensitivity computation using initial network and applied CRAs
        // If any sensitivity computation fails, fail and fall back to 1st preventive result
        // TODO: can we / do we want to improve this behavior by excluding the failed contingencies?
        PrePerimeterResult sensiWithPostContingencyRemedialActions = prePerimeterSensitivityAnalysis.runBasedOnInitialResults(network, initialOutput, stateTree.getOperatorsNotSharingCras(), appliedArasAndCras);
        if (sensiWithPostContingencyRemedialActions.getSensitivityStatus() == FAILURE) {
            throw new OpenRaoException("Systematic sensitivity analysis after curative remedial actions before second preventive optimization failed");
        }
        RaoLogger.logSensitivityAnalysisResults("Systematic sensitivity analysis after curative remedial actions before second preventive optimization: ",
            prePerimeterSensitivityAnalysis.getObjectiveFunction(),
            new RemedialActionActivationResultImpl(new RangeActionActivationResultImpl(RangeActionSetpointResultImpl.buildWithSetpointsFromNetwork(network, crac.getRangeActions())), new NetworkActionsResultImpl(getAllAppliedNetworkAraAndCra(appliedArasAndCras))),
            sensiWithPostContingencyRemedialActions,
            raoParameters,
            NUMBER_LOGGED_ELEMENTS_DURING_RAO);

        // Run second preventive RAO
        BUSINESS_LOGS.info("----- Second preventive perimeter optimization [start]");
        String newVariant = RandomizedString.getRandomizedString("SecondPreventive", network.getVariantManager().getVariantIds(), 10);
        network.getVariantManager().cloneVariant(SECOND_PREVENTIVE_SCENARIO_BEFORE_OPT, newVariant, true);
        network.getVariantManager().setWorkingVariant(newVariant);
        OptimizationResult secondPreventiveResult = optimizeSecondPreventivePerimeter(initialOutput, sensiWithPostContingencyRemedialActions, firstPreventiveResult, postContingencyResults, appliedArasAndCras)
            .join().getOptimizationResult(crac.getPreventiveState());
        // Re-run sensitivity computation based on PRAs without CRAs, to access after PRA results
        PrePerimeterResult postPraSensitivityAnalysisOutput = prePerimeterSensitivityAnalysis.runBasedOnInitialResults(network, initialOutput, stateTree.getOperatorsNotSharingCras(), null);
        if (postPraSensitivityAnalysisOutput.getSensitivityStatus() == ComputationStatus.FAILURE) {
            BUSINESS_LOGS.error("Systematic sensitivity analysis after preventive remedial actions after second preventive optimization failed");
        }
        BUSINESS_LOGS.info("----- Second preventive perimeter optimization [end]");
        return new SecondPreventiveRaoResult(secondPreventiveResult, postPraSensitivityAnalysisOutput, appliedArasAndCras);
    }

    void addAppliedNetworkActionsPostContingency(Set<Instant> instants, AppliedRemedialActions appliedRemedialActions, Map<State, PostPerimeterResult> postContingencyResults) {
        instants.forEach(instant ->
            postContingencyResults.forEach((state, postPerimeterResult) -> {
                if (state.getInstant().equals(instant)) {
                    appliedRemedialActions.addAppliedNetworkActions(state, postPerimeterResult.getOptimizationResult().getActivatedNetworkActions());
                }
            })
        );
    }

    void addAppliedRangeActionsPostContingency(Set<Instant> instants, AppliedRemedialActions appliedRemedialActions, Map<State, PostPerimeterResult> postContingencyResults) {
        // Add all range actions that were activated.
        // Curative/ preventive duplicates are handled via exclusion from 2nd preventive
        instants.forEach(instant ->
            postContingencyResults.forEach((state, postPerimeterResult) -> {
                if (state.getInstant().equals(instant)) {
                    postPerimeterResult.getOptimizationResult().getActivatedRangeActions(state).forEach(rangeAction ->
                        appliedRemedialActions.addAppliedRangeAction(state, rangeAction, postPerimeterResult.getOptimizationResult().getOptimizedSetpoint(rangeAction, state)));
                }
            })
        );
    }

    private Map<State, Set<NetworkAction>> getAllAppliedNetworkAraAndCra(AppliedRemedialActions appliedArasAndCras) {
        Map<State, Set<NetworkAction>> appliedNetworkActions = new HashMap<>();
        crac.getStates().stream().filter(state -> state.getInstant().isAuto() || state.getInstant().isCurative())
            .forEach(state -> appliedNetworkActions.put(state, appliedArasAndCras.getAppliedNetworkActions(state)));
        return appliedNetworkActions;
    }

    private CompletableFuture<OneStateOnlyRaoResultImpl> optimizeSecondPreventivePerimeter(PrePerimeterResult initialOutput,
                                                                                           PrePerimeterResult prePerimeterResult,
                                                                                           OptimizationResult firstPreventiveResult,
                                                                                           Map<State, PostPerimeterResult> postContingencyResults,
                                                                                           AppliedRemedialActions appliedCras) {

        OptimizationPerimeter optPerimeter;
        State preventiveState = crac.getPreventiveState();

        optPerimeter = GlobalOptimizationPerimeter.build(crac, network, raoParameters, prePerimeterResult);

        SearchTreeParameters searchTreeParameters = SearchTreeParameters.create()
            .withConstantParametersOverAllRao(raoParameters, crac)
            .withTreeParameters(TreeParameters.buildForSecondPreventivePerimeter(raoParameters))
            .withUnoptimizedCnecParameters(UnoptimizedCnecParameters.build(raoParameters.getNotOptimizedCnecsParameters(), stateTree.getOperatorsNotSharingCras()))
            .build();

        if (getSecondPreventiveHintFromFirstPreventiveRao(raoParameters)) {
            // Set the optimal set of network actions decided in 1st preventive RAO as a hint for 2nd preventive RAO
            searchTreeParameters.getNetworkActionParameters().addNetworkActionCombination(new NetworkActionCombination(firstPreventiveResult.getActivatedNetworkActions(), true));
        }

        Set<State> statesToOptimize = new HashSet<>(optPerimeter.getMonitoredStates());
        statesToOptimize.add(optPerimeter.getMainOptimizationState());

        SearchTreeInput searchTreeInput = SearchTreeInput.create()
            .withNetwork(network)
            .withOptimizationPerimeter(optPerimeter)
            .withInitialFlowResult(initialOutput)
            .withPrePerimeterResult(prePerimeterResult)
            .withPreOptimizationAppliedNetworkActions(appliedCras) //no remedial Action applied
            .withObjectiveFunction(ObjectiveFunction.build(optPerimeter.getFlowCnecs(), optPerimeter.getLoopFlowCnecs(), initialOutput, prePerimeterResult, new HashSet<>(), raoParameters, statesToOptimize))
            .withToolProvider(toolProvider)
            .withOutageInstant(crac.getOutageInstant())
            .build();

        OptimizationResult result = new SearchTree(searchTreeInput, searchTreeParameters, true).run().join();

        // apply PRAs
        network.getVariantManager().setWorkingVariant(SECOND_PREVENTIVE_SCENARIO_BEFORE_OPT);
        result.getActivatedRangeActions(preventiveState).forEach(rangeAction -> rangeAction.apply(network, result.getOptimizedSetpoint(rangeAction, preventiveState)));
        result.getActivatedNetworkActions().forEach(networkAction -> networkAction.apply(network));

        return CompletableFuture.completedFuture(new OneStateOnlyRaoResultImpl(preventiveState, prePerimeterResult, result, optPerimeter.getFlowCnecs()));
    }
<<<<<<< HEAD

    /**
     * This method applies range action results on the network, for range actions that are auto or curative
     * It is used for second preventive optimization along with 1st preventive results in order to keep the result
     * of 1st preventive for range actions that are both preventive and auto or curative
     */
    void applyPreventiveResultsForAutoOrCurativeRangeActions(OptimizationResult preventiveResult) {
        preventiveResult.getActivatedRangeActions(crac.getPreventiveState()).stream()
            .filter(crac::isRangeActionAutoOrCurative)
            .forEach(rangeAction -> rangeAction.apply(network, preventiveResult.getOptimizedSetpoint(rangeAction, crac.getPreventiveState())));
    }

    /**
     * Returns the set of range actions that are excluded from the 2nd preventive RAO.
     * The concerned range actions meet certain criterion.
     * 1- The RA has a range limit relative to the previous instant.
     * This way we avoid incoherence between preventive & curative tap positions.
     * 2- For the remaining RAs we are going to remove some for the reason explained below.
     * Let's consider a rangeAction that has the same tap in preventive and in another state.
     * If so, considering it in the second preventive optimization could change its tap for preventive only.
     * Therefore, the RA would no longer have the same taps in preventive and for the given contingency state: It's consider used for the given state.
     * That could lead the RAO to wrongly exceed the RaUsageLimits for the given state.
     * To avoid this, we don't want to optimize these RAs.
     * For the same reason, we are going to check preventive RAs that share the same network elements as auto or curative RAs.
     */
    Set<RangeAction<?>> getRangeActionsExcludedFromSecondPreventive(OptimizationResult firstPreventiveResult, Map<State, PostPerimeterResult> contingencyResults) {

        // Excludes every non-preventive RA.
        Set<RangeAction<?>> nonPreventiveRangeActions = crac.getRangeActions().stream().filter(ra -> !crac.isRangeActionPreventive(ra)).collect(Collectors.toSet());
        Set<RangeAction<?>> rangeActionsToExclude = new HashSet<>(nonPreventiveRangeActions);

        // Gathers PRAs that are also ARA/CRAs.
        Set<RangeAction<?>> multipleInstantRangeActions = crac.getRangeActions().stream()
            .filter(ra -> crac.isRangeActionPreventive(ra) && crac.isRangeActionAutoOrCurative(ra))
            .collect(Collectors.toSet());

        // Excludes the ones that have a range limit relative to the previous instant.
        multipleInstantRangeActions.stream().filter(CastorSecondPreventive::raHasRelativeToPreviousInstantRange).forEach(rangeActionsToExclude::add);
        rangeActionsToExclude.forEach(multipleInstantRangeActions::remove);

        // We look for PRAs that share the same network element as ARA/CRAs as the same rules apply to them.
        Map<RangeAction<?>, Set<RangeAction<?>>> correspondanceMap = new HashMap<>();
        crac.getRangeActions().stream().filter(ra -> crac.isRangeActionPreventive(ra) && !crac.isRangeActionAutoOrCurative(ra)).forEach(pra -> {
            Set<NetworkElement> praNetworkElements = pra.getNetworkElements();
            for (RangeAction<?> cra : nonPreventiveRangeActions) {
                if (cra.getNetworkElements().equals(praNetworkElements)) {
                    if (raHasRelativeToPreviousInstantRange(cra)) {
                        // Excludes PRAs which share the same network element as an ARA/CRA with a range limit relative to the previous instant.
                        rangeActionsToExclude.add(pra);
                        correspondanceMap.remove(pra);
                        break;
                    } else {
                        // Gathers PRAs with their associated ARA/CRAs inside a map.
                        correspondanceMap.putIfAbsent(pra, new HashSet<>());
                        correspondanceMap.get(pra).add(cra);
                    }
                }
            }
        });

        // If first preventive diverged, we want to remove every range action that is both preventive and auto or curative.
        if (firstPreventiveResult instanceof SkippedOptimizationResultImpl) {
            multipleInstantRangeActions.addAll(correspondanceMap.keySet());
            return multipleInstantRangeActions;
        }

        // Excludes RAs that put crac RaUsageLimits at risk.
        // First, we filter out state that diverged because we know no set-point was chosen for this state.
        Map<State, PostPerimeterResult> newContingencyResults = new HashMap<>(contingencyResults);
        newContingencyResults.entrySet().removeIf(entry -> entry.getValue().getOptimizationResult() instanceof SkippedOptimizationResultImpl);

        // Then, we build a map that gives for each RA, its tap at each state it's available at.
        State preventiveState = crac.getPreventiveState();
        Map<State, Map<RangeAction<?>, Double>> setPointResults = buildSetPointResultsMap(crac, firstPreventiveResult, newContingencyResults, correspondanceMap, multipleInstantRangeActions, preventiveState);

        // Finally, we filter out RAs that put crac RaUsageLimits at risk.
        rangeActionsToExclude.addAll(getRangeActionsToRemove(crac, preventiveState, setPointResults, newContingencyResults));
        return rangeActionsToExclude;
    }

    /**
     * Creates a map that gives for a given state, each available RA with its tap.
     * The only subtlety being that RAs sharing exactly the same network elements are considered to be only one RA.
     */
    private static Map<State, Map<RangeAction<?>, Double>> buildSetPointResultsMap(Crac crac, OptimizationResult firstPreventiveResult, Map<State, PostPerimeterResult> contingencyResults, Map<RangeAction<?>, Set<RangeAction<?>>> correspondanceMap, Set<RangeAction<?>> multipleInstantRangeActions, State preventiveState) {
        Map<State, Map<RangeAction<?>, Double>> setPointResults = new HashMap<>(Map.of(preventiveState, new HashMap<>()));
        correspondanceMap.forEach((pra, associatedCras) -> {
            setPointResults.get(preventiveState).put(pra, firstPreventiveResult.getOptimizedSetpoint(pra, preventiveState));
            associatedCras.forEach(cra -> contingencyResults.forEach((state, result) -> {
                if (crac.isRangeActionAvailableInState(cra, state) && result.getOptimizationResult().getComputationStatus() != FAILURE) {
                    setPointResults.putIfAbsent(state, new HashMap<>());
                    setPointResults.get(state).put(pra, result.getOptimizationResult().getOptimizedSetpoint(cra, state));
                }
            }));
        });
        multipleInstantRangeActions.forEach(ra -> {
            setPointResults.get(preventiveState).put(ra, firstPreventiveResult.getOptimizedSetpoint(ra, preventiveState));
            contingencyResults.forEach((state, result) -> {
                if (crac.isRangeActionAvailableInState(ra, state) && result.getOptimizationResult().getComputationStatus() != FAILURE) {
                    setPointResults.putIfAbsent(state, new HashMap<>());
                    setPointResults.get(state).put(ra, result.getOptimizationResult().getOptimizedSetpoint(ra, state));
                }
            });
        });
        return setPointResults;
    }

    /**
     * Checks if raUsageLimits are at risk if we choose to re-optimize a range action.
     * Returns True if it's at risk, False otherwise.
     */
    private static boolean shouldRemoveRaDueToUsageLimits(String operator, RaUsageLimits raUsageLimits, Set<RangeAction<?>> activatableRangeActions, Set<NetworkAction> activatedNetworkActions) {
        if (operator == null) {
            return raUsageLimits.getMaxRa() < activatableRangeActions.size() + activatedNetworkActions.size();
        }

        Set<RemedialAction<?>> activatableRemedialActions = new HashSet<>(activatableRangeActions);
        activatableRemedialActions.addAll(activatedNetworkActions);

        long activatableRangeActionsForTheTso = activatableRangeActions.stream().filter(ra -> operator.equals(ra.getOperator())).count();
        long activatableRemedialActionsForTheTso = activatableRemedialActions.stream().filter(ra -> operator.equals(ra.getOperator())).count();
        long activatableTsos = activatableRemedialActions.stream().map(RemedialAction::getOperator).filter(Objects::nonNull).distinct().count();

        int limitingRangeActionValueForTheTso = raUsageLimits.getMaxPstPerTso().getOrDefault(operator, Integer.MAX_VALUE);
        int limitingRemedialActionValueForTheTso = raUsageLimits.getMaxRaPerTso().getOrDefault(operator, Integer.MAX_VALUE);

        return raUsageLimits.getMaxRa() < activatableRangeActions.size() + activatedNetworkActions.size()
            || limitingRangeActionValueForTheTso < activatableRangeActionsForTheTso
            || limitingRemedialActionValueForTheTso < activatableRemedialActionsForTheTso
            || raUsageLimits.getMaxTso() < activatableTsos;
    }

    /**
     * Gathers every range action that should not be considered in the second preventive if those 2 criterion are met :
     * 1- The range action has the same tap in preventive and in a contingency scenario.
     * 2- For the given state, the crac has limiting RaUsageLimits.
     */
    private static Set<RangeAction<?>> getRangeActionsToRemove(Crac crac, State preventiveState, Map<State, Map<RangeAction<?>, Double>> setPointResults, Map<State, PostPerimeterResult> contingencyResults) {
        Set<RangeAction<?>> rangeActionsToRemove = new HashSet<>();
        setPointResults.forEach((state, spMap) -> {
            if (!state.isPreventive()) {
                Set<RangeAction<?>> activatableRangeActions = crac.getPotentiallyAvailableRangeActions(state);
                Set<NetworkAction> activatedNetworkActions = contingencyResults.get(state).getOptimizationResult().getActivatedNetworkActions();
                spMap.forEach((ra, setPoint) -> {
                    if (setPoint.equals(setPointResults.get(preventiveState).get(ra))
                        && crac.getRaUsageLimitsPerInstant().containsKey(state.getInstant())
                        && shouldRemoveRaDueToUsageLimits(ra.getOperator(), crac.getRaUsageLimits(state.getInstant()), activatableRangeActions, activatedNetworkActions)) {
                        rangeActionsToRemove.add(ra);
                    }
                });
            }
        });
        return rangeActionsToRemove;
    }

    /**
     * Returns True if the rangeAction has a RELATIVE_TO_PREVIOUS_INSTANT range. Else, returns False.
     */
    private static boolean raHasRelativeToPreviousInstantRange(RangeAction<?> rangeAction) {
        if (rangeAction instanceof PstRangeAction pstRangeAction) {
            return pstRangeAction.getRanges().stream().anyMatch(tapRange -> tapRange.getRangeType().equals(RELATIVE_TO_PREVIOUS_INSTANT));
        }
        return ((StandardRangeAction<?>) rangeAction).getRanges().stream().anyMatch(standardRange -> standardRange.getRangeType().equals(RELATIVE_TO_PREVIOUS_INSTANT));
    }

    public record GlobalSecondPreventiveResult(SecondPreventiveRaoResult secondPreventiveRaoResult,
                                               Map<State, PostPerimeterResult> postContingencyResults,
                                               String errorMessage) {
        public boolean hasFailed() {
            // TODO: this is quite ugly...
            return errorMessage != null;
        }

        public static GlobalSecondPreventiveResult failed(String errorMessage) {
            return new GlobalSecondPreventiveResult(null, null, errorMessage);
        }
    }
=======
>>>>>>> ce75f38e
}<|MERGE_RESOLUTION|>--- conflicted
+++ resolved
@@ -200,23 +200,7 @@
         RaoLogger.logMostLimitingElementsResults(BUSINESS_LOGS, postCraSensitivityAnalysisOutput, raoParameters.getObjectiveFunctionParameters().getType(), raoParameters.getObjectiveFunctionParameters().getUnit(), NUMBER_LOGGED_ELEMENTS_END_RAO);
         RaoLogger.checkIfMostLimitingElementIsFictional(BUSINESS_LOGS, postCraSensitivityAnalysisOutput);
 
-<<<<<<< HEAD
         return new GlobalSecondPreventiveResult(secondPreventiveRaoResult, newPostContingencyResults, null);
-=======
-        PostPerimeterResult postPraResult = new PostPerimeterResult(
-            secondPreventiveRaoResult.perimeterResult,
-            secondPreventiveRaoResult.postPraSensitivityAnalysisOutput
-        );
-
-        return new PreventiveAndCurativesRaoResultImpl(
-            stateTree,
-            initialOutput,
-            firstPreventiveResult,
-            postPraResult,
-            newPostContingencyResults,
-            crac,
-            raoParameters);
->>>>>>> ce75f38e
     }
 
     record SecondPreventiveRaoResult(OptimizationResult perimeterResult,
@@ -352,7 +336,6 @@
 
         return CompletableFuture.completedFuture(new OneStateOnlyRaoResultImpl(preventiveState, prePerimeterResult, result, optPerimeter.getFlowCnecs()));
     }
-<<<<<<< HEAD
 
     /**
      * This method applies range action results on the network, for range actions that are auto or curative
@@ -530,6 +513,4 @@
             return new GlobalSecondPreventiveResult(null, null, errorMessage);
         }
     }
-=======
->>>>>>> ce75f38e
 }