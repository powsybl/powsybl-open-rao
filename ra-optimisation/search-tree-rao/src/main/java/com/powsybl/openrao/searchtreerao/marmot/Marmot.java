--- conflicted
+++ resolved
@@ -14,6 +14,8 @@
 import com.powsybl.openrao.data.crac.api.Crac;
 import com.powsybl.openrao.data.crac.api.State;
 import com.powsybl.openrao.data.crac.api.cnec.FlowCnec;
+import com.powsybl.openrao.data.crac.api.networkaction.NetworkAction;
+import com.powsybl.openrao.data.crac.api.rangeaction.RangeAction;
 import com.powsybl.openrao.data.crac.api.usagerule.UsageMethod;
 import com.powsybl.openrao.data.raoresult.api.RaoResult;
 import com.powsybl.openrao.raoapi.InterTemporalRaoInput;
@@ -23,6 +25,7 @@
 import com.powsybl.openrao.raoapi.parameters.extensions.OpenRaoSearchTreeParameters;
 import com.powsybl.openrao.raoapi.parameters.extensions.SearchTreeRaoRangeActionsOptimizationParameters;
 import com.powsybl.openrao.raoapi.parameters.extensions.SearchTreeRaoRelativeMarginsParameters;
+import com.powsybl.openrao.searchtreerao.commons.RaoUtil;
 import com.powsybl.openrao.searchtreerao.commons.ToolProvider;
 import com.powsybl.openrao.searchtreerao.commons.objectivefunction.ObjectiveFunction;
 import com.powsybl.openrao.searchtreerao.commons.optimizationperimeters.OptimizationPerimeter;
@@ -34,18 +37,23 @@
 import com.powsybl.openrao.searchtreerao.marmot.results.GlobalFlowResult;
 import com.powsybl.openrao.searchtreerao.marmot.results.GlobalLinearOptimizationResult;
 import com.powsybl.openrao.searchtreerao.result.api.*;
+import com.powsybl.openrao.searchtreerao.result.impl.FastRaoResultImpl;
 import com.powsybl.openrao.searchtreerao.result.impl.NetworkActionsResultImpl;
 import com.powsybl.openrao.searchtreerao.result.impl.RangeActionActivationResultImpl;
 import com.powsybl.openrao.sensitivityanalysis.AppliedRemedialActions;
+import org.mockito.Mockito;
 
 import java.time.OffsetDateTime;
 import java.util.*;
 import java.util.concurrent.CompletableFuture;
-
+import java.util.stream.Collectors;
+
+import static com.powsybl.openrao.commons.logs.OpenRaoLoggerProvider.BUSINESS_WARNS;
 import static com.powsybl.openrao.searchtreerao.commons.RaoLogger.logCost;
 import static com.powsybl.openrao.searchtreerao.marmot.MarmotUtils.getPostOptimizationResults;
 import static com.powsybl.openrao.searchtreerao.marmot.MarmotUtils.getTopologicalOptimizationResult;
 import static com.powsybl.openrao.searchtreerao.marmot.MarmotUtils.runInitialPrePerimeterSensitivityAnalysis;
+import static org.mockito.Mockito.when;
 
 /**
  * @author Thomas Bouquet {@literal <thomas.bouquet at rte-france.com>}
@@ -66,38 +74,37 @@
         OpenRaoLoggerProvider.TECHNICAL_LOGS.info("[MARMOT] ----- Topological optimization [end]");
 
         // if no inter-temporal constraints are defined, the results can be returned
-<<<<<<< HEAD
+        // TODO : Add intertemporal constraint check if none violated then return
         if (raoInput.getPowerGradients().isEmpty()) {
-=======
-        // TODO : Add intertemporal constraint check if none violated then return
-        if (raoInput.getGeneratorConstraints().isEmpty()) {
->>>>>>> 5b7e350f
             OpenRaoLoggerProvider.TECHNICAL_LOGS.info("[MARMOT] No inter-temporal constraint provided; no need to re-optimize range actions");
             return CompletableFuture.completedFuture(topologicalOptimizationResults);
         }
 
+        TemporalData<PrePerimeterResult> initialResults = buildInitialResults(topologicalOptimizationResults);
+
         // 2. Apply preventive topological remedial actions
         OpenRaoLoggerProvider.TECHNICAL_LOGS.info("[MARMOT] Applying optimal topological actions on networks");
         applyPreventiveTopologicalActionsOnNetwork(raoInput.getRaoInputs(), topologicalOptimizationResults);
 
+        TemporalData<AppliedRemedialActions> curativeRemedialActions = MarmotUtils.getAppliedRemedialActionsInCurative(raoInput.getRaoInputs(), topologicalOptimizationResults);
         // 3. Run initial sensitivity analysis on all timestamps
         OpenRaoLoggerProvider.TECHNICAL_LOGS.info("[MARMOT] Systematic inter-temporal sensitivity analysis [start]");
-        TemporalData<PrePerimeterResult> prePerimeterResults = runAllInitialPrePerimeterSensitivityAnalysis(raoInput.getRaoInputs(), raoParameters);
+        TemporalData<PrePerimeterResult> prePerimeterResults = runAllInitialPrePerimeterSensitivityAnalysis(raoInput.getRaoInputs(), curativeRemedialActions, initialResults, raoParameters);
         OpenRaoLoggerProvider.TECHNICAL_LOGS.info("[MARMOT] Systematic inter-temporal sensitivity analysis [end]");
 
         // 4. Build objective function and initial result
-        ObjectiveFunction objectiveFunction = buildGlobalObjectiveFunction(raoInput.getRaoInputs().map(RaoInput::getCrac), new GlobalFlowResult(prePerimeterResults.map(PrePerimeterResult::getFlowResult)), raoParameters);
+        ObjectiveFunction objectiveFunction = buildGlobalObjectiveFunction(raoInput.getRaoInputs().map(RaoInput::getCrac), new GlobalFlowResult(initialResults), new GlobalFlowResult(prePerimeterResults.map(PrePerimeterResult::getFlowResult)), raoParameters);
         TemporalData<NetworkActionsResult> preventiveTopologicalActions = getPreventiveTopologicalActions(raoInput.getRaoInputs().map(RaoInput::getCrac), topologicalOptimizationResults);
         LinearOptimizationResult initialLinearOptimizationResult = getInitialLinearOptimizationResult(prePerimeterResults, preventiveTopologicalActions, objectiveFunction);
 
         // 5. Create and iteratively solve MIP to find optimal range actions' set-points
         OpenRaoLoggerProvider.TECHNICAL_LOGS.info("[MARMOT] ----- Global range actions optimization [start]");
-        LinearOptimizationResult linearOptimizationResults = optimizeLinearRemedialActions(raoInput, prePerimeterResults, raoParameters, preventiveTopologicalActions, objectiveFunction);
+        LinearOptimizationResult linearOptimizationResults = optimizeLinearRemedialActions(raoInput, initialResults, prePerimeterResults, raoParameters, preventiveTopologicalActions, curativeRemedialActions, objectiveFunction);
         OpenRaoLoggerProvider.TECHNICAL_LOGS.info("[MARMOT] ----- Global range actions optimization [end]");
 
         // 6. Merge topological and linear result
         OpenRaoLoggerProvider.TECHNICAL_LOGS.info("[MARMOT] Merging topological and linear remedial action results");
-        TemporalData<RaoResult> mergedRaoResults = mergeTopologicalAndLinearOptimizationResults(raoInput.getRaoInputs(), prePerimeterResults, linearOptimizationResults, topologicalOptimizationResults);
+        TemporalData<RaoResult> mergedRaoResults = mergeTopologicalAndLinearOptimizationResults(raoInput.getRaoInputs(), initialResults, linearOptimizationResults, topologicalOptimizationResults);
 
         // 7. Log initial and final results
         logCost("[MARMOT] Before global linear optimization: ", initialLinearOptimizationResult, raoParameters, 10);
@@ -106,20 +113,46 @@
         return CompletableFuture.completedFuture(mergedRaoResults);
     }
 
+    private TemporalData<PrePerimeterResult> buildInitialResults(TemporalData<RaoResult> topologicalOptimizationResults) {
+        TemporalData<PrePerimeterResult> initialResults = new TemporalDataImpl<>();
+        topologicalOptimizationResults.getDataPerTimestamp().forEach((timestamp, raoResult) ->
+            initialResults.add(timestamp, ((FastRaoResultImpl) raoResult).getInitialResult()));
+        return initialResults;
+    }
+
     private static TemporalData<RaoResult> runTopologicalOptimization(TemporalData<RaoInput> raoInputs, RaoParameters raoParameters) {
         Set<String> consideredCnecs = new HashSet<>();
         return raoInputs.map(individualRaoInput -> {
-<<<<<<< HEAD
-            OpenRaoLoggerProvider.TECHNICAL_LOGS.info("[MARMOT] Running RAO for timestamp {}", individualRaoInput.getCrac().getTimestamp().orElseThrow());
-            return FastRao.launchFilteredRao(individualRaoInput, raoParameters, null, consideredCnecs);
-=======
             String logMessage = "[MARMOT] Running RAO for timestamp %s [{}]".formatted(individualRaoInput.getCrac().getTimestamp().orElseThrow());
             OpenRaoLoggerProvider.TECHNICAL_LOGS.info(logMessage, "start");
-            RaoResult raoResult = Rao.run(individualRaoInput, raoParameters);
+            RaoResult raoResult = FastRao.launchFilteredRao(individualRaoInput, raoParameters, null, consideredCnecs);
             OpenRaoLoggerProvider.TECHNICAL_LOGS.info(logMessage, "end");
             return raoResult;
->>>>>>> 5b7e350f
         });
+        /*raoInputs.getDataPerTimestamp().values().forEach(raoInput -> {
+            RaoUtil.initData(raoInput, raoParameters);
+            raoInput.getNetwork().getVariantManager().cloneVariant(raoInput.getNetworkVariantId(), "InitialScenario");
+        });
+        return raoInputs.map(individualRaoInput -> {
+            OpenRaoLoggerProvider.TECHNICAL_LOGS.info("[MARMOT] Running RAO for timestamp {}", individualRaoInput.getCrac().getTimestamp().orElseThrow());
+            return generateMockRaoResult(individualRaoInput);
+        });*/
+    }
+
+    private static RaoResult generateMockRaoResult(RaoInput individualRaoInput) {
+        RaoResult raoResult = Mockito.mock(RaoResult.class);
+        Crac crac = individualRaoInput.getCrac();
+        if (crac.getTimestamp().get().getHour() == 2) {
+            Set<String> actionNames = Set.of("TOP_2NV_DOEL_PRA", "TOP_2N_AUBAN_PRA");
+            Set<NetworkAction> actions = crac.getNetworkActions().stream()
+                .filter(na -> actionNames.contains(na.getName()))
+                .collect(Collectors.toSet());
+
+            when(raoResult.getActivatedNetworkActionsDuringState(individualRaoInput.getCrac().getPreventiveState())).thenReturn(actions);
+        } else {
+            when(raoResult.getActivatedNetworkActionsDuringState(individualRaoInput.getCrac().getPreventiveState())).thenReturn(new HashSet<>());
+        }
+        return raoResult;
     }
 
     private static void applyPreventiveTopologicalActionsOnNetwork(TemporalData<RaoInput> raoInputs, TemporalData<RaoResult> topologicalOptimizationResults) {
@@ -133,27 +166,39 @@
         return raoInputs.map(individualRaoInput -> runInitialPrePerimeterSensitivityAnalysis(individualRaoInput, raoParameters));
     }
 
+    private static TemporalData<PrePerimeterResult> runAllInitialPrePerimeterSensitivityAnalysis(TemporalData<RaoInput> raoInputs, TemporalData<AppliedRemedialActions> curativeRemedialActions, TemporalData<PrePerimeterResult> initialResults, RaoParameters raoParameters) {
+        TemporalData<PrePerimeterResult> prePerimeterResults = new TemporalDataImpl<>();
+        raoInputs.getTimestamps().forEach(timestamp ->
+            prePerimeterResults.add(timestamp, runInitialPrePerimeterSensitivityAnalysis(
+                raoInputs.getData(timestamp).orElseThrow(),
+                curativeRemedialActions.getData(timestamp).orElseThrow(),
+                initialResults.getData(timestamp).orElseThrow(),
+                raoParameters)
+        ));
+        return prePerimeterResults;
+    }
+
     private static TemporalData<NetworkActionsResult> getPreventiveTopologicalActions(TemporalData<Crac> cracs, TemporalData<RaoResult> raoResults) {
         Map<OffsetDateTime, NetworkActionsResult> preventiveTopologicalActions = new HashMap<>();
         cracs.getTimestamps().forEach(timestamp -> preventiveTopologicalActions.put(timestamp, new NetworkActionsResultImpl(raoResults.getData(timestamp).orElseThrow().getActivatedNetworkActionsDuringState(cracs.getData(timestamp).orElseThrow().getPreventiveState()))));
         return new TemporalDataImpl<>(preventiveTopologicalActions);
     }
 
-    private static LinearOptimizationResult optimizeLinearRemedialActions(InterTemporalRaoInput raoInput, TemporalData<PrePerimeterResult> prePerimeterResults, RaoParameters parameters, TemporalData<NetworkActionsResult> preventiveTopologicalActions, ObjectiveFunction objectiveFunction) {
+    private static LinearOptimizationResult optimizeLinearRemedialActions(InterTemporalRaoInput raoInput, TemporalData<PrePerimeterResult> initialResults, TemporalData<PrePerimeterResult> prePerimeterResults, RaoParameters parameters, TemporalData<NetworkActionsResult> preventiveTopologicalActions, TemporalData<AppliedRemedialActions> curativeRemedialActions, ObjectiveFunction objectiveFunction) {
 
         // -- Build IteratingLinearOptimizerInterTemporalInput
-        TemporalData<OptimizationPerimeter> optimizationPerimeterPerTimestamp = computeOptimizationPerimetersPerTimestamp(raoInput.getRaoInputs().map(RaoInput::getCrac));
+        TemporalData<OptimizationPerimeter> optimizationPerimeterPerTimestamp = computeOptimizationPerimetersPerTimestamp(raoInput.getRaoInputs().map(RaoInput::getCrac), prePerimeterResults);
         // no objective function defined in individual IteratingLinearOptimizerInputs as it is global
         Map<OffsetDateTime, IteratingLinearOptimizerInput> linearOptimizerInputPerTimestamp = new HashMap<>();
         raoInput.getRaoInputs().getTimestamps().forEach(timestamp -> linearOptimizerInputPerTimestamp.put(timestamp, IteratingLinearOptimizerInput.create()
             .withNetwork(raoInput.getRaoInputs().getData(timestamp).orElseThrow().getNetwork())
             .withOptimizationPerimeter(optimizationPerimeterPerTimestamp.getData(timestamp).orElseThrow())
-            .withInitialFlowResult(prePerimeterResults.getData(timestamp).orElseThrow())
-            .withPrePerimeterFlowResult(prePerimeterResults.getData(timestamp).orElseThrow())
+            .withInitialFlowResult(initialResults.getData(timestamp).orElseThrow())
+            .withPrePerimeterFlowResult(initialResults.getData(timestamp).orElseThrow())
             .withPreOptimizationFlowResult(prePerimeterResults.getData(timestamp).orElseThrow())
             .withPrePerimeterSetpoints(prePerimeterResults.getData(timestamp).orElseThrow())
             .withPreOptimizationSensitivityResult(prePerimeterResults.getData(timestamp).orElseThrow())
-            .withPreOptimizationAppliedRemedialActions(new AppliedRemedialActions())
+            .withPreOptimizationAppliedRemedialActions(curativeRemedialActions.getData(timestamp).orElseThrow())
             .withToolProvider(ToolProvider.buildFromRaoInputAndParameters(raoInput.getRaoInputs().getData(timestamp).orElseThrow(), parameters))
             .withOutageInstant(raoInput.getRaoInputs().getData(timestamp).orElseThrow().getCrac().getOutageInstant())
             .withAppliedNetworkActionsInPrimaryState(preventiveTopologicalActions.getData(timestamp).orElseThrow())
@@ -180,29 +225,47 @@
         return InterTemporalIteratingLinearOptimizer.optimize(interTemporalLinearOptimizerInput, linearOptimizerParameters);
     }
 
-    private static TemporalData<OptimizationPerimeter> computeOptimizationPerimetersPerTimestamp(TemporalData<Crac> cracs) {
-        return cracs.map(
-            crac -> new PreventiveOptimizationPerimeter(
+    private static boolean doesPrePerimeterSetpointRespectRange(RangeAction<?> rangeAction, RangeActionSetpointResult prePerimeterSetpoints) {
+        double preperimeterSetPoint = prePerimeterSetpoints.getSetpoint(rangeAction);
+        double minSetPoint = rangeAction.getMinAdmissibleSetpoint(preperimeterSetPoint);
+        double maxSetPoint = rangeAction.getMaxAdmissibleSetpoint(preperimeterSetPoint);
+
+        if (preperimeterSetPoint < minSetPoint || preperimeterSetPoint > maxSetPoint) {
+            BUSINESS_WARNS.warn("Range action {} has an initial setpoint of {} that does not respect its allowed range [{} {}]. It will be filtered out of the linear problem.",
+                rangeAction.getId(), preperimeterSetPoint, minSetPoint, maxSetPoint);
+            return false;
+        } else {
+            return true;
+        }
+    }
+
+    private static TemporalData<OptimizationPerimeter> computeOptimizationPerimetersPerTimestamp(TemporalData<Crac> cracs, TemporalData<PrePerimeterResult> prePerimeterResults) {
+        TemporalData<OptimizationPerimeter> optimizationPerimeters = new TemporalDataImpl<>();
+        cracs.getTimestamps().forEach(timestamp -> {
+            Crac crac = cracs.getData(timestamp).orElseThrow();
+            PrePerimeterResult prePerimeterResult = prePerimeterResults.getData(timestamp).orElseThrow();
+            optimizationPerimeters.add(timestamp, new PreventiveOptimizationPerimeter(
                 crac.getPreventiveState(),
-                MarmotUtils.getPreventivePerimeterCnecs(crac),
+                crac.getFlowCnecs(),
                 new HashSet<>(),
                 new HashSet<>(),
-                crac.getRangeActions(crac.getPreventiveState(), UsageMethod.AVAILABLE)
-            )
-        );
-    }
-
-    private static TemporalData<RaoResult> mergeTopologicalAndLinearOptimizationResults(TemporalData<RaoInput> raoInputs, TemporalData<PrePerimeterResult> prePerimeterResults, LinearOptimizationResult linearOptimizationResults, TemporalData<RaoResult> topologicalOptimizationResults) {
-        return getPostOptimizationResults(raoInputs, prePerimeterResults, linearOptimizationResults, topologicalOptimizationResults).map(PostOptimizationResult::merge);
-    }
-
-    private static ObjectiveFunction buildGlobalObjectiveFunction(TemporalData<Crac> cracs, FlowResult globalFlowResult, RaoParameters raoParameters) {
+                crac.getRangeActions(crac.getPreventiveState(), UsageMethod.AVAILABLE).stream().filter(rangeAction -> doesPrePerimeterSetpointRespectRange(rangeAction, prePerimeterResult)).collect(Collectors.toSet())
+            ));
+        });
+        return optimizationPerimeters;
+    }
+
+    private static TemporalData<RaoResult> mergeTopologicalAndLinearOptimizationResults(TemporalData<RaoInput> raoInputs, TemporalData<PrePerimeterResult> initialResults, LinearOptimizationResult linearOptimizationResults, TemporalData<RaoResult> topologicalOptimizationResults) {
+        return getPostOptimizationResults(raoInputs, initialResults, linearOptimizationResults, topologicalOptimizationResults).map(PostOptimizationResult::merge);
+    }
+
+    private static ObjectiveFunction buildGlobalObjectiveFunction(TemporalData<Crac> cracs, FlowResult initialResult, FlowResult globalFlowResult, RaoParameters raoParameters) {
         Set<FlowCnec> allFlowCnecs = new HashSet<>();
-        cracs.map(MarmotUtils::getPreventivePerimeterCnecs).getDataPerTimestamp().values().forEach(allFlowCnecs::addAll);
+        cracs.map(Crac::getFlowCnecs).getDataPerTimestamp().values().forEach(allFlowCnecs::addAll);
         Set<State> allOptimizedStates = new HashSet<>(cracs.map(Crac::getPreventiveState).getDataPerTimestamp().values());
         return ObjectiveFunction.build(allFlowCnecs,
             new HashSet<>(), // no loop flows for now
-            globalFlowResult,
+            initialResult,
             globalFlowResult,
             Collections.emptySet(),
             raoParameters,
