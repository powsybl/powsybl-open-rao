--- conflicted
+++ resolved
@@ -40,20 +40,9 @@
 import com.powsybl.openrao.searchtreerao.fastrao.FastRao;
 import com.powsybl.openrao.searchtreerao.linearoptimisation.inputs.IteratingLinearOptimizerInput;
 import com.powsybl.openrao.searchtreerao.linearoptimisation.parameters.IteratingLinearOptimizerParameters;
-import com.powsybl.openrao.searchtreerao.marmot.results.GlobalFlowResult;
-import com.powsybl.openrao.searchtreerao.marmot.results.GlobalLinearOptimizationResult;
-<<<<<<< HEAD
-import com.powsybl.openrao.searchtreerao.marmot.results.GlobalRangeActionActivationResult;
+import com.powsybl.openrao.searchtreerao.marmot.results.*;
 import com.powsybl.openrao.searchtreerao.result.api.*;
 import com.powsybl.openrao.searchtreerao.result.impl.FastRaoResultImpl;
-=======
-import com.powsybl.openrao.searchtreerao.result.api.*;
-import com.powsybl.openrao.searchtreerao.marmot.results.InterTemporalRaoResultImpl;
-import com.powsybl.openrao.searchtreerao.result.api.FlowResult;
-import com.powsybl.openrao.searchtreerao.result.api.LinearOptimizationResult;
-import com.powsybl.openrao.searchtreerao.result.api.NetworkActionsResult;
-import com.powsybl.openrao.searchtreerao.result.api.PrePerimeterResult;
->>>>>>> d9d21da8
 import com.powsybl.openrao.searchtreerao.result.impl.NetworkActionsResultImpl;
 import com.powsybl.openrao.searchtreerao.result.impl.RangeActionActivationResultImpl;
 import com.powsybl.openrao.sensitivityanalysis.AppliedRemedialActions;
@@ -63,7 +52,6 @@
 import java.time.OffsetDateTime;
 import java.util.*;
 import java.util.concurrent.CompletableFuture;
-<<<<<<< HEAD
 import java.util.concurrent.atomic.AtomicBoolean;
 import java.util.stream.Collectors;
 
@@ -71,15 +59,6 @@
 import static com.powsybl.openrao.searchtreerao.commons.RaoLogger.logCost;
 import static com.powsybl.openrao.searchtreerao.marmot.MarmotUtils.*;
 import static org.mockito.Mockito.when;
-=======
-import java.util.stream.Collectors;
-
-import static com.powsybl.openrao.searchtreerao.commons.RaoLogger.logCost;
-import static com.powsybl.openrao.searchtreerao.marmot.MarmotUtils.getPostOptimizationResults;
-import static com.powsybl.openrao.searchtreerao.marmot.MarmotUtils.getTopologicalOptimizationResult;
-import static com.powsybl.openrao.searchtreerao.marmot.MarmotUtils.runSensitivityAnalysis;
-import static com.powsybl.openrao.searchtreerao.marmot.MarmotUtils.runSensitivityAnalysisBasedOnInitialResult;
->>>>>>> d9d21da8
 
 /**
  * @author Thomas Bouquet {@literal <thomas.bouquet at rte-france.com>}
@@ -93,8 +72,7 @@
     private static final String VERSION = "1.0.0";
 
     @Override
-<<<<<<< HEAD
-    public CompletableFuture<TemporalData<RaoResult>> run(InterTemporalRaoInputWithNetworkPaths interTemporalRaoInputWithNetworkPaths, RaoParameters raoParameters) {
+    public CompletableFuture<InterTemporalRaoResult> run(InterTemporalRaoInputWithNetworkPaths interTemporalRaoInputWithNetworkPaths, RaoParameters raoParameters) {
         // MEMORY ISSUES
         // Modifications done:
         // - use network paths for runTopologicalOptimization
@@ -110,45 +88,6 @@
         TemporalData<RaoResult> topologicalOptimizationResults = runTopologicalOptimization(interTemporalRaoInputWithNetworkPaths.getRaoInputs(), consideredCnecs, raoParameters);
         OpenRaoLoggerProvider.TECHNICAL_LOGS.info("[MARMOT] ----- Topological optimization [end]");
 
-        // if no inter-temporal constraints are defined, the results can be returned
-        // TODO : Add intertemporal constraint check if none violated then return
-        if (interTemporalRaoInputWithNetworkPaths.getPowerGradients().isEmpty()) {
-=======
-    public CompletableFuture<InterTemporalRaoResult> run(InterTemporalRaoInput raoInput, RaoParameters raoParameters) {
-        // 1. Run initial sensitivity analysis on all timestamps
-        OpenRaoLoggerProvider.TECHNICAL_LOGS.info("[MARMOT] Systematic inter-temporal sensitivity analysis [start]");
-        TemporalData<PrePerimeterResult> initialResults = runAllSensitivityAnalyses(raoInput.getRaoInputs(), raoParameters);
-        OpenRaoLoggerProvider.TECHNICAL_LOGS.info("[MARMOT] Systematic inter-temporal sensitivity analysis [end]");
-
-        // 2. Run independent RAOs to compute optimal preventive topological remedial actions
-        OpenRaoLoggerProvider.TECHNICAL_LOGS.info("[MARMOT] ----- Topological optimization [start]");
-        TemporalData<RaoResult> topologicalOptimizationResults = runTopologicalOptimization(raoInput.getRaoInputs(), raoParameters);
-        OpenRaoLoggerProvider.TECHNICAL_LOGS.info("[MARMOT] ----- Topological optimization [end]");
-
-        // 3. Apply preventive topological remedial actions
-        OpenRaoLoggerProvider.TECHNICAL_LOGS.info("[MARMOT] Applying optimal topological actions on networks");
-        applyPreventiveTopologicalActionsOnNetwork(raoInput.getRaoInputs(), topologicalOptimizationResults);
-
-        // 4. Run sensitivity analysis on all timestamps after topological actions are applied
-        OpenRaoLoggerProvider.TECHNICAL_LOGS.info("[MARMOT] Systematic inter-temporal sensitivity analysis after topological actions application [start]");
-        TemporalData<PrePerimeterResult> postTopologicalActionsResults = runAllSensitivityAnalysesBasedOnInitialResult(raoInput.getRaoInputs(), raoParameters, initialResults.map(PrePerimeterResult::getFlowResult));
-        OpenRaoLoggerProvider.TECHNICAL_LOGS.info("[MARMOT] Systematic inter-temporal sensitivity analysis after topological actions application [end]");
-
-        // 5. Build objective function and post topological actions application result
-        ObjectiveFunction objectiveFunction = buildGlobalObjectiveFunction(raoInput.getRaoInputs().map(RaoInput::getCrac), new GlobalFlowResult(initialResults.map(PrePerimeterResult::getFlowResult)), new GlobalFlowResult(initialResults.map(PrePerimeterResult::getFlowResult)), raoParameters);
-        ObjectiveFunctionResult initialObjectiveFunctionResult = getInitialObjectiveFunctionResult(initialResults, objectiveFunction);
-        TemporalData<NetworkActionsResult> preventiveTopologicalActions = getPreventiveTopologicalActions(raoInput.getRaoInputs().map(RaoInput::getCrac), topologicalOptimizationResults);
-        LinearOptimizationResult postTopologicalOptimizationResult = getPostTopologicalOptimizationResult(postTopologicalActionsResults, preventiveTopologicalActions, objectiveFunction);
-
-        // if no inter-temporal constraints are defined, the results can be returned
-        // TODO : Add intertemporal constraint check if none violated then return
-        if (raoInput.getGeneratorConstraints().isEmpty()) {
->>>>>>> d9d21da8
-            OpenRaoLoggerProvider.TECHNICAL_LOGS.info("[MARMOT] No inter-temporal constraint provided; no need to re-optimize range actions");
-            return CompletableFuture.completedFuture(new InterTemporalRaoResultImpl(initialObjectiveFunctionResult, postTopologicalOptimizationResult, topologicalOptimizationResults));
-        }
-
-<<<<<<< HEAD
         // Get the initial results from the various independent results to avoid recomputing them
         TemporalData<PrePerimeterResult> initialResults = buildInitialResults(topologicalOptimizationResults);
         TemporalData<RaoInput> raoInputsWithImportedNetworks = new TemporalDataImpl<>();
@@ -173,11 +112,20 @@
 
         // Create an objective function that takes into account ALL the cnecs
         ObjectiveFunction fullObjectiveFunction = buildGlobalObjectiveFunction(interTemporalRaoInput.getRaoInputs().map(RaoInput::getCrac), new GlobalFlowResult(initialResults), raoParameters);
+        ObjectiveFunctionResult initialObjectiveFunctionResult = getInitialObjectiveFunctionResult(initialResults, fullObjectiveFunction);
+
+        // if no inter-temporal constraints are defined, the results can be returned
+        // TODO : Add intertemporal constraint check if none violated then return
+        if (interTemporalRaoInputWithNetworkPaths.getPowerGradients().isEmpty()) {
+            ObjectiveFunctionResult finalObjectiveFunctionResult = getIndependantRaoGlobalObjectiveFunctionResult(topologicalOptimizationResults, initialResults, raoInputsWithImportedNetworks, fullObjectiveFunction);
+            OpenRaoLoggerProvider.TECHNICAL_LOGS.info("[MARMOT] No inter-temporal constraint provided; no need to re-optimize range actions");
+            return CompletableFuture.completedFuture(new InterTemporalRaoResultImpl(initialObjectiveFunctionResult, finalObjectiveFunctionResult, topologicalOptimizationResults));
+        }
 
         // Create some variables that will be used in the MIP loops and will still be needed after the loop
         TemporalData<PrePerimeterResult> loadFlowResults;
         LinearOptimizationResult linearOptimizationResults;
-        LinearOptimizationResult fullResults;
+        GlobalLinearOptimizationResult fullResults;
         do {
             // Clone the PostTopoScenario variant to make sure we work on a clean variant every time
             interTemporalRaoInput.getRaoInputs().getDataPerTimestamp().values().forEach(raoInput -> {
@@ -193,7 +141,6 @@
             // Build objective function with ONLY THE CONSIDERED CNECS
             ObjectiveFunction filteredObjectiveFunction = buildGlobalObjectiveFunction(interTemporalRaoInput.getRaoInputs().map(RaoInput::getCrac), new GlobalFlowResult(initialResults), consideredCnecs, raoParameters);
             TemporalData<NetworkActionsResult> preventiveTopologicalActions = getPreventiveTopologicalActions(interTemporalRaoInput.getRaoInputs().map(RaoInput::getCrac), topologicalOptimizationResults);
-            //LinearOptimizationResult initialLinearOptimizationResult = getInitialLinearOptimizationResult(prePerimeterResults, preventiveTopologicalActions, objectiveFunction);
 
             // Create and iteratively solve MIP to find optimal range actions' set-points FOR THE CONSIDERED CNECS
             OpenRaoLoggerProvider.TECHNICAL_LOGS.info("[MARMOT] ----- Global range actions optimization [start]");
@@ -212,7 +159,7 @@
 
         // Merge topological and linear result
         OpenRaoLoggerProvider.TECHNICAL_LOGS.info("[MARMOT] Merging topological and linear remedial action results");
-        TemporalData<RaoResult> mergedRaoResults = mergeTopologicalAndLinearOptimizationResults(interTemporalRaoInput.getRaoInputs(), initialResults, linearOptimizationResults, topologicalOptimizationResults);
+        InterTemporalRaoResultImpl mergedRaoResults = mergeTopologicalAndLinearOptimizationResults(interTemporalRaoInput.getRaoInputs(), initialResults, initialObjectiveFunctionResult, fullResults, topologicalOptimizationResults, raoParameters);
 
         // Log initial and final results
         //logCost("[MARMOT] Before global linear optimization: ", initialLinearOptimizationResult, raoParameters, 10);
@@ -221,26 +168,10 @@
         LinearOptimizationResult finalLinearOptimizationResults = linearOptimizationResults;
         interTemporalRaoInput.getRaoInputs().getDataPerTimestamp().forEach((dateTime, raoInput) ->
             exportUctNetwork(interTemporalRaoInputWithNetworkPaths.getRaoInputs().getData(dateTime).orElseThrow(), raoInput, finalLinearOptimizationResults));
-=======
-        // 6. Create and iteratively solve MIP to find optimal range actions' set-points
-        OpenRaoLoggerProvider.TECHNICAL_LOGS.info("[MARMOT] ----- Global range actions optimization [start]");
-        GlobalLinearOptimizationResult globalLinearOptimizationResult = optimizeLinearRemedialActions(raoInput, initialResults, postTopologicalActionsResults, raoParameters, preventiveTopologicalActions, objectiveFunction);
-        OpenRaoLoggerProvider.TECHNICAL_LOGS.info("[MARMOT] ----- Global range actions optimization [end]");
-
-        // 7. Merge topological and linear result
-        OpenRaoLoggerProvider.TECHNICAL_LOGS.info("[MARMOT] Merging topological and linear remedial action results");
-        InterTemporalRaoResultImpl interTemporalRaoResult = mergeTopologicalAndLinearOptimizationResults(raoInput.getRaoInputs(), initialResults, initialObjectiveFunctionResult, globalLinearOptimizationResult, topologicalOptimizationResults, raoParameters);
->>>>>>> d9d21da8
-
-        // 8. Log initial and final results
-        logCost("[MARMOT] Before topological optimizations: ", getPostTopologicalOptimizationResult(initialResults, new TemporalDataImpl<>(), objectiveFunction), raoParameters, 10);
-        logCost("[MARMOT] Before global linear optimization: ", postTopologicalOptimizationResult, raoParameters, 10);
-        logCost("[MARMOT] After global linear optimization: ", globalLinearOptimizationResult, raoParameters, 10);
-
-        return CompletableFuture.completedFuture(interTemporalRaoResult);
-    }
-
-<<<<<<< HEAD
+
+        return CompletableFuture.completedFuture(mergedRaoResults);
+    }
+
     private boolean shouldStop(TemporalData<PrePerimeterResult> loadFlowResults, TemporalData<Set<String>> consideredCnecs) {
         AtomicBoolean shouldStop = new AtomicBoolean(true);
         // For every TS, for all the virtual costs, go through all the costly cnecs in order.
@@ -259,15 +190,6 @@
                     }
                 }
             });
-=======
-    private static TemporalData<RaoResult> runTopologicalOptimization(TemporalData<RaoInput> raoInputs, RaoParameters raoParameters) {
-        return raoInputs.map(individualRaoInput -> {
-            String logMessage = "[MARMOT] Running RAO for timestamp %s [{}]".formatted(individualRaoInput.getCrac().getTimestamp().orElseThrow());
-            OpenRaoLoggerProvider.TECHNICAL_LOGS.info(logMessage, "start");
-            RaoResult raoResult = Rao.run(individualRaoInput, raoParameters);
-            OpenRaoLoggerProvider.TECHNICAL_LOGS.info(logMessage, "end");
-            return raoResult;
->>>>>>> d9d21da8
         });
         return shouldStop.get();
     }
@@ -340,7 +262,7 @@
             OpenRaoLoggerProvider.TECHNICAL_LOGS.info(logMessage, "end");
             // generate a mock of the result to avoid storing unneeded information (memory reasons)
             // (initial results, activated network actions,
-            individualResults.add(datetime, generateMockRaoResult(individualRaoInput, raoResult));
+            individualResults.add(datetime, raoResult);
             consideredCnecs.add(datetime, cnecs);
         });
         return individualResults; /**/
@@ -431,7 +353,6 @@
             .forEach(TopologicalOptimizationResult::applyTopologicalActions);
     }
 
-<<<<<<< HEAD
     private static TemporalData<PrePerimeterResult> runAllInitialPrePerimeterSensitivityAnalysis(TemporalData<RaoInput> raoInputs, TemporalData<AppliedRemedialActions> curativeRemedialActions, TemporalData<PrePerimeterResult> initialResults, TemporalData<Set<String>> consideredCnecs, RaoParameters raoParameters) {
         TemporalData<PrePerimeterResult> prePerimeterResults = new TemporalDataImpl<>();
         raoInputs.getTimestamps().forEach(timestamp ->
@@ -462,14 +383,6 @@
             raoInput.getNetwork().getVariantManager().setWorkingVariant("PostTopoScenario");
         });
         return prePerimeterResults;
-=======
-    private static TemporalData<PrePerimeterResult> runAllSensitivityAnalyses(TemporalData<RaoInput> raoInputs, RaoParameters raoParameters) {
-        return raoInputs.map(individualRaoInput -> runSensitivityAnalysis(individualRaoInput, raoParameters));
-    }
-
-    private static TemporalData<PrePerimeterResult> runAllSensitivityAnalysesBasedOnInitialResult(TemporalData<RaoInput> raoInputs, RaoParameters raoParameters, TemporalData<FlowResult> initialFlowResults) {
-        return new TemporalDataImpl<>(raoInputs.getDataPerTimestamp().entrySet().stream().collect(Collectors.toMap(Map.Entry::getKey, entry -> runSensitivityAnalysisBasedOnInitialResult(entry.getValue(), raoParameters, initialFlowResults.getData(entry.getKey()).orElseThrow()))));
->>>>>>> d9d21da8
     }
 
     private static TemporalData<NetworkActionsResult> getPreventiveTopologicalActions(TemporalData<Crac> cracs, TemporalData<RaoResult> raoResults) {
@@ -478,7 +391,6 @@
         return new TemporalDataImpl<>(preventiveTopologicalActions);
     }
 
-<<<<<<< HEAD
     private static LinearOptimizationResult optimizeLinearRemedialActions(
         InterTemporalRaoInput raoInput,
         TemporalData<PrePerimeterResult> initialResults,
@@ -488,9 +400,6 @@
         TemporalData<AppliedRemedialActions> curativeRemedialActions,
         TemporalData<Set<String>> consideredCnecs,
         ObjectiveFunction objectiveFunction) {
-=======
-    private static GlobalLinearOptimizationResult optimizeLinearRemedialActions(InterTemporalRaoInput raoInput, TemporalData<PrePerimeterResult> initialResults, TemporalData<PrePerimeterResult> postTopologicalActionsResults, RaoParameters parameters, TemporalData<NetworkActionsResult> preventiveTopologicalActions, ObjectiveFunction objectiveFunction) {
->>>>>>> d9d21da8
 
         // -- Build IteratingLinearOptimizerInterTemporalInput
         // Need to use postTopoResults to build perimeter because initialResults does not contain range action setpoints
@@ -502,17 +411,10 @@
             .withOptimizationPerimeter(optimizationPerimeterPerTimestamp.getData(timestamp).orElseThrow())
             .withInitialFlowResult(initialResults.getData(timestamp).orElseThrow())
             .withPrePerimeterFlowResult(initialResults.getData(timestamp).orElseThrow())
-<<<<<<< HEAD
             .withPreOptimizationFlowResult(postTopoResults.getData(timestamp).orElseThrow())
             .withPrePerimeterSetpoints(postTopoResults.getData(timestamp).orElseThrow()) //use postTopoResults because initial does not contain setpoints
             .withPreOptimizationSensitivityResult(postTopoResults.getData(timestamp).orElseThrow())
             .withPreOptimizationAppliedRemedialActions(curativeRemedialActions.getData(timestamp).orElseThrow())
-=======
-            .withPreOptimizationFlowResult(postTopologicalActionsResults.getData(timestamp).orElseThrow())
-            .withPrePerimeterSetpoints(initialResults.getData(timestamp).orElseThrow())
-            .withPreOptimizationSensitivityResult(postTopologicalActionsResults.getData(timestamp).orElseThrow())
-            .withPreOptimizationAppliedRemedialActions(new AppliedRemedialActions())
->>>>>>> d9d21da8
             .withToolProvider(ToolProvider.buildFromRaoInputAndParameters(raoInput.getRaoInputs().getData(timestamp).orElseThrow(), parameters))
             .withOutageInstant(raoInput.getRaoInputs().getData(timestamp).orElseThrow().getCrac().getOutageInstant())
             .withAppliedNetworkActionsInPrimaryState(preventiveTopologicalActions.getData(timestamp).orElseThrow())
@@ -569,11 +471,10 @@
         return optimizationPerimeters;
     }
 
-    private static TemporalData<RaoResult> mergeTopologicalAndLinearOptimizationResults(TemporalData<RaoInput> raoInputs, TemporalData<PrePerimeterResult> initialResults, LinearOptimizationResult linearOptimizationResults, TemporalData<RaoResult> topologicalOptimizationResults) {
-        return getPostOptimizationResults(raoInputs, initialResults, linearOptimizationResults, topologicalOptimizationResults).map(PostOptimizationResult::merge);
-    }
-
-<<<<<<< HEAD
+    private static InterTemporalRaoResultImpl mergeTopologicalAndLinearOptimizationResults(TemporalData<RaoInput> raoInputs, TemporalData<PrePerimeterResult> initialResults, ObjectiveFunctionResult initialLinearOptimizationResult, GlobalLinearOptimizationResult globalLinearOptimizationResult, TemporalData<RaoResult> topologicalOptimizationResults, RaoParameters raoParameters) {
+        return new InterTemporalRaoResultImpl(initialLinearOptimizationResult, globalLinearOptimizationResult, getPostOptimizationResults(raoInputs, initialResults, globalLinearOptimizationResult, topologicalOptimizationResults, raoParameters).map(PostOptimizationResult::merge));
+    }
+
     private static ObjectiveFunction buildGlobalObjectiveFunction(TemporalData<Crac> cracs, FlowResult initialResult, RaoParameters raoParameters) {
         Set<FlowCnec> allFlowCnecs = new HashSet<>();
         cracs.map(Crac::getFlowCnecs).getDataPerTimestamp().values().forEach(allFlowCnecs::addAll);
@@ -588,41 +489,45 @@
     }
 
     private static ObjectiveFunction buildGlobalObjectiveFunction(TemporalData<Crac> cracs, FlowResult initialResult, TemporalData<Set<String>> consideredCnecs, RaoParameters raoParameters) {
-=======
-    private static InterTemporalRaoResultImpl mergeTopologicalAndLinearOptimizationResults(TemporalData<RaoInput> raoInputs, TemporalData<PrePerimeterResult> initialResults, ObjectiveFunctionResult initialLinearOptimizationResult, GlobalLinearOptimizationResult globalLinearOptimizationResult, TemporalData<RaoResult> topologicalOptimizationResults, RaoParameters raoParameters) {
-        return new InterTemporalRaoResultImpl(initialLinearOptimizationResult, globalLinearOptimizationResult, getPostOptimizationResults(raoInputs, initialResults, globalLinearOptimizationResult, topologicalOptimizationResults, raoParameters).map(PostOptimizationResult::merge));
-    }
-
-    private static ObjectiveFunction buildGlobalObjectiveFunction(TemporalData<Crac> cracs, FlowResult globalInitialFlowResult, FlowResult globalPrePerimeterFlowResult, RaoParameters raoParameters) {
->>>>>>> d9d21da8
         Set<FlowCnec> allFlowCnecs = new HashSet<>();
         cracs.getDataPerTimestamp().forEach((dateTime, crac) -> allFlowCnecs.addAll(MarmotUtils.getFilteredCnecs(crac, consideredCnecs.getData(dateTime).orElseThrow())));
         Set<State> allOptimizedStates = new HashSet<>(cracs.map(Crac::getPreventiveState).getDataPerTimestamp().values());
         return ObjectiveFunction.build(allFlowCnecs,
             new HashSet<>(), // no loop flows for now
-<<<<<<< HEAD
             initialResult,
             initialResult,
-=======
-            globalInitialFlowResult,
-            globalPrePerimeterFlowResult,
->>>>>>> d9d21da8
             Collections.emptySet(),
             raoParameters,
             allOptimizedStates);
     }
 
-<<<<<<< HEAD
-    private LinearOptimizationResult getInitialLinearOptimizationResult(TemporalData<PrePerimeterResult> prePerimeterResults, TemporalData<NetworkActionsResult> preventiveTopologicalActions, ObjectiveFunction objectiveFunction) {
-        return new GlobalLinearOptimizationResult(prePerimeterResults.map(PrePerimeterResult::getFlowResult), prePerimeterResults.map(PrePerimeterResult::getSensitivityResult), prePerimeterResults.map(RangeActionActivationResultImpl::new), preventiveTopologicalActions, objectiveFunction, LinearProblemStatus.OPTIMAL);
-=======
-    private ObjectiveFunctionResult getInitialObjectiveFunctionResult(TemporalData<PrePerimeterResult> prePerimeterResults, ObjectiveFunction objectiveFunction) {
-        return new GlobalLinearOptimizationResult(prePerimeterResults.map(PrePerimeterResult::getFlowResult), prePerimeterResults.map(PrePerimeterResult::getSensitivityResult), prePerimeterResults.map(RangeActionActivationResultImpl::new), new TemporalDataImpl<>(), objectiveFunction, LinearProblemStatus.OPTIMAL);
-    }
-
-    private LinearOptimizationResult getPostTopologicalOptimizationResult(TemporalData<PrePerimeterResult> postTopologicalActionsResults, TemporalData<NetworkActionsResult> preventiveTopologicalActions, ObjectiveFunction objectiveFunction) {
-        return new GlobalLinearOptimizationResult(postTopologicalActionsResults.map(PrePerimeterResult::getFlowResult), postTopologicalActionsResults.map(PrePerimeterResult::getSensitivityResult), postTopologicalActionsResults.map(RangeActionActivationResultImpl::new), preventiveTopologicalActions, objectiveFunction, LinearProblemStatus.OPTIMAL);
->>>>>>> d9d21da8
+    private ObjectiveFunctionResult getInitialObjectiveFunctionResult(TemporalData<PrePerimeterResult> initialResults, ObjectiveFunction objectiveFunction) {
+        GlobalFlowResult globalFlowResult = new GlobalFlowResult(initialResults);
+        TemporalData<RangeActionActivationResult> rangeActionActivationResults = initialResults.map(RangeActionActivationResultImpl::new);
+        TemporalData<NetworkActionsResult> networkActionsResults = initialResults.map(result -> new NetworkActionsResultImpl(new HashSet<>()));
+        return objectiveFunction.evaluate(globalFlowResult, new GlobalRemedialActionActivationResult(rangeActionActivationResults, networkActionsResults));
+    }
+
+    private ObjectiveFunctionResult getIndependantRaoGlobalObjectiveFunctionResult(TemporalData<RaoResult> independentRaoResults, TemporalData<PrePerimeterResult> initialResults, TemporalData<RaoInput> raoInputs, ObjectiveFunction objectiveFunction) {
+        TemporalData<FlowResult> independentFlowResults = independentRaoResults.map(raoResult -> ((FastRaoResultImpl) raoResult).getFinalResult());
+        GlobalFlowResult globalFlowResult = new GlobalFlowResult(independentFlowResults);
+
+        TemporalData<NetworkActionsResult> independentNetworkActionResults = new TemporalDataImpl<>();
+        TemporalData<RangeActionActivationResult> independentRangeActionResults = new TemporalDataImpl<>();
+        raoInputs.getTimestamps().forEach(timestamp -> {
+            RaoResult independentRaoResult = independentRaoResults.getData(timestamp).orElseThrow();
+
+            Set<NetworkAction> activatedNetworkActions = new HashSet<>();
+            RangeActionActivationResultImpl rangeActionActivationResult = new RangeActionActivationResultImpl(initialResults.getData(timestamp).orElseThrow());
+            for (State state : raoInputs.getData(timestamp).orElseThrow().getCrac().getStates()) {
+                activatedNetworkActions.addAll(independentRaoResult.getActivatedNetworkActionsDuringState(state));
+                independentRaoResult.getOptimizedSetPointsOnState(state).forEach((rangeAction, setpoint) -> rangeActionActivationResult.putResult(rangeAction, state, setpoint));
+            }
+            independentNetworkActionResults.add(timestamp, new NetworkActionsResultImpl(activatedNetworkActions));
+            independentRangeActionResults.add(timestamp, rangeActionActivationResult);
+        });
+
+        return objectiveFunction.evaluate(globalFlowResult, new GlobalRemedialActionActivationResult(independentRangeActionResults, independentNetworkActionResults));
     }
 
     @Override
