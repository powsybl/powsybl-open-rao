--- conflicted
+++ resolved
@@ -15,11 +15,7 @@
 import com.powsybl.openrao.data.crac.api.State;
 import com.powsybl.openrao.data.crac.api.cnec.FlowCnec;
 import com.powsybl.openrao.data.crac.api.usagerule.UsageMethod;
-<<<<<<< HEAD
-import com.powsybl.openrao.data.raoresult.api.GlobalRaoResult;
-=======
 import com.powsybl.openrao.data.raoresult.api.InterTemporalRaoResult;
->>>>>>> 0b3e9077
 import com.powsybl.openrao.data.raoresult.api.RaoResult;
 import com.powsybl.openrao.raoapi.InterTemporalRaoInput;
 import com.powsybl.openrao.raoapi.InterTemporalRaoProvider;
@@ -39,11 +35,7 @@
 import com.powsybl.openrao.searchtreerao.marmot.results.GlobalFlowResult;
 import com.powsybl.openrao.searchtreerao.marmot.results.GlobalLinearOptimizationResult;
 import com.powsybl.openrao.searchtreerao.result.api.*;
-<<<<<<< HEAD
-import com.powsybl.openrao.searchtreerao.marmot.results.GlobalRaoResultImpl;
-=======
 import com.powsybl.openrao.searchtreerao.marmot.results.InterTemporalRaoResultImpl;
->>>>>>> 0b3e9077
 import com.powsybl.openrao.searchtreerao.result.api.FlowResult;
 import com.powsybl.openrao.searchtreerao.result.api.LinearOptimizationResult;
 import com.powsybl.openrao.searchtreerao.result.api.NetworkActionsResult;
@@ -75,17 +67,10 @@
     private static final String VERSION = "1.0.0";
 
     @Override
-<<<<<<< HEAD
-    public CompletableFuture<GlobalRaoResult> run(InterTemporalRaoInput raoInput, RaoParameters raoParameters) {
-        // 1. Run initial sensitivity analysis on all timestamps
-        OpenRaoLoggerProvider.TECHNICAL_LOGS.info("[MARMOT] Systematic inter-temporal sensitivity analysis [start]");
-        TemporalData<PrePerimeterResult> initialResults = runAllInitialPrePerimeterSensitivityAnalysis(raoInput.getRaoInputs(), raoParameters);
-=======
     public CompletableFuture<InterTemporalRaoResult> run(InterTemporalRaoInput raoInput, RaoParameters raoParameters) {
         // 1. Run initial sensitivity analysis on all timestamps
         OpenRaoLoggerProvider.TECHNICAL_LOGS.info("[MARMOT] Systematic inter-temporal sensitivity analysis [start]");
         TemporalData<PrePerimeterResult> initialResults = runAllSensitivityAnalyses(raoInput.getRaoInputs(), raoParameters);
->>>>>>> 0b3e9077
         OpenRaoLoggerProvider.TECHNICAL_LOGS.info("[MARMOT] Systematic inter-temporal sensitivity analysis [end]");
 
         // 2. Run independent RAOs to compute optimal preventive topological remedial actions
@@ -97,29 +82,6 @@
         OpenRaoLoggerProvider.TECHNICAL_LOGS.info("[MARMOT] Applying optimal topological actions on networks");
         applyPreventiveTopologicalActionsOnNetwork(raoInput.getRaoInputs(), topologicalOptimizationResults);
 
-<<<<<<< HEAD
-        // 4. Run initial sensitivity analysis on all timestamps after topological actions are applied
-        OpenRaoLoggerProvider.TECHNICAL_LOGS.info("[MARMOT] Systematic inter-temporal sensitivity analysis after topological actions application [start]");
-        TemporalData<PrePerimeterResult> prePerimeterResults = runAllInitialPrePerimeterSensitivityAnalysis(raoInput.getRaoInputs(), raoParameters);
-        OpenRaoLoggerProvider.TECHNICAL_LOGS.info("[MARMOT] Systematic inter-temporal sensitivity analysis after topological actions application [end]");
-
-        // 5. Build objective function and initial result
-        ObjectiveFunction objectiveFunction = buildGlobalObjectiveFunction(raoInput.getRaoInputs().map(RaoInput::getCrac), new GlobalFlowResult(initialResults.map(PrePerimeterResult::getFlowResult)), new GlobalFlowResult(prePerimeterResults.map(PrePerimeterResult::getFlowResult)), raoParameters);
-        LinearOptimizationResult initialLinearOptimizationResult = getInitialLinearOptimizationResult(initialResults, new TemporalDataImpl<>(), objectiveFunction);
-        TemporalData<NetworkActionsResult> preventiveTopologicalActions = getPreventiveTopologicalActions(raoInput.getRaoInputs().map(RaoInput::getCrac), topologicalOptimizationResults);
-        LinearOptimizationResult postTopoLinearOptimizationResult = getInitialLinearOptimizationResult(prePerimeterResults, preventiveTopologicalActions, objectiveFunction);
-
-        // if no inter-temporal constraints are defined, the results can be returned
-        // TODO : Add intertemporal constraint check if none violated then return
-        if (raoInput.getGeneratorConstraints().isEmpty()) {
-            OpenRaoLoggerProvider.TECHNICAL_LOGS.info("[MARMOT] No inter-temporal constraint provided; no need to re-optimize range actions");
-            return CompletableFuture.completedFuture(new GlobalRaoResultImpl(initialLinearOptimizationResult, postTopoLinearOptimizationResult, topologicalOptimizationResults));
-        }
-
-        // 6. Create and iteratively solve MIP to find optimal range actions' set-points
-        OpenRaoLoggerProvider.TECHNICAL_LOGS.info("[MARMOT] ----- Global range actions optimization [start]");
-        GlobalLinearOptimizationResult postPrasLinearOptimizationResult = optimizeLinearRemedialActions(raoInput, prePerimeterResults, raoParameters, preventiveTopologicalActions, objectiveFunction);
-=======
         // 4. Run sensitivity analysis on all timestamps after topological actions are applied
         OpenRaoLoggerProvider.TECHNICAL_LOGS.info("[MARMOT] Systematic inter-temporal sensitivity analysis after topological actions application [start]");
         TemporalData<PrePerimeterResult> postTopologicalActionsResults = runAllSensitivityAnalysesBasedOnInitialResult(raoInput.getRaoInputs(), raoParameters, initialResults.map(PrePerimeterResult::getFlowResult));
@@ -141,30 +103,19 @@
         // 6. Create and iteratively solve MIP to find optimal range actions' set-points
         OpenRaoLoggerProvider.TECHNICAL_LOGS.info("[MARMOT] ----- Global range actions optimization [start]");
         GlobalLinearOptimizationResult globalLinearOptimizationResult = optimizeLinearRemedialActions(raoInput, initialResults, postTopologicalActionsResults, raoParameters, preventiveTopologicalActions, objectiveFunction);
->>>>>>> 0b3e9077
         OpenRaoLoggerProvider.TECHNICAL_LOGS.info("[MARMOT] ----- Global range actions optimization [end]");
 
         // 7. Merge topological and linear result
         OpenRaoLoggerProvider.TECHNICAL_LOGS.info("[MARMOT] Merging topological and linear remedial action results");
-<<<<<<< HEAD
-        GlobalRaoResultImpl globalRaoResult = mergeTopologicalAndLinearOptimizationResults(raoInput.getRaoInputs(), initialResults, prePerimeterResults, initialLinearOptimizationResult, postPrasLinearOptimizationResult, topologicalOptimizationResults, raoParameters);
+        InterTemporalRaoResultImpl interTemporalRaoResult = mergeTopologicalAndLinearOptimizationResults(raoInput.getRaoInputs(), initialResults, initialObjectiveFunctionResult, globalLinearOptimizationResult, topologicalOptimizationResults, raoParameters);
 
         // 8. Log initial and final results
-        logCost("[MARMOT] Before topological optimizations: ", initialLinearOptimizationResult, raoParameters, 10);
-        logCost("[MARMOT] Before global linear optimization: ", postTopoLinearOptimizationResult, raoParameters, 10);
-        logCost("[MARMOT] After global linear optimization: ", postPrasLinearOptimizationResult, raoParameters, 10);
-
-        return CompletableFuture.completedFuture(globalRaoResult);
-=======
-        InterTemporalRaoResultImpl interTemporalRaoResult = mergeTopologicalAndLinearOptimizationResults(raoInput.getRaoInputs(), initialResults, initialObjectiveFunctionResult, globalLinearOptimizationResult, topologicalOptimizationResults, raoParameters);
-
-        // 8. Log initial and final results
+        // TODO: log existing results
         logCost("[MARMOT] Before topological optimizations: ", getPostTopologicalOptimizationResult(initialResults, new TemporalDataImpl<>(), objectiveFunction), raoParameters, 10);
         logCost("[MARMOT] Before global linear optimization: ", postTopologicalOptimizationResult, raoParameters, 10);
         logCost("[MARMOT] After global linear optimization: ", globalLinearOptimizationResult, raoParameters, 10);
 
         return CompletableFuture.completedFuture(interTemporalRaoResult);
->>>>>>> 0b3e9077
     }
 
     private static TemporalData<RaoResult> runTopologicalOptimization(TemporalData<RaoInput> raoInputs, RaoParameters raoParameters) {
@@ -198,11 +149,7 @@
         return new TemporalDataImpl<>(preventiveTopologicalActions);
     }
 
-<<<<<<< HEAD
-    private static GlobalLinearOptimizationResult optimizeLinearRemedialActions(InterTemporalRaoInput raoInput, TemporalData<PrePerimeterResult> prePerimeterResults, RaoParameters parameters, TemporalData<NetworkActionsResult> preventiveTopologicalActions, ObjectiveFunction objectiveFunction) {
-=======
     private static GlobalLinearOptimizationResult optimizeLinearRemedialActions(InterTemporalRaoInput raoInput, TemporalData<PrePerimeterResult> initialResults, TemporalData<PrePerimeterResult> postTopologicalActionsResults, RaoParameters parameters, TemporalData<NetworkActionsResult> preventiveTopologicalActions, ObjectiveFunction objectiveFunction) {
->>>>>>> 0b3e9077
 
         // -- Build IteratingLinearOptimizerInterTemporalInput
         TemporalData<OptimizationPerimeter> optimizationPerimeterPerTimestamp = computeOptimizationPerimetersPerTimestamp(raoInput.getRaoInputs().map(RaoInput::getCrac));
@@ -255,13 +202,8 @@
         );
     }
 
-<<<<<<< HEAD
-    private static GlobalRaoResultImpl mergeTopologicalAndLinearOptimizationResults(TemporalData<RaoInput> raoInputs, TemporalData<PrePerimeterResult> initialResults, TemporalData<PrePerimeterResult> prePerimeterResults, ObjectiveFunctionResult initialLinearOptimizationResult, GlobalLinearOptimizationResult globalLinearOptimizationResult, TemporalData<RaoResult> topologicalOptimizationResults, RaoParameters raoParameters) {
-        return new GlobalRaoResultImpl(initialLinearOptimizationResult, globalLinearOptimizationResult, getPostOptimizationResults(raoInputs, initialResults, prePerimeterResults, globalLinearOptimizationResult, topologicalOptimizationResults, raoParameters).map(PostOptimizationResult::merge));
-=======
     private static InterTemporalRaoResultImpl mergeTopologicalAndLinearOptimizationResults(TemporalData<RaoInput> raoInputs, TemporalData<PrePerimeterResult> initialResults, ObjectiveFunctionResult initialLinearOptimizationResult, GlobalLinearOptimizationResult globalLinearOptimizationResult, TemporalData<RaoResult> topologicalOptimizationResults, RaoParameters raoParameters) {
         return new InterTemporalRaoResultImpl(initialLinearOptimizationResult, globalLinearOptimizationResult, getPostOptimizationResults(raoInputs, initialResults, globalLinearOptimizationResult, topologicalOptimizationResults, raoParameters).map(PostOptimizationResult::merge));
->>>>>>> 0b3e9077
     }
 
     private static ObjectiveFunction buildGlobalObjectiveFunction(TemporalData<Crac> cracs, FlowResult globalInitialFlowResult, FlowResult globalPrePerimeterFlowResult, RaoParameters raoParameters) {
