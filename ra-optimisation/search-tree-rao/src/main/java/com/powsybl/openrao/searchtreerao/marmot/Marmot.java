--- conflicted
+++ resolved
@@ -66,14 +66,9 @@
         OpenRaoLoggerProvider.TECHNICAL_LOGS.info("[MARMOT] ----- Topological optimization [end]");
 
         // if no inter-temporal constraints are defined, the results can be returned
-<<<<<<< HEAD
         // TODO : Add intertemporal constraint check if none violated then return
-        if (raoInput.getPowerGradients().isEmpty()) {
-            OpenRaoLoggerProvider.TECHNICAL_LOGS.info("[MARMOT] No inter-temporal constraints provided; no need to re-optimize range actions");
-=======
         if (raoInput.getGeneratorConstraints().isEmpty()) {
             OpenRaoLoggerProvider.TECHNICAL_LOGS.info("[MARMOT] No inter-temporal constraint provided; no need to re-optimize range actions");
->>>>>>> 04f6c5f2
             return CompletableFuture.completedFuture(topologicalOptimizationResults);
         }
 
