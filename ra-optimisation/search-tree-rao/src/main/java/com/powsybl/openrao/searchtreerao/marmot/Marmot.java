--- conflicted
+++ resolved
@@ -301,7 +301,7 @@
             raoInput.getNetwork().getVariantManager().cloneVariant(POST_TOPO_SCENARIO, "PostPreventiveScenario", true);
             raoInput.getNetwork().getVariantManager().setWorkingVariant("PostPreventiveScenario");
             State preventiveState = raoInput.getCrac().getPreventiveState();
-            raoInput.getCrac().getPotentiallyAvailableRangeActions(preventiveState).forEach(rangeAction ->
+            raoInput.getCrac().getRangeActions(preventiveState).forEach(rangeAction ->
                 rangeAction.apply(raoInput.getNetwork(), filteredResult.getOptimizedSetpoint(rangeAction, preventiveState))
             );
             prePerimeterResults.put(timestamp, runInitialPrePerimeterSensitivityAnalysisWithoutRangeActions(
@@ -438,22 +438,13 @@
             Crac crac = cracs.getData(timestamp).orElseThrow();
             optimizationPerimeters.put(timestamp, new PreventiveOptimizationPerimeter(
                 crac.getPreventiveState(),
-<<<<<<< HEAD
                 consideredCnecs.getData(timestamp).orElseThrow(),
                 new HashSet<>(), // no loopflows for now
                 new HashSet<>(), // don't re-optimize topological actions in Marmot
-                crac.getRangeActions(crac.getPreventiveState(), UsageMethod.AVAILABLE)
+                crac.getRangeActions(crac.getPreventiveState())
             ));
         });
         return optimizationPerimeters;
-=======
-                MarmotUtils.getPreventivePerimeterCnecs(crac),
-                new HashSet<>(),
-                new HashSet<>(),
-                crac.getRangeActions(crac.getPreventiveState())
-            )
-        );
->>>>>>> e0330977
     }
 
     private static InterTemporalRaoResultImpl mergeTopologicalAndLinearOptimizationResults(TemporalData<RaoInput> raoInputs, TemporalData<PrePerimeterResult> initialResults, ObjectiveFunctionResult initialLinearOptimizationResult, GlobalLinearOptimizationResult globalLinearOptimizationResult, TemporalData<RaoResult> topologicalOptimizationResults, RaoParameters raoParameters) {
