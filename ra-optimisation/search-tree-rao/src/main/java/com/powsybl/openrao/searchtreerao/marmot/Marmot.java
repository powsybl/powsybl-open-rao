/*
 * Copyright (c) 2025, RTE (http://www.rte-france.com)
 * This Source Code Form is subject to the terms of the Mozilla Public
 * License, v. 2.0. If a copy of the MPL was not distributed with this
 * file, You can obtain one at http://mozilla.org/MPL/2.0/.
 */

package com.powsybl.openrao.searchtreerao.marmot;

import com.google.auto.service.AutoService;
import com.powsybl.iidm.network.Network;
import com.powsybl.openrao.commons.OpenRaoException;
import com.powsybl.openrao.commons.TemporalData;
import com.powsybl.openrao.commons.TemporalDataImpl;
import com.powsybl.openrao.commons.logs.OpenRaoLoggerProvider;
import com.powsybl.openrao.data.crac.api.Crac;
import com.powsybl.openrao.data.crac.api.State;
import com.powsybl.openrao.data.crac.api.cnec.Cnec;
import com.powsybl.openrao.data.crac.api.cnec.FlowCnec;
import com.powsybl.openrao.data.crac.api.networkaction.NetworkAction;
import com.powsybl.openrao.data.crac.api.rangeaction.RangeAction;
import com.powsybl.openrao.data.crac.api.usagerule.UsageMethod;
import com.powsybl.openrao.data.raoresult.api.InterTemporalRaoResult;
import com.powsybl.openrao.data.raoresult.api.RaoResult;
import com.powsybl.openrao.raoapi.*;
import com.powsybl.openrao.raoapi.parameters.RaoParameters;
import com.powsybl.openrao.raoapi.parameters.extensions.OpenRaoSearchTreeParameters;
import com.powsybl.openrao.raoapi.parameters.extensions.SearchTreeRaoRangeActionsOptimizationParameters;
import com.powsybl.openrao.raoapi.parameters.extensions.SearchTreeRaoRelativeMarginsParameters;
import com.powsybl.openrao.searchtreerao.commons.RaoUtil;
import com.powsybl.openrao.searchtreerao.commons.ToolProvider;
import com.powsybl.openrao.searchtreerao.commons.objectivefunction.ObjectiveFunction;
import com.powsybl.openrao.searchtreerao.commons.optimizationperimeters.OptimizationPerimeter;
import com.powsybl.openrao.searchtreerao.commons.optimizationperimeters.PreventiveOptimizationPerimeter;
import com.powsybl.openrao.searchtreerao.commons.parameters.RangeActionLimitationParameters;
import com.powsybl.openrao.searchtreerao.fastrao.FastRao;
import com.powsybl.openrao.searchtreerao.linearoptimisation.inputs.IteratingLinearOptimizerInput;
import com.powsybl.openrao.searchtreerao.linearoptimisation.parameters.IteratingLinearOptimizerParameters;
import com.powsybl.openrao.searchtreerao.marmot.results.*;
import com.powsybl.openrao.searchtreerao.result.api.*;
import com.powsybl.openrao.searchtreerao.result.impl.FastRaoResultImpl;
import com.powsybl.openrao.searchtreerao.result.impl.LightFastRaoResultImpl;
import com.powsybl.openrao.searchtreerao.result.impl.NetworkActionsResultImpl;
import com.powsybl.openrao.searchtreerao.result.impl.RangeActionActivationResultImpl;
import com.powsybl.openrao.sensitivityanalysis.AppliedRemedialActions;
import org.mockito.Mockito;

import java.time.OffsetDateTime;
import java.util.*;
import java.util.concurrent.CompletableFuture;
import java.util.concurrent.atomic.AtomicBoolean;
import java.util.stream.Collectors;

import static com.powsybl.openrao.commons.logs.OpenRaoLoggerProvider.BUSINESS_WARNS;
import static com.powsybl.openrao.searchtreerao.commons.RaoLogger.logCost;
import static com.powsybl.openrao.searchtreerao.marmot.MarmotUtils.*;
import static org.mockito.Mockito.when;

/**
 * @author Thomas Bouquet {@literal <thomas.bouquet at rte-france.com>}
 * @author Roxane Chen {@literal <roxane.chen at rte-france.com>}
 * @author Godelaine de Montmorillon {@literal <godelaine.demontmorillon at rte-france.com>}
 */
@AutoService(InterTemporalRaoProvider.class)
public class Marmot implements InterTemporalRaoProvider {

    private static final String INTER_TEMPORAL_RAO = "InterTemporalRao";
    private static final String VERSION = "1.0.0";

    private static final String INITIAL_SCENARIO = "InitialScenario";
    private static final String POST_TOPO_SCENARIO = "PostTopoScenario";

    @Override
    public CompletableFuture<InterTemporalRaoResult> run(InterTemporalRaoInputWithNetworkPaths interTemporalRaoInputWithNetworkPaths, RaoParameters raoParameters) {
        // MEMORY ISSUES
        // Modifications done:
        // - use network paths for runTopologicalOptimization
        // - configure VM options with -Xmx16g
        // - reduce topologicalOptimizationResults size via FastRao
        // - continue reducing topologicalOptimizationResults by keeping only initial flows, applied RAs
        // TODO :
        // - reduce FastRaoResultImpl attributes to strictly necessary

        // Run independent RAOs to compute optimal preventive topological remedial actions
        OpenRaoLoggerProvider.TECHNICAL_LOGS.info("[MARMOT] ----- Topological optimization [start]");
        TemporalData<Set<String>> consideredCnecs = new TemporalDataImpl<>();
        TemporalData<RaoResult> topologicalOptimizationResults = runTopologicalOptimization(interTemporalRaoInputWithNetworkPaths.getRaoInputs(), consideredCnecs, raoParameters);
        OpenRaoLoggerProvider.TECHNICAL_LOGS.info("[MARMOT] ----- Topological optimization [end]");

        // Get the initial results from the various independent results to avoid recomputing them
        TemporalData<PrePerimeterResult> initialResults = buildInitialResults(topologicalOptimizationResults);
        TemporalData<RaoInput> raoInputsWithImportedNetworks = new TemporalDataImpl<>();
        // Import all the networks and create the InitialScenario variant
        interTemporalRaoInputWithNetworkPaths.getRaoInputs().getDataPerTimestamp().forEach((datetime, individualRaoInputWithNetworkPath) -> {
            Network network = Network.read(individualRaoInputWithNetworkPath.getPostIcsImportNetworkPath());
            RaoInput individualRaoInput = RaoInput
                .build(network, individualRaoInputWithNetworkPath.getCrac())
                .build();
            RaoUtil.initData(individualRaoInput, raoParameters);
            network.getVariantManager().cloneVariant(individualRaoInput.getNetworkVariantId(), INITIAL_SCENARIO);
            raoInputsWithImportedNetworks.add(datetime, individualRaoInput);
        });
        InterTemporalRaoInput interTemporalRaoInput = new InterTemporalRaoInput(raoInputsWithImportedNetworks, interTemporalRaoInputWithNetworkPaths.getPowerGradients());

        // Apply preventive topological remedial actions
        OpenRaoLoggerProvider.TECHNICAL_LOGS.info("[MARMOT] Applying optimal topological actions on networks");
        applyPreventiveTopologicalActionsOnNetwork(interTemporalRaoInput.getRaoInputs(), topologicalOptimizationResults);

        // Get the curative ations applied in the individual results to be able to apply them during sensitivity computations
        TemporalData<AppliedRemedialActions> curativeRemedialActions = MarmotUtils.getAppliedRemedialActionsInCurative(interTemporalRaoInput.getRaoInputs(), topologicalOptimizationResults);

        // Create an objective function that takes into account ALL the cnecs
        ObjectiveFunction fullObjectiveFunction = buildGlobalObjectiveFunction(interTemporalRaoInput.getRaoInputs().map(RaoInput::getCrac), new GlobalFlowResult(initialResults), raoParameters);
        ObjectiveFunctionResult initialObjectiveFunctionResult = getInitialObjectiveFunctionResult(initialResults, fullObjectiveFunction);

        // if no inter-temporal constraints are defined, the results can be returned
        // TODO : Add intertemporal constraint check if none violated then return
        if (interTemporalRaoInputWithNetworkPaths.getPowerGradients().isEmpty()) {
            ObjectiveFunctionResult finalObjectiveFunctionResult = getIndependantRaoGlobalObjectiveFunctionResult(topologicalOptimizationResults, initialResults, raoInputsWithImportedNetworks, fullObjectiveFunction);
            OpenRaoLoggerProvider.TECHNICAL_LOGS.info("[MARMOT] No inter-temporal constraint provided; no need to re-optimize range actions");
            return CompletableFuture.completedFuture(new InterTemporalRaoResultImpl(initialObjectiveFunctionResult, finalObjectiveFunctionResult, topologicalOptimizationResults));
        }

        // make fast rao result lighter by keeping only initial flow result and filtered rao result for actions
        replaceFastRaoResultsWithLightVersions(topologicalOptimizationResults);

        // Create some variables that will be used in the MIP loops and will still be needed after the loop
        TemporalData<PrePerimeterResult> loadFlowResults;
        LinearOptimizationResult linearOptimizationResults;
        GlobalLinearOptimizationResult fullResults;
        do {
            // Clone the PostTopoScenario variant to make sure we work on a clean variant every time
            interTemporalRaoInput.getRaoInputs().getDataPerTimestamp().values().forEach(raoInput -> {
                raoInput.getNetwork().getVariantManager().cloneVariant(POST_TOPO_SCENARIO, "PreMipScenario", true);
                raoInput.getNetwork().getVariantManager().setWorkingVariant("PreMipScenario");
            });

            // Run post topo sensitivity analysis on all timestamps ON CONSIDERED CNECS ONLY (which is why we do it every loop)
            OpenRaoLoggerProvider.TECHNICAL_LOGS.info("[MARMOT] Systematic inter-temporal sensitivity analysis [start]");
            TemporalData<PrePerimeterResult> postTopoResults = runAllInitialPrePerimeterSensitivityAnalysis(interTemporalRaoInput.getRaoInputs(), curativeRemedialActions, initialResults, consideredCnecs, raoParameters);
            OpenRaoLoggerProvider.TECHNICAL_LOGS.info("[MARMOT] Systematic inter-temporal sensitivity analysis [end]");

            // Build objective function with ONLY THE CONSIDERED CNECS
            ObjectiveFunction filteredObjectiveFunction = buildGlobalObjectiveFunction(interTemporalRaoInput.getRaoInputs().map(RaoInput::getCrac), new GlobalFlowResult(initialResults), consideredCnecs, raoParameters);
            TemporalData<NetworkActionsResult> preventiveTopologicalActions = getPreventiveTopologicalActions(interTemporalRaoInput.getRaoInputs().map(RaoInput::getCrac), topologicalOptimizationResults);

            // Create and iteratively solve MIP to find optimal range actions' set-points FOR THE CONSIDERED CNECS
            OpenRaoLoggerProvider.TECHNICAL_LOGS.info("[MARMOT] ----- Global range actions optimization [start]");
            linearOptimizationResults = optimizeLinearRemedialActions(interTemporalRaoInput, initialResults, postTopoResults, raoParameters, preventiveTopologicalActions, curativeRemedialActions, consideredCnecs, filteredObjectiveFunction);
            OpenRaoLoggerProvider.TECHNICAL_LOGS.info("[MARMOT] ----- Global range actions optimization [end]");

            // Compute the flows on ALL the cnecs to check if the worst cnecs have changed and were considered in the MIP or not
            loadFlowResults = applyActionsAndRunFullLoadflow(interTemporalRaoInput.getRaoInputs(), curativeRemedialActions, linearOptimizationResults, initialResults, raoParameters);

            // Create a global result with the flows on ALL cnecs and the actions applied during MIP
            TemporalData<RangeActionActivationResult> rangeActionActivationResultTemporalData = ((GlobalRangeActionActivationResult) linearOptimizationResults.getRangeActionActivationResult()).getRangeActionActivationPerTimestamp();
            fullResults = new GlobalLinearOptimizationResult(loadFlowResults, loadFlowResults.map(PrePerimeterResult::getSensitivityResult), rangeActionActivationResultTemporalData, preventiveTopologicalActions, fullObjectiveFunction, LinearProblemStatus.OPTIMAL);

            logCost("[MARMOT] next iteration of MIP: ", fullResults, raoParameters, 10);
        } while (!shouldStop(loadFlowResults, consideredCnecs)); // Stop if the worst element of each TS has been considered during MIP

        // Merge topological and linear result
        OpenRaoLoggerProvider.TECHNICAL_LOGS.info("[MARMOT] Merging topological and linear remedial action results");
        InterTemporalRaoResultImpl mergedRaoResults = mergeTopologicalAndLinearOptimizationResults(interTemporalRaoInput.getRaoInputs(), initialResults, initialObjectiveFunctionResult, fullResults, topologicalOptimizationResults, raoParameters);

        // Log initial and final results
        //logCost("[MARMOT] Before global linear optimization: ", initialLinearOptimizationResult, raoParameters, 10);
        logCost("[MARMOT] After global linear optimization: ", linearOptimizationResults, raoParameters, 10);

        return CompletableFuture.completedFuture(mergedRaoResults);
    }

    private boolean shouldStop(TemporalData<PrePerimeterResult> loadFlowResults, TemporalData<Set<String>> consideredCnecs) {
        int cnecsToAddPerVirtualCostName = 20;
        AtomicBoolean shouldStop = new AtomicBoolean(true);
        // For every TS, for all the virtual costs, go through all the costly cnecs in order.
        // If the cnec has already been considered, go to the next virtual cost
        // If not, add it to the considered cnecs, set shouldStop to false, and go to the next cnec
        loadFlowResults.getTimestamps().forEach(timestamp -> {
            PrePerimeterResult loadFlowResult = loadFlowResults.getData(timestamp).orElseThrow();
            Set<String> cnecs = consideredCnecs.getData(timestamp).orElseThrow();
            loadFlowResult.getVirtualCostNames().forEach(vcName -> {
                int addedCnecs = 0;
                for (FlowCnec cnec : loadFlowResult.getCostlyElements(vcName, Integer.MAX_VALUE)) {
                    if (addedCnecs > cnecsToAddPerVirtualCostName) {
                        break;
                    } else if (!cnecs.contains(cnec.getId())) {
                        shouldStop.set(false);
                        cnecs.add(cnec.getId());
                        addedCnecs++;
                    }
                }
            });
        });
        return shouldStop.get();
    }

<<<<<<< HEAD
    private void replaceFastRaoResultsWithLightVersions(TemporalData<RaoResult> topologicalOptimizationResults) {
        topologicalOptimizationResults.getDataPerTimestamp().forEach((timestamp, raoResult) -> {
            topologicalOptimizationResults.add(timestamp, new LightFastRaoResultImpl((FastRaoResultImpl) raoResult));
        });
    }

    private static void exportUctNetwork(RaoInputWithNetworkPaths raoInputWithNetworkPaths, RaoInput raoInput, LinearOptimizationResult linearOptimizationResults) {
        // RAs have already been applied on network.
        // But injection RAs have been applied on fictitious generators created during import. Their setpoint
        // needs to be transposed on initial network's original generators.
        Network modifiedNetwork = raoInput.getNetwork();
        String initialNetworkPath = raoInputWithNetworkPaths.getInitialNetworkPath();
        Network initialNetwork = Network.read(initialNetworkPath);
        State preventiveState = raoInput.getCrac().getPreventiveState();

        linearOptimizationResults.getActivatedRangeActions(preventiveState)
            .forEach(rangeAction -> {
                if (rangeAction instanceof InjectionRangeAction) {
                    double optimizedSetpoint = linearOptimizationResults.getOptimizedSetpoint(rangeAction, preventiveState);
                    double initialSetpoint = ((InjectionRangeAction) rangeAction).getInitialSetpoint();
                    for (NetworkElement networkElement : rangeAction.getNetworkElements().stream().collect(Collectors.toSet())) {
                        String busId = modifiedNetwork.getGenerator(networkElement.getId()).getTerminal().getBusBreakerView().getBus().getId();
                        Bus busInInitialNetwork = initialNetwork.getBusBreakerView().getBus(busId);
                        // If no generator defined in initial network, create one
                        // For now, minimumPermissibleReactivePowerGeneration and maximumPermissibleReactivePowerGeneration are hardcoded to -999 and 999
                        // to prevent infinite values that generate a UCT writer crash. TODO : compute realistic values
                        String generatorId = busId + "_generator";
                        if (initialNetwork.getGenerator(generatorId) == null) {
                            Generator generator = busInInitialNetwork.getVoltageLevel().newGenerator()
                                .setBus(busId)
                                .setEnsureIdUnicity(true)
                                .setId(generatorId)
                                .setMaxP(999999)
                                .setMinP(0)
                                .setTargetP(0)
                                .setTargetQ(0)
                                .setTargetV(busInInitialNetwork.getVoltageLevel().getNominalV())
                                .setVoltageRegulatorOn(false)
                                .add();
                            generator.setFictitious(true);
                            generator.newMinMaxReactiveLimits().setMinQ(-999).setMaxQ(999).add();
                        }
                        for (Generator generator : busInInitialNetwork.getGenerators()) {
                            generator.setTargetP(generator.getTargetP()
                                + (optimizedSetpoint - initialSetpoint) * ((InjectionRangeAction) rangeAction).getInjectionDistributionKeys().get(networkElement));
                        }
                    }
                }
            });

        String path = raoInputWithNetworkPaths.getPostIcsImportNetworkPath().split(".jiidm")[0].concat(".uct");
        initialNetwork.write("UCTE", new Properties(), Path.of(path));
    }

=======
>>>>>>> c2c193e3
    private TemporalData<PrePerimeterResult> buildInitialResults(TemporalData<RaoResult> topologicalOptimizationResults) {
        TemporalData<PrePerimeterResult> initialResults = new TemporalDataImpl<>();
        topologicalOptimizationResults.getDataPerTimestamp().forEach((timestamp, raoResult) ->
            initialResults.add(timestamp, ((FastRaoResultImpl) raoResult).getInitialResult()));
        return initialResults;
    }

    private static TemporalData<RaoResult> runTopologicalOptimization(TemporalData<RaoInputWithNetworkPaths> raoInputs, TemporalData<Set<String>> consideredCnecs, RaoParameters raoParameters) {
        TemporalData<RaoResult> individualResults = new TemporalDataImpl<>();
        raoInputs.getDataPerTimestamp().forEach((datetime, individualRaoInputWithNetworkPath) -> {
            RaoInput individualRaoInput = RaoInput
                .build(Network.read(individualRaoInputWithNetworkPath.getPostIcsImportNetworkPath()), individualRaoInputWithNetworkPath.getCrac())
                .build();
            Set<String> cnecs = new HashSet<>();
            String logMessage = "[MARMOT] Running RAO for timestamp %s [{}]".formatted(individualRaoInput.getCrac().getTimestamp().orElseThrow());
            OpenRaoLoggerProvider.TECHNICAL_LOGS.info(logMessage, "start");
            RaoResult raoResult = FastRao.launchFilteredRao(individualRaoInput, raoParameters, null, cnecs);
            OpenRaoLoggerProvider.TECHNICAL_LOGS.info(logMessage, "end");
            // generate a mock of the result to avoid storing unneeded information (memory reasons)
            // (initial results, activated network actions,
            individualResults.add(datetime, raoResult);
            consideredCnecs.add(datetime, cnecs);
        });
        return individualResults; /**/
        /*TemporalData<RaoResult> individualResults = new TemporalDataImpl<>();
        raoInputs.getDataPerTimestamp().forEach((dateTime, individualRaoInputWithNetworkPath) -> {
            RaoInput individualRaoInput = RaoInput
                .build(Network.read(individualRaoInputWithNetworkPath.getPostIcsImportNetworkPath()), individualRaoInputWithNetworkPath.getCrac())
                .build();
            RaoUtil.initData(individualRaoInput, raoParameters);
            individualRaoInput.getNetwork().getVariantManager().cloneVariant(individualRaoInput.getNetworkVariantId(), INITIAL_SCENARIO);
            individualResults.add(dateTime, generateMockRaoResult(individualRaoInput, raoParameters, consideredCnecs));
        });
        return individualResults; /**/
    }

    private static RaoResult generateMockRaoResult(RaoInput individualRaoInput, RaoResult raoResult) {
        //TODO: create a proper object (record?) for this instead of using Mockito
        FastRaoResultImpl mockedRaoResult = Mockito.mock(FastRaoResultImpl.class);
        Crac crac = individualRaoInput.getCrac();
        State preventiveState = crac.getPreventiveState();
        when(mockedRaoResult.getActivatedNetworkActionsDuringState(preventiveState)).thenReturn(raoResult.getActivatedNetworkActionsDuringState(preventiveState));
        when(mockedRaoResult.getInitialResult()).thenReturn(((FastRaoResultImpl) raoResult).getInitialResult());

        for (State state : crac.getStates(crac.getLastInstant())) {
            // This is to get around the cases where the result is a OneStateOnlyRaoResultImpl in the cases where the FastRao filtered rao only optimized the preventive state
            // (If we catch an error with message "Trying to access perimeter result for the wrong state.", we know no actions were applied in curative)
            boolean errorCaught = false;
            try {
                raoResult.getActivatedNetworkActionsDuringState(state);
                raoResult.getActivatedRangeActionsDuringState(state);
                raoResult.getActivatedRangeActionsDuringState(state).forEach(ra ->
                    raoResult.getOptimizedSetPointOnState(state, ra)
                );
            } catch (OpenRaoException e) {
                errorCaught = true;
                if (!e.getMessage().equals("Trying to access perimeter result for the wrong state.")) {
                    throw e;
                } else {
                    when(mockedRaoResult.getActivatedNetworkActionsDuringState(state)).thenReturn(Collections.emptySet());
                    when(mockedRaoResult.getActivatedRangeActionsDuringState(state)).thenReturn(Collections.emptySet());
                }
            }
            if (!errorCaught) {
                when(mockedRaoResult.getActivatedNetworkActionsDuringState(state)).thenReturn(raoResult.getActivatedNetworkActionsDuringState(state));
                when(mockedRaoResult.getActivatedRangeActionsDuringState(state)).thenReturn(raoResult.getActivatedRangeActionsDuringState(state));
                raoResult.getActivatedRangeActionsDuringState(state).forEach(ra ->
                    when(mockedRaoResult.getOptimizedSetPointOnState(state, ra)).thenReturn(raoResult.getOptimizedSetPointOnState(state, ra))
                );
            }
        }
        return raoResult;
    }

    // TODO: delete this, it is just used for manual testing purposes if we want to run the MIP part only without running the independent RAOs
    private static RaoResult generateMockRaoResult(RaoInput individualRaoInput, RaoParameters raoParameters, TemporalData<Set<String>> consideredCnecs) {
        FastRaoResultImpl raoResult = Mockito.mock(FastRaoResultImpl.class);
        Crac crac = individualRaoInput.getCrac();
        if (crac.getTimestamp().orElseThrow().getHour() == 2) {
            Set<String> actionNames = Set.of("TOP_2NV_DOEL_PRA", "TOP_2N_AUBAN_PRA");
            Set<NetworkAction> actions = crac.getNetworkActions().stream()
                .filter(na -> actionNames.contains(na.getName()))
                .collect(Collectors.toSet());
            when(raoResult.getActivatedNetworkActionsDuringState(individualRaoInput.getCrac().getPreventiveState())).thenReturn(actions);
        } else if (crac.getTimestamp().orElseThrow().getHour() == 1) {
            Set<String> actionNames = Set.of("TOP_2N_BRUEG_PRA");
            Set<NetworkAction> actions = crac.getNetworkActions().stream()
                .filter(na -> actionNames.contains(na.getName()))
                .collect(Collectors.toSet());
            when(raoResult.getActivatedNetworkActionsDuringState(individualRaoInput.getCrac().getPreventiveState())).thenReturn(actions);
        } else {
            when(raoResult.getActivatedNetworkActionsDuringState(individualRaoInput.getCrac().getPreventiveState())).thenReturn(new HashSet<>());
        }
        PrePerimeterResult initialResult = MarmotUtils.runInitialPrePerimeterSensitivityAnalysisWithoutRangeActions(individualRaoInput, raoParameters);
        when(raoResult.getInitialResult()).thenReturn(initialResult);
        consideredCnecs.add(crac.getTimestamp().orElseThrow(), initialResult.getCostlyElements("min-margin-violation-evaluator", 300).stream().map(Cnec::getId).collect(Collectors.toSet()));
        return raoResult;
    }

    private static void applyPreventiveTopologicalActionsOnNetwork(TemporalData<RaoInput> raoInputs, TemporalData<RaoResult> topologicalOptimizationResults) {
        // duplicate the initial scenario to keep it clean
        raoInputs.getDataPerTimestamp().values().forEach(raoInput -> {
            raoInput.getNetwork().getVariantManager().cloneVariant(INITIAL_SCENARIO, POST_TOPO_SCENARIO);
            raoInput.getNetwork().getVariantManager().setWorkingVariant(POST_TOPO_SCENARIO);
        });
        getTopologicalOptimizationResult(raoInputs, topologicalOptimizationResults)
            .getDataPerTimestamp()
            .values()
            .forEach(TopologicalOptimizationResult::applyTopologicalActions);
    }

    private static TemporalData<PrePerimeterResult> runAllInitialPrePerimeterSensitivityAnalysis(TemporalData<RaoInput> raoInputs, TemporalData<AppliedRemedialActions> curativeRemedialActions, TemporalData<PrePerimeterResult> initialResults, TemporalData<Set<String>> consideredCnecs, RaoParameters raoParameters) {
        TemporalData<PrePerimeterResult> prePerimeterResults = new TemporalDataImpl<>();
        raoInputs.getTimestamps().forEach(timestamp ->
            prePerimeterResults.add(timestamp, runInitialPrePerimeterSensitivityAnalysis(
                raoInputs.getData(timestamp).orElseThrow(),
                curativeRemedialActions.getData(timestamp).orElseThrow(),
                initialResults.getData(timestamp).orElseThrow(),
                consideredCnecs.getData(timestamp).orElseThrow(),
                raoParameters)
            ));
        return prePerimeterResults;
    }

    private static TemporalData<PrePerimeterResult> applyActionsAndRunFullLoadflow(TemporalData<RaoInput> raoInputs, TemporalData<AppliedRemedialActions> curativeRemedialActions, LinearOptimizationResult filteredResult, TemporalData<PrePerimeterResult> initialResults, RaoParameters raoParameters) {
        TemporalData<PrePerimeterResult> prePerimeterResults = new TemporalDataImpl<>();
        raoInputs.getDataPerTimestamp().forEach((timestamp, raoInput) -> {
            // duplicate the postTopoScenario variant and switch to the new clone
            raoInput.getNetwork().getVariantManager().cloneVariant(POST_TOPO_SCENARIO, "PostPreventiveScenario", true);
            raoInput.getNetwork().getVariantManager().setWorkingVariant("PostPreventiveScenario");
            State preventiveState = raoInput.getCrac().getPreventiveState();
            raoInput.getCrac().getPotentiallyAvailableRangeActions(preventiveState).forEach(rangeAction ->
                rangeAction.apply(raoInput.getNetwork(), filteredResult.getOptimizedSetpoint(rangeAction, preventiveState))
            );
            prePerimeterResults.add(timestamp, runInitialPrePerimeterSensitivityAnalysisWithoutRangeActions(
                raoInputs.getData(timestamp).orElseThrow(),
                curativeRemedialActions.getData(timestamp).orElseThrow(),
                initialResults.getData(timestamp).orElseThrow(),
                raoParameters));
            // switch back to the postTopoScenario to avoid keeping applied range actions when entering the MIP
            raoInput.getNetwork().getVariantManager().setWorkingVariant(POST_TOPO_SCENARIO);
        });
        return prePerimeterResults;
    }

    private static TemporalData<NetworkActionsResult> getPreventiveTopologicalActions(TemporalData<Crac> cracs, TemporalData<RaoResult> raoResults) {
        Map<OffsetDateTime, NetworkActionsResult> preventiveTopologicalActions = new HashMap<>();
        cracs.getTimestamps().forEach(timestamp -> preventiveTopologicalActions.put(timestamp, new NetworkActionsResultImpl(raoResults.getData(timestamp).orElseThrow().getActivatedNetworkActionsDuringState(cracs.getData(timestamp).orElseThrow().getPreventiveState()))));
        return new TemporalDataImpl<>(preventiveTopologicalActions);
    }

    private static LinearOptimizationResult optimizeLinearRemedialActions(
        InterTemporalRaoInput raoInput,
        TemporalData<PrePerimeterResult> initialResults,
        TemporalData<PrePerimeterResult> postTopoResults,
        RaoParameters parameters,
        TemporalData<NetworkActionsResult> preventiveTopologicalActions,
        TemporalData<AppliedRemedialActions> curativeRemedialActions,
        TemporalData<Set<String>> consideredCnecs,
        ObjectiveFunction objectiveFunction) {

        // -- Build IteratingLinearOptimizerInterTemporalInput
        // Need to use postTopoResults to build perimeter because initialResults does not contain range action setpoints
        TemporalData<OptimizationPerimeter> optimizationPerimeterPerTimestamp = computeOptimizationPerimetersPerTimestamp(raoInput.getRaoInputs().map(RaoInput::getCrac), postTopoResults, consideredCnecs);
        // no objective function defined in individual IteratingLinearOptimizerInputs as it is global
        Map<OffsetDateTime, IteratingLinearOptimizerInput> linearOptimizerInputPerTimestamp = new HashMap<>();
        raoInput.getRaoInputs().getTimestamps().forEach(timestamp -> linearOptimizerInputPerTimestamp.put(timestamp, IteratingLinearOptimizerInput.create()
            .withNetwork(raoInput.getRaoInputs().getData(timestamp).orElseThrow().getNetwork())
            .withOptimizationPerimeter(optimizationPerimeterPerTimestamp.getData(timestamp).orElseThrow())
            .withInitialFlowResult(initialResults.getData(timestamp).orElseThrow())
            .withPrePerimeterFlowResult(initialResults.getData(timestamp).orElseThrow())
            .withPreOptimizationFlowResult(postTopoResults.getData(timestamp).orElseThrow())
            .withPrePerimeterSetpoints(postTopoResults.getData(timestamp).orElseThrow()) //use postTopoResults because initial does not contain setpoints
            .withPreOptimizationSensitivityResult(postTopoResults.getData(timestamp).orElseThrow())
            .withPreOptimizationAppliedRemedialActions(curativeRemedialActions.getData(timestamp).orElseThrow())
            .withToolProvider(ToolProvider.buildFromRaoInputAndParameters(raoInput.getRaoInputs().getData(timestamp).orElseThrow(), parameters))
            .withOutageInstant(raoInput.getRaoInputs().getData(timestamp).orElseThrow().getCrac().getOutageInstant())
            .withAppliedNetworkActionsInPrimaryState(preventiveTopologicalActions.getData(timestamp).orElseThrow())
            .build()));
        InterTemporalIteratingLinearOptimizerInput interTemporalLinearOptimizerInput = new InterTemporalIteratingLinearOptimizerInput(new TemporalDataImpl<>(linearOptimizerInputPerTimestamp), objectiveFunction, raoInput.getPowerGradients());

        // Build parameters
        // Unoptimized cnec parameters ignored because only PRAs
        // TODO: define static method to define Ra Limitation Parameters from crac and topos (mutualize with search tree) : SearchTreeParameters::decreaseRemedialActionsUsageLimits
        IteratingLinearOptimizerParameters.LinearOptimizerParametersBuilder linearOptimizerParametersBuilder = IteratingLinearOptimizerParameters.create()
            .withObjectiveFunction(parameters.getObjectiveFunctionParameters().getType())
            .withObjectiveFunctionUnit(parameters.getObjectiveFunctionParameters().getUnit())
            .withRangeActionParameters(parameters.getRangeActionsOptimizationParameters())
            .withRangeActionParametersExtension(parameters.getExtension(OpenRaoSearchTreeParameters.class).getRangeActionsOptimizationParameters())
            .withMaxNumberOfIterations(parameters.getExtension(OpenRaoSearchTreeParameters.class).getRangeActionsOptimizationParameters().getMaxMipIterations())
            .withRaRangeShrinking(SearchTreeRaoRangeActionsOptimizationParameters.RaRangeShrinking.ENABLED.equals(parameters.getExtension(OpenRaoSearchTreeParameters.class).getRangeActionsOptimizationParameters().getRaRangeShrinking()) || SearchTreeRaoRangeActionsOptimizationParameters.RaRangeShrinking.ENABLED_IN_FIRST_PRAO_AND_CRAO.equals(parameters.getExtension(OpenRaoSearchTreeParameters.class).getRangeActionsOptimizationParameters().getRaRangeShrinking()))
            .withSolverParameters(parameters.getExtension(OpenRaoSearchTreeParameters.class).getRangeActionsOptimizationParameters().getLinearOptimizationSolver())
            .withMaxMinRelativeMarginParameters(parameters.getExtension(SearchTreeRaoRelativeMarginsParameters.class))
            .withRaLimitationParameters(new RangeActionLimitationParameters());
        if (parameters.getMnecParameters().isPresent()) {
            linearOptimizerParametersBuilder.withMnecParameters(parameters.getMnecParameters().get());
            linearOptimizerParametersBuilder.withMnecParametersExtension(parameters.getExtension(OpenRaoSearchTreeParameters.class).getMnecParameters().orElseThrow());
        }
        if (parameters.getLoopFlowParameters().isPresent()) {
            linearOptimizerParametersBuilder.withLoopFlowParameters(parameters.getLoopFlowParameters().get());
            linearOptimizerParametersBuilder.withLoopFlowParametersExtension(parameters.getExtension(OpenRaoSearchTreeParameters.class).getLoopFlowParameters().orElseThrow());
        }
        IteratingLinearOptimizerParameters linearOptimizerParameters = linearOptimizerParametersBuilder.build();

        return InterTemporalIteratingLinearOptimizer.optimize(interTemporalLinearOptimizerInput, linearOptimizerParameters);
    }

    private static boolean doesPrePerimeterSetpointRespectRange(RangeAction<?> rangeAction, RangeActionSetpointResult prePerimeterSetpoints) {
        double preperimeterSetPoint = prePerimeterSetpoints.getSetpoint(rangeAction);
        double minSetPoint = rangeAction.getMinAdmissibleSetpoint(preperimeterSetPoint);
        double maxSetPoint = rangeAction.getMaxAdmissibleSetpoint(preperimeterSetPoint);

        if (preperimeterSetPoint < minSetPoint || preperimeterSetPoint > maxSetPoint) {
            BUSINESS_WARNS.warn("Range action {} has an initial setpoint of {} that does not respect its allowed range [{} {}]. It will be filtered out of the linear problem.",
                rangeAction.getId(), preperimeterSetPoint, minSetPoint, maxSetPoint);
            return false;
        } else {
            return true;
        }
    }

    private static TemporalData<OptimizationPerimeter> computeOptimizationPerimetersPerTimestamp(TemporalData<Crac> cracs, TemporalData<? extends RangeActionSetpointResult> prePerimeterSetpointResults, TemporalData<Set<String>> consideredCnecs) {
        TemporalData<OptimizationPerimeter> optimizationPerimeters = new TemporalDataImpl<>();
        cracs.getTimestamps().forEach(timestamp -> {
            Crac crac = cracs.getData(timestamp).orElseThrow();
            RangeActionSetpointResult prePerimeterSetpointResult = prePerimeterSetpointResults.getData(timestamp).orElseThrow();
            optimizationPerimeters.add(timestamp, new PreventiveOptimizationPerimeter(
                crac.getPreventiveState(),
                MarmotUtils.getFilteredCnecs(crac, consideredCnecs.getData(timestamp).orElseThrow()),
                new HashSet<>(),
                new HashSet<>(),
                crac.getRangeActions(crac.getPreventiveState(), UsageMethod.AVAILABLE).stream().filter(rangeAction -> doesPrePerimeterSetpointRespectRange(rangeAction, prePerimeterSetpointResult)).collect(Collectors.toSet())
            ));
        });
        return optimizationPerimeters;
    }

    private static InterTemporalRaoResultImpl mergeTopologicalAndLinearOptimizationResults(TemporalData<RaoInput> raoInputs, TemporalData<PrePerimeterResult> initialResults, ObjectiveFunctionResult initialLinearOptimizationResult, GlobalLinearOptimizationResult globalLinearOptimizationResult, TemporalData<RaoResult> topologicalOptimizationResults, RaoParameters raoParameters) {
        return new InterTemporalRaoResultImpl(initialLinearOptimizationResult, globalLinearOptimizationResult, getPostOptimizationResults(raoInputs, initialResults, globalLinearOptimizationResult, topologicalOptimizationResults, raoParameters).map(PostOptimizationResult::merge));
    }

    private static ObjectiveFunction buildGlobalObjectiveFunction(TemporalData<Crac> cracs, FlowResult initialResult, RaoParameters raoParameters) {
        Set<FlowCnec> allFlowCnecs = new HashSet<>();
        cracs.map(Crac::getFlowCnecs).getDataPerTimestamp().values().forEach(allFlowCnecs::addAll);
        Set<State> allOptimizedStates = new HashSet<>(cracs.map(Crac::getPreventiveState).getDataPerTimestamp().values());
        return ObjectiveFunction.build(allFlowCnecs,
            new HashSet<>(), // no loop flows for now
            initialResult,
            initialResult,
            Collections.emptySet(),
            raoParameters,
            allOptimizedStates);
    }

    private static ObjectiveFunction buildGlobalObjectiveFunction(TemporalData<Crac> cracs, FlowResult initialResult, TemporalData<Set<String>> consideredCnecs, RaoParameters raoParameters) {
        Set<FlowCnec> allFlowCnecs = new HashSet<>();
        cracs.getDataPerTimestamp().forEach((dateTime, crac) -> allFlowCnecs.addAll(MarmotUtils.getFilteredCnecs(crac, consideredCnecs.getData(dateTime).orElseThrow())));
        Set<State> allOptimizedStates = new HashSet<>(cracs.map(Crac::getPreventiveState).getDataPerTimestamp().values());
        return ObjectiveFunction.build(allFlowCnecs,
            new HashSet<>(), // no loop flows for now
            initialResult,
            initialResult,
            Collections.emptySet(),
            raoParameters,
            allOptimizedStates);
    }

    private ObjectiveFunctionResult getInitialObjectiveFunctionResult(TemporalData<PrePerimeterResult> initialResults, ObjectiveFunction objectiveFunction) {
        GlobalFlowResult globalFlowResult = new GlobalFlowResult(initialResults);
        TemporalData<RangeActionActivationResult> rangeActionActivationResults = initialResults.map(RangeActionActivationResultImpl::new);
        TemporalData<NetworkActionsResult> networkActionsResults = initialResults.map(result -> new NetworkActionsResultImpl(new HashSet<>()));
        return objectiveFunction.evaluate(globalFlowResult, new GlobalRemedialActionActivationResult(rangeActionActivationResults, networkActionsResults));
    }

    private ObjectiveFunctionResult getIndependantRaoGlobalObjectiveFunctionResult(TemporalData<RaoResult> independentRaoResults, TemporalData<PrePerimeterResult> initialResults, TemporalData<RaoInput> raoInputs, ObjectiveFunction objectiveFunction) {
        TemporalData<FlowResult> independentFlowResults = independentRaoResults.map(raoResult -> ((FastRaoResultImpl) raoResult).getFinalResult());
        GlobalFlowResult globalFlowResult = new GlobalFlowResult(independentFlowResults);

        TemporalData<NetworkActionsResult> independentNetworkActionResults = new TemporalDataImpl<>();
        TemporalData<RangeActionActivationResult> independentRangeActionResults = new TemporalDataImpl<>();
        raoInputs.getTimestamps().forEach(timestamp -> {
            RaoResult independentRaoResult = independentRaoResults.getData(timestamp).orElseThrow();

            Set<NetworkAction> activatedNetworkActions = new HashSet<>();
            RangeActionActivationResultImpl rangeActionActivationResult = new RangeActionActivationResultImpl(initialResults.getData(timestamp).orElseThrow());
            for (State state : raoInputs.getData(timestamp).orElseThrow().getCrac().getStates()) {
                activatedNetworkActions.addAll(independentRaoResult.getActivatedNetworkActionsDuringState(state));
                independentRaoResult.getOptimizedSetPointsOnState(state).forEach((rangeAction, setpoint) -> rangeActionActivationResult.putResult(rangeAction, state, setpoint));
            }
            independentNetworkActionResults.add(timestamp, new NetworkActionsResultImpl(activatedNetworkActions));
            independentRangeActionResults.add(timestamp, rangeActionActivationResult);
        });

        return objectiveFunction.evaluate(globalFlowResult, new GlobalRemedialActionActivationResult(independentRangeActionResults, independentNetworkActionResults));
    }

    @Override
    public String getName() {
        return INTER_TEMPORAL_RAO;
    }

    @Override
    public String getVersion() {
        return VERSION;
    }
}<|MERGE_RESOLUTION|>--- conflicted
+++ resolved
@@ -195,63 +195,12 @@
         return shouldStop.get();
     }
 
-<<<<<<< HEAD
     private void replaceFastRaoResultsWithLightVersions(TemporalData<RaoResult> topologicalOptimizationResults) {
         topologicalOptimizationResults.getDataPerTimestamp().forEach((timestamp, raoResult) -> {
             topologicalOptimizationResults.add(timestamp, new LightFastRaoResultImpl((FastRaoResultImpl) raoResult));
         });
     }
 
-    private static void exportUctNetwork(RaoInputWithNetworkPaths raoInputWithNetworkPaths, RaoInput raoInput, LinearOptimizationResult linearOptimizationResults) {
-        // RAs have already been applied on network.
-        // But injection RAs have been applied on fictitious generators created during import. Their setpoint
-        // needs to be transposed on initial network's original generators.
-        Network modifiedNetwork = raoInput.getNetwork();
-        String initialNetworkPath = raoInputWithNetworkPaths.getInitialNetworkPath();
-        Network initialNetwork = Network.read(initialNetworkPath);
-        State preventiveState = raoInput.getCrac().getPreventiveState();
-
-        linearOptimizationResults.getActivatedRangeActions(preventiveState)
-            .forEach(rangeAction -> {
-                if (rangeAction instanceof InjectionRangeAction) {
-                    double optimizedSetpoint = linearOptimizationResults.getOptimizedSetpoint(rangeAction, preventiveState);
-                    double initialSetpoint = ((InjectionRangeAction) rangeAction).getInitialSetpoint();
-                    for (NetworkElement networkElement : rangeAction.getNetworkElements().stream().collect(Collectors.toSet())) {
-                        String busId = modifiedNetwork.getGenerator(networkElement.getId()).getTerminal().getBusBreakerView().getBus().getId();
-                        Bus busInInitialNetwork = initialNetwork.getBusBreakerView().getBus(busId);
-                        // If no generator defined in initial network, create one
-                        // For now, minimumPermissibleReactivePowerGeneration and maximumPermissibleReactivePowerGeneration are hardcoded to -999 and 999
-                        // to prevent infinite values that generate a UCT writer crash. TODO : compute realistic values
-                        String generatorId = busId + "_generator";
-                        if (initialNetwork.getGenerator(generatorId) == null) {
-                            Generator generator = busInInitialNetwork.getVoltageLevel().newGenerator()
-                                .setBus(busId)
-                                .setEnsureIdUnicity(true)
-                                .setId(generatorId)
-                                .setMaxP(999999)
-                                .setMinP(0)
-                                .setTargetP(0)
-                                .setTargetQ(0)
-                                .setTargetV(busInInitialNetwork.getVoltageLevel().getNominalV())
-                                .setVoltageRegulatorOn(false)
-                                .add();
-                            generator.setFictitious(true);
-                            generator.newMinMaxReactiveLimits().setMinQ(-999).setMaxQ(999).add();
-                        }
-                        for (Generator generator : busInInitialNetwork.getGenerators()) {
-                            generator.setTargetP(generator.getTargetP()
-                                + (optimizedSetpoint - initialSetpoint) * ((InjectionRangeAction) rangeAction).getInjectionDistributionKeys().get(networkElement));
-                        }
-                    }
-                }
-            });
-
-        String path = raoInputWithNetworkPaths.getPostIcsImportNetworkPath().split(".jiidm")[0].concat(".uct");
-        initialNetwork.write("UCTE", new Properties(), Path.of(path));
-    }
-
-=======
->>>>>>> c2c193e3
     private TemporalData<PrePerimeterResult> buildInitialResults(TemporalData<RaoResult> topologicalOptimizationResults) {
         TemporalData<PrePerimeterResult> initialResults = new TemporalDataImpl<>();
         topologicalOptimizationResults.getDataPerTimestamp().forEach((timestamp, raoResult) ->
