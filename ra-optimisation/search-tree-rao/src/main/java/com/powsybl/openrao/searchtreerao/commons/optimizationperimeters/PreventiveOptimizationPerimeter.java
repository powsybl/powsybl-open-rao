/*
 * Copyright (c) 2022, RTE (http://www.rte-france.com)
 * This Source Code Form is subject to the terms of the Mozilla Public
 * License, v. 2.0. If a copy of the MPL was not distributed with this
 * file, You can obtain one at http://mozilla.org/MPL/2.0/.
 */
package com.powsybl.openrao.searchtreerao.commons.optimizationperimeters;

import com.powsybl.commons.report.ReportNode;
import com.powsybl.openrao.commons.OpenRaoException;
import com.powsybl.openrao.data.cracapi.Crac;
import com.powsybl.openrao.data.cracapi.State;
import com.powsybl.openrao.data.cracapi.cnec.FlowCnec;
import com.powsybl.openrao.data.cracapi.networkaction.NetworkAction;
import com.powsybl.openrao.data.cracapi.rangeaction.RangeAction;
import com.powsybl.openrao.data.raoresultapi.ComputationStatus;
import com.powsybl.openrao.raoapi.parameters.RaoParameters;
import com.powsybl.openrao.searchtreerao.castor.algorithm.Perimeter;
import com.powsybl.openrao.searchtreerao.commons.RaoUtil;
import com.powsybl.openrao.searchtreerao.result.api.PrePerimeterResult;
import com.powsybl.iidm.network.Network;

import java.util.*;
import java.util.stream.Collectors;

/**
 * @author Baptiste Seguinot {@literal <baptiste.seguinot at rte-france.com>}
 */
public class PreventiveOptimizationPerimeter extends AbstractOptimizationPerimeter {

    public PreventiveOptimizationPerimeter(State preventiveState,
                                           Set<FlowCnec> flowCnecs,
                                           Set<FlowCnec> loopFlowCnecs,
                                           Set<NetworkAction> availableNetworkActions,
                                           Set<RangeAction<?>> availableRangeActions) {

        super(preventiveState, flowCnecs, loopFlowCnecs, availableNetworkActions, availableRangeActions.isEmpty() ? Collections.emptyMap() : Map.of(preventiveState, availableRangeActions));

        if (!preventiveState.isPreventive()) {
            throw new OpenRaoException("a PreventiveOptimizationContext must be based on the preventive state");
        }
    }

    public static PreventiveOptimizationPerimeter buildFromBasecaseScenario(Perimeter preventivePerimeter, Crac crac, Network network, RaoParameters raoParameters, PrePerimeterResult prePerimeterResult, ReportNode reportNode) {
        return buildForStates(preventivePerimeter.getRaOptimisationState(), preventivePerimeter.getAllStates(), crac, network, raoParameters, prePerimeterResult, reportNode);
    }

    public static PreventiveOptimizationPerimeter buildWithPreventiveCnecsOnly(Crac crac, Network network, RaoParameters raoParameters, PrePerimeterResult prePerimeterResult, ReportNode reportNode) {
        return buildForStates(crac.getPreventiveState(), Collections.singleton(crac.getPreventiveState()), crac, network, raoParameters, prePerimeterResult, reportNode);
    }

<<<<<<< HEAD
    public static PreventiveOptimizationPerimeter buildWithAllCnecs(Crac crac, Set<RangeAction<?>> rangeActions, Network network, RaoParameters raoParameters, PrePerimeterResult prePerimeterResult, ReportNode reportNode) {
        return buildForStates(crac.getPreventiveState(), crac.getStates(), crac, network, raoParameters, prePerimeterResult, reportNode);
    }

    public static PreventiveOptimizationPerimeter buildForStates(State preventiveState, Set<State> allMonitoredStates, Crac crac, Network network, RaoParameters raoParameters, PrePerimeterResult prePerimeterResult, ReportNode reportNode) {
        Set<RangeAction<?>> rangeActions = crac.getRangeActions();
=======
    public static PreventiveOptimizationPerimeter buildWithAllCnecs(Crac crac, Set<RangeAction<?>> rangeActions, Network network, RaoParameters raoParameters, PrePerimeterResult prePerimeterResult) {
        return buildForStates(crac.getPreventiveState(), crac.getStates(), crac, network, rangeActions, raoParameters, prePerimeterResult);
    }

    public static PreventiveOptimizationPerimeter buildForStates(State preventiveState, Set<State> allMonitoredStates, Crac crac, Network network, RaoParameters raoParameters, PrePerimeterResult prePerimeterResult) {
        return buildForStates(preventiveState, allMonitoredStates, crac, network, crac.getRangeActions(), raoParameters, prePerimeterResult);
    }
>>>>>>> 05b370f2

    public static PreventiveOptimizationPerimeter buildForStates(State preventiveState, Set<State> allMonitoredStates, Crac crac, Network network, Set<RangeAction<?>> rangeActions, RaoParameters raoParameters, PrePerimeterResult prePerimeterResult) {
        Set<State> filteredStates = allMonitoredStates.stream()
            .filter(state -> !prePerimeterResult.getSensitivityStatus(state).equals(ComputationStatus.FAILURE))
            .collect(Collectors.toSet());

        Set<FlowCnec> flowCnecs = crac.getFlowCnecs().stream()
            .filter(flowCnec -> filteredStates.contains(flowCnec.getState()))
            .collect(Collectors.toSet());

        Set<FlowCnec> loopFlowCnecs = AbstractOptimizationPerimeter.getLoopFlowCnecs(flowCnecs, raoParameters, network);

        Set<NetworkAction> availableNetworkActions = crac.getNetworkActions().stream()
            .filter(ra -> RaoUtil.isRemedialActionAvailable(ra, preventiveState, prePerimeterResult, flowCnecs, network, raoParameters, reportNode))
            .collect(Collectors.toSet());

        Set<RangeAction<?>> availableRangeActions = rangeActions.stream()
            .filter(ra -> RaoUtil.isRemedialActionAvailable(ra, preventiveState, prePerimeterResult, flowCnecs, network, raoParameters, reportNode))
            .filter(ra -> AbstractOptimizationPerimeter.doesPrePerimeterSetpointRespectRange(ra, prePerimeterResult, reportNode))
            .collect(Collectors.toSet());
        removeAlignedRangeActionsWithDifferentInitialSetpoints(availableRangeActions, prePerimeterResult, reportNode);

        return new PreventiveOptimizationPerimeter(preventiveState,
            flowCnecs,
            loopFlowCnecs,
            availableNetworkActions,
            availableRangeActions);
    }
}<|MERGE_RESOLUTION|>--- conflicted
+++ resolved
@@ -49,22 +49,13 @@
         return buildForStates(crac.getPreventiveState(), Collections.singleton(crac.getPreventiveState()), crac, network, raoParameters, prePerimeterResult, reportNode);
     }
 
-<<<<<<< HEAD
     public static PreventiveOptimizationPerimeter buildWithAllCnecs(Crac crac, Set<RangeAction<?>> rangeActions, Network network, RaoParameters raoParameters, PrePerimeterResult prePerimeterResult, ReportNode reportNode) {
-        return buildForStates(crac.getPreventiveState(), crac.getStates(), crac, network, raoParameters, prePerimeterResult, reportNode);
+        return buildForStates(crac.getPreventiveState(), crac.getStates(), crac, network, rangeActions, raoParameters, prePerimeterResult, reportNode);
     }
 
     public static PreventiveOptimizationPerimeter buildForStates(State preventiveState, Set<State> allMonitoredStates, Crac crac, Network network, RaoParameters raoParameters, PrePerimeterResult prePerimeterResult, ReportNode reportNode) {
-        Set<RangeAction<?>> rangeActions = crac.getRangeActions();
-=======
-    public static PreventiveOptimizationPerimeter buildWithAllCnecs(Crac crac, Set<RangeAction<?>> rangeActions, Network network, RaoParameters raoParameters, PrePerimeterResult prePerimeterResult) {
-        return buildForStates(crac.getPreventiveState(), crac.getStates(), crac, network, rangeActions, raoParameters, prePerimeterResult);
+        return buildForStates(preventiveState, allMonitoredStates, crac, network, crac.getRangeActions(), raoParameters, prePerimeterResult, reportNode);
     }
-
-    public static PreventiveOptimizationPerimeter buildForStates(State preventiveState, Set<State> allMonitoredStates, Crac crac, Network network, RaoParameters raoParameters, PrePerimeterResult prePerimeterResult) {
-        return buildForStates(preventiveState, allMonitoredStates, crac, network, crac.getRangeActions(), raoParameters, prePerimeterResult);
-    }
->>>>>>> 05b370f2
 
     public static PreventiveOptimizationPerimeter buildForStates(State preventiveState, Set<State> allMonitoredStates, Crac crac, Network network, Set<RangeAction<?>> rangeActions, RaoParameters raoParameters, PrePerimeterResult prePerimeterResult) {
         Set<State> filteredStates = allMonitoredStates.stream()
