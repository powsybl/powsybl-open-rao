--- conflicted
+++ resolved
@@ -33,13 +33,5 @@
      */
     Set<NetworkAction> getActivatedNetworkActions();
 
-<<<<<<< HEAD
-    /**
-     * It retrieves the {@link NetworkAction} instances activated, grouped by {@link State}.
-     *
-     * @return A map where each key ({@link State}) corresponds to a set of activated network actions during said state.
-     */
-=======
->>>>>>> 06467f30
     Map<State, Set<NetworkAction>> getActivatedNetworkActionsPerState();
 }