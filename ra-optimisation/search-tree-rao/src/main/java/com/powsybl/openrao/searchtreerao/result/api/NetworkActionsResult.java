--- conflicted
+++ resolved
@@ -29,17 +29,14 @@
     /**
      * It gathers the {@link NetworkAction} that are activated.
      *
-     * @return The map set of activated network actions.
+     * @return The set of activated network actions.
      */
     Set<NetworkAction> getActivatedNetworkActions();
 
-<<<<<<< HEAD
-=======
     /**
      * It retrieves the {@link NetworkAction} instances activated, grouped by {@link State}.
      *
      * @return A map where each key ({@link State}) corresponds to a set of activated network actions during said state.
      */
->>>>>>> 16438a14
     Map<State, Set<NetworkAction>> getActivatedNetworkActionsPerState();
 }