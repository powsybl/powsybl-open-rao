/*
 * Copyright (c) 2022, RTE (http://www.rte-france.com)
 * This Source Code Form is subject to the terms of the Mozilla Public
 * License, v. 2.0. If a copy of the MPL was not distributed with this
 * file, You can obtain one at http://mozilla.org/MPL/2.0/.
 */

package com.powsybl.openrao.searchtreerao.linearoptimisation.algorithms.fillers;

import com.powsybl.iidm.network.Network;
import com.powsybl.openrao.commons.OpenRaoException;
import com.powsybl.openrao.data.cracapi.RemedialAction;
import com.powsybl.openrao.data.cracapi.State;
import com.powsybl.openrao.data.cracapi.rangeaction.PstRangeAction;
import com.powsybl.openrao.data.cracapi.rangeaction.RangeAction;
import com.powsybl.openrao.searchtreerao.commons.parameters.RangeActionLimitationParameters;
import com.powsybl.openrao.searchtreerao.linearoptimisation.algorithms.linearproblem.OpenRaoMPConstraint;
import com.powsybl.openrao.searchtreerao.linearoptimisation.algorithms.linearproblem.OpenRaoMPVariable;
import com.powsybl.openrao.searchtreerao.linearoptimisation.algorithms.linearproblem.LinearProblem;
import com.powsybl.openrao.searchtreerao.result.api.FlowResult;
import com.powsybl.openrao.searchtreerao.result.api.RangeActionActivationResult;
import com.powsybl.openrao.searchtreerao.result.api.RangeActionSetpointResult;
import com.powsybl.openrao.searchtreerao.result.api.SensitivityResult;

import java.util.HashMap;
import java.util.HashSet;
import java.util.Map;
import java.util.Objects;
import java.util.Set;
import java.util.stream.Collectors;

/**
 * Handles constraints for maximum number od RAs to activate (ma-ra), maximum number of TSOs that can activate RAs (max-tso),
 * maximum number of RAs per TSO (max-ra-per-tso), maximum number of PSTs per TSO (max-pst-per-tso) and
 * maximum number of elementary actions per TSO (max-elementary-actions-per-tso).
 * Beware: this introduces binary variables to define if an RA is used.
 *
 * @author Peter Mitri {@literal <peter.mitri at rte-france.com>}
 */
public class RaUsageLimitsFiller implements ProblemFiller {

    private final Map<State, Set<RangeAction<?>>> rangeActions;
    private final RangeActionSetpointResult prePerimeterRangeActionSetpoints;
    private final RangeActionLimitationParameters rangeActionLimitationParameters;
    private boolean arePstSetpointsApproximated;
<<<<<<< HEAD
    private static final double RANGE_ACTION_SETPOINT_EPSILON = 1e-5;
    private final Network network;
=======
    private static final double RANGE_ACTION_SETPOINT_EPSILON = 1e-4;
>>>>>>> ee3e22a4

    public RaUsageLimitsFiller(Map<State, Set<RangeAction<?>>> rangeActions,
                               RangeActionSetpointResult prePerimeterRangeActionSetpoints,
                               RangeActionLimitationParameters rangeActionLimitationParameters,
                               boolean arePstSetpointsApproximated,
                               Network network) {
        this.rangeActions = rangeActions;
        this.prePerimeterRangeActionSetpoints = prePerimeterRangeActionSetpoints;
        this.rangeActionLimitationParameters = rangeActionLimitationParameters;
        this.arePstSetpointsApproximated = arePstSetpointsApproximated;
        this.network = network;
    }

    @Override
    public void fill(LinearProblem linearProblem, FlowResult flowResult, SensitivityResult sensitivityResult) {
        rangeActions.forEach((state, rangeActionSet) -> {
            if (!rangeActionLimitationParameters.areRangeActionLimitedForState(state)) {
                return;
            }
            rangeActionSet.forEach(ra -> buildIsVariationVariableAndConstraints(linearProblem, ra, state));
            if (rangeActionLimitationParameters.getMaxRangeActions(state) != null) {
                addMaxRaConstraint(linearProblem, state);
            }
            if (rangeActionLimitationParameters.getMaxTso(state) != null) {
                addMaxTsoConstraint(linearProblem, state);
            }
            if (!rangeActionLimitationParameters.getMaxRangeActionPerTso(state).isEmpty()) {
                addMaxRaPerTsoConstraint(linearProblem, state);
            }
            if (!rangeActionLimitationParameters.getMaxPstPerTso(state).isEmpty()) {
                addMaxPstPerTsoConstraint(linearProblem, state);
            }
            if (!rangeActionLimitationParameters.getMaxElementaryActionsPerTso(state).isEmpty()) {
                addMaxElementaryActionsPerTsoConstraint(linearProblem, state);
            }
        });
    }

    @Override
    public void updateBetweenSensiIteration(LinearProblem linearProblem, FlowResult flowResult, SensitivityResult sensitivityResult, RangeActionActivationResult rangeActionActivationResult) {
        // nothing to do, we are only comparing optimal and pre-perimeter setpoints
    }

    @Override
    public void updateBetweenMipIteration(LinearProblem linearProblem, RangeActionActivationResult rangeActionActivationResult) {
        rangeActions.forEach((state, rangeActionSet) -> {
            Map<String, Integer> maxElementaryActionsPerTso = rangeActionLimitationParameters.getMaxElementaryActionsPerTso(state);
            Map<String, Set<PstRangeAction>> pstRangeActionsPerTso = new HashMap<>();
            rangeActionSet.stream()
                .filter(PstRangeAction.class::isInstance)
                .filter(rangeAction -> maxElementaryActionsPerTso.containsKey(rangeAction.getOperator()))
                .map(PstRangeAction.class::cast)
                .forEach(pstRangeAction -> pstRangeActionsPerTso.computeIfAbsent(pstRangeAction.getOperator(), tso -> new HashSet<>()).add(pstRangeAction));

            for (String tso : maxElementaryActionsPerTso.keySet()) {
                for (PstRangeAction pstRangeAction : pstRangeActionsPerTso.getOrDefault(tso, Set.of())) {
                    // use pre-perimeter tap because PST's tap may be different from the initial tap after previous perimeter
                    int initialTap = prePerimeterRangeActionSetpoints.getTap(pstRangeAction);
                    int currentTap = rangeActionActivationResult.getOptimizedTap(pstRangeAction, state);

                    linearProblem.getPstAbsoluteVariationFromInitialTapConstraint(pstRangeAction, state, LinearProblem.AbsExtension.POSITIVE).setLb((double) currentTap - initialTap);
                    linearProblem.getPstAbsoluteVariationFromInitialTapConstraint(pstRangeAction, state, LinearProblem.AbsExtension.NEGATIVE).setLb((double) initialTap - currentTap);
                }
            }
        });
    }

    private double getAverageAbsoluteTapToAngleConversionFactor(PstRangeAction pstRangeAction) {
        int minTap = pstRangeAction.getTapToAngleConversionMap().keySet().stream().min(Integer::compareTo).orElseThrow();
        int maxTap = pstRangeAction.getTapToAngleConversionMap().keySet().stream().max(Integer::compareTo).orElseThrow();
        double minAngle = pstRangeAction.getTapToAngleConversionMap().values().stream().min(Double::compareTo).orElseThrow();
        double maxAngle = pstRangeAction.getTapToAngleConversionMap().values().stream().max(Double::compareTo).orElseThrow();
        return Math.abs((maxAngle - minAngle) / (maxTap - minTap));
    }

    /**
     * Get relaxation term to add to correct the initial setpoint, to ensure problem feasibility depending on the approximations.
     * If PSTs are modelled with approximate integers, make sure that the initial setpoint is feasible (it should be at
     * a distance smaller than 0.3 * getAverageAbsoluteTapToAngleConversionFactor from a feasible setpoint in the MIP)
     */
    private double getInitialSetpointRelaxation(RangeAction rangeAction) {
        if (rangeAction instanceof PstRangeAction pstRangeAction && arePstSetpointsApproximated) {
            // The BestTapFinder is accurate at 35% of the setpoint difference between 2 taps. Using 30% here to be safe.
            return 0.3 * getAverageAbsoluteTapToAngleConversionFactor(pstRangeAction);
        } else {
            return RANGE_ACTION_SETPOINT_EPSILON;
        }
    }

    private void buildIsVariationVariableAndConstraints(LinearProblem linearProblem, RangeAction<?> rangeAction, State state) {
        OpenRaoMPVariable isVariationVariable = linearProblem.addRangeActionVariationBinary(rangeAction, state);

        OpenRaoMPVariable absoluteVariationVariable = linearProblem.getAbsoluteRangeActionVariationVariable(rangeAction, state);

        double initialSetpointRelaxation = getInitialSetpointRelaxation(rangeAction);

        // range action absolute variation <= isVariationVariable * (max setpoint - min setpoint) + initialSetpointRelaxation
        // RANGE_ACTION_SETPOINT_EPSILON is used to mitigate rounding issues, ensuring that the maximum setpoint is feasible
        // initialSetpointRelaxation is used to ensure that the initial setpoint is feasible
        OpenRaoMPConstraint constraint = linearProblem.addIsVariationConstraint(-LinearProblem.infinity(), initialSetpointRelaxation, rangeAction, state);
        constraint.setCoefficient(absoluteVariationVariable, 1);
        double initialSetpoint = prePerimeterRangeActionSetpoints.getSetpoint(rangeAction);
        constraint.setCoefficient(isVariationVariable, -(rangeAction.getMaxAdmissibleSetpoint(initialSetpoint) + RANGE_ACTION_SETPOINT_EPSILON - rangeAction.getMinAdmissibleSetpoint(initialSetpoint)));
    }

    private void addMaxRaConstraint(LinearProblem linearProblem, State state) {
        Integer maxRa = rangeActionLimitationParameters.getMaxRangeActions(state);
        if (maxRa == null) {
            return;
        }
        OpenRaoMPConstraint maxRaConstraint = linearProblem.addMaxRaConstraint(0, maxRa, state);
        rangeActions.get(state).forEach(ra -> {
            OpenRaoMPVariable isVariationVariable = linearProblem.getRangeActionVariationBinary(ra, state);
            maxRaConstraint.setCoefficient(isVariationVariable, 1);
        });
    }

    private void addMaxTsoConstraint(LinearProblem linearProblem, State state) {
        Integer maxTso = rangeActionLimitationParameters.getMaxTso(state);
        if (maxTso == null) {
            return;
        }
        Set<String> maxTsoExclusions = rangeActionLimitationParameters.getMaxTsoExclusion(state);
        Set<String> constraintTsos = rangeActions.get(state).stream()
            .map(RemedialAction::getOperator)
            .filter(Objects::nonNull)
            .filter(tso -> !maxTsoExclusions.contains(tso))
            .collect(Collectors.toSet());
        OpenRaoMPConstraint maxTsoConstraint = linearProblem.addMaxTsoConstraint(0, maxTso, state);
        constraintTsos.forEach(tso -> {
            // Create "is at least one RA for TSO used" binary variable ...
            OpenRaoMPVariable tsoRaUsedVariable = linearProblem.addTsoRaUsedVariable(0, 1, tso, state);
            maxTsoConstraint.setCoefficient(tsoRaUsedVariable, 1);
            // ... and the constraints that will define it
            // tsoRaUsed >= ra1_used, tsoRaUsed >= ra2_used + ...

            rangeActions.get(state).stream().filter(ra -> tso.equals(ra.getOperator()))
                .forEach(ra -> {
                    OpenRaoMPConstraint tsoRaUsedConstraint = linearProblem.addTsoRaUsedConstraint(0, LinearProblem.infinity(), tso, ra, state);
                    tsoRaUsedConstraint.setCoefficient(tsoRaUsedVariable, 1);
                    tsoRaUsedConstraint.setCoefficient(linearProblem.getRangeActionVariationBinary(ra, state), -1);
                });
        });
    }

    private void addMaxRaPerTsoConstraint(LinearProblem linearProblem, State state) {
        Map<String, Integer> maxRaPerTso = rangeActionLimitationParameters.getMaxRangeActionPerTso(state);
        if (maxRaPerTso.isEmpty()) {
            return;
        }
        maxRaPerTso.forEach((tso, maxRaForTso) -> {
            OpenRaoMPConstraint maxRaPerTsoConstraint = linearProblem.addMaxRaPerTsoConstraint(0, maxRaForTso, tso, state);
            rangeActions.get(state).stream().filter(ra -> tso.equals(ra.getOperator()))
                .forEach(ra -> maxRaPerTsoConstraint.setCoefficient(linearProblem.getRangeActionVariationBinary(ra, state), 1));
        });
    }

    private void addMaxPstPerTsoConstraint(LinearProblem linearProblem, State state) {
        Map<String, Integer> maxPstPerTso = rangeActionLimitationParameters.getMaxPstPerTso(state);
        if (maxPstPerTso == null) {
            return;
        }
        maxPstPerTso.forEach((tso, maxPstForTso) -> {
            OpenRaoMPConstraint maxPstPerTsoConstraint = linearProblem.addMaxPstPerTsoConstraint(0, maxPstForTso, tso, state);
            rangeActions.get(state).stream().filter(ra -> ra instanceof PstRangeAction && tso.equals(ra.getOperator()))
                .forEach(ra -> maxPstPerTsoConstraint.setCoefficient(linearProblem.getRangeActionVariationBinary(ra, state), 1));
        });
    }

    private void addMaxElementaryActionsPerTsoConstraint(LinearProblem linearProblem, State state) {
        Map<String, Integer> maxElementaryActionsPerTso = rangeActionLimitationParameters.getMaxElementaryActionsPerTso(state);
        if (maxElementaryActionsPerTso == null) {
            return;
        }
        if (!arePstSetpointsApproximated) {
            throw new OpenRaoException("The PSTs must be approximated as integers to use the limitations of elementary actions as a constraint in the RAO.");
        }

        Map<String, Set<PstRangeAction>> pstRangeActionsPerTso = new HashMap<>();
        rangeActions.getOrDefault(state, Set.of()).stream()
            .filter(PstRangeAction.class::isInstance)
            .filter(rangeAction -> maxElementaryActionsPerTso.containsKey(rangeAction.getOperator()))
            .map(PstRangeAction.class::cast)
            .forEach(pstRangeAction -> pstRangeActionsPerTso.computeIfAbsent(pstRangeAction.getOperator(), tso -> new HashSet<>()).add(pstRangeAction));

        for (String tso : maxElementaryActionsPerTso.keySet()) {
            OpenRaoMPConstraint maxElementaryActionsConstraint = linearProblem.addTsoMaxElementaryActionsConstraint(0, maxElementaryActionsPerTso.get(tso), tso, state);
            for (PstRangeAction pstRangeAction : pstRangeActionsPerTso.getOrDefault(tso, Set.of())) {
                // use pre-perimeter tap because PST's tap may be different from the initial tap after previous perimeter
                int initialTap = prePerimeterRangeActionSetpoints.getTap(pstRangeAction);
                int currentTap = pstRangeAction.getCurrentTapPosition(network);

                OpenRaoMPVariable pstAbsoluteVariationFromInitialTapVariable = linearProblem.addPstAbsoluteVariationFromInitialTapVariable(pstRangeAction, state);
                OpenRaoMPVariable pstTapVariationUpwardVariable = linearProblem.getPstTapVariationVariable(pstRangeAction, state, LinearProblem.VariationDirectionExtension.UPWARD);
                OpenRaoMPVariable pstTapVariationDownwardVariable = linearProblem.getPstTapVariationVariable(pstRangeAction, state, LinearProblem.VariationDirectionExtension.DOWNWARD);

                OpenRaoMPConstraint pstAbsoluteVariationFromInitialTapConstraintPositive = linearProblem.addPstAbsoluteVariationFromInitialTapConstraint((double) currentTap - initialTap, LinearProblem.LP_INFINITY, pstRangeAction, state, LinearProblem.AbsExtension.POSITIVE);
                pstAbsoluteVariationFromInitialTapConstraintPositive.setCoefficient(pstAbsoluteVariationFromInitialTapVariable, 1d);
                pstAbsoluteVariationFromInitialTapConstraintPositive.setCoefficient(pstTapVariationUpwardVariable, -1d);
                pstAbsoluteVariationFromInitialTapConstraintPositive.setCoefficient(pstTapVariationDownwardVariable, 1d);

                OpenRaoMPConstraint pstAbsoluteVariationFromInitialTapConstraintNegative = linearProblem.addPstAbsoluteVariationFromInitialTapConstraint((double) initialTap - currentTap, LinearProblem.LP_INFINITY, pstRangeAction, state, LinearProblem.AbsExtension.NEGATIVE);
                pstAbsoluteVariationFromInitialTapConstraintNegative.setCoefficient(pstAbsoluteVariationFromInitialTapVariable, 1d);
                pstAbsoluteVariationFromInitialTapConstraintNegative.setCoefficient(pstTapVariationUpwardVariable, 1d);
                pstAbsoluteVariationFromInitialTapConstraintNegative.setCoefficient(pstTapVariationDownwardVariable, -1d);

                maxElementaryActionsConstraint.setCoefficient(pstAbsoluteVariationFromInitialTapVariable, 1d);
            }
        }
    }
}<|MERGE_RESOLUTION|>--- conflicted
+++ resolved
@@ -43,12 +43,8 @@
     private final RangeActionSetpointResult prePerimeterRangeActionSetpoints;
     private final RangeActionLimitationParameters rangeActionLimitationParameters;
     private boolean arePstSetpointsApproximated;
-<<<<<<< HEAD
-    private static final double RANGE_ACTION_SETPOINT_EPSILON = 1e-5;
+    private static final double RANGE_ACTION_SETPOINT_EPSILON = 1e-4;
     private final Network network;
-=======
-    private static final double RANGE_ACTION_SETPOINT_EPSILON = 1e-4;
->>>>>>> ee3e22a4
 
     public RaUsageLimitsFiller(Map<State, Set<RangeAction<?>>> rangeActions,
                                RangeActionSetpointResult prePerimeterRangeActionSetpoints,
