--- conflicted
+++ resolved
@@ -46,31 +46,22 @@
     private final boolean arePstSetpointsApproximated;
     private static final double RANGE_ACTION_SETPOINT_EPSILON = 1e-4;
     private final Network network;
-<<<<<<< HEAD
     private final boolean costOptimization;
-=======
     private final OffsetDateTime timestamp;
->>>>>>> cf3dc61c
 
     public RaUsageLimitsFiller(Map<State, Set<RangeAction<?>>> rangeActions,
                                RangeActionSetpointResult prePerimeterRangeActionSetpoints,
                                RangeActionLimitationParameters rangeActionLimitationParameters,
                                boolean arePstSetpointsApproximated,
-<<<<<<< HEAD
-                               Network network, boolean costOptimization) {
-=======
-                               Network network, OffsetDateTime timestamp) {
->>>>>>> cf3dc61c
+                               Network network, boolean costOptimization,
+                               OffsetDateTime timestamp) {
         this.rangeActions = rangeActions;
         this.prePerimeterRangeActionSetpoints = prePerimeterRangeActionSetpoints;
         this.rangeActionLimitationParameters = rangeActionLimitationParameters;
         this.arePstSetpointsApproximated = arePstSetpointsApproximated;
         this.network = network;
-<<<<<<< HEAD
         this.costOptimization = costOptimization;
-=======
         this.timestamp = timestamp;
->>>>>>> cf3dc61c
     }
 
     @Override
@@ -146,20 +137,13 @@
     }
 
     private void buildIsVariationVariableAndConstraints(LinearProblem linearProblem, RangeAction<?> rangeAction, State state) {
-<<<<<<< HEAD
         if (!costOptimization) {
             OpenRaoMPVariable isVariationVariable = linearProblem.addRangeActionVariationBinary(rangeAction, state);
 
             OpenRaoMPVariable absoluteVariationVariable = linearProblem.getAbsoluteRangeActionVariationVariable(rangeAction, state);
-=======
-        OpenRaoMPVariable isVariationVariable = linearProblem.addRangeActionVariationBinary(rangeAction, state, Optional.ofNullable(timestamp));
-
-        OpenRaoMPVariable absoluteVariationVariable = linearProblem.getAbsoluteRangeActionVariationVariable(rangeAction, state, Optional.ofNullable(timestamp));
->>>>>>> cf3dc61c
 
             double initialSetpointRelaxation = getInitialSetpointRelaxation(rangeAction);
 
-<<<<<<< HEAD
             // range action absolute variation <= isVariationVariable * (max setpoint - min setpoint) + initialSetpointRelaxation
             // RANGE_ACTION_SETPOINT_EPSILON is used to mitigate rounding issues, ensuring that the maximum setpoint is feasible
             // initialSetpointRelaxation is used to ensure that the initial setpoint is feasible
@@ -168,15 +152,6 @@
             double initialSetpoint = prePerimeterRangeActionSetpoints.getSetpoint(rangeAction);
             constraint.setCoefficient(isVariationVariable, -(rangeAction.getMaxAdmissibleSetpoint(initialSetpoint) + RANGE_ACTION_SETPOINT_EPSILON - rangeAction.getMinAdmissibleSetpoint(initialSetpoint)));
         }
-=======
-        // range action absolute variation <= isVariationVariable * (max setpoint - min setpoint) + initialSetpointRelaxation
-        // RANGE_ACTION_SETPOINT_EPSILON is used to mitigate rounding issues, ensuring that the maximum setpoint is feasible
-        // initialSetpointRelaxation is used to ensure that the initial setpoint is feasible
-        OpenRaoMPConstraint constraint = linearProblem.addIsVariationConstraint(-linearProblem.infinity(), initialSetpointRelaxation, rangeAction, state, Optional.ofNullable(timestamp));
-        constraint.setCoefficient(absoluteVariationVariable, 1);
-        double initialSetpoint = prePerimeterRangeActionSetpoints.getSetpoint(rangeAction);
-        constraint.setCoefficient(isVariationVariable, -(rangeAction.getMaxAdmissibleSetpoint(initialSetpoint) + RANGE_ACTION_SETPOINT_EPSILON - rangeAction.getMinAdmissibleSetpoint(initialSetpoint)));
->>>>>>> cf3dc61c
     }
 
     private void addMaxRaConstraint(LinearProblem linearProblem, State state) {
