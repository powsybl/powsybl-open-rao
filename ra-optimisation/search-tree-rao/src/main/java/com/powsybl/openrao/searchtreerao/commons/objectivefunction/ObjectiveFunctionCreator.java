--- conflicted
+++ resolved
@@ -53,13 +53,8 @@
         List<CostEvaluator> virtualCostEvaluators = new ArrayList<>();
 
         if (raoParameters.getObjectiveFunctionParameters().getType().costOptimization()) {
-<<<<<<< HEAD
-            SearchTreeRaoMinMarginParameters minMarginParametersOptional = raoParameters.getExtension(OpenRaoSearchTreeParameters.class).getMinMarginParameters().orElseThrow();
-            virtualCostEvaluators.add(new MinMarginViolationEvaluator(flowCnecs, unit, marginEvaluator, minMarginParametersOptional.getOverloadPenalty()));
-=======
             SearchTreeRaoCostlyMinMarginParameters minMarginsParametersOptional = raoParameters.getExtension(OpenRaoSearchTreeParameters.class).getMinMarginsParameters().orElseThrow();
             virtualCostEvaluators.add(new MinMarginViolationEvaluator(flowCnecs, unit, marginEvaluator, minMarginsParametersOptional.getShiftedViolationPenalty()));
->>>>>>> fd2ae6c4
         }
 
         // mnec virtual cost evaluator
