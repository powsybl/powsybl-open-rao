--- conflicted
+++ resolved
@@ -44,8 +44,6 @@
         // Should not be used
     }
 
-<<<<<<< HEAD
-=======
     public static ToolProviderBuilder create() {
         return new ToolProviderBuilder();
     }
@@ -95,7 +93,6 @@
         }
     }
 
->>>>>>> baa3c017
     public AbsolutePtdfSumsComputation getAbsolutePtdfSumsComputation() {
         return absolutePtdfSumsComputation;
     }
