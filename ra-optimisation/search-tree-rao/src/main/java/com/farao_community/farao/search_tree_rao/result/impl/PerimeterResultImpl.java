/*
 * Copyright (c) 2021, RTE (http://www.rte-france.com)
 * This Source Code Form is subject to the terms of the Mozilla Public
 * License, v. 2.0. If a copy of the MPL was not distributed with this
 * file, You can obtain one at http://mozilla.org/MPL/2.0/.
 */

package com.farao_community.farao.search_tree_rao.result.impl;

import com.farao_community.farao.commons.Unit;
import com.farao_community.farao.data.crac_api.NetworkElement;
import com.farao_community.farao.data.crac_api.State;
import com.farao_community.farao.data.crac_api.cnec.FlowCnec;
import com.farao_community.farao.data.crac_api.network_action.NetworkAction;
import com.farao_community.farao.data.crac_api.range_action.PstRangeAction;
import com.farao_community.farao.data.crac_api.range_action.RangeAction;
import com.farao_community.farao.data.rao_result_api.ComputationStatus;
import com.farao_community.farao.search_tree_rao.result.api.OptimizationResult;
import com.farao_community.farao.search_tree_rao.result.api.PerimeterResult;
import com.farao_community.farao.search_tree_rao.result.api.RangeActionSetpointResult;
import com.powsybl.sensitivity.SensitivityVariableSet;

import java.util.List;
import java.util.Map;
import java.util.Set;

public class PerimeterResultImpl implements PerimeterResult {

    private final OptimizationResult optimizationResult;
    private final RangeActionSetpointResult prePerimeterRangeActionSetpoint;

    public PerimeterResultImpl(RangeActionSetpointResult prePerimeterRangeActionSetpoint, OptimizationResult optimizationResult) {
        this.optimizationResult = optimizationResult;
        this.prePerimeterRangeActionSetpoint = prePerimeterRangeActionSetpoint;
    }

    @Override
    public double getFlow(FlowCnec flowCnec, Unit unit) {
        return optimizationResult.getFlow(flowCnec, unit);
    }

    @Override
    public double getCommercialFlow(FlowCnec flowCnec, Unit unit) {
        return optimizationResult.getCommercialFlow(flowCnec, unit);
    }

    @Override
    public double getPtdfZonalSum(FlowCnec flowCnec) {
        return optimizationResult.getPtdfZonalSum(flowCnec);
    }

    @Override
    public Map<FlowCnec, Double> getPtdfZonalSums() {
        return optimizationResult.getPtdfZonalSums();
    }

    @Override
    public boolean isActivated(NetworkAction networkAction) {
        return optimizationResult.isActivated(networkAction);
    }

    @Override
    public Set<NetworkAction> getActivatedNetworkActions() {
        return optimizationResult.getActivatedNetworkActions();
    }

    @Override
    public double getFunctionalCost() {
        return optimizationResult.getFunctionalCost();
    }

    @Override
    public List<FlowCnec> getMostLimitingElements(int number) {
        return optimizationResult.getMostLimitingElements(number);
    }

    @Override
    public double getVirtualCost() {
        return optimizationResult.getVirtualCost();
    }

    @Override
    public Set<String> getVirtualCostNames() {
        return optimizationResult.getVirtualCostNames();
    }

    @Override
    public double getVirtualCost(String virtualCostName) {
        return optimizationResult.getVirtualCost(virtualCostName);
    }

    @Override
    public List<FlowCnec> getCostlyElements(String virtualCostName, int number) {
        return optimizationResult.getCostlyElements(virtualCostName, number);
    }

    @Override
    public Set<RangeAction<?>> getRangeActions() {
        return optimizationResult.getRangeActions();
    }

    @Override
    public Set<RangeAction<?>> getActivatedRangeActions(State state) {
        return optimizationResult.getActivatedRangeActions(state);
    }

    @Override
    public double getOptimizedSetpoint(RangeAction<?> rangeAction, State state) {

        // todo: check behaviour of this method when end of POC
        // todo: move this logics in RangeActionActivationResultImpl (?)

        if (optimizationResult.getRangeActions().contains(rangeAction)) {
            return optimizationResult.getOptimizedSetpoint(rangeAction, state);
        }

        // if rangeAction is not in perimeter, check if there is not another rangeAction
        // on the same network element.
        RangeAction<?> rangeActionOnSameElement = null;
        if (rangeAction.getNetworkElements().size() == 1) {
            NetworkElement networkElement = rangeAction.getNetworkElements().iterator().next();
            for (RangeAction<?> ra : optimizationResult.getRangeActions()) {
                if (ra.getNetworkElements().contains(networkElement)) {
                    rangeActionOnSameElement = ra;
                    break;
                }
            }
        }

        if (rangeActionOnSameElement != null) {
            return optimizationResult.getOptimizedSetpoint(rangeActionOnSameElement, state);
        } else {
            return prePerimeterRangeActionSetpoint.getSetpoint(rangeAction);
        }
    }

    @Override
    public int getOptimizedTap(PstRangeAction pstRangeAction, State state) {

<<<<<<< HEAD
        // todo: check behaviour of this method when end of POC
        // todo: move this logics in RangeActionActivationResultImpl (?)
=======
>>>>>>> fc481c20
        if (optimizationResult.getRangeActions().contains(pstRangeAction)) {
            return optimizationResult.getOptimizedTap(pstRangeAction, state);
        }

        // if pstRangeAction is not in perimeter, check if there is not another rangeAction
        // on the same network element.
        PstRangeAction pstRangeActionOnSameElement = null;
        NetworkElement networkElement = pstRangeAction.getNetworkElement();

        for (RangeAction<?> rangeAction : optimizationResult.getRangeActions()) {
            if (rangeAction instanceof PstRangeAction && ((PstRangeAction) rangeAction).getNetworkElement() != null
                &&  ((PstRangeAction) rangeAction).getNetworkElement().equals(networkElement)) {
                pstRangeActionOnSameElement = (PstRangeAction) rangeAction;
                break;
            }
        }

        if (pstRangeActionOnSameElement != null) {
            return optimizationResult.getOptimizedTap(pstRangeActionOnSameElement, state);
        } else {
            return prePerimeterRangeActionSetpoint.getTap(pstRangeAction);
        }
    }

    @Override
    public Map<PstRangeAction, Integer> getOptimizedTapsOnState(State state) {
        return optimizationResult.getOptimizedTapsOnState(state);
    }

    @Override
    public Map<RangeAction<?>, Double> getOptimizedSetpointsOnState(State state) {
        return optimizationResult.getOptimizedSetpointsOnState(state);
    }

    @Override
    public ComputationStatus getSensitivityStatus() {
        return optimizationResult.getSensitivityStatus();
    }

    @Override
    public double getSensitivityValue(FlowCnec flowCnec, RangeAction<?> rangeAction, Unit unit) {
        return 0;
    }

    @Override
    public double getSensitivityValue(FlowCnec flowCnec, SensitivityVariableSet linearGlsk, Unit unit) {
        return 0;
    }
}<|MERGE_RESOLUTION|>--- conflicted
+++ resolved
@@ -137,11 +137,6 @@
     @Override
     public int getOptimizedTap(PstRangeAction pstRangeAction, State state) {
 
-<<<<<<< HEAD
-        // todo: check behaviour of this method when end of POC
-        // todo: move this logics in RangeActionActivationResultImpl (?)
-=======
->>>>>>> fc481c20
         if (optimizationResult.getRangeActions().contains(pstRangeAction)) {
             return optimizationResult.getOptimizedTap(pstRangeAction, state);
         }
