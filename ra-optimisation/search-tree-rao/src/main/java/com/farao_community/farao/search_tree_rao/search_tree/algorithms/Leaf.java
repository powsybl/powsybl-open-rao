--- conflicted
+++ resolved
@@ -317,7 +317,6 @@
         return info;
     }
 
-<<<<<<< HEAD
     long getNumberOfActivatedRangeActions() {
         if (status == Status.EVALUATED) {
             return (long) optimizationPerimeter.getRangeActionsPerState().keySet().stream()
@@ -330,18 +329,6 @@
         } else {
             throw new FaraoException(NO_RESULTS_AVAILABLE);
         }
-=======
-    private long getNumberOfActivatedRangeActions() {
-        return getOptimizedSetPoints().entrySet().stream().filter(entry ->
-            Math.abs(entry.getValue() - preOptimRangeActionResult.getOptimizedSetPoint(entry.getKey())) > 1e-3
-        ).count();
->>>>>>> baa3c017
-    }
-
-    public Set<RangeAction<?>> getActivatedRangeActions() {
-        return getOptimizedSetPoints().entrySet().stream().filter(entry ->
-            Math.abs(entry.getValue() - preOptimRangeActionResult.getOptimizedSetPoint(entry.getKey())) > 1e-6
-        ).map(Map.Entry::getKey).collect(Collectors.toSet());
     }
 
     @Override
@@ -482,8 +469,6 @@
 
     @Override
     public double getOptimizedSetpoint(RangeAction<?> rangeAction, State state) {
-        // todo: check behaviour of this method once refacto finished
-
         if (status == Status.EVALUATED) {
             return raActivationsFromParentLeaf.getOptimizedSetpoint(rangeAction, state);
         } else if (status == Status.OPTIMIZED) {
@@ -510,7 +495,6 @@
 
     @Override
     public int getOptimizedTap(PstRangeAction pstRangeAction, State state) {
-        // todo: check behaviour of this method once refacto finished
         if (status == Status.EVALUATED) {
             return raActivationsFromParentLeaf.getOptimizedTap(pstRangeAction, state);
         } else if (status == Status.OPTIMIZED) {
