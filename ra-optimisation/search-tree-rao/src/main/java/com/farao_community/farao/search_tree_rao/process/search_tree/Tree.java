/*
 * Copyright (c) 2019, RTE (http://www.rte-france.com)
 * This Source Code Form is subject to the terms of the Mozilla Public
 *  License, v. 2.0. If a copy of the MPL was not distributed with this
 * file, You can obtain one at http://mozilla.org/MPL/2.0/.
 */
package com.farao_community.farao.search_tree_rao.process.search_tree;

import com.farao_community.farao.commons.FaraoException;
import com.farao_community.farao.data.crac_api.Crac;
import com.farao_community.farao.data.crac_api.NetworkAction;
import com.farao_community.farao.data.crac_api.UsageMethod;
import com.farao_community.farao.data.crac_result_extensions.ResultVariantManager;
import com.farao_community.farao.rao_api.RaoParameters;
import com.farao_community.farao.rao_api.RaoResult;
<<<<<<< HEAD
import com.farao_community.farao.util.FaraoVariantsPool;
=======
import com.farao_community.farao.search_tree_rao.config.SearchTreeRaoParameters;
>>>>>>> a6fb5a88
import com.powsybl.iidm.network.Network;

import java.util.List;
import java.util.Set;
import java.util.concurrent.CompletableFuture;
import java.util.concurrent.ExecutionException;
import java.util.stream.Collectors;

/**
 * The "tree" is one of the core object of the search-tree algorithm.
 * It aims at finding a good combination of Network Actions.
 *
 * The tree is composed of leaves which evaluate the impact of Network Actions,
 * one by one. The tree is orchestrating the leaves : it looks for a smart
 * routing among the leaves in order to converge as quickly as possible to a local
 * minimum of the objective function.
 *
 * @author Joris Mancini {@literal <joris.mancini at rte-france.com>}
 * @author Baptiste Seguinot {@literal <baptiste.seguinot at rte-france.com>}
 */
public final class Tree {

    private Tree() {
        throw new AssertionError("Utility class should not be instantiated");
    }

    public static CompletableFuture<RaoResult> search(Network network, Crac crac, String referenceNetworkVariant, RaoParameters parameters) {
        ResultVariantManager resultVariantManager = crac.getExtension(ResultVariantManager.class);
        if (resultVariantManager == null) {
            resultVariantManager = new ResultVariantManager();
            crac.addExtension(ResultVariantManager.class, resultVariantManager);
        }

        SearchTreeRaoParameters searchTreeRaoParameters = parameters.getExtensionByName("SearchTreeRaoParameters");

        Leaf rootLeaf = new Leaf();
        rootLeaf.evaluate(network, crac, referenceNetworkVariant, parameters);
        int depth = 0;

        if (rootLeaf.getStatus() == Leaf.Status.EVALUATION_ERROR) {
            //TODO : improve error messages depending on leaf error (infeasible optimisation, time-out, ...)
            RaoResult raoResult = new RaoResult(RaoResult.Status.FAILURE);
            return CompletableFuture.completedFuture(raoResult);
        }

        Leaf optimalLeaf = rootLeaf;
        boolean hasImproved = true;

        while (doNewIteration(searchTreeRaoParameters, hasImproved, optimalLeaf.getCost(crac), depth)) {
            Set<NetworkAction> availableNetworkActions = crac.getNetworkActions(network, crac.getPreventiveState(), UsageMethod.AVAILABLE);
            final List<Leaf> generatedLeaves = optimalLeaf.bloom(availableNetworkActions);

            if (generatedLeaves.isEmpty()) {
                break;
            }

            try (FaraoVariantsPool variantsPool = new FaraoVariantsPool(network, referenceNetworkVariant)) {
                variantsPool.submit(() -> generatedLeaves.parallelStream().forEach(leaf -> {
                    // Create contingency variant
                    try {
                        String workingVariant = variantsPool.getAvailableVariant();
                        leaf.evaluate(network, crac, workingVariant, parameters);
                        variantsPool.releaseUsedVariant(workingVariant);
                    } catch (InterruptedException e) {
                        Thread.currentThread().interrupt();
                    }
                })).get();
            } catch (InterruptedException e) {
                Thread.currentThread().interrupt();
            } catch (ExecutionException e) {
                throw new FaraoException(e);
            }

            List<Leaf> successfulLeaves = generatedLeaves.stream().filter(leaf -> leaf.getStatus() == Leaf.Status.EVALUATION_SUCCESS).collect(Collectors.toList());

            hasImproved = false;
<<<<<<< HEAD
            for (Leaf currentLeaf: successfulLeaves) {
                if (currentLeaf.getCost(crac) < optimalLeaf.getCost(crac)) {
                    hasImproved = true;
=======
            for (Leaf currentLeaf: generatedLeaves) {
                if (improvedEnough(optimalLeaf.getCost(crac), currentLeaf.getCost(crac), searchTreeRaoParameters)) {
                    hasImproved = true;
                    depth = depth + 1;
>>>>>>> a6fb5a88
                    optimalLeaf.deletePostOptimResultVariant(crac);
                    optimalLeaf = currentLeaf;
                } else {
                    currentLeaf.deletePostOptimResultVariant(crac);
                }
                currentLeaf.deletePreOptimResultVariant(crac);
            }
        }

        //TODO: refactor output format
        return CompletableFuture.completedFuture(buildOutput(rootLeaf, optimalLeaf));
    }

    /**
     * Stop criterion check: the remedial action has enough impact on the cost
     */
    private static boolean improvedEnough(double oldCost, double newCost, SearchTreeRaoParameters searchTreeRaoParameters) {
        // check if defined
        double relativeImpact = 0;
        double absoluteImpact = 0;
        if (searchTreeRaoParameters != null) {
            relativeImpact = Math.max(searchTreeRaoParameters.getRelativeNetworkActionMinimumImpactThreshold(), 0);
            absoluteImpact = Math.max(searchTreeRaoParameters.getAbsoluteNetworkActionMinimumImpactThreshold(), 0);
        }

        // stop criterion check
        return oldCost - absoluteImpact > newCost // enough absolute impact
            && (1 - Math.signum(oldCost) * relativeImpact) * oldCost > newCost; // enough relative impact
    }

    /**
     * Stop criterion check 1: maximum research depth reached
     * Stop criterion check 2: is positive or maximum margin reached?
     */
    private static boolean doNewIteration(SearchTreeRaoParameters searchTreeRaoParameters, boolean hasImproved, double optimalCost, int currentDepth) {
        // check if defined
        SearchTreeRaoParameters.StopCriterion stopCriterion = SearchTreeRaoParameters.StopCriterion.POSITIVE_MARGIN;
        int maximumSearchDepth = Integer.MAX_VALUE;
        if (searchTreeRaoParameters != null) {
            stopCriterion = searchTreeRaoParameters.getStopCriterion();
            maximumSearchDepth = Math.max(searchTreeRaoParameters.getMaximumSearchDepth(), 0);
        }

        // stop criterion check
        if (stopCriterion.equals(SearchTreeRaoParameters.StopCriterion.POSITIVE_MARGIN)) {
            return currentDepth < maximumSearchDepth // maximum research depth reached
                &&  hasImproved && optimalCost > 0; // positive margin
        } else if (stopCriterion.equals(SearchTreeRaoParameters.StopCriterion.MAXIMUM_MARGIN)) {
            return currentDepth < maximumSearchDepth // maximum research depth reached
                && hasImproved; // maximum margin
        } else {
            throw new FaraoException("Unexpected stop criterion: " + stopCriterion);
        }
    }

    static RaoResult buildOutput(Leaf rootLeaf, Leaf optimalLeaf) {
        RaoResult raoResult = new RaoResult(optimalLeaf.getRaoResult().getStatus());
        raoResult.setPreOptimVariantId(rootLeaf.getRaoResult().getPreOptimVariantId());
        raoResult.setPostOptimVariantId(optimalLeaf.getRaoResult().getPostOptimVariantId());
        return raoResult;
    }
}<|MERGE_RESOLUTION|>--- conflicted
+++ resolved
@@ -13,11 +13,8 @@
 import com.farao_community.farao.data.crac_result_extensions.ResultVariantManager;
 import com.farao_community.farao.rao_api.RaoParameters;
 import com.farao_community.farao.rao_api.RaoResult;
-<<<<<<< HEAD
+import com.farao_community.farao.search_tree_rao.config.SearchTreeRaoParameters;
 import com.farao_community.farao.util.FaraoVariantsPool;
-=======
-import com.farao_community.farao.search_tree_rao.config.SearchTreeRaoParameters;
->>>>>>> a6fb5a88
 import com.powsybl.iidm.network.Network;
 
 import java.util.List;
@@ -94,16 +91,11 @@
             List<Leaf> successfulLeaves = generatedLeaves.stream().filter(leaf -> leaf.getStatus() == Leaf.Status.EVALUATION_SUCCESS).collect(Collectors.toList());
 
             hasImproved = false;
-<<<<<<< HEAD
             for (Leaf currentLeaf: successfulLeaves) {
-                if (currentLeaf.getCost(crac) < optimalLeaf.getCost(crac)) {
-                    hasImproved = true;
-=======
-            for (Leaf currentLeaf: generatedLeaves) {
                 if (improvedEnough(optimalLeaf.getCost(crac), currentLeaf.getCost(crac), searchTreeRaoParameters)) {
                     hasImproved = true;
+                    optimalLeaf.deletePostOptimResultVariant(crac);
                     depth = depth + 1;
->>>>>>> a6fb5a88
                     optimalLeaf.deletePostOptimResultVariant(crac);
                     optimalLeaf = currentLeaf;
                 } else {
