/*
 * Copyright (c) 2020, RTE (http://www.rte-france.com)
 * This Source Code Form is subject to the terms of the Mozilla Public
 * License, v. 2.0. If a copy of the MPL was not distributed with this
 * file, You can obtain one at http://mozilla.org/MPL/2.0/.
 */

package com.farao_community.farao.search_tree_rao.castor.algorithm;

import com.farao_community.farao.commons.FaraoException;
import com.farao_community.farao.data.crac_api.*;
import com.farao_community.farao.data.crac_api.cnec.Cnec;

import java.util.HashSet;
import java.util.Objects;
import java.util.Set;
import java.util.stream.Collectors;

/**
 * @author Joris Mancini {@literal <joris.mancini at rte-france.com>}
 */
public class StateTree {

    private final Set<String> operatorsNotSharingCras;
    private final BasecaseScenario basecaseScenario;
    private final Set<ContingencyScenario> contingencyScenarios = new HashSet<>();

    public StateTree(Crac crac) {
        basecaseScenario = new BasecaseScenario(crac.getPreventiveState(), null);

        for (Contingency contingency : crac.getContingencies()) {
            processOutageInstant(contingency, crac);
            processAutoAndCurativeInstants(contingency, crac);
        }

        Set<State> optimizedCurativeStates = contingencyScenarios.stream().map(ContingencyScenario::getCurativeState).collect(Collectors.toSet());
        this.operatorsNotSharingCras = findOperatorsNotSharingCras(crac, optimizedCurativeStates);
    }

    /**
     * Process OUTAGE state for a given contingency.
     * If the state has RAs, the case is not supported by FARAO.
     * Else, the state is optimized in basecase RAO.
     */
    private void processOutageInstant(Contingency contingency, Crac crac) {
        State outageState = crac.getState(contingency.getId(), crac.getOutageInstant());
        if (outageState != null) {
            if (anyAvailableRemedialAction(crac, outageState)) {
                throw new FaraoException(String.format("Outage state %s has available RAs. This is not supported.", outageState));
            } else {
                basecaseScenario.addOtherState(outageState);
            }
        }
    }

    /**
     * Process AUTO and CURATIVE states for a given contingency.
     * If the state has RAs in AUTO but not in CURATIVE, the case is not supported by FARAO.
     * If the state has AUTO and CURATIVE RAs, both states will be treated in a dedicated scenario.
     * If the AUTO has no RA but the CURATIVE has RAs, the AUTO will be optimized in basecase RAO and the CURATIVE in a dedicated scenario.
     * If neither AUTO nor CURATIVE states have RAs, they will be optimized in basecase RAO.
     *
     * If AUTO or CURATIVE state does not exist, it will not be optimized.
     */
    private void processAutoAndCurativeInstants(Contingency contingency, Crac crac) {
<<<<<<< HEAD
        State automatonState = crac.hasAutoInstant() ? crac.getState(contingency.getId(), crac.getInstant(InstantKind.AUTO)) : null;
        State curativeState = crac.getState(contingency.getId(), crac.getInstant(InstantKind.CURATIVE));
        boolean autoRasExist = (automatonState != null) && anyAvailableRemedialAction(crac, automatonState);
        boolean curativeRasExist = (curativeState != null) && anyAvailableRemedialAction(crac, curativeState);
=======
        State automatonState = crac.getState(contingency.getId(), Instant.AUTO);
        State curativeState = crac.getState(contingency.getId(), Instant.CURATIVE);
        boolean autoRasExist = automatonState != null && anyAvailableRemedialAction(crac, automatonState);
        boolean curativeRasExist = curativeState != null && anyAvailableRemedialAction(crac, curativeState);
>>>>>>> 012a9cb2

        if (autoRasExist && !curativeRasExist) {
            throw new FaraoException(String.format("Automaton state %s has RAs, but curative state %s doesn't. This is not supported.", automatonState, curativeState));
        } else if (autoRasExist) {
            contingencyScenarios.add(new ContingencyScenario(automatonState, curativeState));
        } else if (curativeRasExist) {
            if (automatonState != null) {
                basecaseScenario.addOtherState(automatonState);
            }
            contingencyScenarios.add(new ContingencyScenario(null, curativeState));
        } else {
            if (automatonState != null) {
                basecaseScenario.addOtherState(automatonState);
            }
            if (curativeState != null) {
                basecaseScenario.addOtherState(curativeState);
            }
        }
    }

    public BasecaseScenario getBasecaseScenario() {
        return basecaseScenario;
    }

    public Set<ContingencyScenario> getContingencyScenarios() {
        return contingencyScenarios;
    }

    public Set<String> getOperatorsNotSharingCras() {
        return operatorsNotSharingCras;
    }

    private static boolean anyAvailableRemedialAction(Crac crac, State state) {
        return !crac.getPotentiallyAvailableNetworkActions(state).isEmpty() ||
                !crac.getPotentiallyAvailableRangeActions(state).isEmpty();
    }

    static Set<String> findOperatorsNotSharingCras(Crac crac, Set<State> optimizedCurativeStates) {
        Set<String> tsos = crac.getFlowCnecs().stream().map(Cnec::getOperator).collect(Collectors.toSet());
        tsos.addAll(crac.getRemedialActions().stream().map(RemedialAction::getOperator).collect(Collectors.toSet()));
        // <!> If a CNEC's operator is null, filter it out of the list of operators not sharing CRAs
        return tsos.stream().filter(tso -> !Objects.isNull(tso) && !tsoHasCra(tso, crac, optimizedCurativeStates)).collect(Collectors.toSet());
    }

    static boolean tsoHasCra(String tso, Crac crac, Set<State> optimizedCurativeStates) {
        return optimizedCurativeStates.stream().anyMatch(state ->
           crac.getPotentiallyAvailableNetworkActions(state).stream().map(RemedialAction::getOperator).anyMatch(tso::equals) ||
                crac.getPotentiallyAvailableRangeActions(state).stream().map(RemedialAction::getOperator).anyMatch(tso::equals)
        );
    }
}<|MERGE_RESOLUTION|>--- conflicted
+++ resolved
@@ -63,17 +63,10 @@
      * If AUTO or CURATIVE state does not exist, it will not be optimized.
      */
     private void processAutoAndCurativeInstants(Contingency contingency, Crac crac) {
-<<<<<<< HEAD
         State automatonState = crac.hasAutoInstant() ? crac.getState(contingency.getId(), crac.getInstant(InstantKind.AUTO)) : null;
         State curativeState = crac.getState(contingency.getId(), crac.getInstant(InstantKind.CURATIVE));
-        boolean autoRasExist = (automatonState != null) && anyAvailableRemedialAction(crac, automatonState);
-        boolean curativeRasExist = (curativeState != null) && anyAvailableRemedialAction(crac, curativeState);
-=======
-        State automatonState = crac.getState(contingency.getId(), Instant.AUTO);
-        State curativeState = crac.getState(contingency.getId(), Instant.CURATIVE);
         boolean autoRasExist = automatonState != null && anyAvailableRemedialAction(crac, automatonState);
         boolean curativeRasExist = curativeState != null && anyAvailableRemedialAction(crac, curativeState);
->>>>>>> 012a9cb2
 
         if (autoRasExist && !curativeRasExist) {
             throw new FaraoException(String.format("Automaton state %s has RAs, but curative state %s doesn't. This is not supported.", automatonState, curativeState));
