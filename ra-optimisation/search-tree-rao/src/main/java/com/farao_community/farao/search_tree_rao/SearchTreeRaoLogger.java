--- conflicted
+++ resolved
@@ -35,20 +35,6 @@
     private SearchTreeRaoLogger() {
     }
 
-<<<<<<< HEAD
-    static void logRangeActions(Leaf leaf, Set<RangeAction<?>> rangeActions) {
-        logRangeActions(leaf, rangeActions, null);
-    }
-
-    static void logRangeActions(Leaf leaf, Set<RangeAction<?>> rangeActions, String prefix) {
-        StringBuilder rangeActionMsg = new StringBuilder();
-        if (prefix != null) {
-            rangeActionMsg.append(prefix).append(" - ");
-        }
-        rangeActionMsg.append("Range action(s): ");
-        rangeActions.forEach(rangeAction -> {
-            String rangeActionName = rangeAction.getName();
-=======
     static void logRangeActions(FaraoLogger logger,
                                 Leaf leaf, Set<RangeAction<?>> rangeActions) {
         logRangeActions(logger, leaf, rangeActions, null);
@@ -56,7 +42,6 @@
 
     static void logRangeActions(FaraoLogger logger, Leaf leaf, Set<RangeAction<?>> rangeActions, String prefix) {
         String rangeActionSetpoints = rangeActions.stream().map(rangeAction -> {
->>>>>>> 34094c91
             if (rangeAction instanceof PstRangeAction) {
                 int rangeActionTap = leaf.getOptimizedTap((PstRangeAction) rangeAction);
                 return format("%s: %d", rangeAction.getName(), rangeActionTap);
