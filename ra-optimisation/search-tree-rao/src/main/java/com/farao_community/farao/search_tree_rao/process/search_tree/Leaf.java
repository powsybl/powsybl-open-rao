/*
 * Copyright (c) 2019, RTE (http://www.rte-france.com)
 * This Source Code Form is subject to the terms of the Mozilla Public
 *  License, v. 2.0. If a copy of the MPL was not distributed with this
 * file, You can obtain one at http://mozilla.org/MPL/2.0/.
 */
package com.farao_community.farao.search_tree_rao.process.search_tree;

import com.farao_community.farao.commons.FaraoException;
import com.farao_community.farao.data.crac_api.Crac;
import com.farao_community.farao.data.crac_api.NetworkAction;
import com.farao_community.farao.data.crac_result_extensions.CracResultExtension;
import com.farao_community.farao.data.crac_result_extensions.NetworkActionResultExtension;
import com.farao_community.farao.rao_api.Rao;
import com.farao_community.farao.rao_api.RaoParameters;
import com.farao_community.farao.rao_api.RaoResult;
import com.farao_community.farao.search_tree_rao.config.SearchTreeConfigurationUtil;
import com.powsybl.iidm.network.Network;
import org.slf4j.Logger;
import org.slf4j.LoggerFactory;

import java.util.*;
import java.util.stream.Collectors;

/**
 * A "leaf" is a node of the search tree.
 * Each leaf contains a Network Action, which should be tested in combination with
 * it's parent Leaves' Network Actions
 *
 * @author Baptiste Seguinot {@literal <baptiste.seguinot at rte-france.com>}
 */
class Leaf {

    private static final Logger LOGGER = LoggerFactory.getLogger(Leaf.class);

    /**
     * Parent Leaf or null for root Leaf
     */
    private final Leaf parentLeaf;

    /**
     * Network Actions which will be tested (including the
     * network actions from the parent leaves as well as from
     * this leaf), can be empty
     */
    private final List<NetworkAction> networkActions;

    /**
     * Impact of the network action
     */
    private RaoResult raoResult;

    /**
     * Status of the leaf's Network Action evaluation
     */
    private Status status;

    enum Status {
        CREATED,
        EVALUATION_RUNNING,
        EVALUATION_SUCCESS,
        EVALUATION_ERROR
    }

    /**
     * Root Leaf constructor
     */
    Leaf() { //! constructor only for Root Leaf
        this.parentLeaf = null;
        this.networkActions = new ArrayList<>(); //! root leaf has no network action
        this.raoResult = null;
        this.status = Status.CREATED;
    }

    /**
     * Leaf constructor
     */
    private Leaf(Leaf parentLeaf, NetworkAction networkAction) {
        this.parentLeaf = parentLeaf;

        List<NetworkAction> networkActionList = new ArrayList<>(parentLeaf.getNetworkActions());
        networkActionList.add(networkAction);
        this.networkActions = networkActionList;

        this.raoResult = null;
        this.status = Status.CREATED;
    }

    /**
     * Parent Leaf getter
     */
    Leaf getParent() {
        return parentLeaf;
    }

    List<NetworkAction> getNetworkActions() {
        return networkActions;
    }

    /**
     * Rao results getter
     */
    RaoResult getRaoResult() {
        return raoResult;
    }

    /**
     * Leaf status getter
     */
    Status getStatus() {
        return status;
    }

    /**
     * Is this Leaf the initial one of the tree
     */
    boolean isRoot() {
        return parentLeaf == null;
    }

    /**
     * Extend the tree from the current Leaf with N new children Leaves
     * for the N Network Actions given in argument
     */
    List<Leaf> bloom(Set<NetworkAction> availableNetworkActions) {
        return availableNetworkActions.stream().
                filter(na -> !networkActions.contains(na)).
                map(na -> new Leaf(this, na)).collect(Collectors.toList());
    }

    /**
     * Evaluate the impact of Network Actions (from the current Leaf and
     * its parents)
     */
    void evaluate(Network network, Crac crac, String referenceNetworkVariant, RaoParameters parameters) {
        this.status = Status.EVALUATION_RUNNING;
        String leafNetworkVariant;

        if (isRoot()) {
            LOGGER.info("SearchTreeRao: evaluate root leaf");
        } else {
            String logInfo = "SearchTreeRao: evaluate network action(s)";
            logInfo = logInfo.concat(networkActions.stream().map(NetworkAction::getName).collect(Collectors.joining(", ")));
            LOGGER.info(logInfo);
        }

        // apply Network Actions
        try {
            leafNetworkVariant = createAndSwitchToNewVariant(network, referenceNetworkVariant);
            networkActions.forEach(na -> na.apply(network));
        } catch (FaraoException e) {
            LOGGER.error(e.getMessage());
            this.status = Status.EVALUATION_ERROR;
            return;
        }

        // Optimize the use of Range Actions
        try {
<<<<<<< HEAD
            RaoResult results = Rao.find(getRangeActionRaoName(parameters)).run(network, crac, leafNetworkVariant);
=======
            RaoComputationResult results = Rao.find(getRangeActionRaoName(parameters)).run(network, crac, leafNetworkVariant, parameters);
>>>>>>> 363da61a
            this.raoResult = results;
            updateRaoResultWithNetworkActions(crac);
            this.status = buildStatus(results);
            deleteVariant(network, leafNetworkVariant);

        } catch (FaraoException e) {
            LOGGER.error(e.getMessage());
            this.status = Status.EVALUATION_ERROR;
            deleteVariant(network, leafNetworkVariant);
        }
    }

    private String getUniqueVariantId(Network network) {
        String uniqueId;
        do {
            uniqueId = UUID.randomUUID().toString();
        } while (network.getVariantManager().getVariantIds().contains(uniqueId));
        return uniqueId;
    }

    private String createAndSwitchToNewVariant(Network network, String referenceNetworkVariant) {
        Objects.requireNonNull(referenceNetworkVariant);
        if (!network.getVariantManager().getVariantIds().contains(referenceNetworkVariant)) {
            throw new FaraoException(String.format("Unknown network variant %s", referenceNetworkVariant));
        }
        String uniqueId = getUniqueVariantId(network);
        network.getVariantManager().cloneVariant(referenceNetworkVariant, uniqueId);
        network.getVariantManager().setWorkingVariant(uniqueId);
        return uniqueId;
    }

    private String getRangeActionRaoName(RaoParameters parameters) {
        return SearchTreeConfigurationUtil.getSearchTreeParameters(parameters).getRangeActionRao();
    }

    private Status buildStatus(RaoResult results) {
        if (results.isSuccessful()) {
            return Status.EVALUATION_SUCCESS;
        } else {
            return Status.EVALUATION_ERROR;
        }
    }

    private void deleteVariant(Network network, String leafNetworkVariant) {
        if (network.getVariantManager().getVariantIds().contains(leafNetworkVariant)) {
            network.getVariantManager().removeVariant(leafNetworkVariant);
        }
    }

    public double getCost(Crac crac) {
        Objects.requireNonNull(raoResult);
        return crac.getExtension(CracResultExtension.class).getVariant(raoResult.getPostOptimVariantId()).getCost();
    }

    private void updateRaoResultWithNetworkActions(Crac crac) {
        String variantId = raoResult.getPostOptimVariantId();
        String preventiveState = crac.getPreventiveState().getId();
        for (NetworkAction networkAction : networkActions) {
            networkAction.getExtension(NetworkActionResultExtension.class).getVariant(variantId).activate(preventiveState);
        }
    }
}<|MERGE_RESOLUTION|>--- conflicted
+++ resolved
@@ -156,11 +156,7 @@
 
         // Optimize the use of Range Actions
         try {
-<<<<<<< HEAD
-            RaoResult results = Rao.find(getRangeActionRaoName(parameters)).run(network, crac, leafNetworkVariant);
-=======
-            RaoComputationResult results = Rao.find(getRangeActionRaoName(parameters)).run(network, crac, leafNetworkVariant, parameters);
->>>>>>> 363da61a
+            RaoResult results = Rao.find(getRangeActionRaoName(parameters)).run(network, crac, leafNetworkVariant, parameters);
             this.raoResult = results;
             updateRaoResultWithNetworkActions(crac);
             this.status = buildStatus(results);
