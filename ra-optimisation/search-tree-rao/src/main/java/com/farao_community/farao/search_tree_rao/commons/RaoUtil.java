--- conflicted
+++ resolved
@@ -147,15 +147,11 @@
         }
     }
 
-<<<<<<< HEAD
-    public static Pair<RangeAction<?>, State> getLastAvailableRangeActionOnSameAction(OptimizationPerimeter optimizationContext, RangeAction<?> rangeAction, State state) {
-=======
     /**
      * Returns the range action from optimizationContext that is available on the latest state
      * strictly before the given state, and that acts on the same network element as rangeAction.
      */
     public static Pair<RangeAction<?>, State> getLastAvailableRangeActionOnSameNetworkElement(OptimizationPerimeter optimizationContext, RangeAction<?> rangeAction, State state) {
->>>>>>> fc481c20
 
         if (state.isPreventive() || state.equals(optimizationContext.getMainOptimizationState())) {
             // no previous instant
@@ -163,19 +159,11 @@
         } else if (state.getInstant().equals(Instant.CURATIVE)) {
 
             // look if a preventive range action acts on the same network elements
-<<<<<<< HEAD
-            State preventiveState = optimizationContext.getRangeActionsPerState().keySet().stream().filter(State::isPreventive).findAny().orElse(null);
-
-            if (preventiveState != null) {
-                Optional<RangeAction<?>> correspondingRa = optimizationContext.getRangeActionsPerState().get(preventiveState).stream()
-                    .filter(ra -> ra.getId().equals(rangeAction.getId()) || (ra.getNetworkElements().equals(rangeAction.getNetworkElements())))
-=======
             State preventiveState = optimizationContext.getMainOptimizationState();
 
             if (preventiveState.isPreventive()) {
                 Optional<RangeAction<?>> correspondingRa = optimizationContext.getRangeActionsPerState().get(preventiveState).stream()
                     .filter(ra -> ra.getId().equals(rangeAction.getId()) || ra.getNetworkElements().equals(rangeAction.getNetworkElements()))
->>>>>>> fc481c20
                     .findAny();
 
                 if (correspondingRa.isPresent()) {
@@ -184,11 +172,7 @@
             }
             return null;
         } else {
-<<<<<<< HEAD
-            throw new FaraoException("Linear optimization does no handle RA which are neither PREVENTIVE nor CURATIVE.");
-=======
             throw new FaraoException("Linear optimization does not handle range actions which are neither PREVENTIVE nor CURATIVE.");
->>>>>>> fc481c20
         }
     }
 
