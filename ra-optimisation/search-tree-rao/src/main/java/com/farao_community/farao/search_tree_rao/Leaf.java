--- conflicted
+++ resolved
@@ -310,22 +310,6 @@
     }
 
     /**
-<<<<<<< HEAD
-     * This method copies absolute PTDF sums from a variant's CNEC result extension to another variant's
-     *
-     * @param originVariant:      the origin variant containing the PTDF sums
-     * @param destinationVariant: the destination variant
-     */
-    void copyAbsolutePtdfSumsBetweenVariants(String originVariant, String destinationVariant) {
-        raoData.getCnecs().forEach(cnec ->
-                cnec.getExtension(CnecResultExtension.class).getVariant(destinationVariant).setAbsolutePtdfSum(
-                        cnec.getExtension(CnecResultExtension.class).getVariant(originVariant).getAbsolutePtdfSum()
-                ));
-    }
-
-    /**
-=======
->>>>>>> 23f0ea5b
      * This method deletes all the variants of the leaf rao data, except the initial variant. It is useful as when the
      * tree's optimal leaf is not the root leaf we don't want to see in the CracResult any other variant than the initial
      * one (from the root leaf) and the best variant (from the optimal leaf).
