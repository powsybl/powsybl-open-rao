--- conflicted
+++ resolved
@@ -164,11 +164,7 @@
                     LOGGER.debug("Evaluating leaf...");
                     new InitialSensitivityAnalysis(raoData, raoParameters).run();
                     status = Status.EVALUATED;
-<<<<<<< HEAD
-                    // TO DO : in curative RAO, we don't need to recompute PTDFs if we already did it before preventive RAO for all CNECs
-=======
                     // TODO : in curative RAO, we don't need to recompute PTDFs if we already did it before preventive RAO for all CNECs
->>>>>>> 19dbebeb
                 } catch (FaraoException e) {
                     LOGGER.error(String.format("Fail to evaluate leaf: %s", e.getMessage()));
                     status = Status.ERROR;
