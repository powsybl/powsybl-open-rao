--- conflicted
+++ resolved
@@ -116,11 +116,7 @@
         return updatedMaxTopoPerTso;
     }
 
-<<<<<<< HEAD
-    boolean hasPstChangedComparedToPrePerimeter(Leaf fromLeaf, RangeAction rangeAction) {
-=======
     private boolean hasRangeActionChangedComparedToPrePerimeter(Leaf fromLeaf, RangeAction rangeAction) {
->>>>>>> 34ee63ad
         double optimizedSetPoint = fromLeaf.getOptimizedSetPoint(rangeAction);
         double prePerimeterSetPoint = prePerimeterRangeActionResult.getOptimizedSetPoint(rangeAction);
         if (Double.isNaN(optimizedSetPoint)) {
