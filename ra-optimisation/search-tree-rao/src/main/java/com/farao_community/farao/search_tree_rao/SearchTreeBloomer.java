/*
 * Copyright (c) 2021, RTE (http://www.rte-france.com)
 * This Source Code Form is subject to the terms of the Mozilla Public
 * License, v. 2.0. If a copy of the MPL was not distributed with this
 * file, You can obtain one at http://mozilla.org/MPL/2.0/.
 */

package com.farao_community.farao.search_tree_rao;

import com.farao_community.farao.commons.CountryGraph;
<<<<<<< HEAD
=======
import com.farao_community.farao.data.crac_api.RemedialAction;
import com.farao_community.farao.data.crac_api.cnec.FlowCnec;
>>>>>>> b56feadf
import com.farao_community.farao.data.crac_api.network_action.NetworkAction;
import com.farao_community.farao.data.crac_api.range_action.PstRangeAction;
import com.farao_community.farao.data.crac_api.range_action.RangeAction;
import com.farao_community.farao.rao_api.results.RangeActionResult;
import com.powsybl.iidm.network.Country;
import com.powsybl.iidm.network.Network;
import org.slf4j.Logger;
import org.slf4j.LoggerFactory;

import java.util.*;
import java.util.stream.Collectors;

/**
 * @author Joris Mancini {@literal <joris.mancini at rte-france.com>}
 */
public final class SearchTreeBloomer {
    private static final Logger LOGGER = LoggerFactory.getLogger(SearchTreeBloomer.class);

    private final Network network;
    private final CountryGraph countryGraph;
    private final RangeActionResult prePerimeterRangeActionResult;
    private final int maxRa;
    private final int maxTso;
    private final Map<String, Integer> maxTopoPerTso;
    private final Map<String, Integer> maxRaPerTso;
    private final boolean filterFarElements;
    private final int maxNumberOfBoundariesForSkippingNetworkActions;

    public SearchTreeBloomer(Network network,
                             RangeActionResult prePerimeterRangeActionResult,
                             int maxRa,
                             int maxTso,
                             Map<String, Integer> maxTopoPerTso,
                             Map<String, Integer> maxRaPerTso,
                             boolean filterFarElements,
                             int maxNumberOfBoundariesForSkippingNetworkActions) {
        this.network = network;
        countryGraph = new CountryGraph(network);
        this.prePerimeterRangeActionResult = prePerimeterRangeActionResult;
        this.maxRa = maxRa;
        this.maxTso = maxTso;
        this.maxTopoPerTso = maxTopoPerTso;
        this.maxRaPerTso = maxRaPerTso;
        this.filterFarElements = filterFarElements;
        this.maxNumberOfBoundariesForSkippingNetworkActions = maxNumberOfBoundariesForSkippingNetworkActions;
    }

    /**
     * This method generates a set a of network actions that would be available after this leaf inside the tree. It
     * means all the available network actions in the CRAC except the ones already used in this leaf.
     *
     * @return A set of available network actions after this leaf.
     */
    public Set<NetworkAction> bloom(Leaf fromLeaf, Set<NetworkAction> networkActions) {
        int numberOfRangeActionsUsed = getNumberOfRangeActionsUsed(fromLeaf);
        int numberOfNetworkActionsUsed = fromLeaf.getActivatedNetworkActions().size();
        if (numberOfNetworkActionsUsed + numberOfRangeActionsUsed == maxRa) {
            return new HashSet<>();
        }
        Set<NetworkAction> availableNetworkActions = new HashSet<>(networkActions).stream()
                .filter(na -> !fromLeaf.getActivatedNetworkActions().contains(na))
                .collect(Collectors.toSet());
        Set<String> activatedTsos = getActivatedTsos(fromLeaf);
        if (activatedTsos.size() == maxTso) {
            availableNetworkActions = removeNetworkActionsTsoNotInSet(availableNetworkActions, activatedTsos);
        }
        if (filterFarElements) {
            availableNetworkActions = removeNetworkActionsFarFromMostLimitingElement(fromLeaf, availableNetworkActions);
        }
        availableNetworkActions = removeNetworkActionsIfMaxNumberReached(fromLeaf, availableNetworkActions);
        return availableNetworkActions;
    }

    private int getNumberOfRangeActionsUsed(Leaf fromLeaf) {
        return (int) fromLeaf.getRangeActions().stream()
            .filter(rangeAction -> hasRangeActionChangedComparedToPrePerimeter(fromLeaf, rangeAction))
            .count();
    }

    /**
     * Removes network actions for whom the maximum number of network actions has been reached
     *
     * @param networkActionsToFilter: the set of network actions to reduce
     * @return the reduced set of network actions
     */
    Set<NetworkAction> removeNetworkActionsIfMaxNumberReached(Leaf fromLeaf, Set<NetworkAction> networkActionsToFilter) {
        Set<NetworkAction> filteredNetworkActions = new HashSet<>(networkActionsToFilter);
        getMaxTopoPerTso(fromLeaf).forEach((String tso, Integer maxTopo) -> {
            long alreadyAppliedForTso = fromLeaf.getActivatedNetworkActions().stream().filter(networkAction -> networkAction.getOperator().equals(tso)).count();
            if (alreadyAppliedForTso >= maxTopo) {
                filteredNetworkActions.removeIf(networkAction -> networkAction.getOperator().equals(tso));
            }
        });
        if (networkActionsToFilter.size() > filteredNetworkActions.size()) {
            LOGGER.info("{} network actions have been filtered out because the maximum number of network actions for their TSO has been reached", networkActionsToFilter.size() - filteredNetworkActions.size());
        }
        return filteredNetworkActions;
    }

    /**
     * This function computes the allowed number of network actions for each TSO, as the minimum between the given
     * parameter and the maximum number of RA reduced by the number of PSTs already used
     */
    Map<String, Integer> getMaxTopoPerTso(Leaf fromLeaf) {
        Map<String, Integer> updatedMaxTopoPerTso = new HashMap<>(maxTopoPerTso);
        maxRaPerTso.forEach((tso, raLimit) -> {
            int activatedPstsForTso = (int) fromLeaf.getRangeActions().stream()
                    .filter(rangeAction -> rangeAction instanceof PstRangeAction && hasRangeActionChangedComparedToPrePerimeter(fromLeaf, rangeAction))
                    .count();
            int topoLimit =  raLimit - activatedPstsForTso;
            updatedMaxTopoPerTso.put(tso, Math.min(topoLimit, maxTopoPerTso.getOrDefault(tso, Integer.MAX_VALUE)));
        });
        return updatedMaxTopoPerTso;
    }

    private boolean hasRangeActionChangedComparedToPrePerimeter(Leaf fromLeaf, RangeAction rangeAction) {
        double optimizedSetPoint = fromLeaf.getOptimizedSetPoint(rangeAction);
        double prePerimeterSetPoint = prePerimeterRangeActionResult.getOptimizedSetPoint(rangeAction);
        if (Double.isNaN(optimizedSetPoint)) {
            return false;
        } else if (Double.isNaN(prePerimeterSetPoint)) {
            return true;
        } else {
            return Math.abs(optimizedSetPoint - prePerimeterSetPoint) > 1e-6;
        }
    }

    /**
     * Removes network actions far from most limiting elements, using the user's parameters for activating/deactivating this
     * feature, and setting the number of boundaries allowed between the network action and the limiting element.
     * The most limiting elements are the most limiting functional cost element, and all elements with a non-zero virtual cost.
     *
     * @param networkActionsToFilter: the set of network actions to reduce
     * @return the reduced set of network actions
     */
    Set<NetworkAction> removeNetworkActionsFarFromMostLimitingElement(Leaf leaf, Set<NetworkAction> networkActionsToFilter) {
<<<<<<< HEAD
        Set<Optional<Country>> worstCnecLocation = getOptimizedMostLimitingElementsLocation(leaf);
=======
        Set<Optional<Country>> worstCnecLocation = getOptimizedMostLimitingElementLocation(leaf);
>>>>>>> b56feadf
        Set<NetworkAction> filteredNetworkActions = networkActionsToFilter.stream()
                .filter(na -> isNetworkActionCloseToLocations(na, worstCnecLocation, countryGraph))
                .collect(Collectors.toSet());
        if (networkActionsToFilter.size() > filteredNetworkActions.size()) {
            LOGGER.info("{} network actions have been filtered out because they are far from the most limiting element", networkActionsToFilter.size() - filteredNetworkActions.size());
        }
        return filteredNetworkActions;
    }

    /**
     * Says if a network action is close to a given set of countries, respecting the maximum number of boundaries
     */
    boolean isNetworkActionCloseToLocations(NetworkAction networkAction, Set<Optional<Country>> locations, CountryGraph countryGraph) {
        if (locations.stream().anyMatch(Optional::isEmpty)) {
            return true;
        }
        Set<Optional<Country>> networkActionCountries = networkAction.getLocation(network);
        if (networkActionCountries.stream().anyMatch(Optional::isEmpty)) {
            return true;
        }
        for (Optional<Country> location : locations) {
            for (Optional<Country> networkActionCountry : networkActionCountries) {
                if (location.isPresent() && networkActionCountry.isPresent()
                        && countryGraph.areNeighbors(location.get(), networkActionCountry.get(), maxNumberOfBoundariesForSkippingNetworkActions)) {
                    return true;
                }
            }
        }
        return false;
    }

<<<<<<< HEAD
    Set<Optional<Country>> getOptimizedMostLimitingElementsLocation(Leaf leaf) {
        Set<Optional<Country>> locations = new HashSet<>();
        leaf.getMostLimitingElements(1).forEach(element -> locations.addAll(element.getLocation(network)));
        for (String virtualCost : leaf.getVirtualCostNames()) {
            leaf.getCostlyElements(virtualCost, Integer.MAX_VALUE).forEach(element -> locations.addAll(element.getLocation(network)));
        }
        return locations;
=======
    Set<NetworkAction> removeNetworkActionsTsoNotInSet(Set<NetworkAction> networkActionsToFilter, Set<String> tsosToKeep) {
        Set<NetworkAction> filteredNetworkActions = networkActionsToFilter.stream().filter(networkAction -> tsosToKeep.contains(networkAction.getOperator())).collect(Collectors.toSet());
        if (networkActionsToFilter.size() > filteredNetworkActions.size()) {
            LOGGER.info("{} network actions have been filtered out because the max number of usable TSOs has been reached", networkActionsToFilter.size() - filteredNetworkActions.size());
        }
        return filteredNetworkActions;
    }

    private Set<Optional<Country>> getOptimizedMostLimitingElementLocation(Leaf leaf) {
        FlowCnec cnec = leaf.getMostLimitingElements(1).get(0);
        return cnec.getLocation(network);
>>>>>>> b56feadf
    }

    Set<String> getActivatedTsos(Leaf leaf) {
        Set<String> activatedTsos = leaf.getActivatedNetworkActions().stream().map(RemedialAction::getOperator).collect(Collectors.toSet());
        activatedTsos.addAll(leaf.getRangeActions().stream().filter(rangeaction -> hasRangeActionChangedComparedToPrePerimeter(leaf, rangeaction))
                .map(RemedialAction::getOperator).collect(Collectors.toSet()));
        return activatedTsos;
    }
}<|MERGE_RESOLUTION|>--- conflicted
+++ resolved
@@ -8,11 +8,7 @@
 package com.farao_community.farao.search_tree_rao;
 
 import com.farao_community.farao.commons.CountryGraph;
-<<<<<<< HEAD
-=======
 import com.farao_community.farao.data.crac_api.RemedialAction;
-import com.farao_community.farao.data.crac_api.cnec.FlowCnec;
->>>>>>> b56feadf
 import com.farao_community.farao.data.crac_api.network_action.NetworkAction;
 import com.farao_community.farao.data.crac_api.range_action.PstRangeAction;
 import com.farao_community.farao.data.crac_api.range_action.RangeAction;
@@ -149,11 +145,7 @@
      * @return the reduced set of network actions
      */
     Set<NetworkAction> removeNetworkActionsFarFromMostLimitingElement(Leaf leaf, Set<NetworkAction> networkActionsToFilter) {
-<<<<<<< HEAD
         Set<Optional<Country>> worstCnecLocation = getOptimizedMostLimitingElementsLocation(leaf);
-=======
-        Set<Optional<Country>> worstCnecLocation = getOptimizedMostLimitingElementLocation(leaf);
->>>>>>> b56feadf
         Set<NetworkAction> filteredNetworkActions = networkActionsToFilter.stream()
                 .filter(na -> isNetworkActionCloseToLocations(na, worstCnecLocation, countryGraph))
                 .collect(Collectors.toSet());
@@ -185,7 +177,6 @@
         return false;
     }
 
-<<<<<<< HEAD
     Set<Optional<Country>> getOptimizedMostLimitingElementsLocation(Leaf leaf) {
         Set<Optional<Country>> locations = new HashSet<>();
         leaf.getMostLimitingElements(1).forEach(element -> locations.addAll(element.getLocation(network)));
@@ -193,19 +184,14 @@
             leaf.getCostlyElements(virtualCost, Integer.MAX_VALUE).forEach(element -> locations.addAll(element.getLocation(network)));
         }
         return locations;
-=======
+    }
+
     Set<NetworkAction> removeNetworkActionsTsoNotInSet(Set<NetworkAction> networkActionsToFilter, Set<String> tsosToKeep) {
         Set<NetworkAction> filteredNetworkActions = networkActionsToFilter.stream().filter(networkAction -> tsosToKeep.contains(networkAction.getOperator())).collect(Collectors.toSet());
         if (networkActionsToFilter.size() > filteredNetworkActions.size()) {
             LOGGER.info("{} network actions have been filtered out because the max number of usable TSOs has been reached", networkActionsToFilter.size() - filteredNetworkActions.size());
         }
         return filteredNetworkActions;
-    }
-
-    private Set<Optional<Country>> getOptimizedMostLimitingElementLocation(Leaf leaf) {
-        FlowCnec cnec = leaf.getMostLimitingElements(1).get(0);
-        return cnec.getLocation(network);
->>>>>>> b56feadf
     }
 
     Set<String> getActivatedTsos(Leaf leaf) {
