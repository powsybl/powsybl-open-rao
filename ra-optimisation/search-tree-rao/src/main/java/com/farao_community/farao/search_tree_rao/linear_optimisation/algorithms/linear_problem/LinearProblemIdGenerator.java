/*
 * Copyright (c) 2021, RTE (http://www.rte-france.com)
 * This Source Code Form is subject to the terms of the Mozilla Public
 * License, v. 2.0. If a copy of the MPL was not distributed with this
 * file, You can obtain one at http://mozilla.org/MPL/2.0/.
 */

package com.farao_community.farao.search_tree_rao.linear_optimisation.algorithms.linear_problem;

import com.farao_community.farao.data.crac_api.State;
import com.farao_community.farao.data.crac_api.cnec.FlowCnec;
import com.farao_community.farao.data.crac_api.range_action.RangeAction;

/**
 * @author Joris Mancini {@literal <joris.mancini at rte-france.com>}
 */
public final class LinearProblemIdGenerator {
    private static final String VARIABLE_SUFFIX = "variable";
    private static final String CONSTRAINT_SUFFIX = "constraint";
    private static final String SEPARATOR = "_";

    private static final String FLOW = "flow";
    private static final String RELATIVE = "relative";
    private static final String SET_POINT = "setpoint";
    private static final String TAP_VARIATION = "tapvariation";
    private static final String TAP_VARIATION_BINARY = "isvariation";
    private static final String TAP_TO_ANGLE_CONVERSION = "taptoangleconversion";
    private static final String UP_OR_DOWN_VARIATION = "upordownvariation";
    private static final String VIRTUAL_SET_POINT = "virtualsetpoint";
    private static final String VIRTUAL_TAP = "virtualtap";
    private static final String ABSOLUTE_VARIATION = "absolutevariation";
    private static final String MIN_MARGIN = "minmargin";
    private static final String MIN_RELATIVE_MARGIN = "minrelmargin";
    private static final String MAX_LOOPFLOW = "maxloopflow";
    private static final String LOOPFLOWVIOLATION = "loopflowviolation";
    private static final String MNEC_VIOLATION = "mnecviolation";
    private static final String MNEC_FLOW = "mnecflow";
    private static final String MARGIN_DECREASE = "margindecrease";
    private static final String MAX_RA = "maxra";
    private static final String MAX_TSO = "maxtso";
    private static final String MAX_RA_PER_TSO = "maxrapertso";
    private static final String MAX_PST_PER_TSO = "maxpstpertso";
    private static final String TSO_RA_USED = "tsoraused";

    private LinearProblemIdGenerator() {
        // Should not be instantiated
    }

    public static String flowVariableId(FlowCnec cnec) {
        return cnec.getId() + SEPARATOR + FLOW + SEPARATOR + VARIABLE_SUFFIX;
    }

    public static String flowConstraintId(FlowCnec flowCnec) {
        return flowCnec.getId() + SEPARATOR + FLOW + SEPARATOR + CONSTRAINT_SUFFIX;
    }

    public static String rangeActionSetpointVariableId(RangeAction<?> rangeAction, State state) {
        return rangeAction.getId() + SEPARATOR + state.getId() + SEPARATOR + SET_POINT + SEPARATOR + VARIABLE_SUFFIX;
    }

    public static String rangeActionRelativeSetpointConstraintId(RangeAction<?> rangeAction, State state) {
        return rangeAction.getId() + SEPARATOR + state.getId() + SEPARATOR + RELATIVE + SEPARATOR + SET_POINT + SEPARATOR + CONSTRAINT_SUFFIX;
    }

    public static String pstTapVariableVariationId(RangeAction<?> rangeAction, State state, LinearProblem.VariationDirectionExtension upwardOrDownward) {
        return rangeAction.getId() + SEPARATOR + state.getId() + SEPARATOR + TAP_VARIATION + upwardOrDownward.toString().toLowerCase() + SEPARATOR + VARIABLE_SUFFIX;
    }

    public static String rangeActionBinaryVariableId(RangeAction<?> rangeAction, State state) {
        return rangeAction.getId() + SEPARATOR + state.getId() + SEPARATOR + TAP_VARIATION_BINARY + SEPARATOR + VARIABLE_SUFFIX;
    }

    public static String pstTapBinaryVariationInDirectionId(RangeAction<?> rangeAction, State state, LinearProblem.VariationDirectionExtension upwardOrDownward) {
        return rangeAction.getId() + SEPARATOR + state.getId() + SEPARATOR + TAP_VARIATION_BINARY + upwardOrDownward.toString().toLowerCase() + SEPARATOR + VARIABLE_SUFFIX;
    }

    public static String tapToAngleConversionConstraintId(RangeAction<?> rangeAction, State state) {
        return rangeAction.getId() + SEPARATOR + state.getId() + SEPARATOR + TAP_TO_ANGLE_CONVERSION + SEPARATOR + CONSTRAINT_SUFFIX;
    }

    public static String upOrDownPstVariationConstraintId(RangeAction<?> rangeAction, State state) {
        return rangeAction.getId() + SEPARATOR + state.getId() + SEPARATOR + UP_OR_DOWN_VARIATION + SEPARATOR + CONSTRAINT_SUFFIX;
    }

    public static String isVariationConstraintId(RangeAction<?> rangeAction, State state) {
        return rangeAction.getId() + SEPARATOR + state.getId() + SEPARATOR + TAP_VARIATION_BINARY + SEPARATOR + CONSTRAINT_SUFFIX;
    }

    public static String isVariationInDirectionConstraintId(RangeAction<?> rangeAction, State state, LinearProblem.VariationReferenceExtension preperimeterOrPreviousIteration, LinearProblem.VariationDirectionExtension upwardOrDownward) {
        return rangeAction.getId() + SEPARATOR + state.getId()
            + SEPARATOR + TAP_VARIATION_BINARY
            + SEPARATOR + preperimeterOrPreviousIteration.toString().toLowerCase()
            + SEPARATOR + upwardOrDownward.toString().toLowerCase()
            + SEPARATOR + CONSTRAINT_SUFFIX;
    }

    public static String rangeActionGroupSetpointVariableId(String rangeActionGroupId, State state) {
        return rangeActionGroupId + SEPARATOR + state.getId() + SEPARATOR + VIRTUAL_SET_POINT + SEPARATOR + VARIABLE_SUFFIX;
    }

    public static String pstGroupTapVariableId(String rangeActionGroupId, State state) {
        return rangeActionGroupId + SEPARATOR + state.getId() + SEPARATOR + VIRTUAL_TAP + SEPARATOR + VARIABLE_SUFFIX;
    }

    public static String rangeActionGroupSetpointConstraintId(RangeAction<?> rangeAction, State state) {
        return rangeAction.getId() + SEPARATOR + state.getId() + SEPARATOR + rangeAction.getGroupId().orElseThrow() + SEPARATOR + VIRTUAL_SET_POINT + SEPARATOR + CONSTRAINT_SUFFIX;
    }

    public static String pstGroupTapConstraintId(RangeAction<?> rangeAction, State state) {
        return rangeAction.getId() + SEPARATOR + state.getId() + SEPARATOR + rangeAction.getGroupId().orElseThrow() + SEPARATOR + VIRTUAL_TAP + SEPARATOR + CONSTRAINT_SUFFIX;
    }

    public static String absoluteRangeActionVariationVariableId(RangeAction<?> rangeAction, State state) {
        return rangeAction.getId() + SEPARATOR + state.getId() + SEPARATOR + ABSOLUTE_VARIATION + SEPARATOR + VARIABLE_SUFFIX;
    }

    public static String absoluteRangeActionVariationConstraintId(RangeAction<?> rangeAction, State state, LinearProblem.AbsExtension positiveOrNegative) {
<<<<<<< HEAD
        return rangeAction.getId() + SEPARATOR + state.getId() + ABSOLUTE_VARIATION + positiveOrNegative.toString().toLowerCase() + SEPARATOR + CONSTRAINT_SUFFIX;
=======
        return rangeAction.getId() + SEPARATOR + state.getId() + SEPARATOR + ABSOLUTE_VARIATION + positiveOrNegative.toString().toLowerCase() + SEPARATOR + CONSTRAINT_SUFFIX;
>>>>>>> 99f404f8
    }

    public static String minimumMarginConstraintId(FlowCnec flowCnec, LinearProblem.MarginExtension belowOrAboveThreshold) {
        return flowCnec.getId() + SEPARATOR + MIN_MARGIN + belowOrAboveThreshold.toString().toLowerCase() + SEPARATOR + CONSTRAINT_SUFFIX;
    }

    public static String minimumMarginVariableId() {
        return MIN_MARGIN + SEPARATOR + VARIABLE_SUFFIX;
    }

    public static String minimumRelativeMarginVariableId() {
        return MIN_RELATIVE_MARGIN + SEPARATOR + VARIABLE_SUFFIX;
    }

    public static String minimumRelativeMarginConstraintId(FlowCnec flowCnec, LinearProblem.MarginExtension belowOrAboveThreshold) {
        return flowCnec.getId() + SEPARATOR + MIN_RELATIVE_MARGIN + belowOrAboveThreshold.toString().toLowerCase() + SEPARATOR + CONSTRAINT_SUFFIX;
    }

    public static String maxLoopFlowConstraintId(FlowCnec flowCnec, LinearProblem.BoundExtension lbOrUb) {
        return flowCnec.getId() + SEPARATOR + MAX_LOOPFLOW + lbOrUb.toString().toLowerCase() + SEPARATOR + CONSTRAINT_SUFFIX;
    }

    public static String loopflowViolationVariableId(FlowCnec flowCnec) {
        return flowCnec.getId() + SEPARATOR + LOOPFLOWVIOLATION + SEPARATOR + VARIABLE_SUFFIX;
    }

    public static String mnecViolationVariableId(FlowCnec mnec) {
        return mnec.getId() + SEPARATOR + MNEC_VIOLATION + SEPARATOR + VARIABLE_SUFFIX;
    }

    public static String mnecFlowConstraintId(FlowCnec mnec, LinearProblem.MarginExtension belowOrAboveThreshold) {
        return mnec.getId() + SEPARATOR + MNEC_FLOW + belowOrAboveThreshold.toString().toLowerCase()  + SEPARATOR + CONSTRAINT_SUFFIX;
    }

    public static String marginDecreaseVariableId(FlowCnec flowCnec) {
        return flowCnec.getId() + SEPARATOR + MARGIN_DECREASE + SEPARATOR + VARIABLE_SUFFIX;
    }

    public static String marginDecreaseConstraintId(FlowCnec flowCnec, LinearProblem.MarginExtension belowOrAboveThreshold) {
        return flowCnec.getId() + SEPARATOR + MARGIN_DECREASE + belowOrAboveThreshold.toString().toLowerCase() + SEPARATOR + CONSTRAINT_SUFFIX;
    }

    public static String maxRaConstraintId(State state) {
        return MAX_RA + SEPARATOR + state.getId() + SEPARATOR + CONSTRAINT_SUFFIX;
    }

    public static String maxTsoConstraintId(State state) {
        return MAX_TSO + SEPARATOR + state.getId() + SEPARATOR + CONSTRAINT_SUFFIX;
    }

    public static String maxRaPerTsoConstraintId(String operator, State state) {
        return MAX_RA_PER_TSO + SEPARATOR + operator + SEPARATOR + state.getId() + SEPARATOR + CONSTRAINT_SUFFIX;
    }

    public static String maxPstPerTsoConstraintId(String operator, State state) {
        return MAX_PST_PER_TSO + SEPARATOR + operator + SEPARATOR + state.getId() + SEPARATOR + CONSTRAINT_SUFFIX;
    }

    public static String tsoRaUsedVariableId(String operator, State state) {
        return TSO_RA_USED + SEPARATOR + operator + SEPARATOR + state.getId() + SEPARATOR + VARIABLE_SUFFIX;
    }

    public static String tsoRaUsedConstraintId(String operator, RangeAction<?> rangeAction, State state) {
        return TSO_RA_USED + SEPARATOR + operator + SEPARATOR + rangeAction.getId() + SEPARATOR + state.getId() + SEPARATOR + CONSTRAINT_SUFFIX;
    }
}<|MERGE_RESOLUTION|>--- conflicted
+++ resolved
@@ -115,11 +115,7 @@
     }
 
     public static String absoluteRangeActionVariationConstraintId(RangeAction<?> rangeAction, State state, LinearProblem.AbsExtension positiveOrNegative) {
-<<<<<<< HEAD
-        return rangeAction.getId() + SEPARATOR + state.getId() + ABSOLUTE_VARIATION + positiveOrNegative.toString().toLowerCase() + SEPARATOR + CONSTRAINT_SUFFIX;
-=======
         return rangeAction.getId() + SEPARATOR + state.getId() + SEPARATOR + ABSOLUTE_VARIATION + positiveOrNegative.toString().toLowerCase() + SEPARATOR + CONSTRAINT_SUFFIX;
->>>>>>> 99f404f8
     }
 
     public static String minimumMarginConstraintId(FlowCnec flowCnec, LinearProblem.MarginExtension belowOrAboveThreshold) {
