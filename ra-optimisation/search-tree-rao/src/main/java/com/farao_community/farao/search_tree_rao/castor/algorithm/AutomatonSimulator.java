--- conflicted
+++ resolved
@@ -203,13 +203,8 @@
         // -- Then add those with TO_BE_EVALUATED usage method when evaluation condition is verified
         // -- Evaluation condition is isAnyMarginNegative amongst network actions' flow cnecs associated to their usage rules
         crac.getNetworkActions(automatonState, UsageMethod.TO_BE_EVALUATED).stream()
-<<<<<<< HEAD
-            .filter(na -> RaoUtil.isRemedialActionAvailable(na, automatonState, prePerimeterSensitivityOutput, crac.getFlowCnecs(), network, flowUnit))
-            .forEach(appliedNetworkActions::add);
-=======
                 .filter(na -> na.isRemedialActionAvailable(automatonState, RaoUtil.isAnyMarginNegative(prePerimeterSensitivityOutput, na.getFlowCnecsConstrainingUsageRules(crac.getFlowCnecs(), network, automatonState), raoParameters.getObjectiveFunctionParameters().getType().getUnit())))
                 .forEach(appliedNetworkActions::add);
->>>>>>> 88be4a8c
 
         if (appliedNetworkActions.isEmpty()) {
             TECHNICAL_LOGS.info("Topological automaton state {} has been skipped as no topological automatons were activated.", automatonState.getId());
@@ -337,11 +332,7 @@
         // -- Then add those with TO_BE_EVALUATED usage method when evaluation condition is verified
         // -- Evaluation condition is isAnyMarginNegative amongst network actions' flow cnecs associated to their usage rules
         crac.getRangeActions(automatonState, UsageMethod.TO_BE_EVALUATED).stream()
-<<<<<<< HEAD
-            .filter(na -> RaoUtil.isRemedialActionAvailable(na, automatonState, rangeActionSensitivity, crac.getFlowCnecs(), network, flowUnit))
-=======
             .filter(na -> na.isRemedialActionAvailable(automatonState, RaoUtil.isAnyMarginNegative(rangeActionSensitivity, na.getFlowCnecsConstrainingUsageRules(crac.getFlowCnecs(), network, automatonState), raoParameters.getObjectiveFunctionParameters().getType().getUnit())))
->>>>>>> 88be4a8c
             .forEach(availableRangeActions::add);
 
         // 2) Sort range actions
