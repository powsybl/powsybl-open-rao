--- conflicted
+++ resolved
@@ -132,13 +132,8 @@
     private void buildFlowConstraints(LinearProblem linearProblem, FlowResult flowResult, SensitivityResult sensitivityResult) {
         flowCnecs.forEach(cnec -> cnec.getMonitoredSides().forEach(side -> {
             // create constraint
-<<<<<<< HEAD
-            double referenceFlow = flowResult.getFlow(cnec, side, Unit.MEGAWATT);
+            double referenceFlow = flowResult.getFlow(cnec, side, unit) * RaoUtil.getFlowUnitMultiplier(cnec, side, unit, Unit.MEGAWATT);
             MPConstraint flowConstraint = linearProblem.addFlowConstraint(referenceFlow, referenceFlow, cnec, side);
-=======
-            double referenceFlow = flowResult.getFlow(cnec, unit) * RaoUtil.getFlowUnitMultiplier(cnec, Side.LEFT, unit, Unit.MEGAWATT);
-            MPConstraint flowConstraint = linearProblem.addFlowConstraint(referenceFlow, referenceFlow, cnec);
->>>>>>> 90603a25
 
             MPVariable flowVariable = linearProblem.getFlowVariable(cnec, side);
             if (flowVariable == null) {
@@ -157,15 +152,9 @@
      * F[c] = f_ref[c] + sum{r in RangeAction} sensitivity[c,r] * (S[r] - currentSetPoint[r])
      */
     private void updateFlowConstraints(LinearProblem linearProblem, FlowResult flowResult, SensitivityResult sensitivityResult, RangeActionActivationResult rangeActionActivationResult) {
-<<<<<<< HEAD
-        flowCnecs.forEach(cnec -> cnec.getMonitoredSides().forEach(side -> {
-            double referenceFlow = flowResult.getFlow(cnec, side, Unit.MEGAWATT);
-            MPConstraint flowConstraint = linearProblem.getFlowConstraint(cnec, side);
-=======
         flowCnecs.forEach(cnec -> {
             double referenceFlow = flowResult.getFlow(cnec, unit) * RaoUtil.getFlowUnitMultiplier(cnec, Side.LEFT, unit, Unit.MEGAWATT);
             MPConstraint flowConstraint = linearProblem.getFlowConstraint(cnec);
->>>>>>> 90603a25
             if (flowConstraint == null) {
                 throw new FaraoException(format("Flow constraint on %s (side %s) has not been defined yet.", cnec.getId(), side));
             }
