--- conflicted
+++ resolved
@@ -26,10 +26,7 @@
 import com.farao_community.farao.search_tree_rao.result.api.SensitivityResult;
 import com.google.ortools.linearsolver.MPConstraint;
 import com.google.ortools.linearsolver.MPVariable;
-<<<<<<< HEAD
-=======
 import groovy.lang.Tuple;
->>>>>>> fc481c20
 import org.apache.commons.lang3.NotImplementedException;
 import org.apache.commons.lang3.tuple.Pair;
 
@@ -248,146 +245,6 @@
      * AV[r] >= S[r] - initialSetPoint[r]     (NEGATIVE)
      * AV[r] >= initialSetPoint[r] - S[r]     (POSITIVE)
      */
-<<<<<<< HEAD
-    private void buildRangeActionConstraints(LinearProblem linearProblem) {
-        optimizationContext.getRangeActionsPerState().entrySet().stream()
-            .sorted(Comparator.comparingInt(e -> e.getKey().getInstant().getOrder()))
-            .forEach(entry ->
-                entry.getValue().forEach(rangeAction -> {
-
-                    MPVariable setPointVariable = linearProblem.getRangeActionSetpointVariable(rangeAction, entry.getKey());
-                    MPVariable absoluteVariationVariable = linearProblem.getAbsoluteRangeActionVariationVariable(rangeAction, entry.getKey());
-                    MPConstraint varConstraintNegative = linearProblem.addAbsoluteRangeActionVariationConstraint(
-                        -LinearProblem.infinity(),
-                        LinearProblem.infinity(),
-                        rangeAction,
-                        entry.getKey(),
-                        LinearProblem.AbsExtension.NEGATIVE
-                    );
-                    MPConstraint varConstraintPositive = linearProblem.addAbsoluteRangeActionVariationConstraint(
-                        -LinearProblem.infinity(),
-                        LinearProblem.infinity(),
-                        rangeAction,
-                        entry.getKey(),
-                        LinearProblem.AbsExtension.POSITIVE);
-
-                    Pair<RangeAction<?>, State> lastAvailableRangeAction = RaoUtil.getLastAvailableRangeActionOnSameAction(optimizationContext, rangeAction, entry.getKey());
-
-                    if (lastAvailableRangeAction == null) {
-                        // if state is equal to masterState,
-                        // or if rangeAction is not available for a previous state
-                        // then, rangeAction could not have been activated in a previous instant
-
-                        double prePerimeterSetPoint = prePerimeterRangeActionSetpoints.getSetpoint(rangeAction);
-                        double minSetPoint = rangeAction.getMinAdmissibleSetpoint(prePerimeterSetPoint);
-                        double maxSetPoint = rangeAction.getMaxAdmissibleSetpoint(prePerimeterSetPoint);
-
-                        setPointVariable.setLb(minSetPoint - RANGE_ACTION_SETPOINT_EPSILON);
-                        setPointVariable.setUb(maxSetPoint + RANGE_ACTION_SETPOINT_EPSILON);
-
-                        varConstraintNegative.setLb(-prePerimeterSetPoint);
-                        varConstraintNegative.setCoefficient(absoluteVariationVariable, 1);
-                        varConstraintNegative.setCoefficient(setPointVariable, -1);
-
-                        varConstraintPositive.setLb(prePerimeterSetPoint);
-                        varConstraintPositive.setCoefficient(absoluteVariationVariable, 1);
-                        varConstraintPositive.setCoefficient(setPointVariable, 1);
-                    } else {
-
-                        // range action have been activated in a previous instant
-                        // getRangeActionSetpointVariable from previous instant
-                        MPVariable previousSetpointVariable = linearProblem.getRangeActionSetpointVariable(lastAvailableRangeAction.getLeft(), lastAvailableRangeAction.getValue());
-
-                        // if relative to previous instant range
-                        double minAbsoluteSetpoint = Double.NEGATIVE_INFINITY;
-                        double maxAbsoluteSetpoint = Double.POSITIVE_INFINITY;
-                        double minRelativeSetpoint = Double.NEGATIVE_INFINITY;
-                        double maxRelativeSetpoint = Double.POSITIVE_INFINITY;
-                        if (rangeAction instanceof PstRangeAction) {
-                            Map<Integer, Double> tapToAngleMap = ((PstRangeAction) rangeAction).getTapToAngleConversionMap();
-                            List<TapRange> ranges = ((PstRangeAction) rangeAction).getRanges();
-
-                            int minAbsoluteTap = tapToAngleMap.keySet().stream().mapToInt(k -> k).min().orElseThrow();
-                            int maxAbsoluteTap = tapToAngleMap.keySet().stream().mapToInt(k -> k).max().orElseThrow();
-                            int minRelativeTap = tapToAngleMap.keySet().stream().mapToInt(k -> k).min().orElseThrow();
-                            int maxRelativeTap = tapToAngleMap.keySet().stream().mapToInt(k -> k).max().orElseThrow();
-                            for (TapRange range : ranges) {
-                                if (range.getRangeType().equals(RangeType.ABSOLUTE)) {
-                                    minAbsoluteTap = Math.max(minAbsoluteTap, range.getMinTap());
-                                    maxAbsoluteTap = Math.min(maxAbsoluteTap, range.getMaxTap());
-                                } else if (range.getRangeType().equals(RangeType.RELATIVE_TO_INITIAL_NETWORK)) {
-                                    minAbsoluteTap = Math.max(minAbsoluteTap, ((PstRangeAction) rangeAction).getInitialTap() + range.getMinTap());
-                                    maxAbsoluteTap = Math.min(maxAbsoluteTap, ((PstRangeAction) rangeAction).getInitialTap() + range.getMaxTap());
-                                } else if (range.getRangeType().equals(RangeType.RELATIVE_TO_PREVIOUS_INSTANT)) {
-                                    minRelativeTap = Math.max(minRelativeTap, range.getMinTap());
-                                    maxRelativeTap = Math.min(maxRelativeTap, range.getMaxTap());
-                                }
-                            }
-                            // The taps are not necessarily in order of increasing angle.
-                            double setPointMinAbsoluteTap = tapToAngleMap.get(minAbsoluteTap);
-                            double setPointMaxAbsoluteTap = tapToAngleMap.get(maxAbsoluteTap);
-                            minAbsoluteSetpoint = Math.min(setPointMinAbsoluteTap, setPointMaxAbsoluteTap);
-                            maxAbsoluteSetpoint = Math.max(setPointMinAbsoluteTap, setPointMaxAbsoluteTap);
-                            // Make sure we stay in the range by multiplying the relative tap by the smallest angle between taps.
-                            // (As long as minRelativeTap is negative (or zero) and maxRelativeTap is positive (or zero).)
-                            minRelativeSetpoint = minRelativeTap * ((PstRangeAction) rangeAction).getSmallestAngleStep();
-                            maxRelativeSetpoint = maxRelativeTap * ((PstRangeAction) rangeAction).getSmallestAngleStep();
-                        } else if (rangeAction instanceof HvdcRangeAction) {
-                            List<StandardRange> ranges = ((HvdcRangeAction) rangeAction).getRanges();
-                            for (StandardRange range : ranges) {
-                                if (range.getRangeType().equals(RangeType.ABSOLUTE)) {
-                                    minAbsoluteSetpoint = Math.max(minAbsoluteSetpoint, range.getMin());
-                                    maxAbsoluteSetpoint = Math.min(maxAbsoluteSetpoint, range.getMax());
-                                } else if (range.getRangeType().equals(RangeType.RELATIVE_TO_INITIAL_NETWORK)) {
-                                    minAbsoluteSetpoint = Math.max(minAbsoluteSetpoint, ((HvdcRangeAction) rangeAction).getInitialSetpoint() + range.getMin());
-                                    maxAbsoluteSetpoint = Math.min(maxAbsoluteSetpoint, ((HvdcRangeAction) rangeAction).getInitialSetpoint() + range.getMax());
-                                } else if (range.getRangeType().equals(RangeType.RELATIVE_TO_PREVIOUS_INSTANT)) {
-                                    minRelativeSetpoint = Math.max(minRelativeSetpoint, range.getMin());
-                                    maxRelativeSetpoint = Math.min(maxRelativeSetpoint, range.getMax());
-                                }
-                            }
-                        } else if (rangeAction instanceof InjectionRangeAction) {
-                            List<StandardRange> ranges = ((InjectionRangeAction) rangeAction).getRanges();
-                            for (StandardRange range : ranges) {
-                                if (range.getRangeType().equals(RangeType.ABSOLUTE)) {
-                                    minAbsoluteSetpoint = Math.max(minAbsoluteSetpoint, range.getMin());
-                                    maxAbsoluteSetpoint = Math.min(maxAbsoluteSetpoint, range.getMax());
-                                } else if (range.getRangeType().equals(RangeType.RELATIVE_TO_INITIAL_NETWORK)) {
-                                    minAbsoluteSetpoint = Math.max(minAbsoluteSetpoint, ((InjectionRangeAction) rangeAction).getInitialSetpoint() + range.getMin());
-                                    maxAbsoluteSetpoint = Math.min(maxAbsoluteSetpoint, ((InjectionRangeAction) rangeAction).getInitialSetpoint() + range.getMax());
-                                } else if (range.getRangeType().equals(RangeType.RELATIVE_TO_PREVIOUS_INSTANT)) {
-                                    minRelativeSetpoint = Math.max(minRelativeSetpoint, range.getMin());
-                                    maxRelativeSetpoint = Math.min(maxRelativeSetpoint, range.getMax());
-                                }
-                            }
-                        } else {
-                            throw new NotImplementedException("range action type is not supported yet");
-                        }
-
-                        // relative range
-                        MPConstraint relSetpointConstraint = linearProblem.addRangeActionRelativeSetpointConstraint(minRelativeSetpoint, maxRelativeSetpoint, rangeAction, entry.getKey());
-                        relSetpointConstraint.setCoefficient(setPointVariable, 1);
-                        relSetpointConstraint.setCoefficient(previousSetpointVariable, -1);
-
-                        // absolute range
-                        setPointVariable.setLb(minAbsoluteSetpoint - RANGE_ACTION_SETPOINT_EPSILON);
-                        setPointVariable.setUb(maxAbsoluteSetpoint + RANGE_ACTION_SETPOINT_EPSILON);
-
-                        // define absolute range action variation
-                        varConstraintNegative.setLb(0);
-                        varConstraintNegative.setCoefficient(absoluteVariationVariable, 1);
-                        varConstraintNegative.setCoefficient(setPointVariable, -1);
-                        varConstraintNegative.setCoefficient(previousSetpointVariable, 1);
-
-                        varConstraintPositive.setLb(0);
-                        varConstraintPositive.setCoefficient(absoluteVariationVariable, 1);
-                        varConstraintPositive.setCoefficient(setPointVariable, 1);
-                        varConstraintPositive.setCoefficient(previousSetpointVariable, -1);
-                    }
-                }
-            )
-        );
-=======
     private void buildConstraintsForRangeActionAndState(LinearProblem linearProblem, RangeAction<?> rangeAction, State state) {
         MPVariable setPointVariable = linearProblem.getRangeActionSetpointVariable(rangeAction, state);
         MPVariable absoluteVariationVariable = linearProblem.getAbsoluteRangeActionVariationVariable(rangeAction, state);
@@ -529,7 +386,6 @@
         }
 
         return Tuple.tuple(minAbsoluteSetpoint, maxAbsoluteSetpoint, minRelativeSetpoint, maxRelativeSetpoint);
->>>>>>> fc481c20
     }
 
     private Set<State> getPreviousStates(State refState) {
