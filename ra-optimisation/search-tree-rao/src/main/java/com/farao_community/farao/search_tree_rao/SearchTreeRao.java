--- conflicted
+++ resolved
@@ -9,15 +9,11 @@
 import com.farao_community.farao.commons.FaraoException;
 import com.farao_community.farao.data.crac_loopflow_extension.CnecLoopFlowExtension;
 import com.farao_community.farao.data.crac_api.Crac;
-<<<<<<< HEAD
-=======
 import com.farao_community.farao.data.crac_loopflow_extension.CracLoopFlowExtension;
 import com.farao_community.farao.flowbased_computation.impl.LoopFlowComputation;
 import com.farao_community.farao.ra_optimisation.RaoComputationResult;
->>>>>>> c0a13a4e
 import com.farao_community.farao.rao_api.RaoParameters;
 import com.farao_community.farao.rao_api.RaoProvider;
-import com.farao_community.farao.rao_api.RaoResult;
 import com.farao_community.farao.search_tree_rao.config.SearchTreeConfigurationUtil;
 import com.farao_community.farao.search_tree_rao.config.SearchTreeRaoParameters;
 import com.farao_community.farao.search_tree_rao.process.search_tree.Tree;
@@ -48,12 +44,7 @@
     }
 
     @Override
-<<<<<<< HEAD
-    public CompletableFuture<RaoResult> run(Network network, Crac crac, String variantId, ComputationManager computationManager, RaoParameters parameters) {
-
-=======
     public CompletableFuture<RaoComputationResult> run(Network network, Crac crac, String variantId, ComputationManager computationManager, RaoParameters parameters) {
->>>>>>> c0a13a4e
         // quality check
         List<String> configQualityCheck = SearchTreeConfigurationUtil.checkSearchTreeRaoConfiguration(parameters);
         if (!configQualityCheck.isEmpty()) {
@@ -73,7 +64,7 @@
         }
 
         // run optimisation
-        RaoResult result = Tree.search(network, crac, variantId, parameters).join();
+        RaoComputationResult result = Tree.search(network, crac, variantId, parameters).join();
         return CompletableFuture.completedFuture(result);
     }
 
