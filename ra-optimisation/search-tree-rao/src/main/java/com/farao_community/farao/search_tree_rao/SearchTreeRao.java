--- conflicted
+++ resolved
@@ -47,16 +47,10 @@
             throw new FaraoException("There are some issues in RAO parameters:" + System.lineSeparator() + String.join(System.lineSeparator(), configQualityCheck));
         }
 
-<<<<<<< HEAD
-        // set Crac reference values
-        crac.setReferenceValues(network);
-
         // compute maximum loop flow value F_(0,all)_MAX, and update it for each Cnec in Crac
         FlowBasedComputationParameters flowBasedComputationParameters = FlowBasedComputationParameters.load();
         calculateLoopFlowConstraintAndUpdateAllCnec(network, crac, computationManager, flowBasedComputationParameters);
 
-=======
->>>>>>> 1c4a30f2
         // run optimisation
         RaoComputationResult result = Tree.search(network, crac, variantId, parameters).join();
         return CompletableFuture.completedFuture(result);
@@ -81,5 +75,4 @@
             cnec.setLoopFlowConstraint(Math.max(initialLoopFlow, inputLoopFlow));
         });
     }
-
 }