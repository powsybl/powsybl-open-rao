--- conflicted
+++ resolved
@@ -65,32 +65,12 @@
         return getVirtualCostAndCostlyElements(flowResult, rangeActionActivationResult, sensitivityResult, sensitivityStatus, virtualCostName, new HashSet<>());
     }
 
-<<<<<<< HEAD
-    public double getVirtualCost(FlowResult flowResult, RangeActionActivationResult rangeActionActivationResult, SensitivityResult sensitivityResult, ComputationStatus sensitivityStatus, String virtualCostName, Set<String> contingenciesToExclude) {
-        return virtualCostEvaluators.stream()
-            .filter(costEvaluator -> costEvaluator.getName().equals(virtualCostName))
-            .findAny()
-            .map(costEvaluator -> costEvaluator.computeCost(flowResult, rangeActionActivationResult, sensitivityResult, sensitivityStatus, contingenciesToExclude))
-            .orElse(Double.NaN);
-    }
-
-    public List<FlowCnec> getCostlyElements(FlowResult flowResult, RangeActionActivationResult rangeActionActivationResult, SensitivityResult sensitivityResult, String virtualCostName, int number) {
-        Optional<CostEvaluator> optionalCostEvaluator =  virtualCostEvaluators.stream()
-                .filter(costEvaluator -> costEvaluator.getName().equals(virtualCostName))
-                .findAny();
-        if (optionalCostEvaluator.isPresent()) {
-            return optionalCostEvaluator.get().getCostlyElements(flowResult, rangeActionActivationResult, sensitivityResult, number);
-        } else {
-            return Collections.emptyList();
-        }
-=======
     public Pair<Double, List<FlowCnec>> getVirtualCostAndCostlyElements(FlowResult flowResult, RangeActionActivationResult rangeActionActivationResult, SensitivityResult sensitivityResult, ComputationStatus sensitivityStatus, String virtualCostName, Set<String> contingenciesToExlude) {
         return virtualCostEvaluators.stream()
             .filter(costEvaluator -> costEvaluator.getName().equals(virtualCostName))
             .findAny()
             .map(costEvaluator -> costEvaluator.computeCostAndLimitingElements(flowResult, rangeActionActivationResult, sensitivityResult, sensitivityStatus, contingenciesToExlude))
             .orElse(Pair.of(Double.NaN, new ArrayList<>()));
->>>>>>> aa98b44f
     }
 
     public static class ObjectiveFunctionBuilder {
