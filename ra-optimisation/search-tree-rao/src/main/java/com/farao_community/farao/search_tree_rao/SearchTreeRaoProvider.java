--- conflicted
+++ resolved
@@ -200,10 +200,7 @@
                                 initialVariantIdPerOptimizedStateId.get(optimizedState.getId()),
                                 parameters);
                             curativeRaoData.getCracResultManager().copyAbsolutePtdfSumsBetweenVariants(initialVariantId, curativeRaoData.getWorkingVariantId());
-<<<<<<< HEAD
-=======
                             curativeRaoData.getCracResultManager().copyAbsolutePtdfSumsBetweenVariants(initialVariantId, curativeRaoData.getCrac().getExtension(ResultVariantManager.class).getPrePerimeterVariantId());
->>>>>>> e688e078
                             if (!parameters.getLoopFlowApproximationLevel().shouldUpdatePtdfWithTopologicalChange()) {
                                 curativeRaoData.getCracResultManager().copyCommercialFlowsBetweenVariants(initialVariantId, curativeRaoData.getWorkingVariantId());
                             }
