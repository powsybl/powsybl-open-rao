/*
 * Copyright (c) 2020, RTE (http://www.rte-france.com)
 * This Source Code Form is subject to the terms of the Mozilla Public
 * License, v. 2.0. If a copy of the MPL was not distributed with this
 * file, You can obtain one at http://mozilla.org/MPL/2.0/.
 */

package com.farao_community.farao.search_tree_rao;

import com.farao_community.farao.commons.FaraoException;
import com.farao_community.farao.data.crac_api.*;
import com.farao_community.farao.data.crac_result_extensions.*;
import com.farao_community.farao.rao_api.*;
import com.farao_community.farao.rao_commons.RaoData;
import com.farao_community.farao.rao_commons.RaoUtil;
import com.farao_community.farao.util.FaraoNetworkPool;
import com.google.auto.service.AutoService;
import com.powsybl.iidm.network.Network;
import org.apache.commons.lang3.NotImplementedException;
import org.slf4j.Logger;
import org.slf4j.LoggerFactory;

import java.util.*;
import java.util.concurrent.CompletableFuture;
import java.util.concurrent.ConcurrentHashMap;
import java.util.concurrent.TimeUnit;

/**
 * @author Joris Mancini {@literal <joris.mancini at rte-france.com>}
 */
@AutoService(RaoProvider.class)
public class SearchTreeRaoProvider implements RaoProvider {
    private static final Logger LOGGER = LoggerFactory.getLogger(SearchTreeRaoProvider.class);
    private static final String SEARCH_TREE_RAO = "SearchTreeRao";
    private static final String PREVENTIVE_STATE = "PreventiveState";
    private static final String CURATIVE_STATE = "CurativeState";
    private RaoData preventiveRaoData;

    private StateTree stateTree;

    @Override
    public String getName() {
        return SEARCH_TREE_RAO;
    }

    @Override
    public String getVersion() {
        return "1.0.0";
    }

    public SearchTreeRaoProvider() {
    }

    // Useful for tests
    SearchTreeRaoProvider(StateTree stateTree) {
        this.stateTree = stateTree;
    }

    @Override
    public CompletableFuture<RaoResult> run(RaoInput raoInput, RaoParameters parameters) {
        RaoUtil.initData(raoInput, parameters);

        if (raoInput.getOptimizedState() != null) {
            RaoData raoData = new RaoData(
                    raoInput.getNetwork(),
                    raoInput.getCrac(),
                    raoInput.getOptimizedState(),
                    raoInput.getPerimeter(),
                    raoInput.getReferenceProgram(),
                    raoInput.getGlskProvider(),
                    raoInput.getBaseCracVariantId(),
                    parameters.getLoopflowCountries());
            return CompletableFuture.completedFuture(new SearchTree().run(raoData, parameters).join());
        }

        stateTree = new StateTree(raoInput.getCrac(), raoInput.getNetwork(), raoInput.getCrac().getPreventiveState());

        if (stateTree.getOptimizedStates().size() == 1) {
            // only preventive optimization
            return optimizePreventivePerimeter(raoInput, parameters);
        } else {
            // optimize preventive perimeter then all curative perimeters
            Network network = raoInput.getNetwork();
            network.getVariantManager().cloneVariant(network.getVariantManager().getWorkingVariantId(), PREVENTIVE_STATE);
            network.getVariantManager().setWorkingVariant(PREVENTIVE_STATE);

            RaoResult preventiveRaoResult = optimizePreventivePerimeter(raoInput, parameters).join();
            LOGGER.info("Preventive perimeter has been optimized.");

            applyPreventiveRemedialActions(raoInput.getNetwork(), raoInput.getCrac(), preventiveRaoResult.getPostOptimVariantId());
            Map<State, RaoResult> curativeResults = optimizeCurativePerimeters(raoInput, parameters, network);

            LOGGER.info("Merging preventive and curative RAO results.");
            RaoResult mergedRaoResults = mergeRaoResults(raoInput.getCrac(), preventiveRaoResult, curativeResults);
            // For logs only
            if (mergedRaoResults.isSuccessful()) {
                boolean relativePositiveMargins =
                        parameters.getObjectiveFunction().equals(RaoParameters.ObjectiveFunction.MAX_MIN_RELATIVE_MARGIN_IN_AMPERE) ||
                                parameters.getObjectiveFunction().equals(RaoParameters.ObjectiveFunction.MAX_MIN_RELATIVE_MARGIN_IN_MEGAWATT);
                SearchTreeRaoLogger.logMostLimitingElementsResults(raoInput.getCrac().getCnecs(), mergedRaoResults.getPostOptimVariantId(), parameters.getObjectiveFunction().getUnit(), relativePositiveMargins);
            }
            return CompletableFuture.completedFuture(mergedRaoResults);
        }
    }

    private CompletableFuture<RaoResult> optimizePreventivePerimeter(RaoInput raoInput, RaoParameters parameters) {
        preventiveRaoData = new RaoData(
                raoInput.getNetwork(),
                raoInput.getCrac(),
                raoInput.getCrac().getPreventiveState(),
                stateTree.getPerimeter(raoInput.getCrac().getPreventiveState()),
                raoInput.getReferenceProgram(),
                raoInput.getGlskProvider(),
                raoInput.getBaseCracVariantId(),
                parameters.getLoopflowCountries());
        return new SearchTree().run(preventiveRaoData, parameters);
    }

    private Map<State, RaoResult> optimizeCurativePerimeters(RaoInput raoInput, RaoParameters parameters, Network network) {
        Map<State, RaoResult> curativeResults = new ConcurrentHashMap<>();
        network.getVariantManager().setWorkingVariant(PREVENTIVE_STATE);
        network.getVariantManager().cloneVariant(PREVENTIVE_STATE, CURATIVE_STATE);
        network.getVariantManager().setWorkingVariant(CURATIVE_STATE);
        Map<String, String> initialVariantIdPerOptimizedStateId = new ConcurrentHashMap<>();
        stateTree.getOptimizedStates().forEach(optimizedState -> {
            if (!optimizedState.equals(raoInput.getCrac().getPreventiveState())) {
                initialVariantIdPerOptimizedStateId.put(optimizedState.getId(), preventiveRaoData.getCracVariantManager().cloneWorkingVariant());
            }
        });
        try (FaraoNetworkPool networkPool = new FaraoNetworkPool(network, CURATIVE_STATE, parameters.getPerimetersInParallel())) {
            stateTree.getOptimizedStates().forEach(optimizedState -> {
                if (!optimizedState.equals(raoInput.getCrac().getPreventiveState())) {
                    networkPool.submit(() -> {
                        try {
                            LOGGER.info("Optimizing curative state {}.", optimizedState.getId());
                            Network networkClone = networkPool.getAvailableNetwork();
                            RaoData curativeRaoData = new RaoData(
                                    networkClone,
                                    raoInput.getCrac(),
                                    optimizedState,
                                    stateTree.getPerimeter(optimizedState),
                                    raoInput.getReferenceProgram(),
                                    raoInput.getGlskProvider(),
                                    initialVariantIdPerOptimizedStateId.get(optimizedState.getId()),
                                    parameters.getLoopflowCountries());
                            RaoResult curativeResult = new SearchTree().run(curativeRaoData, parameters).join();
                            curativeResults.put(optimizedState, curativeResult);
                            networkPool.releaseUsedNetwork(networkClone);
                            LOGGER.info("Curative state {} has been optimized.", optimizedState.getId());
                        } catch (InterruptedException | NotImplementedException | FaraoException e) {
                            LOGGER.error("Curative state {} could not be optimized.", optimizedState.getId());
                            Thread.currentThread().interrupt();
                        }
                    });
                }
            });
            networkPool.shutdown();
            networkPool.awaitTermination(24, TimeUnit.HOURS);
        } catch (InterruptedException e) {
            Thread.currentThread().interrupt();
        }
<<<<<<< HEAD
        return curativeResults;
=======

        LOGGER.info("Merging preventive and curative RAO results.");
        RaoResult mergedRaoResults = mergeRaoResults(raoInput.getCrac(), preventiveRaoResult, curativeResults);
        // For logs only
        if (mergedRaoResults.isSuccessful()) {
            boolean relativePositiveMargins =
                    parameters.getObjectiveFunction().equals(RaoParameters.ObjectiveFunction.MAX_MIN_RELATIVE_MARGIN_IN_AMPERE) ||
                            parameters.getObjectiveFunction().equals(RaoParameters.ObjectiveFunction.MAX_MIN_RELATIVE_MARGIN_IN_MEGAWATT);
            SearchTreeRaoLogger.logMostLimitingElementsResults(raoInput.getCrac().getBranchCnecs(), mergedRaoResults.getPostOptimVariantId(), parameters.getObjectiveFunction().getUnit(), relativePositiveMargins);
        }
        return CompletableFuture.completedFuture(mergedRaoResults);
>>>>>>> 50736ee9
    }

    private static void applyPreventiveRemedialActions(Network network, Crac crac, String cracVariantId) {
        String preventiveStateId = crac.getPreventiveState().getId();
        crac.getNetworkActions().forEach(na -> applyNetworkAction(na, network, cracVariantId, preventiveStateId));
        crac.getRangeActions().forEach(ra -> applyRangeAction(ra, network, cracVariantId, preventiveStateId));
    }

    private static void applyNetworkAction(NetworkAction networkAction, Network network, String cracVariantId, String preventiveStateId) {
        NetworkActionResultExtension resultExtension = networkAction.getExtension(NetworkActionResultExtension.class);
        if (resultExtension == null) {
            LOGGER.error("Could not find results on network action {}", networkAction.getId());
        } else {
            NetworkActionResult networkActionResult = resultExtension.getVariant(cracVariantId);
            if (networkActionResult != null) {
                if (networkActionResult.isActivated(preventiveStateId)) {
                    LOGGER.debug("Applying network action {}", networkAction.getName());
                    networkAction.apply(network);
                }
            } else {
                LOGGER.error("Could not find results for variant {} on network action {}", cracVariantId, networkAction.getId());
            }
        }
    }

    private static void applyRangeAction(RangeAction rangeAction, Network network, String cracVariantId, String preventiveStateId) {
        RangeActionResultExtension resultExtension = rangeAction.getExtension(RangeActionResultExtension.class);
        if (resultExtension == null) {
            LOGGER.error("Could not find results on range action {}", rangeAction.getId());
        } else {
            RangeActionResult rangeActionResult = resultExtension.getVariant(cracVariantId);
            if (rangeActionResult != null) {
                if (!Double.isNaN(rangeActionResult.getSetPoint(preventiveStateId))) {
                    LOGGER.debug("Applying range action {}: tap {}", rangeAction.getName(), ((PstRangeResult) rangeActionResult).getTap(preventiveStateId));
                }
                rangeAction.apply(network, rangeActionResult.getSetPoint(preventiveStateId));
            } else {
                LOGGER.error("Could not find results for variant {} on range action {}", cracVariantId, rangeAction.getId());
            }
        }
    }

    RaoResult mergeRaoResults(Crac crac, RaoResult preventiveRaoResult, Map<State, RaoResult> curativeRaoResults) {
        mergeRaoResultStatus(preventiveRaoResult, curativeRaoResults);
        mergeCnecResults(crac, preventiveRaoResult, curativeRaoResults);
        mergeRemedialActionsResults(crac, preventiveRaoResult, curativeRaoResults);
        deleteCurativeVariants(crac, preventiveRaoResult.getPostOptimVariantId(), curativeRaoResults);
        return preventiveRaoResult;
    }

    private void mergeRaoResultStatus(RaoResult preventiveRaoResult, Map<State, RaoResult> curativeRaoResults) {
        if (curativeRaoResults.values().stream().anyMatch(curativeRaoResult -> curativeRaoResult.getStatus().equals(RaoResult.Status.FAILURE))) {
            preventiveRaoResult.setStatus(RaoResult.Status.FAILURE);
        }
    }

    private void mergeCnecResults(Crac crac, RaoResult preventiveRaoResult, Map<State, RaoResult> curativeRaoResults) {
        crac.getBranchCnecs().forEach(cnec -> {
            State optimizedState = stateTree.getOptimizedState(cnec.getState());
            if (!optimizedState.equals(crac.getPreventiveState())) {
                String optimizedVariantId = curativeRaoResults.get(optimizedState).getPostOptimVariantId();
                CnecResult optimizedCnecResult = cnec.getExtension(CnecResultExtension.class).getVariant(optimizedVariantId);
                CnecResult targetResult = cnec.getExtension(CnecResultExtension.class).getVariant(preventiveRaoResult.getPostOptimVariantId());
                targetResult.setAbsolutePtdfSum(optimizedCnecResult.getAbsolutePtdfSum());
                targetResult.setFlowInA(optimizedCnecResult.getFlowInA());
                targetResult.setFlowInMW(optimizedCnecResult.getFlowInMW());
                targetResult.setLoopflowInMW(optimizedCnecResult.getLoopflowInMW());
                targetResult.setLoopflowThresholdInMW(optimizedCnecResult.getLoopflowThresholdInMW());
                targetResult.setMaxThresholdInA(optimizedCnecResult.getMaxThresholdInA());
                targetResult.setMaxThresholdInMW(optimizedCnecResult.getMaxThresholdInMW());
                targetResult.setMinThresholdInA(optimizedCnecResult.getMinThresholdInA());
                targetResult.setMinThresholdInMW(optimizedCnecResult.getMinThresholdInMW());
                targetResult.setAbsolutePtdfSum(optimizedCnecResult.getAbsolutePtdfSum());
            }
        });
    }

    private void mergeRemedialActionsResults(Crac crac, RaoResult preventiveRaoResult, Map<State, RaoResult> curativeRaoResults) {
        stateTree.getOptimizedStates().forEach(optimizedState -> {
            if (!optimizedState.equals(crac.getPreventiveState())) {
                String optimizedVariantId = curativeRaoResults.get(optimizedState).getPostOptimVariantId();
                crac.getNetworkActions().forEach(networkAction -> {
                    NetworkActionResult naResult = networkAction.getExtension(NetworkActionResultExtension.class).getVariant(optimizedVariantId);
                    NetworkActionResult targetNaResult = networkAction.getExtension(NetworkActionResultExtension.class).getVariant(preventiveRaoResult.getPostOptimVariantId());
                    if (naResult.isActivated(optimizedState.getId())) {
                        targetNaResult.activate(optimizedState.getId());
                    }
                });
                crac.getRangeActions().forEach(rangeAction -> {
                    RangeActionResult raResult = rangeAction.getExtension(RangeActionResultExtension.class).getVariant(optimizedVariantId);
                    RangeActionResult targetRaResult = rangeAction.getExtension(RangeActionResultExtension.class).getVariant(preventiveRaoResult.getPostOptimVariantId());
                    stateTree.getPerimeter(optimizedState).forEach(state -> {
                        targetRaResult.setSetPoint(state.getId(), raResult.getSetPoint(state.getId()));
                        if (raResult instanceof PstRangeResult && targetRaResult instanceof PstRangeResult
                                && ((PstRangeResult) raResult).getTap(state.getId()) != null) {
                            ((PstRangeResult) targetRaResult).setTap(state.getId(), ((PstRangeResult) raResult).getTap(state.getId()));
                        }
                    });
                });
            }
        });
    }

    private void deleteCurativeVariants(Crac crac, String preventivePostOptimVariantId, Map<State, RaoResult> curativeRaoResults) {
        curativeRaoResults.values().stream()
                .map(RaoResult::getPostOptimVariantId)
                .filter(variantId -> !variantId.equals(preventivePostOptimVariantId))
                .forEach(variantId -> crac.getExtension(ResultVariantManager.class).deleteVariant(variantId));
    }
}<|MERGE_RESOLUTION|>--- conflicted
+++ resolved
@@ -97,7 +97,7 @@
                 boolean relativePositiveMargins =
                         parameters.getObjectiveFunction().equals(RaoParameters.ObjectiveFunction.MAX_MIN_RELATIVE_MARGIN_IN_AMPERE) ||
                                 parameters.getObjectiveFunction().equals(RaoParameters.ObjectiveFunction.MAX_MIN_RELATIVE_MARGIN_IN_MEGAWATT);
-                SearchTreeRaoLogger.logMostLimitingElementsResults(raoInput.getCrac().getCnecs(), mergedRaoResults.getPostOptimVariantId(), parameters.getObjectiveFunction().getUnit(), relativePositiveMargins);
+                SearchTreeRaoLogger.logMostLimitingElementsResults(raoInput.getCrac().getBranchCnecs(), mergedRaoResults.getPostOptimVariantId(), parameters.getObjectiveFunction().getUnit(), relativePositiveMargins);
             }
             return CompletableFuture.completedFuture(mergedRaoResults);
         }
@@ -159,21 +159,7 @@
         } catch (InterruptedException e) {
             Thread.currentThread().interrupt();
         }
-<<<<<<< HEAD
         return curativeResults;
-=======
-
-        LOGGER.info("Merging preventive and curative RAO results.");
-        RaoResult mergedRaoResults = mergeRaoResults(raoInput.getCrac(), preventiveRaoResult, curativeResults);
-        // For logs only
-        if (mergedRaoResults.isSuccessful()) {
-            boolean relativePositiveMargins =
-                    parameters.getObjectiveFunction().equals(RaoParameters.ObjectiveFunction.MAX_MIN_RELATIVE_MARGIN_IN_AMPERE) ||
-                            parameters.getObjectiveFunction().equals(RaoParameters.ObjectiveFunction.MAX_MIN_RELATIVE_MARGIN_IN_MEGAWATT);
-            SearchTreeRaoLogger.logMostLimitingElementsResults(raoInput.getCrac().getBranchCnecs(), mergedRaoResults.getPostOptimVariantId(), parameters.getObjectiveFunction().getUnit(), relativePositiveMargins);
-        }
-        return CompletableFuture.completedFuture(mergedRaoResults);
->>>>>>> 50736ee9
     }
 
     private static void applyPreventiveRemedialActions(Network network, Crac crac, String cracVariantId) {
