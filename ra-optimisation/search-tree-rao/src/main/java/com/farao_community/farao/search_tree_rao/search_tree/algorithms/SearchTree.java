--- conflicted
+++ resolved
@@ -76,8 +76,9 @@
 
     private double preOptimFunctionalCost;
     private double preOptimVirtualCost;
-
-<<<<<<< HEAD
+    
+    private Optional<NetworkActionCombination> combinationFulfillingStopCriterion = Optional.empty();
+
     /**
      * Detects forced network actions and applies them on root leaf, re-evaluating the leaf if needed.
      */
@@ -103,9 +104,6 @@
     Leaf makeLeaf(Network network, PrePerimeterResult prePerimeterOutput) {
         return new Leaf(network, prePerimeterOutput);
     }
-=======
-    private Optional<NetworkActionCombination> combinationFulfillingStopCriterion = Optional.empty();
->>>>>>> fc481c20
 
     public SearchTree(SearchTreeInput input,
                       SearchTreeParameters parameters,
