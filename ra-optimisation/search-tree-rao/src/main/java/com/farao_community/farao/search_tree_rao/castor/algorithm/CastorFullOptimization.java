/*
 * Copyright (c) 2022, RTE (http://www.rte-france.com)
 * This Source Code Form is subject to the terms of the Mozilla Public
 * License, v. 2.0. If a copy of the MPL was not distributed with this
 * file, You can obtain one at http://mozilla.org/MPL/2.0/.
 */
package com.farao_community.farao.search_tree_rao.castor.algorithm;

import com.farao_community.farao.commons.FaraoException;
import com.farao_community.farao.commons.RandomizedString;
import com.farao_community.farao.data.crac_api.Crac;
import com.farao_community.farao.data.crac_api.RemedialAction;
import com.farao_community.farao.data.crac_api.State;
import com.farao_community.farao.data.crac_api.network_action.NetworkAction;
import com.farao_community.farao.data.crac_api.range_action.RangeAction;
import com.farao_community.farao.data.crac_api.usage_rule.UsageMethod;
import com.farao_community.farao.data.rao_result_api.ComputationStatus;
import com.farao_community.farao.data.rao_result_api.OptimizationState;
import com.farao_community.farao.data.rao_result_api.RaoResult;
import com.farao_community.farao.data.rao_result_api.OptimizationStepsExecuted;
import com.farao_community.farao.rao_api.RaoInput;
import com.farao_community.farao.rao_api.parameters.RaoParameters;
import com.farao_community.farao.search_tree_rao.castor.parameters.SearchTreeRaoParameters;
import com.farao_community.farao.search_tree_rao.commons.NetworkActionCombination;
import com.farao_community.farao.search_tree_rao.commons.RaoLogger;
import com.farao_community.farao.search_tree_rao.commons.RaoUtil;
import com.farao_community.farao.search_tree_rao.commons.ToolProvider;
import com.farao_community.farao.search_tree_rao.commons.objective_function_evaluator.ObjectiveFunction;
import com.farao_community.farao.search_tree_rao.commons.optimization_perimeters.CurativeOptimizationPerimeter;
import com.farao_community.farao.search_tree_rao.commons.optimization_perimeters.GlobalOptimizationPerimeter;
import com.farao_community.farao.search_tree_rao.commons.optimization_perimeters.OptimizationPerimeter;
import com.farao_community.farao.search_tree_rao.commons.optimization_perimeters.PreventiveOptimizationPerimeter;
import com.farao_community.farao.search_tree_rao.commons.parameters.TreeParameters;
import com.farao_community.farao.search_tree_rao.commons.parameters.UnoptimizedCnecParameters;
import com.farao_community.farao.search_tree_rao.result.api.*;
import com.farao_community.farao.search_tree_rao.result.impl.*;
import com.farao_community.farao.search_tree_rao.search_tree.algorithms.SearchTree;
import com.farao_community.farao.search_tree_rao.search_tree.inputs.SearchTreeInput;
import com.farao_community.farao.search_tree_rao.search_tree.parameters.SearchTreeParameters;
import com.farao_community.farao.sensitivity_analysis.AppliedRemedialActions;
import com.farao_community.farao.util.AbstractNetworkPool;
import com.powsybl.iidm.network.Network;

import java.time.Instant;
import java.time.temporal.ChronoUnit;
import java.util.*;
import java.util.concurrent.CompletableFuture;
import java.util.concurrent.ConcurrentHashMap;
import java.util.concurrent.CountDownLatch;
import java.util.concurrent.TimeUnit;
import java.util.concurrent.atomic.AtomicInteger;
import java.util.stream.Collectors;

import static com.farao_community.farao.commons.logs.FaraoLoggerProvider.*;
import static com.farao_community.farao.search_tree_rao.commons.RaoLogger.formatDouble;

/**
 * @author Joris Mancini {@literal <joris.mancini at rte-france.com>}
 * @author Philippe Edwards {@literal <philippe.edwards at rte-france.com>}
 * @author Peter Mitri {@literal <peter.mitri at rte-france.com>}
 * @author Godelaine De-Montmorillon {@literal <godelaine.demontmorillon at rte-france.com>}
 * @author Baptiste Seguinot {@literal <baptiste.seguinot at rte-france.com>}
 */
public class CastorFullOptimization {
    private static final String PREVENTIVE_SCENARIO = "PreventiveScenario";
    private static final String SECOND_PREVENTIVE_SCENARIO = "SecondPreventiveScenario";
    private static final String CONTINGENCY_SCENARIO = "ContingencyScenario";
    private static final int NUMBER_LOGGED_ELEMENTS_DURING_RAO = 2;
    private static final int NUMBER_LOGGED_ELEMENTS_END_RAO = 10;

    private final RaoInput raoInput;
    private final RaoParameters raoParameters;
    private final Instant targetEndInstant;

    public CastorFullOptimization(RaoInput raoInput, RaoParameters raoParameters, Instant targetEndInstant) {
        this.raoInput = raoInput;
        this.raoParameters = raoParameters;
        this.targetEndInstant = targetEndInstant;
    }

    public CompletableFuture<RaoResult> run() {

        RaoUtil.initData(raoInput, raoParameters);
        StateTree stateTree = new StateTree(raoInput.getCrac());
        ToolProvider toolProvider = ToolProvider.buildFromRaoInputAndParameters(raoInput, raoParameters);

        // ----- INITIAL SENSI -----
        // compute initial sensitivity on all CNECs
        // (this is necessary to have initial flows for MNEC and loopflow constraints on CNECs, in preventive and curative perimeters)
        PrePerimeterSensitivityAnalysis prePerimeterSensitivityAnalysis = new PrePerimeterSensitivityAnalysis(
                raoInput.getCrac().getFlowCnecs(),
                raoInput.getCrac().getRangeActions(),
                raoParameters,
                toolProvider);

        PrePerimeterResult initialOutput;
<<<<<<< HEAD
        try {
            initialOutput = prePerimeterSensitivityAnalysis.runInitialSensitivityAnalysis(raoInput.getNetwork(), raoInput.getCrac());
            RaoLogger.logSensitivityAnalysisResults("Initial sensitivity analysis: ",
=======
        initialOutput = prePerimeterSensitivityAnalysis.runInitialSensitivityAnalysis(raoInput.getNetwork(), raoInput.getCrac());
        RaoLogger.logSensitivityAnalysisResults("Initial sensitivity analysis: ",
>>>>>>> 785aec18
                prePerimeterSensitivityAnalysis.getObjectiveFunction(),
                new RangeActionActivationResultImpl(RangeActionSetpointResultImpl.buildWithSetpointsFromNetwork(raoInput.getNetwork(), raoInput.getCrac().getRangeActions())),
                initialOutput,
                raoParameters,
                NUMBER_LOGGED_ELEMENTS_DURING_RAO);
<<<<<<< HEAD
        } catch (SensitivityAnalysisException e) {
            BUSINESS_LOGS.error("Initial sensitivity analysis failed :", e);
=======
        if (initialOutput.getSensitivityStatus() == ComputationStatus.FAILURE) {
            BUSINESS_LOGS.error("Initial sensitivity analysis failed");
>>>>>>> 785aec18
            return CompletableFuture.completedFuture(new FailedRaoResultImpl());
        }

        // ----- PREVENTIVE PERIMETER OPTIMIZATION -----
        // run search tree on preventive perimeter
        Instant preventiveRaoStartInstant = Instant.now();
        BUSINESS_LOGS.info("----- Preventive perimeter optimization [start]");

        Network network = raoInput.getNetwork();
        network.getVariantManager().cloneVariant(network.getVariantManager().getWorkingVariantId(), PREVENTIVE_SCENARIO);
        network.getVariantManager().cloneVariant(network.getVariantManager().getWorkingVariantId(), SECOND_PREVENTIVE_SCENARIO);
        network.getVariantManager().setWorkingVariant(PREVENTIVE_SCENARIO);

        if (stateTree.getContingencyScenarios().isEmpty()) {
            return CompletableFuture.completedFuture(optimizePreventivePerimeter(raoInput, raoParameters, stateTree, toolProvider, initialOutput));
        }

        PerimeterResult preventiveResult = optimizePreventivePerimeter(raoInput, raoParameters, stateTree, toolProvider, initialOutput).getPerimeterResult(OptimizationState.AFTER_PRA, raoInput.getCrac().getPreventiveState());
        BUSINESS_LOGS.info("----- Preventive perimeter optimization [end]");
        Instant preventiveRaoEndInstant = Instant.now();
        long preventiveRaoTime = ChronoUnit.SECONDS.between(preventiveRaoStartInstant, preventiveRaoEndInstant);

        // ----- SENSI POST-PRA -----
        // mutualise the pre-perimeter sensi analysis for all contingency scenario + get after-PRA result over all CNECs

        double preventiveOptimalCost = preventiveResult.getCost();
        TreeParameters curativeTreeParameters = TreeParameters.buildForCurativePerimeter(raoParameters.getExtension(SearchTreeRaoParameters.class), preventiveOptimalCost);
        applyRemedialActions(network, preventiveResult, raoInput.getCrac().getPreventiveState());

        PrePerimeterResult preCurativeSensitivityAnalysisOutput = prePerimeterSensitivityAnalysis.runBasedOnInitialResults(network, raoInput.getCrac(), initialOutput, initialOutput, Collections.emptySet(), null);
        if (preCurativeSensitivityAnalysisOutput.getSensitivityStatus() == ComputationStatus.FAILURE) {
            BUSINESS_LOGS.error("Systematic sensitivity analysis after preventive remedial actions failed");
            return CompletableFuture.completedFuture(new FailedRaoResultImpl());
        }
        RaoLogger.logSensitivityAnalysisResults("Systematic sensitivity analysis after preventive remedial actions: ",
            prePerimeterSensitivityAnalysis.getObjectiveFunction(),
            new RangeActionActivationResultImpl(RangeActionSetpointResultImpl.buildWithSetpointsFromNetwork(raoInput.getNetwork(), raoInput.getCrac().getRangeActions())),
            preCurativeSensitivityAnalysisOutput,
            raoParameters,
            NUMBER_LOGGED_ELEMENTS_DURING_RAO);

        RaoResult mergedRaoResults;

        // ----- CURATIVE PERIMETERS OPTIMIZATION -----
        // optimize contingency scenarios (auto + curative instants)

        // If stop criterion is SECURE and preventive perimeter was not secure, do not run post-contingency RAOs
        if (raoParameters.getExtension(SearchTreeRaoParameters.class).getPreventiveRaoStopCriterion().equals(SearchTreeRaoParameters.PreventiveRaoStopCriterion.SECURE)
                && preventiveOptimalCost > 0) {
            BUSINESS_LOGS.info("Preventive perimeter could not be secured; there is no point in optimizing post-contingency perimeters. The RAO will be interrupted here.");
            mergedRaoResults = new PreventiveAndCurativesRaoResultImpl(raoInput.getCrac().getPreventiveState(), initialOutput, preventiveResult, preCurativeSensitivityAnalysisOutput);
            // log results
            RaoLogger.logMostLimitingElementsResults(BUSINESS_LOGS, preCurativeSensitivityAnalysisOutput, raoParameters.getObjectiveFunction(), NUMBER_LOGGED_ELEMENTS_END_RAO);

            return postCheckResults(mergedRaoResults, initialOutput, raoParameters);
        }

        BUSINESS_LOGS.info("----- Post-contingency perimeters optimization [start]");
        Map<State, OptimizationResult> postContingencyResults = optimizeContingencyScenarios(raoInput.getCrac(), raoParameters, stateTree, toolProvider, curativeTreeParameters, network, initialOutput, preCurativeSensitivityAnalysisOutput, false);
        BUSINESS_LOGS.info("----- Post-contingency perimeters optimization [end]");

        // ----- SECOND PREVENTIVE PERIMETER OPTIMIZATION -----
        mergedRaoResults = new PreventiveAndCurativesRaoResultImpl(stateTree, initialOutput, preventiveResult, preCurativeSensitivityAnalysisOutput, postContingencyResults);
        boolean logFinalResultsOutsideOfSecondPreventive = true;
        // Run second preventive when necessary
        if (shouldRunSecondPreventiveRao(raoParameters, preventiveResult, postContingencyResults.values(), mergedRaoResults, targetEndInstant, preventiveRaoTime)) {
            RaoResult secondPreventiveRaoResults = runSecondPreventiveAndAutoRao(raoInput, raoParameters, stateTree, toolProvider, prePerimeterSensitivityAnalysis, initialOutput, preventiveResult, postContingencyResults);
            if (secondPreventiveImprovesResults(secondPreventiveRaoResults, mergedRaoResults)) {
                mergedRaoResults = secondPreventiveRaoResults;
                mergedRaoResults.setOptimizationStepsExecuted(OptimizationStepsExecuted.SECOND_PREVENTIVE_IMPROVED_FIRST);
                logFinalResultsOutsideOfSecondPreventive = false;
            } else {
                mergedRaoResults.setOptimizationStepsExecuted(OptimizationStepsExecuted.SECOND_PREVENTIVE_FELLBACK_TO_FIRST_PREVENTIVE_SITUATION);
            }
        }
        // Log final results
        if (logFinalResultsOutsideOfSecondPreventive) {
            BUSINESS_LOGS.info("Merging preventive and post-contingency RAO results:");
            RaoLogger.logMostLimitingElementsResults(BUSINESS_LOGS, stateTree.getBasecaseScenario(), preventiveResult, stateTree.getContingencyScenarios(), postContingencyResults, raoParameters.getObjectiveFunction(), NUMBER_LOGGED_ELEMENTS_END_RAO);
        }

        return postCheckResults(mergedRaoResults, initialOutput, raoParameters);
    }

    /**
     * Return true if 2P has decreased cost
     */
    private boolean secondPreventiveImprovesResults(RaoResult secondPreventiveRaoResults, RaoResult mergedRaoResults) {
        if (secondPreventiveRaoResults instanceof FailedRaoResultImpl) {
            BUSINESS_LOGS.info("Second preventive failed. Falling back to previous solution:");
            return false;
        }
        if (mergedRaoResults.getComputationStatus() == ComputationStatus.FAILURE && secondPreventiveRaoResults.getComputationStatus() != ComputationStatus.FAILURE) {
            BUSINESS_LOGS.info("RAO has succeeded thanks to second preventive step when first preventive step had failed");
            return true;
        }
        if (secondPreventiveRaoResults.getCost(OptimizationState.AFTER_CRA) > mergedRaoResults.getCost(OptimizationState.AFTER_CRA)) {
            BUSINESS_LOGS.info("Second preventive step has increased the overall cost from {} (functional: {}, virtual: {}) to {} (functional: {}, virtual: {}). Falling back to previous solution:",
                formatDouble(mergedRaoResults.getCost(OptimizationState.AFTER_CRA)), formatDouble(mergedRaoResults.getFunctionalCost(OptimizationState.AFTER_CRA)), formatDouble(mergedRaoResults.getVirtualCost(OptimizationState.AFTER_CRA)),
                formatDouble(secondPreventiveRaoResults.getCost(OptimizationState.AFTER_CRA)), formatDouble(secondPreventiveRaoResults.getFunctionalCost(OptimizationState.AFTER_CRA)), formatDouble(secondPreventiveRaoResults.getVirtualCost(OptimizationState.AFTER_CRA)));
            return false;
        }
        return true;
    }

    /**
     * Return initial result if RAO has increased cost
     */
    private CompletableFuture<RaoResult> postCheckResults(RaoResult raoResult, PrePerimeterResult initialResult, RaoParameters raoParameters) {
        RaoResult finalRaoResult = raoResult;
        if (raoParameters.getForbidCostIncrease() && raoResult.getCost(OptimizationState.AFTER_CRA) > initialResult.getCost()) {
            BUSINESS_LOGS.info("RAO has increased the overall cost from {} (functional: {}, virtual: {}) to {} (functional: {}, virtual: {}). Falling back to initial solution:",
                    formatDouble(initialResult.getCost()), formatDouble(initialResult.getFunctionalCost()), formatDouble(initialResult.getVirtualCost()),
                    formatDouble(raoResult.getCost(OptimizationState.AFTER_CRA)), formatDouble(raoResult.getFunctionalCost(OptimizationState.AFTER_CRA)), formatDouble(raoResult.getVirtualCost(OptimizationState.AFTER_CRA)));
            // log results
            RaoLogger.logMostLimitingElementsResults(BUSINESS_LOGS, initialResult, raoParameters.getObjectiveFunction(), NUMBER_LOGGED_ELEMENTS_END_RAO);
            finalRaoResult = new UnoptimizedRaoResultImpl(initialResult);
            if (raoResult.getOptimizationStepsExecuted().equals(OptimizationStepsExecuted.FIRST_PREVENTIVE_ONLY)) {
                finalRaoResult.setOptimizationStepsExecuted(OptimizationStepsExecuted.FIRST_PREVENTIVE_FELLBACK_TO_INITIAL_SITUATION);
            } else {
                finalRaoResult.setOptimizationStepsExecuted(OptimizationStepsExecuted.SECOND_PREVENTIVE_FELLBACK_TO_INITIAL_SITUATION);
            }
        }

        // Log costs before and after RAO
        BUSINESS_LOGS.info("Cost before RAO = {} (functional: {}, virtual: {}), cost after RAO = {} (functional: {}, virtual: {})",
                formatDouble(initialResult.getCost()), formatDouble(initialResult.getFunctionalCost()), formatDouble(initialResult.getVirtualCost()),
                formatDouble(finalRaoResult.getCost(OptimizationState.AFTER_CRA)), formatDouble(finalRaoResult.getFunctionalCost(OptimizationState.AFTER_CRA)), formatDouble(finalRaoResult.getVirtualCost(OptimizationState.AFTER_CRA)));

        return CompletableFuture.completedFuture(finalRaoResult);
    }

    private void applyRemedialActions(Network network, OptimizationResult optResult, State state) {
        optResult.getActivatedNetworkActions().forEach(networkAction -> networkAction.apply(network));
        optResult.getActivatedRangeActions(state).forEach(rangeAction -> rangeAction.apply(network, optResult.getOptimizedSetpoint(rangeAction, state)));
    }

    private SearchTreeRaoResult optimizePreventivePerimeter(RaoInput raoInput, RaoParameters raoParameters, StateTree stateTree, ToolProvider toolProvider, PrePerimeterResult initialResult) {

        PreventiveOptimizationPerimeter optPerimeter = PreventiveOptimizationPerimeter.buildFromBasecaseScenario(stateTree.getBasecaseScenario(), raoInput.getCrac(), raoInput.getNetwork(), raoParameters, initialResult);

        SearchTreeParameters searchTreeParameters = SearchTreeParameters.create()
                .withConstantParametersOverAllRao(raoParameters, raoInput.getCrac())
                .withTreeParameters(TreeParameters.buildForPreventivePerimeter(raoParameters.getExtension(SearchTreeRaoParameters.class)))
                .withUnoptimizedCnecParameters(UnoptimizedCnecParameters.build(raoParameters, stateTree.getOperatorsNotSharingCras(), raoInput.getCrac()))
                .build();

        SearchTreeInput searchTreeInput = SearchTreeInput.create()
                .withNetwork(raoInput.getNetwork())
                .withOptimizationPerimeter(optPerimeter)
                .withInitialFlowResult(initialResult)
                .withPrePerimeterResult(initialResult)
                .withPreOptimizationAppliedNetworkActions(new AppliedRemedialActions()) //no remedial Action applied
                .withObjectiveFunction(ObjectiveFunction.create().build(optPerimeter.getFlowCnecs(), optPerimeter.getLoopFlowCnecs(), initialResult, initialResult, initialResult, raoInput.getCrac(), Collections.emptySet(), raoParameters))
                .withToolProvider(toolProvider)
                .build();

        OptimizationResult optResult = new SearchTree(searchTreeInput, searchTreeParameters, true).run().join();
        applyRemedialActions(raoInput.getNetwork(), optResult, raoInput.getCrac().getPreventiveState());
        return new OneStateOnlyRaoResultImpl(raoInput.getCrac().getPreventiveState(), initialResult, optResult, searchTreeInput.getOptimizationPerimeter().getFlowCnecs());
    }

    private Map<State, OptimizationResult> optimizeContingencyScenarios(Crac crac,
                                                                        RaoParameters raoParameters,
                                                                        StateTree stateTree,
                                                                        ToolProvider toolProvider,
                                                                        TreeParameters curativeTreeParameters,
                                                                        Network network,
                                                                        PrePerimeterResult initialSensitivityOutput,
                                                                        PrePerimeterResult prePerimeterSensitivityOutput,
                                                                        boolean automatonsOnly) {
        Map<State, OptimizationResult> contingencyScenarioResults = new ConcurrentHashMap<>();
        // Create a new variant
        String newVariant = RandomizedString.getRandomizedString(CONTINGENCY_SCENARIO, network.getVariantManager().getVariantIds(), 10);
        network.getVariantManager().cloneVariant(network.getVariantManager().getWorkingVariantId(), newVariant);
        network.getVariantManager().setWorkingVariant(newVariant);
        // Create an automaton simulator
        AutomatonSimulator automatonSimulator = new AutomatonSimulator(crac, raoParameters, toolProvider, initialSensitivityOutput, prePerimeterSensitivityOutput, prePerimeterSensitivityOutput, stateTree.getOperatorsNotSharingCras(), NUMBER_LOGGED_ELEMENTS_DURING_RAO);
        // Go through all contingency scenarios
        try (AbstractNetworkPool networkPool = AbstractNetworkPool.create(network, newVariant, raoParameters.getPerimetersInParallel())) {
            AtomicInteger remainingScenarios = new AtomicInteger(stateTree.getContingencyScenarios().size());
            CountDownLatch contingencyCountDownLatch = new CountDownLatch(stateTree.getContingencyScenarios().size());
            stateTree.getContingencyScenarios().forEach(optimizedScenario ->
                    networkPool.submit(() -> {
                        Network networkClone = null;
                        try {
                            networkClone = networkPool.getAvailableNetwork(); //This is where the threads actually wait for available networks
                        } catch (InterruptedException e) {
                            contingencyCountDownLatch.countDown();
                            Thread.currentThread().interrupt();
                            throw new FaraoException(e);
                        }
                        TECHNICAL_LOGS.info("Optimizing scenario post-contingency {}.", optimizedScenario.getContingency().getId());

                        // Init variables
                        Optional<State> automatonState = optimizedScenario.getAutomatonState();
                        State curativeState = optimizedScenario.getCurativeState();
                        PrePerimeterResult preCurativeResult = prePerimeterSensitivityOutput;

                        // Simulate automaton instant
                        boolean autoStateSensiFailed = false;
                        if (automatonState.isPresent()) {
                            AutomatonPerimeterResultImpl automatonResult = automatonSimulator.simulateAutomatonState(automatonState.get(), curativeState, networkClone);
                            if (automatonResult.getComputationStatus() == ComputationStatus.FAILURE) {
                                autoStateSensiFailed = true;
                                contingencyScenarioResults.put(automatonState.get(), new SkippedOptimizationResultImpl(automatonState.get(), automatonResult.getActivatedNetworkActions(), automatonResult.getActivatedRangeActions(automatonState.get()), ComputationStatus.FAILURE));
                            } else {
                                contingencyScenarioResults.put(automatonState.get(), automatonResult);
                                preCurativeResult = automatonResult.getPostAutomatonSensitivityAnalysisOutput();
                            }
                        }
                        // Do not simulate curative instant if last sensitivity analysis failed
                        // -- if there was no automaton state, check prePerimeterSensitivityOutput sensi status
                        // -- or if there was an automaton state that failed
                        if (!automatonsOnly && ((automatonState.isEmpty() && prePerimeterSensitivityOutput.getSensitivityStatus(curativeState) == ComputationStatus.FAILURE)
                                || (automatonState.isPresent() && autoStateSensiFailed))) {
                            contingencyScenarioResults.put(curativeState, new SkippedOptimizationResultImpl(curativeState, new HashSet<>(), new HashSet<>(), ComputationStatus.FAILURE));
                        } else if (!automatonsOnly) {
                            // Optimize curative instant
                            OptimizationResult curativeResult = optimizeCurativeState(curativeState, crac, networkClone,
                                    raoParameters, stateTree, toolProvider, curativeTreeParameters, initialSensitivityOutput, preCurativeResult);
                            contingencyScenarioResults.put(curativeState, curativeResult);
                            if (curativeResult.getSensitivityStatus() == ComputationStatus.FAILURE) {
                                contingencyScenarioResults.put(curativeState, new SkippedOptimizationResultImpl(curativeState, new HashSet<>(), new HashSet<>(), ComputationStatus.FAILURE));
                            }
                        }
                        TECHNICAL_LOGS.info("Remaining post-contingency scenarios to optimize: {}", remainingScenarios.decrementAndGet());
                        try {
                            networkPool.releaseUsedNetwork(networkClone);
                            contingencyCountDownLatch.countDown();
                        } catch (InterruptedException ex) {
                            contingencyCountDownLatch.countDown();
                            Thread.currentThread().interrupt();
                            throw new FaraoException(ex);
                        }
                    })
            );
            boolean success = contingencyCountDownLatch.await(24, TimeUnit.HOURS);
            if (!success) {
                throw new FaraoException("At least one post-contingency state could not be optimized within the given time (24 hours). This should not happen.");
            }
            networkPool.shutdownAndAwaitTermination(24, TimeUnit.HOURS);
        } catch (InterruptedException e) {
            Thread.currentThread().interrupt();
        }
        return contingencyScenarioResults;
    }

    private OptimizationResult optimizeCurativeState(State curativeState,
                                                     Crac crac,
                                                     Network network,
                                                     RaoParameters raoParameters,
                                                     StateTree stateTree,
                                                     ToolProvider toolProvider,
                                                     TreeParameters curativeTreeParameters,
                                                     PrePerimeterResult initialSensitivityOutput,
                                                     PrePerimeterResult prePerimeterSensitivityOutput) {
        TECHNICAL_LOGS.info("Optimizing curative state {}.", curativeState.getId());

        OptimizationPerimeter optPerimeter = CurativeOptimizationPerimeter.build(curativeState, crac, network, raoParameters, prePerimeterSensitivityOutput);

        SearchTreeParameters searchTreeParameters = SearchTreeParameters.create()
                .withConstantParametersOverAllRao(raoParameters, crac)
                .withTreeParameters(curativeTreeParameters)
                .withUnoptimizedCnecParameters(UnoptimizedCnecParameters.build(raoParameters, stateTree.getOperatorsNotSharingCras(), raoInput.getCrac()))
                .build();

        SearchTreeInput searchTreeInput = SearchTreeInput.create()
                .withNetwork(network)
                .withOptimizationPerimeter(optPerimeter)
                .withInitialFlowResult(initialSensitivityOutput)
                .withPrePerimeterResult(prePerimeterSensitivityOutput)
                .withPreOptimizationAppliedNetworkActions(new AppliedRemedialActions()) //no remedial Action applied
                .withObjectiveFunction(ObjectiveFunction.create().build(optPerimeter.getFlowCnecs(), optPerimeter.getLoopFlowCnecs(), initialSensitivityOutput, prePerimeterSensitivityOutput, prePerimeterSensitivityOutput, raoInput.getCrac(), stateTree.getOperatorsNotSharingCras(), raoParameters))
                .withToolProvider(toolProvider)
                .build();

        OptimizationResult result = new SearchTree(searchTreeInput, searchTreeParameters, false).run().join();
        TECHNICAL_LOGS.info("Curative state {} has been optimized.", curativeState.getId());
        return result;
    }

    // ========================================
    // region Second preventive RAO
    // ========================================

    /**
     * This function decides if a 2nd preventive RAO should be run. It checks the user parameter first, then takes the
     * decision depending on the curative RAO results and the curative RAO stop criterion.
     */
    static boolean shouldRunSecondPreventiveRao(RaoParameters raoParameters, OptimizationResult firstPreventiveResult, Collection<OptimizationResult> curativeRaoResults, RaoResult postFirstRaoResult, Instant targetEndInstant, long estimatedPreventiveRaoTimeInSeconds) {
        if (raoParameters.getExtension(SearchTreeRaoParameters.class) == null
                || raoParameters.getExtension(SearchTreeRaoParameters.class).getSecondPreventiveOptimizationCondition().equals(SearchTreeRaoParameters.SecondPreventiveRaoCondition.DISABLED)) {
            return false;
        }
        if (!Objects.isNull(targetEndInstant) && ChronoUnit.SECONDS.between(Instant.now(), targetEndInstant) < estimatedPreventiveRaoTimeInSeconds) {
            BUSINESS_LOGS.info("There is not enough time to run a 2nd preventive RAO (target end time: {}, estimated time needed based on first preventive RAO: {} seconds)", targetEndInstant, estimatedPreventiveRaoTimeInSeconds);
            return false;
        }
        if (raoParameters.getExtension(SearchTreeRaoParameters.class).getSecondPreventiveOptimizationCondition().equals(SearchTreeRaoParameters.SecondPreventiveRaoCondition.COST_INCREASE)
                && postFirstRaoResult.getCost(OptimizationState.AFTER_CRA) <= postFirstRaoResult.getCost(OptimizationState.INITIAL)) {
            BUSINESS_LOGS.info("Cost has not increased during RAO, there is no need to run a 2nd preventive RAO.");
            // it is not necessary to compare initial & post-preventive costs since the preventive RAO cannot increase its own cost
            // only compare initial cost with the curative costs
            return false;
        }
        SearchTreeRaoParameters.CurativeRaoStopCriterion curativeRaoStopCriterion = raoParameters.getExtension(SearchTreeRaoParameters.class).getCurativeRaoStopCriterion();
        switch (curativeRaoStopCriterion) {
            case MIN_OBJECTIVE:
                // Run 2nd preventive RAO in all cases
                return true;
            case SECURE:
                // Run 2nd preventive RAO if one perimeter of the curative optimization is unsecure
                return isAnyResultUnsecure(curativeRaoResults);
            case PREVENTIVE_OBJECTIVE:
                // Run 2nd preventive RAO if the final result has a worse cost than the preventive perimeter
                return isFinalCostWorseThanPreventive(raoParameters, firstPreventiveResult, postFirstRaoResult);
            case PREVENTIVE_OBJECTIVE_AND_SECURE:
                // Run 2nd preventive RAO if the final result has a worse cost than the preventive perimeter or is unsecure
                return isAnyResultUnsecure(curativeRaoResults) || isFinalCostWorseThanPreventive(raoParameters, firstPreventiveResult, postFirstRaoResult);
            default:
                throw new FaraoException(String.format("Unknown curative RAO stop criterion: %s", curativeRaoStopCriterion));
        }
    }

    /**
     * Returns true if any result has a positive functional cost
     */
    private static boolean isAnyResultUnsecure(Collection<OptimizationResult> results) {
        return results.stream().anyMatch(optimizationResult -> optimizationResult.getFunctionalCost() >= 0 || optimizationResult.getVirtualCost() > 1e-6);
    }

    /**
     * Returns true if final cost (after PRAO + ARAO + CRAO) is worse than the cost at the end of the preventive perimeter
     */
    private static boolean isFinalCostWorseThanPreventive(RaoParameters raoParameters, OptimizationResult preventiveResult, RaoResult postFirstRaoResult) {
        double minExpectedImprovement = raoParameters.getExtension(SearchTreeRaoParameters.class).getCurativeRaoMinObjImprovement();
        return postFirstRaoResult.getCost(OptimizationState.AFTER_CRA) > preventiveResult.getCost() - minExpectedImprovement;
    }

    private RaoResult runSecondPreventiveAndAutoRao(RaoInput raoInput,
                                                    RaoParameters parameters,
                                                    StateTree stateTree,
                                                    ToolProvider toolProvider,
                                                    PrePerimeterSensitivityAnalysis prePerimeterSensitivityAnalysis,
                                                    PrePerimeterResult initialOutput,
                                                    PerimeterResult firstPreventiveResult,
                                                    Map<State, OptimizationResult> postContingencyResults) {
        // Run 2nd preventive RAO
        Map<State, OptimizationResult> curativeResults = postContingencyResults.entrySet().stream().filter(entry -> entry.getKey().getInstant().equals(com.farao_community.farao.data.crac_api.Instant.CURATIVE)).collect(Collectors.toMap(Map.Entry::getKey, Map.Entry::getValue));
        SecondPreventiveRaoResult secondPreventiveRaoResult = runSecondPreventiveRao(raoInput, parameters, stateTree, toolProvider, prePerimeterSensitivityAnalysis, initialOutput, firstPreventiveResult, curativeResults);

        if (secondPreventiveRaoResult.postPraSensitivityAnalysisOutput.getSensitivityStatus() == ComputationStatus.FAILURE) {
            return new FailedRaoResultImpl();
        }

        // Run 2nd automaton simulation and update results
        BUSINESS_LOGS.info("----- Second automaton simulation [start]");
        Map<State, OptimizationResult> newPostContingencyResults = optimizeContingencyScenarios(raoInput.getCrac(), raoParameters, stateTree, toolProvider, null, raoInput.getNetwork(), initialOutput, secondPreventiveRaoResult.postPraSensitivityAnalysisOutput, true);
        BUSINESS_LOGS.info("----- Second automaton simulation [end]");

        BUSINESS_LOGS.info("Merging first, second preventive and post-contingency RAO results:");
        // Always re-run curative sensitivity analysis for simplicity
        // -- Gather all post contingency remedial actions
        // ---- Curative remedial actions : appliedCra from secondPreventiveRaoResult + curative remedial actions optimized during second preventive (global opt)
        AppliedRemedialActions appliedArasAndCras = secondPreventiveRaoResult.appliedCras.copy();
        if (raoParameters.getExtension(SearchTreeRaoParameters.class).isGlobalOptimizationInSecondPreventive()) {
            for (Map.Entry<State, OptimizationResult> entry : postContingencyResults.entrySet()) {
                State state = entry.getKey();
                if (!state.getInstant().equals(com.farao_community.farao.data.crac_api.Instant.CURATIVE)) {
                    continue;
                }
                secondPreventiveRaoResult.perimeterResult.getActivatedRangeActions(state)
                        .forEach(rangeAction -> appliedArasAndCras.addAppliedRangeAction(state, rangeAction, secondPreventiveRaoResult.perimeterResult.getOptimizedSetpoint(rangeAction, state)));
            }
        }
        // ---- add auto remedial actions
        addAppliedNetworkActionsPostContingency(appliedArasAndCras, newPostContingencyResults);
        addAppliedRangeActionsPostContingency(appliedArasAndCras, newPostContingencyResults);
        // Run postCra sensi
        PrePerimeterResult postCraSensitivityAnalysisOutput = prePerimeterSensitivityAnalysis.runBasedOnInitialResults(raoInput.getNetwork(), raoInput.getCrac(), initialOutput, initialOutput, Collections.emptySet(), appliedArasAndCras);
        if (postCraSensitivityAnalysisOutput.getSensitivityStatus() == ComputationStatus.FAILURE) {
            BUSINESS_LOGS.error("Systematic sensitivity analysis after curative remedial actions after second preventive optimization failed");
            return new FailedRaoResultImpl();
        }
        for (Map.Entry<State, OptimizationResult> entry : postContingencyResults.entrySet()) {
            State state = entry.getKey();
            if (!state.getInstant().equals(com.farao_community.farao.data.crac_api.Instant.CURATIVE)) {
                continue;
            }
            // Curative state was previously skipped because it led to a sensi failure.
            // Depending on updated sensi analysis, create a SkippedOptimizationResult with corresponding status
            if (entry.getValue() instanceof SkippedOptimizationResultImpl) {
                if (postCraSensitivityAnalysisOutput.getSensitivityStatus(entry.getKey()) != ComputationStatus.FAILURE) {
                    newPostContingencyResults.put(state, new SkippedOptimizationResultImpl(state, new HashSet<>(), new HashSet<>(), postCraSensitivityAnalysisOutput.getSensitivityStatus(entry.getKey())));
                } else {
                    newPostContingencyResults.put(state, new SkippedOptimizationResultImpl(state, new HashSet<>(), new HashSet<>(), ComputationStatus.FAILURE));
                }
            } else {
                newPostContingencyResults.put(state, new CurativeWithSecondPraoResult(state, entry.getValue(), secondPreventiveRaoResult.perimeterResult, secondPreventiveRaoResult.remedialActionsExcluded, postCraSensitivityAnalysisOutput));
            }
        }
        RaoLogger.logMostLimitingElementsResults(BUSINESS_LOGS, postCraSensitivityAnalysisOutput, parameters.getObjectiveFunction(), NUMBER_LOGGED_ELEMENTS_END_RAO);

        return new PreventiveAndCurativesRaoResultImpl(stateTree,
                initialOutput,
                firstPreventiveResult,
                secondPreventiveRaoResult.perimeterResult,
                secondPreventiveRaoResult.remedialActionsExcluded,
                secondPreventiveRaoResult.postPraSensitivityAnalysisOutput,
                newPostContingencyResults,
                postCraSensitivityAnalysisOutput);
    }

    private static class SecondPreventiveRaoResult {
        private final PerimeterResult perimeterResult;
        private final PrePerimeterResult postPraSensitivityAnalysisOutput;
        private final Set<RemedialAction<?>> remedialActionsExcluded;
        private final AppliedRemedialActions appliedCras;

        public SecondPreventiveRaoResult(PerimeterResult perimeterResult, PrePerimeterResult postPraSensitivityAnalysisOutput, Set<RemedialAction<?>> remedialActionsExcluded, AppliedRemedialActions appliedCras) {
            this.perimeterResult = perimeterResult;
            this.postPraSensitivityAnalysisOutput = postPraSensitivityAnalysisOutput;
            this.remedialActionsExcluded = remedialActionsExcluded;
            this.appliedCras = appliedCras;
        }
    }

    /**
     * Main function to run 2nd preventive RAO
     * Using 1st preventive and curative results, it ets up network and range action contexts, then calls the optimizer
     * It finally merges the three results into one RaoResult object
     */
    private SecondPreventiveRaoResult runSecondPreventiveRao(RaoInput raoInput,
                                                             RaoParameters parameters,
                                                             StateTree stateTree,
                                                             ToolProvider toolProvider,
                                                             PrePerimeterSensitivityAnalysis prePerimeterSensitivityAnalysis,
                                                             PrePerimeterResult initialOutput,
                                                             PerimeterResult firstPreventiveResult,
                                                             Map<State, OptimizationResult> curativeResults) {
        Network network = raoInput.getNetwork();
        // Go back to the initial state of the network, saved in the SECOND_PREVENTIVE_STATE variant
        network.getVariantManager().setWorkingVariant(SECOND_PREVENTIVE_SCENARIO);

        // Get the applied network actions for every contingency perimeter
        AppliedRemedialActions appliedCras = new AppliedRemedialActions();
        addAppliedNetworkActionsPostContingency(appliedCras, curativeResults);

        // Apply 1st preventive results for range actions that are both preventive and curative. This way we are sure
        // that the optimal setpoints of the curative results stay coherent with their allowed range and close to
        // optimality in their perimeters. These range actions will be excluded from 2nd preventive RAO.
        Set<RemedialAction<?>> remedialActionsExcluded = new HashSet<>();
        if (!parameters.getExtension(SearchTreeRaoParameters.class).isGlobalOptimizationInSecondPreventive()) { // keep old behaviour
            remedialActionsExcluded = new HashSet<>(getRangeActionsExcludedFromSecondPreventive(raoInput.getCrac()));
            applyPreventiveResultsForCurativeRangeActions(network, firstPreventiveResult, raoInput.getCrac());
            addAppliedRangeActionsPostContingency(appliedCras, curativeResults);
        }

        // Run a first sensitivity computation using initial network and applied CRAs
        // Do not exclude contingencies with failed sensi : by including them in second preventive optimization,
        // the RAO will try to apply PRAs that prevent divergence on these perimeters
        PrePerimeterResult sensiWithPostContingencyRemedialActions = prePerimeterSensitivityAnalysis.runBasedOnInitialResults(network, raoInput.getCrac(), initialOutput, initialOutput, stateTree.getOperatorsNotSharingCras(), appliedCras);
        if (sensiWithPostContingencyRemedialActions.getSensitivityStatus() == ComputationStatus.FAILURE) {
            BUSINESS_LOGS.error("Systematic sensitivity analysis after curative remedial actions before second preventive optimization failed");
            return new SecondPreventiveRaoResult(null, sensiWithPostContingencyRemedialActions, remedialActionsExcluded, appliedCras);
        }
        RaoLogger.logSensitivityAnalysisResults("Systematic sensitivity analysis after curative remedial actions before second preventive optimization: ",
            prePerimeterSensitivityAnalysis.getObjectiveFunction(),
            new RangeActionActivationResultImpl(RangeActionSetpointResultImpl.buildWithSetpointsFromNetwork(raoInput.getNetwork(), raoInput.getCrac().getRangeActions())),
            sensiWithPostContingencyRemedialActions,
            parameters,
            NUMBER_LOGGED_ELEMENTS_DURING_RAO);

        // Run second preventive RAO
        BUSINESS_LOGS.info("----- Second preventive perimeter optimization [start]");
        PerimeterResult secondPreventiveResult = optimizeSecondPreventivePerimeter(raoInput, parameters, stateTree, toolProvider, initialOutput, sensiWithPostContingencyRemedialActions, firstPreventiveResult.getActivatedNetworkActions(), appliedCras)
                .join().getPerimeterResult(OptimizationState.AFTER_CRA, raoInput.getCrac().getPreventiveState());
        // Re-run sensitivity computation based on PRAs without CRAs, to access OptimizationState.AFTER_PRA results
        PrePerimeterResult postPraSensitivityAnalysisOutput = prePerimeterSensitivityAnalysis.runBasedOnInitialResults(network, raoInput.getCrac(), initialOutput, initialOutput, stateTree.getOperatorsNotSharingCras(), null);
        if (postPraSensitivityAnalysisOutput.getSensitivityStatus() == ComputationStatus.FAILURE) {
            BUSINESS_LOGS.error("Systematic sensitivity analysis after preventive remedial actions after second preventive optimization failed");
        }
        BUSINESS_LOGS.info("----- Second preventive perimeter optimization [end]");
        return new SecondPreventiveRaoResult(secondPreventiveResult, postPraSensitivityAnalysisOutput, remedialActionsExcluded, appliedCras);
    }

    static void addAppliedNetworkActionsPostContingency(AppliedRemedialActions appliedRemedialActions, Map<State, OptimizationResult> postContingencyResults) {
        postContingencyResults.forEach((state, optimizationResult) -> {
            if (optimizationResult.getSensitivityStatus(state) != ComputationStatus.FAILURE) {
                appliedRemedialActions.addAppliedNetworkActions(state, optimizationResult.getActivatedNetworkActions());
            }
        });
    }

    static void addAppliedRangeActionsPostContingency(AppliedRemedialActions appliedRemedialActions, Map<State, OptimizationResult> postContingencyResults) {
        // Add all range actions that were activated in curative, even if they are also preventive (they will be excluded from 2nd preventive)
        postContingencyResults.forEach((state, optimizationResult) -> {
            if (optimizationResult.getSensitivityStatus(state) != ComputationStatus.FAILURE) {
                optimizationResult.getActivatedRangeActions(state).forEach(rangeAction -> appliedRemedialActions.addAppliedRangeAction(state, rangeAction, optimizationResult.getOptimizedSetpoint(rangeAction, state)));
            }
        });
    }

    private CompletableFuture<SearchTreeRaoResult> optimizeSecondPreventivePerimeter(RaoInput raoInput, RaoParameters raoParameters, StateTree stateTree, ToolProvider toolProvider, PrePerimeterResult initialOutput, PrePerimeterResult prePerimeterResult, Set<NetworkAction> optimalNetworkActionsInFirstPreventiveRao, AppliedRemedialActions appliedCras) {

        OptimizationPerimeter optPerimeter;
        if (raoParameters.getExtension(SearchTreeRaoParameters.class).isGlobalOptimizationInSecondPreventive()) {
            optPerimeter = GlobalOptimizationPerimeter.build(raoInput.getCrac(), raoInput.getNetwork(), raoParameters, prePerimeterResult);
        } else {
            Set<RangeAction<?>> rangeActionsFor2p = new HashSet<>(raoInput.getCrac().getRangeActions());
            removeRangeActionsExcludedFromSecondPreventive(rangeActionsFor2p, raoInput.getCrac());
            optPerimeter = PreventiveOptimizationPerimeter.buildWithAllCnecs(raoInput.getCrac(), rangeActionsFor2p, raoInput.getNetwork(), raoParameters, prePerimeterResult);
        }

        SearchTreeParameters searchTreeParameters = SearchTreeParameters.create()
                .withConstantParametersOverAllRao(raoParameters, raoInput.getCrac())
                .withTreeParameters(TreeParameters.buildForSecondPreventivePerimeter(raoParameters.getExtension(SearchTreeRaoParameters.class)))
                .withUnoptimizedCnecParameters(UnoptimizedCnecParameters.build(raoParameters, stateTree.getOperatorsNotSharingCras(), raoInput.getCrac()))
                .build();

        if (raoParameters.getExtension(SearchTreeRaoParameters.class).isSecondPreventiveHintFromFirstPreventive()) {
            // Set the optimal set of network actions decided in 1st preventive RAO as a hint for 2nd preventive RAO
            searchTreeParameters.getNetworkActionParameters().addNetworkActionCombination(new NetworkActionCombination(optimalNetworkActionsInFirstPreventiveRao, true));
        }

        SearchTreeInput searchTreeInput = SearchTreeInput.create()
                .withNetwork(raoInput.getNetwork())
                .withOptimizationPerimeter(optPerimeter)
                .withInitialFlowResult(initialOutput)
                .withPrePerimeterResult(prePerimeterResult)
                .withPreOptimizationAppliedNetworkActions(appliedCras) //no remedial Action applied
                .withObjectiveFunction(ObjectiveFunction.create().build(optPerimeter.getFlowCnecs(), optPerimeter.getLoopFlowCnecs(), initialOutput, prePerimeterResult, prePerimeterResult, raoInput.getCrac(), new HashSet<>(), raoParameters))
                .withToolProvider(toolProvider)
                .build();

        OptimizationResult result = new SearchTree(searchTreeInput, searchTreeParameters, true).run().join();

        // apply PRAs
        result.getRangeActions().forEach(rangeAction -> rangeAction.apply(raoInput.getNetwork(), result.getOptimizedSetpoint(rangeAction, raoInput.getCrac().getPreventiveState())));
        result.getActivatedNetworkActions().forEach(networkAction -> networkAction.apply(raoInput.getNetwork()));

        return CompletableFuture.completedFuture(new OneStateOnlyRaoResultImpl(raoInput.getCrac().getPreventiveState(), prePerimeterResult, result, optPerimeter.getFlowCnecs()));
    }

    /**
     * For second preventive optimization, we shouldn't re-optimize range actions that are also curative
     */
    static void removeRangeActionsExcludedFromSecondPreventive(Set<RangeAction<?>> rangeActions, Crac crac) {
        Set<RangeAction<?>> rangeActionsToRemove = new HashSet<>(rangeActions);
        rangeActionsToRemove.retainAll(getRangeActionsExcludedFromSecondPreventive(crac));
        rangeActionsToRemove.forEach(rangeAction ->
                BUSINESS_WARNS.warn("Range action {} will not be considered in 2nd preventive RAO as it is also curative (or its network element has an associated CRA)", rangeAction.getId())
        );
        rangeActions.removeAll(rangeActionsToRemove);
    }

    /**
     * This method applies range action results on the network, for range actions that are curative
     * It is used for second preventive optimization along with 1st preventive results in order to keep the result
     * of 1st preventive for range actions that are both preventive and curative
     */
    static void applyPreventiveResultsForCurativeRangeActions(Network network, PerimeterResult preventiveResult, Crac crac) {
        preventiveResult.getActivatedRangeActions(crac.getPreventiveState()).stream()
                .filter(rangeAction -> isRangeActionCurative(rangeAction, crac))
                .forEach(rangeAction -> rangeAction.apply(network, preventiveResult.getOptimizedSetpoint(rangeAction, crac.getPreventiveState())));
    }

    /**
     * Returns the set of range actions that were excluded from the 2nd preventive RAO.
     * It consists of range actions that are both preventive and curative, since they mustn't be re-optimized during 2nd preventive.
     */
    static Set<RangeAction<?>> getRangeActionsExcludedFromSecondPreventive(Crac crac) {
        return crac.getRangeActions().stream()
                .filter(rangeAction -> isRangeActionCurative(rangeAction, crac))
                .collect(Collectors.toSet());
    }

    static boolean isRangeActionPreventive(RangeAction<?> rangeAction, Crac crac) {
        return isRangeActionAvailableInState(rangeAction, crac.getPreventiveState(), crac);
    }

    static boolean isRangeActionCurative(RangeAction<?> rangeAction, Crac crac) {
        return crac.getStates().stream()
                .filter(state -> state.getInstant().equals(com.farao_community.farao.data.crac_api.Instant.CURATIVE))
                .anyMatch(state -> isRangeActionAvailableInState(rangeAction, state, crac));
    }

    static boolean isRangeActionAvailableInState(RangeAction<?> rangeAction, State state, Crac crac) {
        Set<RangeAction<?>> rangeActionsForState = crac.getRangeActions(state, UsageMethod.AVAILABLE, UsageMethod.TO_BE_EVALUATED, UsageMethod.FORCED);
        if (rangeActionsForState.contains(rangeAction)) {
            return true;
        } else {
            return rangeActionsForState.stream()
                    .anyMatch(otherRangeAction -> otherRangeAction.getNetworkElements().equals(rangeAction.getNetworkElements()));
        }
    }

    // ========================================
    // endregion
    // ========================================
}<|MERGE_RESOLUTION|>--- conflicted
+++ resolved
@@ -16,8 +16,8 @@
 import com.farao_community.farao.data.crac_api.usage_rule.UsageMethod;
 import com.farao_community.farao.data.rao_result_api.ComputationStatus;
 import com.farao_community.farao.data.rao_result_api.OptimizationState;
+import com.farao_community.farao.data.rao_result_api.OptimizationStepsExecuted;
 import com.farao_community.farao.data.rao_result_api.RaoResult;
-import com.farao_community.farao.data.rao_result_api.OptimizationStepsExecuted;
 import com.farao_community.farao.rao_api.RaoInput;
 import com.farao_community.farao.rao_api.parameters.RaoParameters;
 import com.farao_community.farao.search_tree_rao.castor.parameters.SearchTreeRaoParameters;
@@ -94,26 +94,15 @@
                 toolProvider);
 
         PrePerimeterResult initialOutput;
-<<<<<<< HEAD
-        try {
-            initialOutput = prePerimeterSensitivityAnalysis.runInitialSensitivityAnalysis(raoInput.getNetwork(), raoInput.getCrac());
-            RaoLogger.logSensitivityAnalysisResults("Initial sensitivity analysis: ",
-=======
         initialOutput = prePerimeterSensitivityAnalysis.runInitialSensitivityAnalysis(raoInput.getNetwork(), raoInput.getCrac());
         RaoLogger.logSensitivityAnalysisResults("Initial sensitivity analysis: ",
->>>>>>> 785aec18
                 prePerimeterSensitivityAnalysis.getObjectiveFunction(),
                 new RangeActionActivationResultImpl(RangeActionSetpointResultImpl.buildWithSetpointsFromNetwork(raoInput.getNetwork(), raoInput.getCrac().getRangeActions())),
                 initialOutput,
                 raoParameters,
                 NUMBER_LOGGED_ELEMENTS_DURING_RAO);
-<<<<<<< HEAD
-        } catch (SensitivityAnalysisException e) {
-            BUSINESS_LOGS.error("Initial sensitivity analysis failed :", e);
-=======
         if (initialOutput.getSensitivityStatus() == ComputationStatus.FAILURE) {
             BUSINESS_LOGS.error("Initial sensitivity analysis failed");
->>>>>>> 785aec18
             return CompletableFuture.completedFuture(new FailedRaoResultImpl());
         }
 
@@ -149,11 +138,11 @@
             return CompletableFuture.completedFuture(new FailedRaoResultImpl());
         }
         RaoLogger.logSensitivityAnalysisResults("Systematic sensitivity analysis after preventive remedial actions: ",
-            prePerimeterSensitivityAnalysis.getObjectiveFunction(),
-            new RangeActionActivationResultImpl(RangeActionSetpointResultImpl.buildWithSetpointsFromNetwork(raoInput.getNetwork(), raoInput.getCrac().getRangeActions())),
-            preCurativeSensitivityAnalysisOutput,
-            raoParameters,
-            NUMBER_LOGGED_ELEMENTS_DURING_RAO);
+                prePerimeterSensitivityAnalysis.getObjectiveFunction(),
+                new RangeActionActivationResultImpl(RangeActionSetpointResultImpl.buildWithSetpointsFromNetwork(raoInput.getNetwork(), raoInput.getCrac().getRangeActions())),
+                preCurativeSensitivityAnalysisOutput,
+                raoParameters,
+                NUMBER_LOGGED_ELEMENTS_DURING_RAO);
 
         RaoResult mergedRaoResults;
 
@@ -212,8 +201,8 @@
         }
         if (secondPreventiveRaoResults.getCost(OptimizationState.AFTER_CRA) > mergedRaoResults.getCost(OptimizationState.AFTER_CRA)) {
             BUSINESS_LOGS.info("Second preventive step has increased the overall cost from {} (functional: {}, virtual: {}) to {} (functional: {}, virtual: {}). Falling back to previous solution:",
-                formatDouble(mergedRaoResults.getCost(OptimizationState.AFTER_CRA)), formatDouble(mergedRaoResults.getFunctionalCost(OptimizationState.AFTER_CRA)), formatDouble(mergedRaoResults.getVirtualCost(OptimizationState.AFTER_CRA)),
-                formatDouble(secondPreventiveRaoResults.getCost(OptimizationState.AFTER_CRA)), formatDouble(secondPreventiveRaoResults.getFunctionalCost(OptimizationState.AFTER_CRA)), formatDouble(secondPreventiveRaoResults.getVirtualCost(OptimizationState.AFTER_CRA)));
+                    formatDouble(mergedRaoResults.getCost(OptimizationState.AFTER_CRA)), formatDouble(mergedRaoResults.getFunctionalCost(OptimizationState.AFTER_CRA)), formatDouble(mergedRaoResults.getVirtualCost(OptimizationState.AFTER_CRA)),
+                    formatDouble(secondPreventiveRaoResults.getCost(OptimizationState.AFTER_CRA)), formatDouble(secondPreventiveRaoResults.getFunctionalCost(OptimizationState.AFTER_CRA)), formatDouble(secondPreventiveRaoResults.getVirtualCost(OptimizationState.AFTER_CRA)));
             return false;
         }
         return true;
@@ -582,11 +571,11 @@
             return new SecondPreventiveRaoResult(null, sensiWithPostContingencyRemedialActions, remedialActionsExcluded, appliedCras);
         }
         RaoLogger.logSensitivityAnalysisResults("Systematic sensitivity analysis after curative remedial actions before second preventive optimization: ",
-            prePerimeterSensitivityAnalysis.getObjectiveFunction(),
-            new RangeActionActivationResultImpl(RangeActionSetpointResultImpl.buildWithSetpointsFromNetwork(raoInput.getNetwork(), raoInput.getCrac().getRangeActions())),
-            sensiWithPostContingencyRemedialActions,
-            parameters,
-            NUMBER_LOGGED_ELEMENTS_DURING_RAO);
+                prePerimeterSensitivityAnalysis.getObjectiveFunction(),
+                new RangeActionActivationResultImpl(RangeActionSetpointResultImpl.buildWithSetpointsFromNetwork(raoInput.getNetwork(), raoInput.getCrac().getRangeActions())),
+                sensiWithPostContingencyRemedialActions,
+                parameters,
+                NUMBER_LOGGED_ELEMENTS_DURING_RAO);
 
         // Run second preventive RAO
         BUSINESS_LOGS.info("----- Second preventive perimeter optimization [start]");
