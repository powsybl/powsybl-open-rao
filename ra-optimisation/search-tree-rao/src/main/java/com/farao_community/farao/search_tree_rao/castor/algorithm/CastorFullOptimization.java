--- conflicted
+++ resolved
@@ -306,15 +306,9 @@
         Set<NetworkAction> appliedNetworkActions = crac.getNetworkActions(automatonState, UsageMethod.FORCED);
         // -- Then add those with an OnFlowConstraint usage rule if their constraint is verified
         crac.getNetworkActions(automatonState, UsageMethod.TO_BE_EVALUATED).stream()
-<<<<<<< HEAD
-                .filter(na -> RaoUtil.isRemedialActionAvailable(na, automatonState, prePerimeterSensitivityOutput))
+                .filter(na -> RaoUtil.isRemedialActionAvailable(na, automatonState, prePerimeterSensitivityOutput, crac.getFlowCnecs(), network))
                 .forEach(appliedNetworkActions::add);
         // -- Apply
-=======
-            .filter(na -> RaoUtil.isRemedialActionAvailable(na, automatonState, prePerimeterSensitivityOutput, crac.getFlowCnecs(), network))
-            .forEach(appliedNetworkActions::add);
-        // Apply
->>>>>>> c9643a47
         appliedNetworkActions.forEach(na -> {
             TECHNICAL_LOGS.debug("Activating automaton {}.", na.getId());
             na.apply(network);
