/*
 * Copyright (c) 2022, RTE (http://www.rte-france.com)
 * This Source Code Form is subject to the terms of the Mozilla Public
 * License, v. 2.0. If a copy of the MPL was not distributed with this
 * file, You can obtain one at http://mozilla.org/MPL/2.0/.
 */
package com.farao_community.farao.search_tree_rao.castor.algorithm;

import com.farao_community.farao.commons.FaraoException;
import com.farao_community.farao.commons.RandomizedString;
import com.farao_community.farao.data.crac_api.Crac;
import com.farao_community.farao.data.crac_api.RemedialAction;
import com.farao_community.farao.data.crac_api.State;
import com.farao_community.farao.data.crac_api.network_action.NetworkAction;
import com.farao_community.farao.data.crac_api.range_action.RangeAction;
import com.farao_community.farao.data.crac_api.usage_rule.UsageMethod;
import com.farao_community.farao.data.rao_result_api.ComputationStatus;
import com.farao_community.farao.data.rao_result_api.OptimizationState;
import com.farao_community.farao.data.rao_result_api.RaoResult;
import com.farao_community.farao.rao_api.RaoInput;
import com.farao_community.farao.rao_api.parameters.RaoParameters;
import com.farao_community.farao.search_tree_rao.castor.parameters.SearchTreeRaoParameters;
import com.farao_community.farao.search_tree_rao.commons.NetworkActionCombination;
import com.farao_community.farao.search_tree_rao.commons.RaoLogger;
import com.farao_community.farao.search_tree_rao.commons.RaoUtil;
import com.farao_community.farao.search_tree_rao.commons.ToolProvider;
import com.farao_community.farao.search_tree_rao.commons.objective_function_evaluator.ObjectiveFunction;
import com.farao_community.farao.search_tree_rao.commons.optimization_perimeters.CurativeOptimizationPerimeter;
import com.farao_community.farao.search_tree_rao.commons.optimization_perimeters.GlobalOptimizationPerimeter;
import com.farao_community.farao.search_tree_rao.commons.optimization_perimeters.OptimizationPerimeter;
import com.farao_community.farao.search_tree_rao.commons.optimization_perimeters.PreventiveOptimizationPerimeter;
import com.farao_community.farao.search_tree_rao.commons.parameters.TreeParameters;
import com.farao_community.farao.search_tree_rao.commons.parameters.UnoptimizedCnecParameters;
import com.farao_community.farao.search_tree_rao.result.api.*;
import com.farao_community.farao.search_tree_rao.result.impl.*;
import com.farao_community.farao.search_tree_rao.search_tree.algorithms.SearchTree;
import com.farao_community.farao.search_tree_rao.search_tree.inputs.SearchTreeInput;
import com.farao_community.farao.search_tree_rao.search_tree.parameters.SearchTreeParameters;
import com.farao_community.farao.sensitivity_analysis.AppliedRemedialActions;
import com.farao_community.farao.util.AbstractNetworkPool;
import com.powsybl.iidm.network.Network;

import java.time.Instant;
import java.time.temporal.ChronoUnit;
import java.util.*;
import java.util.concurrent.CompletableFuture;
import java.util.concurrent.ConcurrentHashMap;
import java.util.concurrent.CountDownLatch;
import java.util.concurrent.TimeUnit;
import java.util.concurrent.atomic.AtomicInteger;
import java.util.stream.Collectors;

import static com.farao_community.farao.commons.logs.FaraoLoggerProvider.*;
import static com.farao_community.farao.search_tree_rao.commons.RaoLogger.formatDouble;

/**
 * @author Joris Mancini {@literal <joris.mancini at rte-france.com>}
 * @author Philippe Edwards {@literal <philippe.edwards at rte-france.com>}
 * @author Peter Mitri {@literal <peter.mitri at rte-france.com>}
 * @author Godelaine De-Montmorillon {@literal <godelaine.demontmorillon at rte-france.com>}
 * @author Baptiste Seguinot {@literal <baptiste.seguinot at rte-france.com>}
 */
public class CastorFullOptimization {
    private static final String PREVENTIVE_SCENARIO = "PreventiveScenario";
    private static final String SECOND_PREVENTIVE_SCENARIO = "SecondPreventiveScenario";
    private static final String CONTINGENCY_SCENARIO = "ContingencyScenario";
    private static final int NUMBER_LOGGED_ELEMENTS_DURING_RAO = 2;
    private static final int NUMBER_LOGGED_ELEMENTS_END_RAO = 10;

    private final RaoInput raoInput;
    private final RaoParameters raoParameters;
    private final Instant targetEndInstant;

    public CastorFullOptimization(RaoInput raoInput, RaoParameters raoParameters, Instant targetEndInstant) {
        this.raoInput = raoInput;
        this.raoParameters = raoParameters;
        this.targetEndInstant = targetEndInstant;
    }

    public CompletableFuture<RaoResult> run() {

        RaoUtil.initData(raoInput, raoParameters);
        StateTree stateTree = new StateTree(raoInput.getCrac());
        ToolProvider toolProvider = ToolProvider.buildFromRaoInputAndParameters(raoInput, raoParameters);

        // ----- INITIAL SENSI -----
        // compute initial sensitivity on all CNECs
        // (this is necessary to have initial flows for MNEC and loopflow constraints on CNECs, in preventive and curative perimeters)
        PrePerimeterSensitivityAnalysis prePerimeterSensitivityAnalysis = new PrePerimeterSensitivityAnalysis(
                raoInput.getCrac().getFlowCnecs(),
                raoInput.getCrac().getRangeActions(),
                raoParameters,
                toolProvider);

        PrePerimeterResult initialOutput;
        initialOutput = prePerimeterSensitivityAnalysis.runInitialSensitivityAnalysis(raoInput.getNetwork(), raoInput.getCrac());
        RaoLogger.logSensitivityAnalysisResults("Initial sensitivity analysis: ",
                prePerimeterSensitivityAnalysis.getObjectiveFunction(),
                new RangeActionActivationResultImpl(RangeActionSetpointResultImpl.buildWithSetpointsFromNetwork(raoInput.getNetwork(), raoInput.getCrac().getRangeActions())),
                initialOutput,
                raoParameters,
                NUMBER_LOGGED_ELEMENTS_DURING_RAO);
        if (initialOutput.getSensitivityStatus() == ComputationStatus.FAILURE) {
            BUSINESS_LOGS.error("Initial sensitivity analysis failed");
            return CompletableFuture.completedFuture(new FailedRaoResultImpl());
        }

        // ----- PREVENTIVE PERIMETER OPTIMIZATION -----
        // run search tree on preventive perimeter
        Instant preventiveRaoStartInstant = Instant.now();
        BUSINESS_LOGS.info("----- Preventive perimeter optimization [start]");

        Network network = raoInput.getNetwork();
        network.getVariantManager().cloneVariant(network.getVariantManager().getWorkingVariantId(), PREVENTIVE_SCENARIO);
        network.getVariantManager().cloneVariant(network.getVariantManager().getWorkingVariantId(), SECOND_PREVENTIVE_SCENARIO);
        network.getVariantManager().setWorkingVariant(PREVENTIVE_SCENARIO);

        if (stateTree.getContingencyScenarios().isEmpty()) {
            return CompletableFuture.completedFuture(optimizePreventivePerimeter(raoInput, raoParameters, stateTree, toolProvider, initialOutput));
        }

        PerimeterResult preventiveResult = optimizePreventivePerimeter(raoInput, raoParameters, stateTree, toolProvider, initialOutput).getPerimeterResult(OptimizationState.AFTER_PRA, raoInput.getCrac().getPreventiveState());
        BUSINESS_LOGS.info("----- Preventive perimeter optimization [end]");
        Instant preventiveRaoEndInstant = Instant.now();
        long preventiveRaoTime = ChronoUnit.SECONDS.between(preventiveRaoStartInstant, preventiveRaoEndInstant);

        // ----- SENSI POST-PRA -----
        // mutualise the pre-perimeter sensi analysis for all contingency scenario + get after-PRA result over all CNECs

        double preventiveOptimalCost = preventiveResult.getCost();
        TreeParameters curativeTreeParameters = TreeParameters.buildForCurativePerimeter(raoParameters.getExtension(SearchTreeRaoParameters.class), preventiveOptimalCost);
        applyRemedialActions(network, preventiveResult, raoInput.getCrac().getPreventiveState());

        PrePerimeterResult preCurativeSensitivityAnalysisOutput = prePerimeterSensitivityAnalysis.runBasedOnInitialResults(network, raoInput.getCrac(), initialOutput, initialOutput, Collections.emptySet(), null);
        if (preCurativeSensitivityAnalysisOutput.getSensitivityStatus() == ComputationStatus.FAILURE) {
            BUSINESS_LOGS.error("Systematic sensitivity analysis after preventive remedial actions failed");
            return CompletableFuture.completedFuture(new FailedRaoResultImpl());
        }
        RaoLogger.logSensitivityAnalysisResults("Systematic sensitivity analysis after preventive remedial actions: ",
                prePerimeterSensitivityAnalysis.getObjectiveFunction(),
                new RangeActionActivationResultImpl(RangeActionSetpointResultImpl.buildWithSetpointsFromNetwork(raoInput.getNetwork(), raoInput.getCrac().getRangeActions())),
                preCurativeSensitivityAnalysisOutput,
                raoParameters,
                NUMBER_LOGGED_ELEMENTS_DURING_RAO);

        RaoResult mergedRaoResults;

        // ----- CURATIVE PERIMETERS OPTIMIZATION -----
        // optimize contingency scenarios (auto + curative instants)

        // If stop criterion is SECURE and preventive perimeter was not secure, do not run post-contingency RAOs
        if (raoParameters.getExtension(SearchTreeRaoParameters.class).getPreventiveRaoStopCriterion().equals(SearchTreeRaoParameters.PreventiveRaoStopCriterion.SECURE)
                && preventiveOptimalCost > 0) {
            BUSINESS_LOGS.info("Preventive perimeter could not be secured; there is no point in optimizing post-contingency perimeters. The RAO will be interrupted here.");
            mergedRaoResults = new PreventiveAndCurativesRaoResultImpl(raoInput.getCrac().getPreventiveState(), initialOutput, preventiveResult, preCurativeSensitivityAnalysisOutput);
            // log results
            RaoLogger.logMostLimitingElementsResults(BUSINESS_LOGS, preCurativeSensitivityAnalysisOutput, raoParameters.getObjectiveFunction(), NUMBER_LOGGED_ELEMENTS_END_RAO);

            return postCheckResults(mergedRaoResults, initialOutput, raoParameters);
        }

        BUSINESS_LOGS.info("----- Post-contingency perimeters optimization [start]");
        Map<State, OptimizationResult> postContingencyResults = optimizeContingencyScenarios(raoInput.getCrac(), raoParameters, stateTree, toolProvider, curativeTreeParameters, network, initialOutput, preCurativeSensitivityAnalysisOutput, false);
        BUSINESS_LOGS.info("----- Post-contingency perimeters optimization [end]");

        // ----- SECOND PREVENTIVE PERIMETER OPTIMIZATION -----
        mergedRaoResults = new PreventiveAndCurativesRaoResultImpl(stateTree, initialOutput, preventiveResult, preCurativeSensitivityAnalysisOutput, postContingencyResults);
        boolean logFinalResultsOutsideOfSecondPreventive = true;
        // Run second preventive when necessary
        if (shouldRunSecondPreventiveRao(raoParameters, preventiveResult, postContingencyResults.values(), mergedRaoResults, targetEndInstant, preventiveRaoTime)) {
            RaoResult secondPreventiveRaoResults = runSecondPreventiveAndAutoRao(raoInput, raoParameters, stateTree, toolProvider, prePerimeterSensitivityAnalysis, initialOutput, preventiveResult, postContingencyResults);
            if (secondPreventiveImprovesResults(secondPreventiveRaoResults, mergedRaoResults)) {
                mergedRaoResults = secondPreventiveRaoResults;
                logFinalResultsOutsideOfSecondPreventive = false;
            }
        }
        // Log final results
        if (logFinalResultsOutsideOfSecondPreventive) {
            BUSINESS_LOGS.info("Merging preventive and post-contingency RAO results:");
            RaoLogger.logMostLimitingElementsResults(BUSINESS_LOGS, stateTree.getBasecaseScenario(), preventiveResult, stateTree.getContingencyScenarios(), postContingencyResults, raoParameters.getObjectiveFunction(), NUMBER_LOGGED_ELEMENTS_END_RAO);
        }

        return postCheckResults(mergedRaoResults, initialOutput, raoParameters);
    }

    /**
     * Return true if 2P has decreased cost
     */
    private boolean secondPreventiveImprovesResults(RaoResult secondPreventiveRaoResults, RaoResult mergedRaoResults) {
        if (secondPreventiveRaoResults instanceof FailedRaoResultImpl) {
            BUSINESS_LOGS.info("Second preventive failed. Falling back to previous solution:");
            return false;
        }
        if (mergedRaoResults.getComputationStatus() == ComputationStatus.FAILURE && secondPreventiveRaoResults.getComputationStatus() != ComputationStatus.FAILURE) {
            BUSINESS_LOGS.info("RAO has succeeded thanks to second preventive step when first preventive step had failed");
            return true;
        }
        if (secondPreventiveRaoResults.getCost(OptimizationState.AFTER_CRA) > mergedRaoResults.getCost(OptimizationState.AFTER_CRA)) {
            BUSINESS_LOGS.info("Second preventive step has increased the overall cost from {} (functional: {}, virtual: {}) to {} (functional: {}, virtual: {}). Falling back to previous solution:",
                    formatDouble(mergedRaoResults.getCost(OptimizationState.AFTER_CRA)), formatDouble(mergedRaoResults.getFunctionalCost(OptimizationState.AFTER_CRA)), formatDouble(mergedRaoResults.getVirtualCost(OptimizationState.AFTER_CRA)),
                    formatDouble(secondPreventiveRaoResults.getCost(OptimizationState.AFTER_CRA)), formatDouble(secondPreventiveRaoResults.getFunctionalCost(OptimizationState.AFTER_CRA)), formatDouble(secondPreventiveRaoResults.getVirtualCost(OptimizationState.AFTER_CRA)));
            return false;
        }
        return true;
    }

    /**
     * Return initial result if RAO has increased cost
     */
    private CompletableFuture<RaoResult> postCheckResults(RaoResult raoResult, PrePerimeterResult initialResult, RaoParameters raoParameters) {
        RaoResult finalRaoResult = raoResult;
        if (raoParameters.getForbidCostIncrease() && raoResult.getCost(OptimizationState.AFTER_CRA) > initialResult.getCost()) {
            BUSINESS_LOGS.info("RAO has increased the overall cost from {} (functional: {}, virtual: {}) to {} (functional: {}, virtual: {}). Falling back to initial solution:",
                    formatDouble(initialResult.getCost()), formatDouble(initialResult.getFunctionalCost()), formatDouble(initialResult.getVirtualCost()),
                    formatDouble(raoResult.getCost(OptimizationState.AFTER_CRA)), formatDouble(raoResult.getFunctionalCost(OptimizationState.AFTER_CRA)), formatDouble(raoResult.getVirtualCost(OptimizationState.AFTER_CRA)));
            // log results
            RaoLogger.logMostLimitingElementsResults(BUSINESS_LOGS, initialResult, raoParameters.getObjectiveFunction(), NUMBER_LOGGED_ELEMENTS_END_RAO);
            finalRaoResult = new UnoptimizedRaoResultImpl(initialResult);
        }

        // Log costs before and after RAO
        BUSINESS_LOGS.info("Cost before RAO = {} (functional: {}, virtual: {}), cost after RAO = {} (functional: {}, virtual: {})",
                formatDouble(initialResult.getCost()), formatDouble(initialResult.getFunctionalCost()), formatDouble(initialResult.getVirtualCost()),
                formatDouble(finalRaoResult.getCost(OptimizationState.AFTER_CRA)), formatDouble(finalRaoResult.getFunctionalCost(OptimizationState.AFTER_CRA)), formatDouble(finalRaoResult.getVirtualCost(OptimizationState.AFTER_CRA)));

        return CompletableFuture.completedFuture(finalRaoResult);
    }

    private void applyRemedialActions(Network network, OptimizationResult optResult, State state) {
        optResult.getActivatedNetworkActions().forEach(networkAction -> networkAction.apply(network));
        optResult.getActivatedRangeActions(state).forEach(rangeAction -> rangeAction.apply(network, optResult.getOptimizedSetpoint(rangeAction, state)));
    }

    private SearchTreeRaoResult optimizePreventivePerimeter(RaoInput raoInput, RaoParameters raoParameters, StateTree stateTree, ToolProvider toolProvider, PrePerimeterResult initialResult) {

        PreventiveOptimizationPerimeter optPerimeter = PreventiveOptimizationPerimeter.buildFromBasecaseScenario(stateTree.getBasecaseScenario(), raoInput.getCrac(), raoInput.getNetwork(), raoParameters, initialResult);

        SearchTreeParameters searchTreeParameters = SearchTreeParameters.create()
                .withConstantParametersOverAllRao(raoParameters, raoInput.getCrac())
                .withTreeParameters(TreeParameters.buildForPreventivePerimeter(raoParameters.getExtension(SearchTreeRaoParameters.class)))
                .withUnoptimizedCnecParameters(UnoptimizedCnecParameters.build(raoParameters, stateTree.getOperatorsNotSharingCras(), raoInput.getCrac()))
                .build();

        SearchTreeInput searchTreeInput = SearchTreeInput.create()
                .withNetwork(raoInput.getNetwork())
                .withOptimizationPerimeter(optPerimeter)
                .withInitialFlowResult(initialResult)
                .withPrePerimeterResult(initialResult)
                .withPreOptimizationAppliedNetworkActions(new AppliedRemedialActions()) //no remedial Action applied
                .withObjectiveFunction(ObjectiveFunction.create().build(optPerimeter.getFlowCnecs(), optPerimeter.getLoopFlowCnecs(), initialResult, initialResult, initialResult, raoInput.getCrac(), Collections.emptySet(), raoParameters))
                .withToolProvider(toolProvider)
                .build();

        OptimizationResult optResult = new SearchTree(searchTreeInput, searchTreeParameters, true).run().join();
        applyRemedialActions(raoInput.getNetwork(), optResult, raoInput.getCrac().getPreventiveState());
        return new OneStateOnlyRaoResultImpl(raoInput.getCrac().getPreventiveState(), initialResult, optResult, searchTreeInput.getOptimizationPerimeter().getFlowCnecs());
    }

    private Map<State, OptimizationResult> optimizeContingencyScenarios(Crac crac,
                                                                        RaoParameters raoParameters,
                                                                        StateTree stateTree,
                                                                        ToolProvider toolProvider,
                                                                        TreeParameters curativeTreeParameters,
                                                                        Network network,
                                                                        PrePerimeterResult initialSensitivityOutput,
                                                                        PrePerimeterResult prePerimeterSensitivityOutput,
                                                                        boolean automatonsOnly) {
        Map<State, OptimizationResult> contingencyScenarioResults = new ConcurrentHashMap<>();
        // Create a new variant
        String newVariant = RandomizedString.getRandomizedString(CONTINGENCY_SCENARIO, network.getVariantManager().getVariantIds(), 10);
        network.getVariantManager().cloneVariant(network.getVariantManager().getWorkingVariantId(), newVariant);
        network.getVariantManager().setWorkingVariant(newVariant);
        // Create an automaton simulator
        AutomatonSimulator automatonSimulator = new AutomatonSimulator(crac, raoParameters, toolProvider, initialSensitivityOutput, prePerimeterSensitivityOutput, prePerimeterSensitivityOutput, stateTree.getOperatorsNotSharingCras(), NUMBER_LOGGED_ELEMENTS_DURING_RAO);
        // Go through all contingency scenarios
        try (AbstractNetworkPool networkPool = AbstractNetworkPool.create(network, newVariant, raoParameters.getPerimetersInParallel())) {
            AtomicInteger remainingScenarios = new AtomicInteger(stateTree.getContingencyScenarios().size());
            CountDownLatch contingencyCountDownLatch = new CountDownLatch(stateTree.getContingencyScenarios().size());
            stateTree.getContingencyScenarios().forEach(optimizedScenario ->
                    networkPool.submit(() -> {
                        Network networkClone = null;
                        try {
                            networkClone = networkPool.getAvailableNetwork(); //This is where the threads actually wait for available networks
                        } catch (InterruptedException e) {
                            contingencyCountDownLatch.countDown();
                            Thread.currentThread().interrupt();
                            throw new FaraoException(e);
                        }
                        TECHNICAL_LOGS.info("Optimizing scenario post-contingency {}.", optimizedScenario.getContingency().getId());

                        // Init variables
                        Optional<State> automatonState = optimizedScenario.getAutomatonState();
                        State curativeState = optimizedScenario.getCurativeState();
                        PrePerimeterResult preCurativeResult = prePerimeterSensitivityOutput;

                        // Simulate automaton instant
                        boolean autoStateSensiFailed = false;
                        if (automatonState.isPresent()) {
                            AutomatonPerimeterResultImpl automatonResult = automatonSimulator.simulateAutomatonState(automatonState.get(), curativeState, networkClone);
                            if (automatonResult.getComputationStatus() == ComputationStatus.FAILURE) {
                                autoStateSensiFailed = true;
                                contingencyScenarioResults.put(automatonState.get(), new SkippedOptimizationResultImpl(automatonState.get(), automatonResult.getActivatedNetworkActions(), automatonResult.getActivatedRangeActions(automatonState.get()), ComputationStatus.FAILURE));
                            } else {
                                contingencyScenarioResults.put(automatonState.get(), automatonResult);
                                preCurativeResult = automatonResult.getPostAutomatonSensitivityAnalysisOutput();
                            }
                        }
                        // Do not simulate curative instant if last sensitivity analysis failed
                        // -- if there was no automaton state, check prePerimeterSensitivityOutput sensi status
                        // -- or if there was an automaton state that failed
                        if (!automatonsOnly && ((automatonState.isEmpty() && prePerimeterSensitivityOutput.getSensitivityStatus(curativeState) == ComputationStatus.FAILURE)
                                || (automatonState.isPresent() && autoStateSensiFailed))) {
                            contingencyScenarioResults.put(curativeState, new SkippedOptimizationResultImpl(curativeState, new HashSet<>(), new HashSet<>(), ComputationStatus.FAILURE));
                        } else if (!automatonsOnly) {
                            // Optimize curative instant
                            OptimizationResult curativeResult = optimizeCurativeState(curativeState, crac, networkClone,
                                    raoParameters, stateTree, toolProvider, curativeTreeParameters, initialSensitivityOutput, preCurativeResult);
                            contingencyScenarioResults.put(curativeState, curativeResult);
                            if (curativeResult.getSensitivityStatus() == ComputationStatus.FAILURE) {
                                contingencyScenarioResults.put(curativeState, new SkippedOptimizationResultImpl(curativeState, new HashSet<>(), new HashSet<>(), ComputationStatus.FAILURE));
                            }
                        }
                        TECHNICAL_LOGS.info("Remaining post-contingency scenarios to optimize: {}", remainingScenarios.decrementAndGet());
                        try {
                            networkPool.releaseUsedNetwork(networkClone);
                            contingencyCountDownLatch.countDown();
                        } catch (InterruptedException ex) {
                            contingencyCountDownLatch.countDown();
                            Thread.currentThread().interrupt();
                            throw new FaraoException(ex);
                        }
                    })
            );
            boolean success = contingencyCountDownLatch.await(24, TimeUnit.HOURS);
            if (!success) {
                throw new FaraoException("At least one post-contingency state could not be optimized within the given time (24 hours). This should not happen.");
            }
            networkPool.shutdownAndAwaitTermination(24, TimeUnit.HOURS);
        } catch (InterruptedException e) {
            Thread.currentThread().interrupt();
        }
        return contingencyScenarioResults;
    }

    private OptimizationResult optimizeCurativeState(State curativeState,
                                                     Crac crac,
                                                     Network network,
                                                     RaoParameters raoParameters,
                                                     StateTree stateTree,
                                                     ToolProvider toolProvider,
                                                     TreeParameters curativeTreeParameters,
                                                     PrePerimeterResult initialSensitivityOutput,
                                                     PrePerimeterResult prePerimeterSensitivityOutput) {
        TECHNICAL_LOGS.info("Optimizing curative state {}.", curativeState.getId());

        OptimizationPerimeter optPerimeter = CurativeOptimizationPerimeter.build(curativeState, crac, network, raoParameters, prePerimeterSensitivityOutput);

        SearchTreeParameters searchTreeParameters = SearchTreeParameters.create()
                .withConstantParametersOverAllRao(raoParameters, crac)
                .withTreeParameters(curativeTreeParameters)
                .withUnoptimizedCnecParameters(UnoptimizedCnecParameters.build(raoParameters, stateTree.getOperatorsNotSharingCras(), raoInput.getCrac()))
                .build();

        SearchTreeInput searchTreeInput = SearchTreeInput.create()
                .withNetwork(network)
                .withOptimizationPerimeter(optPerimeter)
                .withInitialFlowResult(initialSensitivityOutput)
                .withPrePerimeterResult(prePerimeterSensitivityOutput)
                .withPreOptimizationAppliedNetworkActions(new AppliedRemedialActions()) //no remedial Action applied
                .withObjectiveFunction(ObjectiveFunction.create().build(optPerimeter.getFlowCnecs(), optPerimeter.getLoopFlowCnecs(), initialSensitivityOutput, prePerimeterSensitivityOutput, prePerimeterSensitivityOutput, raoInput.getCrac(), stateTree.getOperatorsNotSharingCras(), raoParameters))
                .withToolProvider(toolProvider)
                .build();

        OptimizationResult result = new SearchTree(searchTreeInput, searchTreeParameters, false).run().join();
        TECHNICAL_LOGS.info("Curative state {} has been optimized.", curativeState.getId());
        return result;
    }

    // ========================================
    // region Second preventive RAO
    // ========================================

    /**
     * This function decides if a 2nd preventive RAO should be run. It checks the user parameter first, then takes the
     * decision depending on the curative RAO results and the curative RAO stop criterion.
     */
    static boolean shouldRunSecondPreventiveRao(RaoParameters raoParameters, OptimizationResult firstPreventiveResult, Collection<OptimizationResult> curativeRaoResults, RaoResult postFirstRaoResult, Instant targetEndInstant, long estimatedPreventiveRaoTimeInSeconds) {
        if (raoParameters.getExtension(SearchTreeRaoParameters.class) == null
                || raoParameters.getExtension(SearchTreeRaoParameters.class).getSecondPreventiveOptimizationCondition().equals(SearchTreeRaoParameters.SecondPreventiveRaoCondition.DISABLED)) {
            return false;
        }
        if (!Objects.isNull(targetEndInstant) && ChronoUnit.SECONDS.between(Instant.now(), targetEndInstant) < estimatedPreventiveRaoTimeInSeconds) {
            BUSINESS_LOGS.info("There is not enough time to run a 2nd preventive RAO (target end time: {}, estimated time needed based on first preventive RAO: {} seconds)", targetEndInstant, estimatedPreventiveRaoTimeInSeconds);
            return false;
        }
        if (raoParameters.getExtension(SearchTreeRaoParameters.class).getSecondPreventiveOptimizationCondition().equals(SearchTreeRaoParameters.SecondPreventiveRaoCondition.COST_INCREASE)
                && postFirstRaoResult.getCost(OptimizationState.AFTER_CRA) <= postFirstRaoResult.getCost(OptimizationState.INITIAL)) {
            BUSINESS_LOGS.info("Cost has not increased during RAO, there is no need to run a 2nd preventive RAO.");
            // it is not necessary to compare initial & post-preventive costs since the preventive RAO cannot increase its own cost
            // only compare initial cost with the curative costs
            return false;
        }
        SearchTreeRaoParameters.CurativeRaoStopCriterion curativeRaoStopCriterion = raoParameters.getExtension(SearchTreeRaoParameters.class).getCurativeRaoStopCriterion();
        switch (curativeRaoStopCriterion) {
            case MIN_OBJECTIVE:
                // Run 2nd preventive RAO in all cases
                return true;
            case SECURE:
                // Run 2nd preventive RAO if one perimeter of the curative optimization is unsecure
                return isAnyResultUnsecure(curativeRaoResults);
            case PREVENTIVE_OBJECTIVE:
                // Run 2nd preventive RAO if the final result has a worse cost than the preventive perimeter
                return isFinalCostWorseThanPreventive(raoParameters, firstPreventiveResult, postFirstRaoResult);
            case PREVENTIVE_OBJECTIVE_AND_SECURE:
                // Run 2nd preventive RAO if the final result has a worse cost than the preventive perimeter or is unsecure
                return isAnyResultUnsecure(curativeRaoResults) || isFinalCostWorseThanPreventive(raoParameters, firstPreventiveResult, postFirstRaoResult);
            default:
                throw new FaraoException(String.format("Unknown curative RAO stop criterion: %s", curativeRaoStopCriterion));
        }
    }

    /**
     * Returns true if any result has a positive functional cost
     */
    private static boolean isAnyResultUnsecure(Collection<OptimizationResult> results) {
        return results.stream().anyMatch(optimizationResult -> optimizationResult.getFunctionalCost() >= 0 || optimizationResult.getVirtualCost() > 1e-6);
    }

    /**
     * Returns true if final cost (after PRAO + ARAO + CRAO) is worse than the cost at the end of the preventive perimeter
     */
    private static boolean isFinalCostWorseThanPreventive(RaoParameters raoParameters, OptimizationResult preventiveResult, RaoResult postFirstRaoResult) {
        double minExpectedImprovement = raoParameters.getExtension(SearchTreeRaoParameters.class).getCurativeRaoMinObjImprovement();
        return postFirstRaoResult.getCost(OptimizationState.AFTER_CRA) > preventiveResult.getCost() - minExpectedImprovement;
    }

    private RaoResult runSecondPreventiveAndAutoRao(RaoInput raoInput,
                                                    RaoParameters parameters,
                                                    StateTree stateTree,
                                                    ToolProvider toolProvider,
                                                    PrePerimeterSensitivityAnalysis prePerimeterSensitivityAnalysis,
                                                    PrePerimeterResult initialOutput,
                                                    PerimeterResult firstPreventiveResult,
                                                    Map<State, OptimizationResult> postContingencyResults) {
        // Run 2nd preventive RAO
        Map<State, OptimizationResult> curativeResults = postContingencyResults.entrySet().stream().filter(entry -> entry.getKey().getInstant().equals(com.farao_community.farao.data.crac_api.Instant.CURATIVE)).collect(Collectors.toMap(Map.Entry::getKey, Map.Entry::getValue));
        SecondPreventiveRaoResult secondPreventiveRaoResult = runSecondPreventiveRao(raoInput, parameters, stateTree, toolProvider, prePerimeterSensitivityAnalysis, initialOutput, firstPreventiveResult, curativeResults);
<<<<<<< HEAD

        if (secondPreventiveRaoResult.postPraSensitivityAnalysisOutput.getSensitivityStatus() == ComputationStatus.FAILURE) {
            return new FailedRaoResultImpl();
        }
=======
>>>>>>> 8b6fa231

        // Run 2nd automaton simulation and update results
        BUSINESS_LOGS.info("----- Second automaton simulation [start]");
        Map<State, OptimizationResult> newPostContingencyResults = optimizeContingencyScenarios(raoInput.getCrac(), raoParameters, stateTree, toolProvider, null, raoInput.getNetwork(), initialOutput, secondPreventiveRaoResult.postPraSensitivityAnalysisOutput, true);
        BUSINESS_LOGS.info("----- Second automaton simulation [end]");

        BUSINESS_LOGS.info("Merging first, second preventive and post-contingency RAO results:");
        // Always re-run curative sensitivity analysis for simplicity
        // -- Gather all post contingency remedial actions
        // ---- Curative remedial actions : appliedCra from secondPreventiveRaoResult + curative remedial actions optimized during second preventive (global opt)
        AppliedRemedialActions appliedArasAndCras = secondPreventiveRaoResult.appliedCras.copy();
        if (raoParameters.getExtension(SearchTreeRaoParameters.class).isGlobalOptimizationInSecondPreventive()) {
            for (Map.Entry<State, OptimizationResult> entry : postContingencyResults.entrySet()) {
                State state = entry.getKey();
                if (!state.getInstant().equals(com.farao_community.farao.data.crac_api.Instant.CURATIVE)) {
                    continue;
                }
                secondPreventiveRaoResult.perimeterResult.getActivatedRangeActions(state)
                        .forEach(rangeAction -> appliedArasAndCras.addAppliedRangeAction(state, rangeAction, secondPreventiveRaoResult.perimeterResult.getOptimizedSetpoint(rangeAction, state)));
            }
        }
        // ---- add auto remedial actions
        addAppliedNetworkActionsPostContingency(appliedArasAndCras, newPostContingencyResults);
        addAppliedRangeActionsPostContingency(appliedArasAndCras, newPostContingencyResults);
        // Run postCra sensi
        PrePerimeterResult postCraSensitivityAnalysisOutput = prePerimeterSensitivityAnalysis.runBasedOnInitialResults(raoInput.getNetwork(), raoInput.getCrac(), initialOutput, initialOutput, Collections.emptySet(), appliedArasAndCras);
        if (postCraSensitivityAnalysisOutput.getSensitivityStatus() == ComputationStatus.FAILURE) {
            BUSINESS_LOGS.error("Systematic sensitivity analysis after curative remedial actions after second preventive optimization failed");
            return new FailedRaoResultImpl();
        }
        for (Map.Entry<State, OptimizationResult> entry : postContingencyResults.entrySet()) {
            State state = entry.getKey();
            if (!state.getInstant().equals(com.farao_community.farao.data.crac_api.Instant.CURATIVE)) {
                continue;
            }
            // Curative state was previously skipped because it led to a sensi failure.
            // Depending on updated sensi analysis, create a SkippedOptimizationResult with corresponding status
            if (entry.getValue() instanceof SkippedOptimizationResultImpl) {
                if (postCraSensitivityAnalysisOutput.getSensitivityStatus(entry.getKey()) != ComputationStatus.FAILURE) {
                    newPostContingencyResults.put(state, new SkippedOptimizationResultImpl(state, new HashSet<>(), new HashSet<>(), postCraSensitivityAnalysisOutput.getSensitivityStatus(entry.getKey())));
                } else {
                    newPostContingencyResults.put(state, new SkippedOptimizationResultImpl(state, new HashSet<>(), new HashSet<>(), ComputationStatus.FAILURE));
                }
            } else {
                newPostContingencyResults.put(state, new CurativeWithSecondPraoResult(state, entry.getValue(), secondPreventiveRaoResult.perimeterResult, secondPreventiveRaoResult.remedialActionsExcluded, postCraSensitivityAnalysisOutput));
            }
        }
        RaoLogger.logMostLimitingElementsResults(BUSINESS_LOGS, postCraSensitivityAnalysisOutput, parameters.getObjectiveFunction(), NUMBER_LOGGED_ELEMENTS_END_RAO);

        return new PreventiveAndCurativesRaoResultImpl(stateTree,
                initialOutput,
                firstPreventiveResult,
                secondPreventiveRaoResult.perimeterResult,
                secondPreventiveRaoResult.remedialActionsExcluded,
                secondPreventiveRaoResult.postPraSensitivityAnalysisOutput,
                newPostContingencyResults,
                postCraSensitivityAnalysisOutput);
    }

    private static class SecondPreventiveRaoResult {
        private final PerimeterResult perimeterResult;
        private final PrePerimeterResult postPraSensitivityAnalysisOutput;
        private final Set<RemedialAction<?>> remedialActionsExcluded;
        private final AppliedRemedialActions appliedCras;

        public SecondPreventiveRaoResult(PerimeterResult perimeterResult, PrePerimeterResult postPraSensitivityAnalysisOutput, Set<RemedialAction<?>> remedialActionsExcluded, AppliedRemedialActions appliedCras) {
            this.perimeterResult = perimeterResult;
            this.postPraSensitivityAnalysisOutput = postPraSensitivityAnalysisOutput;
            this.remedialActionsExcluded = remedialActionsExcluded;
            this.appliedCras = appliedCras;
        }
    }

    /**
     * Main function to run 2nd preventive RAO
     * Using 1st preventive and curative results, it ets up network and range action contexts, then calls the optimizer
     * It finally merges the three results into one RaoResult object
     */
    private SecondPreventiveRaoResult runSecondPreventiveRao(RaoInput raoInput,
                                                             RaoParameters parameters,
                                                             StateTree stateTree,
                                                             ToolProvider toolProvider,
                                                             PrePerimeterSensitivityAnalysis prePerimeterSensitivityAnalysis,
                                                             PrePerimeterResult initialOutput,
                                                             PerimeterResult firstPreventiveResult,
                                                             Map<State, OptimizationResult> curativeResults) {
        Network network = raoInput.getNetwork();
        // Go back to the initial state of the network, saved in the SECOND_PREVENTIVE_STATE variant
        network.getVariantManager().setWorkingVariant(SECOND_PREVENTIVE_SCENARIO);

        // Get the applied network actions for every contingency perimeter
        AppliedRemedialActions appliedCras = new AppliedRemedialActions();
        addAppliedNetworkActionsPostContingency(appliedCras, curativeResults);

        // Apply 1st preventive results for range actions that are both preventive and curative. This way we are sure
        // that the optimal setpoints of the curative results stay coherent with their allowed range and close to
        // optimality in their perimeters. These range actions will be excluded from 2nd preventive RAO.
        Set<RemedialAction<?>> remedialActionsExcluded = new HashSet<>();
        if (!parameters.getExtension(SearchTreeRaoParameters.class).isGlobalOptimizationInSecondPreventive()) { // keep old behaviour
            remedialActionsExcluded = new HashSet<>(getRangeActionsExcludedFromSecondPreventive(raoInput.getCrac()));
            applyPreventiveResultsForCurativeRangeActions(network, firstPreventiveResult, raoInput.getCrac());
            addAppliedRangeActionsPostContingency(appliedCras, curativeResults);
        }

        // Run a first sensitivity computation using initial network and applied CRAs
        // Do not exclude contingencies with failed sensi : by including them in second preventive optimization,
        // the RAO will try to apply PRAs that prevent divergence on these perimeters
        PrePerimeterResult sensiWithPostContingencyRemedialActions = prePerimeterSensitivityAnalysis.runBasedOnInitialResults(network, raoInput.getCrac(), initialOutput, initialOutput, stateTree.getOperatorsNotSharingCras(), appliedCras);
        if (sensiWithPostContingencyRemedialActions.getSensitivityStatus() == ComputationStatus.FAILURE) {
            BUSINESS_LOGS.error("Systematic sensitivity analysis after curative remedial actions before second preventive optimization failed");
            return new SecondPreventiveRaoResult(null, sensiWithPostContingencyRemedialActions, remedialActionsExcluded, appliedCras);
        }
        RaoLogger.logSensitivityAnalysisResults("Systematic sensitivity analysis after curative remedial actions before second preventive optimization: ",
                prePerimeterSensitivityAnalysis.getObjectiveFunction(),
                new RangeActionActivationResultImpl(RangeActionSetpointResultImpl.buildWithSetpointsFromNetwork(raoInput.getNetwork(), raoInput.getCrac().getRangeActions())),
                sensiWithPostContingencyRemedialActions,
                parameters,
                NUMBER_LOGGED_ELEMENTS_DURING_RAO);

        // Run second preventive RAO
        BUSINESS_LOGS.info("----- Second preventive perimeter optimization [start]");
        PerimeterResult secondPreventiveResult = optimizeSecondPreventivePerimeter(raoInput, parameters, stateTree, toolProvider, initialOutput, sensiWithPostContingencyRemedialActions, firstPreventiveResult.getActivatedNetworkActions(), appliedCras, postContingencyResults)
                .join().getPerimeterResult(OptimizationState.AFTER_CRA, raoInput.getCrac().getPreventiveState());
        // Re-run sensitivity computation based on PRAs without CRAs, to access OptimizationState.AFTER_PRA results
        PrePerimeterResult postPraSensitivityAnalysisOutput = prePerimeterSensitivityAnalysis.runBasedOnInitialResults(network, raoInput.getCrac(), initialOutput, initialOutput, stateTree.getOperatorsNotSharingCras(), null);
        if (postPraSensitivityAnalysisOutput.getSensitivityStatus() == ComputationStatus.FAILURE) {
            BUSINESS_LOGS.error("Systematic sensitivity analysis after preventive remedial actions after second preventive optimization failed");
        }
        BUSINESS_LOGS.info("----- Second preventive perimeter optimization [end]");
        return new SecondPreventiveRaoResult(secondPreventiveResult, postPraSensitivityAnalysisOutput, remedialActionsExcluded, appliedCras);
    }

    static void addAppliedNetworkActionsPostContingency(AppliedRemedialActions appliedRemedialActions, Map<State, OptimizationResult> postContingencyResults) {
        postContingencyResults.forEach((state, optimizationResult) -> {
            if (optimizationResult.getSensitivityStatus(state) != ComputationStatus.FAILURE) {
                appliedRemedialActions.addAppliedNetworkActions(state, optimizationResult.getActivatedNetworkActions());
            }
        });
    }

    static void addAppliedRangeActionsPostContingency(AppliedRemedialActions appliedRemedialActions, Map<State, OptimizationResult> postContingencyResults) {
        // Add all range actions that were activated in curative, even if they are also preventive (they will be excluded from 2nd preventive)
        postContingencyResults.forEach((state, optimizationResult) -> {
            if (optimizationResult.getSensitivityStatus(state) != ComputationStatus.FAILURE) {
                optimizationResult.getActivatedRangeActions(state).forEach(rangeAction -> appliedRemedialActions.addAppliedRangeAction(state, rangeAction, optimizationResult.getOptimizedSetpoint(rangeAction, state)));
            }
        });
    }

    private CompletableFuture<SearchTreeRaoResult> optimizeSecondPreventivePerimeter(RaoInput raoInput, RaoParameters raoParameters, StateTree stateTree, ToolProvider toolProvider, PrePerimeterResult initialOutput, PrePerimeterResult prePerimeterResult, Set<NetworkAction> optimalNetworkActionsInFirstPreventiveRao, AppliedRemedialActions appliedCras, Map<State, OptimizationResult> curativeResults) {

        OptimizationPerimeter optPerimeter;
        if (raoParameters.getExtension(SearchTreeRaoParameters.class).isGlobalOptimizationInSecondPreventive()) {
            optPerimeter = GlobalOptimizationPerimeter.build(raoInput.getCrac(), raoInput.getNetwork(), raoParameters, prePerimeterResult);
        } else {
            Set<RangeAction<?>> rangeActionsFor2p = new HashSet<>(raoInput.getCrac().getRangeActions());
            removeRangeActionsExcludedFromSecondPreventive(rangeActionsFor2p, raoInput.getCrac());
            optPerimeter = PreventiveOptimizationPerimeter.buildWithAllCnecs(raoInput.getCrac(), rangeActionsFor2p, raoInput.getNetwork(), raoParameters, prePerimeterResult);
        }

        SearchTreeParameters searchTreeParameters = SearchTreeParameters.create()
                .withConstantParametersOverAllRao(raoParameters, raoInput.getCrac())
                .withTreeParameters(TreeParameters.buildForSecondPreventivePerimeter(raoParameters.getExtension(SearchTreeRaoParameters.class)))
                .withUnoptimizedCnecParameters(UnoptimizedCnecParameters.build(raoParameters, stateTree.getOperatorsNotSharingCras(), raoInput.getCrac()))
                .build();

        if (raoParameters.getExtension(SearchTreeRaoParameters.class).isSecondPreventiveHintFromFirstPreventive()) {
            // Set the optimal set of network actions decided in 1st preventive RAO as a hint for 2nd preventive RAO
            searchTreeParameters.getNetworkActionParameters().addNetworkActionCombination(new NetworkActionCombination(optimalNetworkActionsInFirstPreventiveRao, true));
        }

        SearchTreeInput searchTreeInput = SearchTreeInput.create()
                .withNetwork(raoInput.getNetwork())
                .withOptimizationPerimeter(optPerimeter)
                .withInitialFlowResult(initialOutput)
                .withPrePerimeterResult(prePerimeterResult)
                .withPreOptimizationAppliedNetworkActions(appliedCras) //no remedial Action applied
                .withObjectiveFunction(ObjectiveFunction.create().build(optPerimeter.getFlowCnecs(), optPerimeter.getLoopFlowCnecs(), initialOutput, prePerimeterResult, prePerimeterResult, raoInput.getCrac(), new HashSet<>(), raoParameters))
                .withToolProvider(toolProvider)
                .build();

        OptimizationResult result = new SearchTree(searchTreeInput, searchTreeParameters, true).run().join();

        // apply PRAs
        result.getRangeActions().forEach(rangeAction -> rangeAction.apply(raoInput.getNetwork(), result.getOptimizedSetpoint(rangeAction, raoInput.getCrac().getPreventiveState())));
        result.getActivatedNetworkActions().forEach(networkAction -> networkAction.apply(raoInput.getNetwork()));

        return CompletableFuture.completedFuture(new OneStateOnlyRaoResultImpl(raoInput.getCrac().getPreventiveState(), prePerimeterResult, result, optPerimeter.getFlowCnecs()));
    }

    /**
     * For second preventive optimization, we shouldn't re-optimize range actions that are also curative
     */
    static void removeRangeActionsExcludedFromSecondPreventive(Set<RangeAction<?>> rangeActions, Crac crac) {
        Set<RangeAction<?>> rangeActionsToRemove = new HashSet<>(rangeActions);
        rangeActionsToRemove.retainAll(getRangeActionsExcludedFromSecondPreventive(crac));
        rangeActionsToRemove.forEach(rangeAction ->
                BUSINESS_WARNS.warn("Range action {} will not be considered in 2nd preventive RAO as it is also curative (or its network element has an associated CRA)", rangeAction.getId())
        );
        rangeActions.removeAll(rangeActionsToRemove);
    }

    /**
     * This method applies range action results on the network, for range actions that are curative
     * It is used for second preventive optimization along with 1st preventive results in order to keep the result
     * of 1st preventive for range actions that are both preventive and curative
     */
    static void applyPreventiveResultsForCurativeRangeActions(Network network, PerimeterResult preventiveResult, Crac crac) {
        preventiveResult.getActivatedRangeActions(crac.getPreventiveState()).stream()
                .filter(rangeAction -> isRangeActionCurative(rangeAction, crac))
                .forEach(rangeAction -> rangeAction.apply(network, preventiveResult.getOptimizedSetpoint(rangeAction, crac.getPreventiveState())));
    }

    /**
     * Returns the set of range actions that were excluded from the 2nd preventive RAO.
     * It consists of range actions that are both preventive and curative, since they mustn't be re-optimized during 2nd preventive.
     */
    static Set<RangeAction<?>> getRangeActionsExcludedFromSecondPreventive(Crac crac) {
        return crac.getRangeActions().stream()
                .filter(rangeAction -> isRangeActionCurative(rangeAction, crac))
                .collect(Collectors.toSet());
    }

    static boolean isRangeActionPreventive(RangeAction<?> rangeAction, Crac crac) {
        return isRangeActionAvailableInState(rangeAction, crac.getPreventiveState(), crac);
    }

    static boolean isRangeActionCurative(RangeAction<?> rangeAction, Crac crac) {
        return crac.getStates().stream()
                .filter(state -> state.getInstant().equals(com.farao_community.farao.data.crac_api.Instant.CURATIVE))
                .anyMatch(state -> isRangeActionAvailableInState(rangeAction, state, crac));
    }

    static boolean isRangeActionAvailableInState(RangeAction<?> rangeAction, State state, Crac crac) {
        Set<RangeAction<?>> rangeActionsForState = crac.getRangeActions(state, UsageMethod.AVAILABLE, UsageMethod.TO_BE_EVALUATED, UsageMethod.FORCED);
        if (rangeActionsForState.contains(rangeAction)) {
            return true;
        } else {
            return rangeActionsForState.stream()
                    .anyMatch(otherRangeAction -> otherRangeAction.getNetworkElements().equals(rangeAction.getNetworkElements()));
        }
    }

    // ========================================
    // endregion
    // ========================================
}<|MERGE_RESOLUTION|>--- conflicted
+++ resolved
@@ -445,13 +445,10 @@
         // Run 2nd preventive RAO
         Map<State, OptimizationResult> curativeResults = postContingencyResults.entrySet().stream().filter(entry -> entry.getKey().getInstant().equals(com.farao_community.farao.data.crac_api.Instant.CURATIVE)).collect(Collectors.toMap(Map.Entry::getKey, Map.Entry::getValue));
         SecondPreventiveRaoResult secondPreventiveRaoResult = runSecondPreventiveRao(raoInput, parameters, stateTree, toolProvider, prePerimeterSensitivityAnalysis, initialOutput, firstPreventiveResult, curativeResults);
-<<<<<<< HEAD
 
         if (secondPreventiveRaoResult.postPraSensitivityAnalysisOutput.getSensitivityStatus() == ComputationStatus.FAILURE) {
             return new FailedRaoResultImpl();
         }
-=======
->>>>>>> 8b6fa231
 
         // Run 2nd automaton simulation and update results
         BUSINESS_LOGS.info("----- Second automaton simulation [start]");
@@ -573,7 +570,7 @@
 
         // Run second preventive RAO
         BUSINESS_LOGS.info("----- Second preventive perimeter optimization [start]");
-        PerimeterResult secondPreventiveResult = optimizeSecondPreventivePerimeter(raoInput, parameters, stateTree, toolProvider, initialOutput, sensiWithPostContingencyRemedialActions, firstPreventiveResult.getActivatedNetworkActions(), appliedCras, postContingencyResults)
+        PerimeterResult secondPreventiveResult = optimizeSecondPreventivePerimeter(raoInput, parameters, stateTree, toolProvider, initialOutput, sensiWithPostContingencyRemedialActions, firstPreventiveResult.getActivatedNetworkActions(), appliedCras)
                 .join().getPerimeterResult(OptimizationState.AFTER_CRA, raoInput.getCrac().getPreventiveState());
         // Re-run sensitivity computation based on PRAs without CRAs, to access OptimizationState.AFTER_PRA results
         PrePerimeterResult postPraSensitivityAnalysisOutput = prePerimeterSensitivityAnalysis.runBasedOnInitialResults(network, raoInput.getCrac(), initialOutput, initialOutput, stateTree.getOperatorsNotSharingCras(), null);
@@ -601,7 +598,7 @@
         });
     }
 
-    private CompletableFuture<SearchTreeRaoResult> optimizeSecondPreventivePerimeter(RaoInput raoInput, RaoParameters raoParameters, StateTree stateTree, ToolProvider toolProvider, PrePerimeterResult initialOutput, PrePerimeterResult prePerimeterResult, Set<NetworkAction> optimalNetworkActionsInFirstPreventiveRao, AppliedRemedialActions appliedCras, Map<State, OptimizationResult> curativeResults) {
+    private CompletableFuture<SearchTreeRaoResult> optimizeSecondPreventivePerimeter(RaoInput raoInput, RaoParameters raoParameters, StateTree stateTree, ToolProvider toolProvider, PrePerimeterResult initialOutput, PrePerimeterResult prePerimeterResult, Set<NetworkAction> optimalNetworkActionsInFirstPreventiveRao, AppliedRemedialActions appliedCras) {
 
         OptimizationPerimeter optPerimeter;
         if (raoParameters.getExtension(SearchTreeRaoParameters.class).isGlobalOptimizationInSecondPreventive()) {
