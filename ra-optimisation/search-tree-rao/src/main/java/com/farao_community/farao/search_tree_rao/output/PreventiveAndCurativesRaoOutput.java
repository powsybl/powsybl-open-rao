--- conflicted
+++ resolved
@@ -242,17 +242,11 @@
     @Override
     public Set<RangeAction> getActivatedRangeActionsDuringState(State state) {
         if (state.getInstant() == Instant.PREVENTIVE) {
-<<<<<<< HEAD
-            return postPreventiveResult.getActivatedRangeActions().stream().filter(rangeAction -> isActivatedDuringState(state, rangeAction)).collect(Collectors.toSet());
-        } else if (postCurativeResults.containsKey(state)) {
-            return postCurativeResults.get(state).getActivatedRangeActions().stream().filter(rangeAction -> isActivatedDuringState(state, rangeAction)).collect(Collectors.toSet());
+            return postPreventiveResult.getActivatedRangeActions();
+        } else if (postCurativeResults.containsKey(state)) {
+            return postCurativeResults.get(state).getActivatedRangeActions();
         } else {
             return new HashSet<>();
-=======
-            return postPreventiveResult.getActivatedRangeActions();
-        } else {
-            return postCurativeResults.get(state).getActivatedRangeActions();
->>>>>>> a0e91599
         }
     }
 
