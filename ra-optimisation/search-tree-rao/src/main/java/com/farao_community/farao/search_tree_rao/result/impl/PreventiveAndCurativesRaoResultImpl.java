--- conflicted
+++ resolved
@@ -184,28 +184,9 @@
 
     @Override
     public ComputationStatus getComputationStatus(State state) {
-<<<<<<< HEAD
         Instant instant = state.getInstant();
         while (instant != null) {
             PerimeterResult perimeterResult = getPerimeterResult(instant, state);
-=======
-        List<OptimizationState> possibleOptimizationStates;
-        switch (state.getInstant()) {
-            case PREVENTIVE, OUTAGE:
-                possibleOptimizationStates = List.of(OptimizationState.AFTER_PRA);
-                break;
-            case AUTO:
-                possibleOptimizationStates = List.of(OptimizationState.AFTER_ARA, OptimizationState.AFTER_PRA);
-                break;
-            case CURATIVE:
-                possibleOptimizationStates = List.of(OptimizationState.AFTER_CRA, OptimizationState.AFTER_ARA, OptimizationState.AFTER_PRA);
-                break;
-            default:
-                throw new FaraoException(String.format("Instant %s was not recognized", state.getInstant()));
-        }
-        for (OptimizationState optimizationState : possibleOptimizationStates) {
-            PerimeterResult perimeterResult = getPerimeterResult(optimizationState, state);
->>>>>>> 012a9cb2
             if (Objects.nonNull(perimeterResult)) {
                 return perimeterResult.getSensitivityStatus(state);
             }
@@ -239,13 +220,8 @@
     public double getFunctionalCost(Instant optimizedInstant) {
         if (optimizedInstant == null) {
             return initialResult.getFunctionalCost();
-<<<<<<< HEAD
         } else if ((optimizedInstant.isPreventive() || optimizedInstant.isOutage() || postContingencyResults.isEmpty()) ||
             (optimizedInstant.isAuto() && postContingencyResults.keySet().stream().noneMatch(state -> state.getInstant().isAuto()))) {
-=======
-        } else if (optimizationState == OptimizationState.AFTER_PRA || postContingencyResults.isEmpty() ||
-            optimizationState == OptimizationState.AFTER_ARA && postContingencyResults.keySet().stream().noneMatch(state -> state.getInstant().equals(Instant.AUTO))) {
->>>>>>> 012a9cb2
             // using postPreventiveResult would exclude curative CNECs
             return resultsWithPrasForAllCnecs.getFunctionalCost();
         } else if (optimizedInstant.isCurative() && finalCostEvaluator != null) {
@@ -279,13 +255,8 @@
     }
 
     @Override
-<<<<<<< HEAD
     public double getFlow(Instant optimizedInstant, FlowCnec flowCnec, Side side, Unit unit) {
         FlowResult flowResult =  getFlowResult(optimizedInstant, flowCnec);
-=======
-    public double getFlow(OptimizationState optimizationState, FlowCnec flowCnec, Side side, Unit unit) {
-        FlowResult flowResult = getFlowResult(optimizationState, flowCnec);
->>>>>>> 012a9cb2
         if (Objects.nonNull(flowResult)) {
             return flowResult.getFlow(flowCnec, side, unit);
         } else {
@@ -326,17 +297,10 @@
     private FlowResult getFlowResult(Instant optimizedInstant, FlowCnec flowCnec) {
         if (optimizedInstant == null) {
             return initialResult;
-<<<<<<< HEAD
         } else if (flowCnec.getState().getInstant().comesBefore(optimizedInstant)) {
             throw new FaraoException(String.format("Trying to access results for instant %s at optimization state %s is not allowed", flowCnec.getState().getInstant(), optimizedInstant));
         } else if ((optimizedInstant.isPreventive() || optimizedInstant.isOutage() || postContingencyResults.isEmpty()) ||
                 (optimizedInstant.isAuto() && postContingencyResults.keySet().stream().noneMatch(state -> state.getInstant().isAuto()))) {
-=======
-        } else if (flowCnec.getState().getInstant().comesBefore(optimizationState.getFirstInstant())) {
-            throw new FaraoException(String.format("Trying to access results for instant %s at optimization state %s is not allowed", flowCnec.getState().getInstant(), optimizationState));
-        } else if (optimizationState == OptimizationState.AFTER_PRA || postContingencyResults.isEmpty() ||
-                optimizationState == OptimizationState.AFTER_ARA && postContingencyResults.keySet().stream().noneMatch(state -> state.getInstant().equals(Instant.AUTO))) {
->>>>>>> 012a9cb2
             // using postPreventiveResult would exclude curative CNECs
             return resultsWithPrasForAllCnecs;
         } else if (postContingencyResults.containsKey(flowCnec.getState()) && optimizedInstant.equals(flowCnec.getState().getInstant())) {
@@ -383,13 +347,8 @@
     public double getVirtualCost(Instant optimizedInstant) {
         if (optimizedInstant == null) {
             return initialResult.getVirtualCost();
-<<<<<<< HEAD
         } else if ((optimizedInstant.isPreventive() || optimizedInstant.isOutage() || postContingencyResults.isEmpty()) ||
             (optimizedInstant.isAuto() && postContingencyResults.keySet().stream().noneMatch(state -> state.getInstant().isAuto()))) {
-=======
-        } else if (optimizationState == OptimizationState.AFTER_PRA || postContingencyResults.isEmpty() ||
-            optimizationState == OptimizationState.AFTER_ARA && postContingencyResults.keySet().stream().noneMatch(state -> state.getInstant().equals(Instant.AUTO))) {
->>>>>>> 012a9cb2
             return resultsWithPrasForAllCnecs.getVirtualCost();
         } else if (optimizedInstant.isCurative() && finalCostEvaluator != null) {
             return finalCostEvaluator.getVirtualCost();
@@ -425,13 +384,8 @@
     public double getVirtualCost(Instant optimizedInstant, String virtualCostName) {
         if (optimizedInstant == null) {
             return initialResult.getVirtualCost(virtualCostName);
-<<<<<<< HEAD
         } else if ((optimizedInstant.isPreventive() || optimizedInstant.isOutage() || postContingencyResults.isEmpty()) ||
             (optimizedInstant.isAuto() && postContingencyResults.keySet().stream().noneMatch(state -> state.getInstant().isAuto()))) {
-=======
-        } else if (optimizationState == OptimizationState.AFTER_PRA || postContingencyResults.isEmpty() ||
-            optimizationState == OptimizationState.AFTER_ARA && postContingencyResults.keySet().stream().noneMatch(state -> state.getInstant().equals(Instant.AUTO))) {
->>>>>>> 012a9cb2
             return resultsWithPrasForAllCnecs.getVirtualCost(virtualCostName);
         } else if (optimizedInstant.isCurative() && finalCostEvaluator != null) {
             return finalCostEvaluator.getVirtualCost(virtualCostName);
@@ -447,13 +401,8 @@
     public List<FlowCnec> getCostlyElements(Instant optimizedInstant, String virtualCostName, int number) {
         if (optimizedInstant == null) {
             return initialResult.getCostlyElements(virtualCostName, number);
-<<<<<<< HEAD
         } else if ((optimizedInstant.isPreventive() || optimizedInstant.isOutage() || postContingencyResults.isEmpty()) ||
             (optimizedInstant.isAuto() && postContingencyResults.keySet().stream().noneMatch(state -> state.getInstant().isAuto()))) {
-=======
-        } else if (optimizationState == OptimizationState.AFTER_PRA || postContingencyResults.isEmpty() ||
-            optimizationState == OptimizationState.AFTER_ARA && postContingencyResults.keySet().stream().noneMatch(state -> state.getInstant().equals(Instant.AUTO))) {
->>>>>>> 012a9cb2
             return resultsWithPrasForAllCnecs.getCostlyElements(virtualCostName, number);
         } else if (optimizedInstant.isCurative() && finalCostEvaluator != null) {
             return finalCostEvaluator.getCostlyElements(virtualCostName, number);
