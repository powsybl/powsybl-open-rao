/*
 * Copyright (c) 2020, RTE (http://www.rte-france.com)
 * This Source Code Form is subject to the terms of the Mozilla Public
 * License, v. 2.0. If a copy of the MPL was not distributed with this
 * file, You can obtain one at http://mozilla.org/MPL/2.0/.
 */
package com.farao_community.farao.search_tree_rao;

import com.farao_community.farao.rao_api.RaoParameters;
import com.powsybl.commons.extensions.AbstractExtension;
import org.slf4j.Logger;
import org.slf4j.LoggerFactory;

/**
 * @author Joris Mancini {@literal <joris.mancini at rte-france.com>}
 * @author Baptiste Seguinot {@literal <baptiste.seguinot at rte-france.com>}
 */
public class SearchTreeRaoParameters extends AbstractExtension<RaoParameters> {
    static final Logger LOGGER = LoggerFactory.getLogger(SearchTreeRaoParameters.class);

    public enum PreventiveRaoStopCriterion {
        MIN_OBJECTIVE,
        SECURE
    }

    public enum CurativeRaoStopCriterion {
        MIN_OBJECTIVE, // only stop after minimizing objective
        SECURE, //stop when objective is strictly negative
        PREVENTIVE_OBJECTIVE, // stop when preventive objective is reached, or bested by curativeRaoMinObjImprovement
        PREVENTIVE_OBJECTIVE_AND_SECURE // stop when preventive objective is reached or bested by curativeRaoMinObjImprovement, and the situation is secure
        // TODO : we can add WORST_OBJECTIVE and WORST_OBJECTIVE_AND_SECURE if we want to use the worst curative perimeter objective as a stop criterion for other curative perimeters too
    }

    static final int DEFAULT_MAXIMUM_SEARCH_DEPTH = Integer.MAX_VALUE;
    static final double DEFAULT_NETWORK_ACTION_MINIMUM_IMPACT_THRESHOLD = 0;
    static final int DEFAULT_LEAVES_IN_PARALLEL = 1;
<<<<<<< HEAD
    static final boolean DEFAULT_SKIP_NETWORK_ACTIONS_FAR_FROM_MOST_LIMITING_ELEMENT = false;
    static final int DEFAULT_MAX_NUMBER_OF_BOUNDARIES_FOR_SKIPPING_NETWORK_ACTIONS = 2;
=======
    static final PreventiveRaoStopCriterion DEFAULT_PREVENTIVE_RAO_STOP_CRITERION = PreventiveRaoStopCriterion.SECURE;
    static final CurativeRaoStopCriterion DEFAULT_CURATIVE_RAO_STOP_CRITERION = CurativeRaoStopCriterion.MIN_OBJECTIVE;
    static final double DEFAULT_CURATIVE_RAO_MIN_OBJ_IMPROVEMENT = 0;
>>>>>>> f42e0ac0

    private int maximumSearchDepth = DEFAULT_MAXIMUM_SEARCH_DEPTH;
    private double relativeNetworkActionMinimumImpactThreshold = DEFAULT_NETWORK_ACTION_MINIMUM_IMPACT_THRESHOLD;
    private double absoluteNetworkActionMinimumImpactThreshold = DEFAULT_NETWORK_ACTION_MINIMUM_IMPACT_THRESHOLD;
    private int leavesInParallel = DEFAULT_LEAVES_IN_PARALLEL;
<<<<<<< HEAD
    private boolean skipNetworkActionsFarFromMostLimitingElement = DEFAULT_SKIP_NETWORK_ACTIONS_FAR_FROM_MOST_LIMITING_ELEMENT;
    private int maxNumberOfBoundariesForSkippingNetworkActions = DEFAULT_MAX_NUMBER_OF_BOUNDARIES_FOR_SKIPPING_NETWORK_ACTIONS;
=======
    private PreventiveRaoStopCriterion preventiveRaoStopCriterion = DEFAULT_PREVENTIVE_RAO_STOP_CRITERION;
    private CurativeRaoStopCriterion curativeRaoStopCriterion = DEFAULT_CURATIVE_RAO_STOP_CRITERION;
    private double curativeRaoMinObjImprovement = DEFAULT_CURATIVE_RAO_MIN_OBJ_IMPROVEMENT; // used for CurativeRaoStopCriterion.PREVENTIVE_OBJECTIVE and CurativeRaoStopCriterion.PREVENTIVE_OBJECTIVE_AND_SECURE
>>>>>>> f42e0ac0

    @Override
    public String getName() {
        return "SearchTreeRaoParameters";
    }

    public PreventiveRaoStopCriterion getPreventiveRaoStopCriterion() {
        return preventiveRaoStopCriterion;
    }

    public void setPreventiveRaoStopCriterion(PreventiveRaoStopCriterion preventiveRaoStopCriterion) {
        this.preventiveRaoStopCriterion = preventiveRaoStopCriterion;
    }

    public int getMaximumSearchDepth() {
        return maximumSearchDepth;
    }

    public void setMaximumSearchDepth(int maximumSearchDepth) {
        this.maximumSearchDepth = maximumSearchDepth;
    }

    public double getRelativeNetworkActionMinimumImpactThreshold() {
        return relativeNetworkActionMinimumImpactThreshold;
    }

    public void setRelativeNetworkActionMinimumImpactThreshold(double relativeNetworkActionMinimumImpactThreshold) {
        if (relativeNetworkActionMinimumImpactThreshold < 0) {
            LOGGER.warn("The value {} provided for relative network action minimum impact threshold is smaller than 0. It will be set to 0.", relativeNetworkActionMinimumImpactThreshold);
            this.relativeNetworkActionMinimumImpactThreshold = 0;
        } else if (relativeNetworkActionMinimumImpactThreshold > 1) {
            LOGGER.warn("The value {} provided for relative network action minimum impact threshold is greater than 1. It will be set to 1.", relativeNetworkActionMinimumImpactThreshold);
            this.relativeNetworkActionMinimumImpactThreshold = 1;
        } else {
            this.relativeNetworkActionMinimumImpactThreshold = relativeNetworkActionMinimumImpactThreshold;
        }
    }

    public double getAbsoluteNetworkActionMinimumImpactThreshold() {
        return absoluteNetworkActionMinimumImpactThreshold;
    }

    public void setAbsoluteNetworkActionMinimumImpactThreshold(double absoluteNetworkActionMinimumImpactThreshold) {
        this.absoluteNetworkActionMinimumImpactThreshold = absoluteNetworkActionMinimumImpactThreshold;
    }

    public int getLeavesInParallel() {
        return leavesInParallel;
    }

    public void setLeavesInParallel(int leavesInParallel) {
        this.leavesInParallel = leavesInParallel;
    }

<<<<<<< HEAD
    public boolean getSkipNetworkActionsFarFromMostLimitingElement() {
        return skipNetworkActionsFarFromMostLimitingElement;
    }

    public void setSkipNetworkActionsFarFromMostLimitingElement(boolean skipNetworkActionsFarFromMostLimitingElement) {
        this.skipNetworkActionsFarFromMostLimitingElement = skipNetworkActionsFarFromMostLimitingElement;
    }

    public int getMaxNumberOfBoundariesForSkippingNetworkActions() {
        return maxNumberOfBoundariesForSkippingNetworkActions;
    }

    public void setMaxNumberOfBoundariesForSkippingNetworkActions(int maxNumberOfBoundariesForSkippingNetworkActions) {
        if (maxNumberOfBoundariesForSkippingNetworkActions < 0) {
            LOGGER.warn("The value {} provided for max number of boundaries for skipping network actions is smaller than 0. It will be set to 0.", maxNumberOfBoundariesForSkippingNetworkActions);
            this.maxNumberOfBoundariesForSkippingNetworkActions = 0;
        } else {
            this.maxNumberOfBoundariesForSkippingNetworkActions = maxNumberOfBoundariesForSkippingNetworkActions;
        }
=======
    public CurativeRaoStopCriterion getCurativeRaoStopCriterion() {
        return curativeRaoStopCriterion;
    }

    public void setCurativeRaoStopCriterion(CurativeRaoStopCriterion curativeRaoStopCriterion) {
        this.curativeRaoStopCriterion = curativeRaoStopCriterion;
    }

    public double getCurativeRaoMinObjImprovement() {
        return curativeRaoMinObjImprovement;
    }

    public void setCurativeRaoMinObjImprovement(double curativeRaoMinObjImprovement) {
        if (curativeRaoMinObjImprovement < 0) {
            LOGGER.warn("The value {} provided for curative RAO minimum objective improvement is smaller than 0. It will be set to + {}", curativeRaoMinObjImprovement, -curativeRaoMinObjImprovement);
        }
        this.curativeRaoMinObjImprovement = Math.abs(curativeRaoMinObjImprovement);
>>>>>>> f42e0ac0
    }
}<|MERGE_RESOLUTION|>--- conflicted
+++ resolved
@@ -34,27 +34,21 @@
     static final int DEFAULT_MAXIMUM_SEARCH_DEPTH = Integer.MAX_VALUE;
     static final double DEFAULT_NETWORK_ACTION_MINIMUM_IMPACT_THRESHOLD = 0;
     static final int DEFAULT_LEAVES_IN_PARALLEL = 1;
-<<<<<<< HEAD
     static final boolean DEFAULT_SKIP_NETWORK_ACTIONS_FAR_FROM_MOST_LIMITING_ELEMENT = false;
     static final int DEFAULT_MAX_NUMBER_OF_BOUNDARIES_FOR_SKIPPING_NETWORK_ACTIONS = 2;
-=======
     static final PreventiveRaoStopCriterion DEFAULT_PREVENTIVE_RAO_STOP_CRITERION = PreventiveRaoStopCriterion.SECURE;
     static final CurativeRaoStopCriterion DEFAULT_CURATIVE_RAO_STOP_CRITERION = CurativeRaoStopCriterion.MIN_OBJECTIVE;
     static final double DEFAULT_CURATIVE_RAO_MIN_OBJ_IMPROVEMENT = 0;
->>>>>>> f42e0ac0
 
     private int maximumSearchDepth = DEFAULT_MAXIMUM_SEARCH_DEPTH;
     private double relativeNetworkActionMinimumImpactThreshold = DEFAULT_NETWORK_ACTION_MINIMUM_IMPACT_THRESHOLD;
     private double absoluteNetworkActionMinimumImpactThreshold = DEFAULT_NETWORK_ACTION_MINIMUM_IMPACT_THRESHOLD;
     private int leavesInParallel = DEFAULT_LEAVES_IN_PARALLEL;
-<<<<<<< HEAD
     private boolean skipNetworkActionsFarFromMostLimitingElement = DEFAULT_SKIP_NETWORK_ACTIONS_FAR_FROM_MOST_LIMITING_ELEMENT;
     private int maxNumberOfBoundariesForSkippingNetworkActions = DEFAULT_MAX_NUMBER_OF_BOUNDARIES_FOR_SKIPPING_NETWORK_ACTIONS;
-=======
     private PreventiveRaoStopCriterion preventiveRaoStopCriterion = DEFAULT_PREVENTIVE_RAO_STOP_CRITERION;
     private CurativeRaoStopCriterion curativeRaoStopCriterion = DEFAULT_CURATIVE_RAO_STOP_CRITERION;
     private double curativeRaoMinObjImprovement = DEFAULT_CURATIVE_RAO_MIN_OBJ_IMPROVEMENT; // used for CurativeRaoStopCriterion.PREVENTIVE_OBJECTIVE and CurativeRaoStopCriterion.PREVENTIVE_OBJECTIVE_AND_SECURE
->>>>>>> f42e0ac0
 
     @Override
     public String getName() {
@@ -109,7 +103,6 @@
         this.leavesInParallel = leavesInParallel;
     }
 
-<<<<<<< HEAD
     public boolean getSkipNetworkActionsFarFromMostLimitingElement() {
         return skipNetworkActionsFarFromMostLimitingElement;
     }
@@ -129,7 +122,6 @@
         } else {
             this.maxNumberOfBoundariesForSkippingNetworkActions = maxNumberOfBoundariesForSkippingNetworkActions;
         }
-=======
     public CurativeRaoStopCriterion getCurativeRaoStopCriterion() {
         return curativeRaoStopCriterion;
     }
@@ -147,6 +139,5 @@
             LOGGER.warn("The value {} provided for curative RAO minimum objective improvement is smaller than 0. It will be set to + {}", curativeRaoMinObjImprovement, -curativeRaoMinObjImprovement);
         }
         this.curativeRaoMinObjImprovement = Math.abs(curativeRaoMinObjImprovement);
->>>>>>> f42e0ac0
     }
 }