--- conflicted
+++ resolved
@@ -112,11 +112,7 @@
 
     Set<String> sortTsosToKeepByPotentialGainAndGroupId(Set<String> activatedTsos, int maxTso) {
         List<RangeAction<?>> rangeActionsSortedByPotentialGain = rangeActionsToOptimize.stream()
-<<<<<<< HEAD
-                .sorted((ra1, ra2) -> -comparePotentialGain(ra1, ra2, leaf.getMostLimitingElements(1).get(0), leaf))
-=======
                 .sorted((ra1, ra2) -> -comparePotentialGain(ra1, ra2, getWorstElement(leaf), leaf))
->>>>>>> 34094c91
                 .collect(Collectors.toList());
 
         Set<String> tsosToKeep = new HashSet<>(activatedTsos);
@@ -212,11 +208,7 @@
             return;
         }
         List<RangeAction<?>> rangeActionsSortedByPotentialGain = rangeActions.stream()
-<<<<<<< HEAD
-                .sorted((ra1, ra2) -> comparePrioritiesAndPotentialGains(ra1, ra2, leaf.getMostLimitingElements(1).get(0), leaf))
-=======
                 .sorted((ra1, ra2) -> comparePrioritiesAndPotentialGains(ra1, ra2, getWorstElement(leaf), leaf))
->>>>>>> 34094c91
                 .collect(Collectors.toList());
 
         Set<String> groupIdHasBeenExplored = new HashSet<>();
@@ -269,12 +261,9 @@
     }
 
     private int comparePotentialGain(RangeAction<?> ra1, RangeAction<?> ra2, FlowCnec cnec, OptimizationResult optimizationResult) {
-<<<<<<< HEAD
-=======
         if (cnec == null) {
             return 0;
         }
->>>>>>> 34094c91
         Double gain1 = computePotentialGain(ra1, cnec, optimizationResult);
         Double gain2 = computePotentialGain(ra2, cnec, optimizationResult);
         int comparison = gain1.compareTo(gain2);
