--- conflicted
+++ resolved
@@ -8,13 +8,8 @@
 
 import com.farao_community.farao.commons.FaraoException;
 import com.farao_community.farao.data.crac_api.NetworkAction;
-<<<<<<< HEAD
 import com.farao_community.farao.rao_api.RaoParameters;
-import com.farao_community.farao.rao_api.RaoResult;
-=======
 import com.farao_community.farao.rao_api.RaoResultImpl;
->>>>>>> 25650032
-import com.farao_community.farao.rao_commons.RaoData;
 import com.farao_community.farao.rao_commons.linear_optimisation.LinearOptimizerParameters;
 import com.farao_community.farao.util.FaraoNetworkPool;
 import com.powsybl.iidm.network.Network;
@@ -62,13 +57,9 @@
         previousDepthOptimalLeaf = rootLeaf;
     }
 
-<<<<<<< HEAD
-    public CompletableFuture<RaoResult> run(SearchTreeInput searchTreeInput, RaoParameters raoParameters, TreeParameters treeParameters, LinearOptimizerParameters linearOptimizerParameters) {
+    public CompletableFuture<RaoResultImpl> run(SearchTreeInput searchTreeInput, RaoParameters raoParameters, TreeParameters treeParameters, LinearOptimizerParameters linearOptimizerParameters) {
         this.searchTreeInput = searchTreeInput;
         this.raoParameters = raoParameters;
-=======
-    public CompletableFuture<RaoResultImpl> run(RaoData raoData, TreeParameters treeParameters, LinearOptimizerParameters linearOptimizerParameters) {
->>>>>>> 25650032
         this.treeParameters = treeParameters;
         this.linearOptimizerParameters = linearOptimizerParameters;
 
@@ -259,17 +250,10 @@
                 && (1 - Math.signum(previousDepthBestCost) * relativeImpact) * previousDepthBestCost > newCost; // enough relative impact
     }
 
-<<<<<<< HEAD
-    private RaoResult buildOutput() {
-        RaoResult raoResult = new RaoResult(getRaoResultStatus(optimalLeaf));
+    private RaoResultImpl buildOutput() {
+        RaoResultImpl raoResult = new RaoResultImpl(getRaoResultStatus(optimalLeaf));
         //raoResult.setPreOptimVariantId(rootLeaf.getPreOptimVariantId());
         //raoResult.setPostOptimVariantId(optimalLeaf.getBestVariantId());
-=======
-    private RaoResultImpl buildOutput() {
-        RaoResultImpl raoResult = new RaoResultImpl(getRaoResultStatus(optimalLeaf));
-        raoResult.setPreOptimVariantId(rootLeaf.getPreOptimVariantId());
-        raoResult.setPostOptimVariantId(optimalLeaf.getBestVariantId());
->>>>>>> 25650032
         return raoResult;
     }
 
