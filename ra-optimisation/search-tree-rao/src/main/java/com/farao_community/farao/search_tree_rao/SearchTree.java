--- conflicted
+++ resolved
@@ -84,27 +84,18 @@
         rootLeaf.optimize();
         LOGGER.info("{}", rootLeaf);
         SearchTreeRaoLogger.logRangeActions(optimalLeaf);
-<<<<<<< HEAD
-        SearchTreeRaoLogger.logMostLimitingElementsResults(optimalLeaf, raoParameters.getObjectiveFunction().getUnit(), relativePositiveMargins);
-=======
         SearchTreeRaoLogger.logMostLimitingElementsResults(optimalLeaf, raoParameters.getObjectiveFunction().getUnit(), relativePositiveMargins, NUMBER_LOGGED_ELEMENTS_DURING_TREE);
 
->>>>>>> 04b1068e
         if (stopCriterionReached(rootLeaf)) {
             return CompletableFuture.completedFuture(buildOutput());
         }
 
         iterateOnTree();
 
-<<<<<<< HEAD
-        //TODO: refactor output format
-        //SearchTreeRaoLogger.logMostLimitingElementsResults(optimalLeaf, raoParameters.getObjectiveFunction().getUnit(), relativePositiveMargins);
-=======
         LOGGER.info("Search-tree RAO completed with status {}", optimalLeaf.getStatus());
         LOGGER.info("Best leaf - {}", optimalLeaf);
         SearchTreeRaoLogger.logRangeActions(optimalLeaf, "Best leaf");
         SearchTreeRaoLogger.logMostLimitingElementsResults(optimalLeaf, raoParameters.getObjectiveFunction().getUnit(), relativePositiveMargins, NUMBER_LOGGED_ELEMENTS_END_TREE);
->>>>>>> 04b1068e
         return CompletableFuture.completedFuture(buildOutput());
     }
 
@@ -130,12 +121,6 @@
             } else {
                 LOGGER.info("End of search tree : no network action of depth {} improve the objective function", depth + 1);
             }
-<<<<<<< HEAD
-            LOGGER.info("Optimal leaf - {}", optimalLeaf);
-            SearchTreeRaoLogger.logRangeActions(optimalLeaf, "Optimal leaf");
-            SearchTreeRaoLogger.logMostLimitingElementsResults(optimalLeaf, raoParameters.getObjectiveFunction().getUnit(), relativePositiveMargins);
-=======
->>>>>>> 04b1068e
             depth += 1;
             if (depth >= treeParameters.getMaximumSearchDepth()) {
                 LOGGER.info("End of search tree : maximum depth has been reached");
@@ -149,11 +134,7 @@
     private void updateOptimalLeafWithNextDepthBestLeaf() {
         final Set<NetworkAction> networkActions = optimalLeaf.bloom();
         if (networkActions.isEmpty()) {
-<<<<<<< HEAD
-            LOGGER.info("No new leaves to evaluate");
-=======
             LOGGER.info("No more network action available");
->>>>>>> 04b1068e
             return;
         } else {
             LOGGER.info("Leaves to evaluate: {}", networkActions.size());
@@ -184,25 +165,8 @@
 
     void optimizeNextLeafAndUpdate(NetworkAction networkAction, Network network, FaraoNetworkPool networkPool) throws InterruptedException {
         try {
-<<<<<<< HEAD
-            Leaf leaf = new Leaf(previousDepthOptimalLeaf, networkAction, network, raoParameters);
-            leaf.evaluate();
-            LOGGER.debug("{}", leaf);
-            if (leaf.getStatus().equals(Leaf.Status.ERROR)) {
-                leaf.clearAllVariants();
-            } else {
-                if (!stopCriterionReached(leaf)) {
-                    leaf.optimize();
-                    LOGGER.info("{}", leaf);
-                }
-                leaf.clearAllVariantsExceptOptimizedOne();
-                updateOptimalLeafAndCleanVariants(leaf);
-            }
-        } catch (Exception e) {
-=======
             leaf = new Leaf(previousDepthOptimalLeaf, networkAction, network, raoParameters, treeParameters);
         } catch (NotImplementedException e) {
->>>>>>> 04b1068e
             networkPool.releaseUsedNetwork(network);
             throw e;
         }
