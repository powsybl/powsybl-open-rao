--- conflicted
+++ resolved
@@ -134,13 +134,8 @@
     }
 
     @Override
-<<<<<<< HEAD
     public ComputationStatus getSensitivityStatus() {
-        return null;
-=======
-    public SensitivityStatus getSensitivityStatus() {
         return optimizationResult.getSensitivityStatus();
->>>>>>> a0e91599
     }
 
     @Override
