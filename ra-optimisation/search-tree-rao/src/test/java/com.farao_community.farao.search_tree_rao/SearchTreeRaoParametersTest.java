--- conflicted
+++ resolved
@@ -45,20 +45,19 @@
     }
 
     @Test
-<<<<<<< HEAD
     public void testMaxNumberOfBoundariesForSkippingNetworkActionsBounds() {
         SearchTreeRaoParameters params = new SearchTreeRaoParameters();
         params.setMaxNumberOfBoundariesForSkippingNetworkActions(300);
         assertEquals(300, params.getMaxNumberOfBoundariesForSkippingNetworkActions());
         params.setMaxNumberOfBoundariesForSkippingNetworkActions(-2);
         assertEquals(0, params.getMaxNumberOfBoundariesForSkippingNetworkActions());
-=======
+    
+    @Test
     public void testNegativeCurativeRaoMinObjImprovement() {
         SearchTreeRaoParameters parameters = new SearchTreeRaoParameters();
         parameters.setCurativeRaoMinObjImprovement(100);
         assertEquals(100, parameters.getCurativeRaoMinObjImprovement(), 1e-6);
         parameters.setCurativeRaoMinObjImprovement(-100);
         assertEquals(100, parameters.getCurativeRaoMinObjImprovement(), 1e-6);
->>>>>>> f42e0ac0
     }
 }