--- conflicted
+++ resolved
@@ -126,16 +126,6 @@
             e.printStackTrace();
         }
         systematicSensitivityResult = Mockito.mock(SystematicSensitivityResult.class);
-<<<<<<< HEAD
-
-        // rao parameters
-        raoParameters = new RaoParameters();
-        SearchTreeRaoParameters searchTreeRaoParameters = new SearchTreeRaoParameters();
-        raoParameters.addExtension(SearchTreeRaoParameters.class, searchTreeRaoParameters);
-
-        treeParameters = TreeParameters.buildForPreventivePerimeter(searchTreeRaoParameters, true);
-=======
->>>>>>> 23f0ea5b
     }
 
     private void mockRaoUtil() {
@@ -182,47 +172,18 @@
         assertEquals(Leaf.Status.CREATED, rootLeaf.getStatus());
     }
 
-<<<<<<< HEAD
-    @Test(expected = FaraoException.class)
-    public void testErrorOnRootLeafEvaluate() {
-        Leaf rootLeaf = new Leaf(raoDataMock, raoParameters, treeParameters);
-        rootLeaf.evaluate();
-    }
-
-    @Test
-    public void testLeafDefinition() {
-        crac.getBranchCnec("cnec1basecase").getExtension(CnecResultExtension.class).getVariant(raoData.getInitialVariantId()).setAbsolutePtdfSum(0.5);
-        crac.getBranchCnec("cnec2basecase").getExtension(CnecResultExtension.class).getVariant(raoData.getInitialVariantId()).setAbsolutePtdfSum(0.4);
-        Leaf rootLeaf = new Leaf(raoData, raoParameters, treeParameters);
-        Leaf leaf = new Leaf(rootLeaf, na1, network, raoParameters, treeParameters);
-=======
     @Test
     public void testLeafDefinition() {
         crac.getBranchCnec("cnec1basecase").getExtension(CnecResultExtension.class).getVariant(raoData.getPreOptimVariantId()).setAbsolutePtdfSum(0.5);
         crac.getBranchCnec("cnec2basecase").getExtension(CnecResultExtension.class).getVariant(raoData.getPreOptimVariantId()).setAbsolutePtdfSum(0.4);
         Leaf rootLeaf = new Leaf(raoData, raoParameters);
         Leaf leaf = new Leaf(rootLeaf, na1, network, raoParameters);
->>>>>>> 23f0ea5b
         assertEquals(1, leaf.getNetworkActions().size());
         assertTrue(leaf.getNetworkActions().contains(na1));
         assertFalse(leaf.isRoot());
         assertEquals(Leaf.Status.CREATED, leaf.getStatus());
-<<<<<<< HEAD
-        assertEquals(0.5, leaf.getRaoData().getCrac().getBranchCnec("cnec1basecase").getExtension(CnecResultExtension.class).getVariant(raoData.getInitialVariantId()).getAbsolutePtdfSum(), DOUBLE_TOLERANCE);
-        assertEquals(0.4, leaf.getRaoData().getCrac().getBranchCnec("cnec2basecase").getExtension(CnecResultExtension.class).getVariant(raoData.getInitialVariantId()).getAbsolutePtdfSum(), DOUBLE_TOLERANCE);
-    }
-
-    @Test(expected = FaraoException.class)
-    public void testErrorOnLeafEvaluateRootLeaf() {
-        crac.getBranchCnec("cnec1basecase").getExtension(CnecResultExtension.class).getVariant(raoData.getInitialVariantId()).setAbsolutePtdfSum(0.5);
-        crac.getBranchCnec("cnec2basecase").getExtension(CnecResultExtension.class).getVariant(raoData.getInitialVariantId()).setAbsolutePtdfSum(0.4);
-        Leaf rootLeaf = new Leaf(raoData, raoParameters, treeParameters);
-        Leaf leaf = new Leaf(rootLeaf, na1, network, raoParameters, treeParameters);
-        leaf.evaluateRootLeaf(false);
-=======
         assertEquals(0.5, leaf.getRaoData().getCrac().getBranchCnec("cnec1basecase").getExtension(CnecResultExtension.class).getVariant(raoData.getPreOptimVariantId()).getAbsolutePtdfSum(), DOUBLE_TOLERANCE);
         assertEquals(0.4, leaf.getRaoData().getCrac().getBranchCnec("cnec2basecase").getExtension(CnecResultExtension.class).getVariant(raoData.getPreOptimVariantId()).getAbsolutePtdfSum(), DOUBLE_TOLERANCE);
->>>>>>> 23f0ea5b
     }
 
     @Test
@@ -260,13 +221,8 @@
         mockSensitivityComputation();
         mockRaoUtil();
 
-<<<<<<< HEAD
-        Leaf rootLeaf = new Leaf(raoData, raoParameters, treeParameters);
-        rootLeaf.evaluateRootLeaf(true);
-=======
-        Leaf rootLeaf = new Leaf(raoData, raoParameters);
-        rootLeaf.evaluate();
->>>>>>> 23f0ea5b
+        Leaf rootLeaf = new Leaf(raoData, raoParameters);
+        rootLeaf.evaluate();
 
         assertEquals(Leaf.Status.EVALUATED, rootLeaf.getStatus());
         assertTrue(rootLeaf.getRaoData().hasSensitivityValues());
@@ -297,13 +253,8 @@
         Mockito.when(systematicSensitivityResult.isSuccess()).thenReturn(false);
         Mockito.doThrow(new SensitivityAnalysisException("mock")).when(systematicSensitivityInterface).run(any());
 
-<<<<<<< HEAD
-        Leaf rootLeaf = new Leaf(raoData, raoParameters, treeParameters);
-        rootLeaf.evaluateRootLeaf(true);
-=======
-        Leaf rootLeaf = new Leaf(raoData, raoParameters);
-        rootLeaf.evaluate();
->>>>>>> 23f0ea5b
+        Leaf rootLeaf = new Leaf(raoData, raoParameters);
+        rootLeaf.evaluate();
 
         assertEquals(Leaf.Status.ERROR, rootLeaf.getStatus());
         assertFalse(rootLeaf.getRaoData().hasSensitivityValues());
@@ -326,13 +277,8 @@
         cnec1result.setCommercialFlowInMW(10.0);
         cnec2result.setCommercialFlowInMW(-25.0);
 
-<<<<<<< HEAD
-        Leaf rootLeaf = new Leaf(raoData, raoParameters, treeParameters);
-        rootLeaf.evaluateRootLeaf(false);
-=======
-        Leaf rootLeaf = new Leaf(raoData, raoParameters);
-        rootLeaf.evaluate();
->>>>>>> 23f0ea5b
+        Leaf rootLeaf = new Leaf(raoData, raoParameters);
+        rootLeaf.evaluate();
 
         assertEquals(Leaf.Status.EVALUATED, rootLeaf.getStatus());
         assertTrue(rootLeaf.getRaoData().hasSensitivityValues());
@@ -350,13 +296,8 @@
     @Test
     public void testOptimizeWithoutRangeActions() {
         mockRaoUtil();
-<<<<<<< HEAD
-        Leaf rootLeaf = new Leaf(raoData, raoParameters, treeParameters);
-        rootLeaf.evaluateRootLeaf(true);
-=======
-        Leaf rootLeaf = new Leaf(raoData, raoParameters);
-        rootLeaf.evaluate();
->>>>>>> 23f0ea5b
+        Leaf rootLeaf = new Leaf(raoData, raoParameters);
+        rootLeaf.evaluate();
         rootLeaf.optimize();
         assertEquals(rootLeaf.getPreOptimVariantId(), rootLeaf.getBestVariantId());
         assertEquals(Leaf.Status.OPTIMIZED, rootLeaf.getStatus());
@@ -383,13 +324,8 @@
 
     @Test
     public void testClearAllVariantsExceptInitialOne() {
-<<<<<<< HEAD
-        Leaf rootLeaf = new Leaf(raoData, raoParameters, treeParameters);
-        String initialVariantId = rootLeaf.getInitialVariantId();
-=======
         Leaf rootLeaf = new Leaf(raoData, raoParameters);
         String initialVariantId = rootLeaf.getPreOptimVariantId();
->>>>>>> 23f0ea5b
         rootLeaf.getRaoData().getCracVariantManager().cloneWorkingVariant();
         rootLeaf.getRaoData().getCracVariantManager().cloneWorkingVariant();
         rootLeaf.getRaoData().getCracVariantManager().cloneWorkingVariant();
