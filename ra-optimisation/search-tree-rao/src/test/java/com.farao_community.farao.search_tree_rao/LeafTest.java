/*
 * Copyright (c) 2020, RTE (http://www.rte-france.com)
 * This Source Code Form is subject to the terms of the Mozilla Public
 * License, v. 2.0. If a copy of the MPL was not distributed with this
 * file, You can obtain one at http://mozilla.org/MPL/2.0/.
 */

package com.farao_community.farao.search_tree_rao;

import com.farao_community.farao.commons.CountryBoundary;
import com.farao_community.farao.commons.CountryGraph;
import com.farao_community.farao.commons.Unit;
import com.farao_community.farao.data.crac_api.ActionType;
import com.farao_community.farao.data.crac_api.NetworkAction;
import com.farao_community.farao.data.crac_api.NetworkElement;
import com.farao_community.farao.data.crac_api.RangeAction;
import com.farao_community.farao.data.crac_api.cnec.BranchCnec;
import com.farao_community.farao.data.crac_api.usage_rule.UsageMethod;
import com.farao_community.farao.data.crac_impl.SimpleCrac;
import com.farao_community.farao.data.crac_impl.remedial_action.network_action.NetworkActionImpl;
import com.farao_community.farao.data.crac_impl.remedial_action.network_action.TopologicalActionImpl;
import com.farao_community.farao.data.crac_impl.remedial_action.range_action.PstRangeActionImpl;
import com.farao_community.farao.data.crac_impl.usage_rule.OnStateImpl;
import com.farao_community.farao.data.crac_impl.utils.CommonCracCreation;
import com.farao_community.farao.data.crac_impl.utils.NetworkImportsUtil;
import com.farao_community.farao.data.crac_loopflow_extension.CnecLoopFlowExtension;
import com.farao_community.farao.data.crac_result_extensions.*;
import com.farao_community.farao.data.crac_util.CracCleaner;
import com.farao_community.farao.rao_api.RaoParameters;
import com.farao_community.farao.rao_commons.*;
import com.farao_community.farao.rao_commons.linear_optimisation.LinearOptimizerParameters;
import com.farao_community.farao.rao_commons.linear_optimisation.iterating_linear_optimizer.IteratingLinearOptimizer;
import com.farao_community.farao.rao_commons.linear_optimisation.iterating_linear_optimizer.IteratingLinearOptimizerOutput;
import com.farao_community.farao.rao_commons.objective_function_evaluator.ObjectiveFunctionEvaluator;
import com.farao_community.farao.sensitivity_analysis.SensitivityAnalysisException;
import com.farao_community.farao.sensitivity_analysis.SystematicSensitivityInterface;
import com.farao_community.farao.sensitivity_analysis.SystematicSensitivityResult;
import com.powsybl.iidm.network.Country;
import com.powsybl.iidm.network.Network;
import org.junit.Before;
import org.junit.Ignore;
import org.junit.Test;
import org.junit.runner.RunWith;
import org.mockito.Mockito;
import org.powermock.api.mockito.PowerMockito;
import org.powermock.core.classloader.annotations.PowerMockIgnore;
import org.powermock.core.classloader.annotations.PrepareForTest;
import org.powermock.modules.junit4.PowerMockRunner;

import java.util.*;

import static org.junit.Assert.*;
import static org.mockito.ArgumentMatchers.*;

/**
 * @author Baptiste Seguinot {@literal <baptiste.seguinot at rte-france.com>}
 */
@Ignore
@RunWith(PowerMockRunner.class)
@PrepareForTest({RaoUtil.class, SystematicSensitivityInterface.class, InitialSensitivityAnalysis.class, IteratingLinearOptimizer.class})
@PowerMockIgnore({"com.sun.org.apache.xerces.*", "javax.xml.*", "org.xml.*", "javax.management.*"})
public class LeafTest {
    private static final double DOUBLE_TOLERANCE = 1e-3;
    private static final String INITIAL_VARIANT_ID = "initial-variant-ID";
    private static final String PREPERIMETER_VARIANT_ID = "preperimeter-variant-ID";

    private NetworkAction na1;
    private NetworkAction na2;

    private Network network;
    private SimpleCrac crac;
    private RaoData raoData;
    private RaoData raoDataMock;
    private RaoParameters raoParameters;
    private TreeParameters treeParameters;
    private LinearOptimizerParameters linearOptimizerParameters;
    private IteratingLinearOptimizer iteratingLinearOptimizer;
    private ObjectiveFunctionEvaluator costEvaluatorMock;

    private SystematicSensitivityInterface systematicSensitivityInterface;
    private SystematicSensitivityResult systematicSensitivityResult;
    private SensitivityAndLoopflowResults sensitivityAndLoopflowResults;
    private SystematicSensitivityInterface.SystematicSensitivityInterfaceBuilder sensitivityBuilder;

    @Before
    public void setUp() {
        // network
        network = NetworkImportsUtil.import12NodesNetwork();

        // other mocks
        crac = CommonCracCreation.create();
        na1 = new NetworkActionImpl(
            "topology1",
            "topology1",
            "fr",
            Collections.singletonList(new OnStateImpl(UsageMethod.AVAILABLE, crac.getPreventiveState())),
            Collections.singleton(new TopologicalActionImpl(crac.getNetworkElement("BBE2AA1  FFR3AA1  1"), ActionType.OPEN)));

        na2 = new NetworkActionImpl(
            "topology2",
            "topology2",
            "fr",
            Collections.singletonList(new OnStateImpl(UsageMethod.AVAILABLE, crac.getPreventiveState())),
            Collections.singleton(new TopologicalActionImpl(crac.getNetworkElement("FFR2AA1  DDE3AA1  1"), ActionType.OPEN)));

        crac.addNetworkAction(na1);
        crac.addNetworkAction(na2);

        // rao parameters
        raoParameters = new RaoParameters();
        SearchTreeRaoParameters searchTreeRaoParameters = new SearchTreeRaoParameters();
        raoParameters.addExtension(SearchTreeRaoParameters.class, searchTreeRaoParameters);
        treeParameters = TreeParameters.buildForPreventivePerimeter(searchTreeRaoParameters);

        CnecResults initialCnecResults = new CnecResults();
        initialCnecResults.setCommercialFlowsInMW(new HashMap<>());
        initialCnecResults.setLoopflowThresholdInMW(new HashMap<>());
        initialCnecResults.setLoopflowsInMW(new HashMap<>());
        initialCnecResults.setFlowsInMW(new HashMap<>());
        initialCnecResults.setFlowsInA(new HashMap<>());
        initialCnecResults.setAbsolutePtdfSums(new HashMap<>());

        CracCleaner cracCleaner = new CracCleaner();
        cracCleaner.cleanCrac(crac, network);
        RaoInputHelper.synchronize(crac, network);
        raoData = Mockito.spy(new RaoData(network, crac, crac.getPreventiveState(),
                Collections.singleton(crac.getPreventiveState()), null, null, null, raoParameters));
        CracResultManager spiedCracResultManager = Mockito.spy(raoData.getCracResultManager());
        Mockito.when(raoData.getCracResultManager()).thenReturn(spiedCracResultManager);
        Mockito.doReturn(initialCnecResults).when(raoData).getInitialCnecResults();
        Mockito.doReturn(new HashMap<>()).when(raoData).getPrePerimeterMarginsInAbsoluteMW();
        Mockito.doNothing().when(spiedCracResultManager).fillCnecResultWithFlows();

        raoDataMock = Mockito.mock(RaoData.class);
        Mockito.when(raoDataMock.getPreOptimVariantId()).thenReturn(INITIAL_VARIANT_ID);
        Mockito.when(raoDataMock.getCrac()).thenReturn(crac);
        Mockito.when(raoDataMock.hasSensitivityValues()).thenReturn(true);
        crac.getExtension(ResultVariantManager.class).createVariant(PREPERIMETER_VARIANT_ID);
        crac.getExtension(ResultVariantManager.class).setPrePerimeterVariantId(PREPERIMETER_VARIANT_ID);

        systematicSensitivityInterface = Mockito.mock(SystematicSensitivityInterface.class);
        iteratingLinearOptimizer = Mockito.mock(IteratingLinearOptimizer.class);
        sensitivityBuilder = Mockito.mock(SystematicSensitivityInterface.SystematicSensitivityInterfaceBuilder.class);
        Mockito.when(sensitivityBuilder.build()).thenReturn(systematicSensitivityInterface);
        Mockito.when(sensitivityBuilder.withDefaultParameters(any())).thenReturn(sensitivityBuilder);
        Mockito.when(sensitivityBuilder.withFallbackParameters(any())).thenReturn(sensitivityBuilder);
        Mockito.when(sensitivityBuilder.withRangeActionSensitivities(any(), any(), any())).thenReturn(sensitivityBuilder);
        Mockito.when(sensitivityBuilder.withSensitivityProvider(any())).thenReturn(sensitivityBuilder);
        Mockito.when(sensitivityBuilder.withPtdfSensitivities(any(), any(), any())).thenReturn(sensitivityBuilder);

        try {
            PowerMockito.mockStatic(SystematicSensitivityInterface.class);
            PowerMockito.when(SystematicSensitivityInterface.builder()).thenAnswer(invocationOnMock -> sensitivityBuilder);
        } catch (Exception e) {
            e.printStackTrace();
        }
        systematicSensitivityResult = Mockito.mock(SystematicSensitivityResult.class);
    }

    private void mockRaoUtil() {
        try {
            PowerMockito.mockStatic(IteratingLinearOptimizer.class);
        } catch (Exception e) {
            e.printStackTrace();
        }
        costEvaluatorMock = Mockito.mock(ObjectiveFunctionEvaluator.class);
        Mockito.when(costEvaluatorMock.computeCost(any())).thenAnswer(invocationOnMock -> 0.);
        Mockito.when(costEvaluatorMock.computeFunctionalCost(any())).thenAnswer(invocationOnMock -> 0.);
        Mockito.when(costEvaluatorMock.computeVirtualCost(any())).thenAnswer(invocationOnMock -> 0.);
        Mockito.when(RaoUtil.createObjectiveFunction(raoData, raoParameters, treeParameters.getOperatorsNotToOptimize())).thenAnswer(invocationOnMock -> costEvaluatorMock);
    }

    private void mockSensitivityComputation() {
        Mockito.when(raoDataMock.getSystematicSensitivityResult()).thenReturn(systematicSensitivityResult);
        Mockito.when(systematicSensitivityResult.isSuccess()).thenReturn(true);
        Mockito.when(systematicSensitivityResult.getReferenceFlow(any())).thenReturn(5.);
        Mockito.when(systematicSensitivityResult.getReferenceIntensity(any())).thenReturn(12.);
        Mockito.doAnswer(invocationOnMock -> {
            raoData.setSystematicSensitivityResult(systematicSensitivityResult);
            return systematicSensitivityResult;
        }).when(systematicSensitivityInterface).run(any());
    }

    private RangeAction addPst() {
        NetworkElement pstElement = new NetworkElement("BBE2AA1  BBE3AA1  1", "BBE2AA1  BBE3AA1  1 name");
        PstRangeActionImpl pstRangeAction = new PstRangeActionImpl("pst", pstElement);
        pstRangeAction.addUsageRule(new OnStateImpl(UsageMethod.AVAILABLE, crac.getPreventiveState()));
        crac.addRangeAction(pstRangeAction);
        crac.desynchronize();
        crac.synchronize(network);
        return pstRangeAction;
    }

    @Test
    public void testRootLeafDefinition() {
        Leaf rootLeaf = new Leaf(raoDataMock, raoParameters, treeParameters, linearOptimizerParameters);
        assertTrue(rootLeaf.getNetworkActions().isEmpty());
        assertTrue(rootLeaf.isRoot());
        assertEquals(INITIAL_VARIANT_ID, rootLeaf.getPreOptimVariantId());
    }

    @Test
    public void testRootLeafDefinitionWithSensitivityValues() {
        Leaf rootLeaf = new Leaf(raoDataMock, raoParameters, treeParameters, linearOptimizerParameters);
        assertEquals(Leaf.Status.EVALUATED, rootLeaf.getStatus());
    }

    @Test
    public void testRootLeafDefinitionWithoutSensitivityValues() {
        Mockito.when(raoDataMock.hasSensitivityValues()).thenReturn(false);
        Leaf rootLeaf = new Leaf(raoDataMock, raoParameters, treeParameters, linearOptimizerParameters);
        assertEquals(Leaf.Status.CREATED, rootLeaf.getStatus());
    }

    @Test
    public void testLeafDefinition() {
        crac.getBranchCnec("cnec1basecase").getExtension(CnecResultExtension.class).getVariant(raoData.getPreOptimVariantId()).setAbsolutePtdfSum(0.5);
        crac.getBranchCnec("cnec2basecase").getExtension(CnecResultExtension.class).getVariant(raoData.getPreOptimVariantId()).setAbsolutePtdfSum(0.4);
        Leaf rootLeaf = new Leaf(raoData, raoParameters, treeParameters, linearOptimizerParameters);
        Leaf leaf = new Leaf(rootLeaf, na1, network, raoParameters, treeParameters, linearOptimizerParameters);
        assertEquals(1, leaf.getNetworkActions().size());
        assertTrue(leaf.getNetworkActions().contains(na1));
        assertFalse(leaf.isRoot());
        assertEquals(Leaf.Status.CREATED, leaf.getStatus());
        assertEquals(0.5, leaf.getRaoData().getCrac().getBranchCnec("cnec1basecase").getExtension(CnecResultExtension.class).getVariant(raoData.getPreOptimVariantId()).getAbsolutePtdfSum(), DOUBLE_TOLERANCE);
        assertEquals(0.4, leaf.getRaoData().getCrac().getBranchCnec("cnec2basecase").getExtension(CnecResultExtension.class).getVariant(raoData.getPreOptimVariantId()).getAbsolutePtdfSum(), DOUBLE_TOLERANCE);
    }

    @Test
    public void testMultipleLeafDefinition() {
        Leaf rootLeaf = new Leaf(raoData, raoParameters, treeParameters, linearOptimizerParameters);
        Leaf leaf1 = new Leaf(rootLeaf, na1, network, raoParameters, treeParameters, linearOptimizerParameters);
        Leaf leaf2 = new Leaf(leaf1, na2, network, raoParameters, treeParameters, linearOptimizerParameters);
        assertEquals(2, leaf2.getNetworkActions().size());
        assertTrue(leaf2.getNetworkActions().contains(na1));
        assertTrue(leaf2.getNetworkActions().contains(na2));
        assertFalse(leaf2.isRoot());
    }

    @Test
    public void testMultipleLeafDefinitionWithSameNetworkAction() {
        Leaf rootLeaf = new Leaf(raoData, raoParameters, treeParameters, linearOptimizerParameters);
        Leaf leaf1 = new Leaf(rootLeaf, na1, network, raoParameters, treeParameters, linearOptimizerParameters);
        Leaf leaf2 = new Leaf(leaf1, na1, network, raoParameters, treeParameters, linearOptimizerParameters);
        assertEquals(1, leaf2.getNetworkActions().size());
        assertTrue(leaf2.getNetworkActions().contains(na1));
        assertFalse(leaf2.isRoot());
    }

    @Test
    public void testBloom() {
        Leaf rootLeaf = new Leaf(raoData, raoParameters, treeParameters, linearOptimizerParameters);
        Set<NetworkAction> networkActions = rootLeaf.bloom();
        assertEquals(2, networkActions.size());
        assertTrue(networkActions.contains(na1));
        assertTrue(networkActions.contains(na2));
    }

    @Test
    public void testEvaluateOk() {
        mockSensitivityComputation();
        mockRaoUtil();

        Leaf rootLeaf = new Leaf(raoData, raoParameters, treeParameters, linearOptimizerParameters);
        rootLeaf.evaluate();

        assertEquals(Leaf.Status.EVALUATED, rootLeaf.getStatus());
        assertTrue(rootLeaf.getRaoData().hasSensitivityValues());
        assertEquals(5., crac.getBranchCnec("cnec1basecase").getExtension(CnecResultExtension.class).getVariant(PREPERIMETER_VARIANT_ID).getFlowInMW(), DOUBLE_TOLERANCE);
        assertEquals(12., crac.getBranchCnec("cnec1basecase").getExtension(CnecResultExtension.class).getVariant(PREPERIMETER_VARIANT_ID).getFlowInA(), DOUBLE_TOLERANCE);
    }

    @Test
    public void testReevaluate() {
        mockSensitivityComputation();
        mockRaoUtil();

        Leaf rootLeaf = new Leaf(raoData, raoParameters, treeParameters, linearOptimizerParameters);
        rootLeaf.evaluate();
        double bestCost = rootLeaf.getBestCost();

        rootLeaf.evaluate();
        assertEquals(Leaf.Status.EVALUATED, rootLeaf.getStatus());
        assertEquals(bestCost, rootLeaf.getBestCost(), DOUBLE_TOLERANCE);

<<<<<<< HEAD
        Mockito.when(costEvaluatorMock.computeFunctionalCost(sensitivityAndLoopflowResults)).thenAnswer(invocationOnMock -> 10.);
        Mockito.when(costEvaluatorMock.computeVirtualCost(sensitivityAndLoopflowResults)).thenAnswer(invocationOnMock -> 2.);
=======
        Mockito.when(costEvaluatorMock.computeFunctionalCost(any())).thenAnswer(invocationOnMock -> 10.);
        Mockito.when(costEvaluatorMock.computeVirtualCost(any())).thenAnswer(invocationOnMock -> 2.);
>>>>>>> bc06f126
        rootLeaf.evaluate();
        assertEquals(Leaf.Status.EVALUATED, rootLeaf.getStatus());
        assertEquals(12, rootLeaf.getBestCost(), DOUBLE_TOLERANCE);
    }

    @Test
    public void testEvaluateError() {
        Mockito.when(systematicSensitivityResult.isSuccess()).thenReturn(false);
        Mockito.doThrow(new SensitivityAnalysisException("mock")).when(systematicSensitivityInterface).run(any());

        Leaf rootLeaf = new Leaf(raoData, raoParameters, treeParameters, linearOptimizerParameters);
        rootLeaf.evaluate();

        assertEquals(Leaf.Status.ERROR, rootLeaf.getStatus());
        assertFalse(rootLeaf.getRaoData().hasSensitivityValues());
    }

    @Test
    public void testEvaluateWithLoopflows() {
        mockSensitivityComputation();

        raoParameters.setRaoWithLoopFlowLimitation(true);
        for (BranchCnec cnec : crac.getBranchCnecs(crac.getPreventiveState())) {
            CnecLoopFlowExtension cnecLoopFlowExtension = new CnecLoopFlowExtension(100, Unit.PERCENT_IMAX);
            cnec.addExtension(CnecLoopFlowExtension.class, cnecLoopFlowExtension);
        }
        raoData = new RaoData(network, crac, crac.getPreventiveState(), Collections.singleton(crac.getPreventiveState()), null, null, null, raoParameters);

        mockRaoUtil();
        CnecResult cnec1result = crac.getBranchCnec("cnec1basecase").getExtension(CnecResultExtension.class).getVariant(raoData.getWorkingVariantId());
        CnecResult cnec2result = crac.getBranchCnec("cnec2basecase").getExtension(CnecResultExtension.class).getVariant(raoData.getWorkingVariantId());
        cnec1result.setCommercialFlowInMW(10.0);
        cnec2result.setCommercialFlowInMW(-25.0);

        Leaf rootLeaf = new Leaf(raoData, raoParameters, treeParameters, linearOptimizerParameters);
        rootLeaf.evaluate();

        assertEquals(Leaf.Status.EVALUATED, rootLeaf.getStatus());
        assertTrue(rootLeaf.getRaoData().hasSensitivityValues());
        assertEquals(-5, cnec1result.getLoopflowInMW(), DOUBLE_TOLERANCE);
        assertEquals(30, cnec2result.getLoopflowInMW(), DOUBLE_TOLERANCE);
    }

    @Test
    public void testOptimizeWithoutEvaluation() {
        Leaf rootLeaf = new Leaf(raoData, raoParameters, treeParameters, linearOptimizerParameters);
        rootLeaf.optimize();
        assertEquals(Leaf.Status.CREATED, rootLeaf.getStatus());
    }

    @Test
    public void testOptimizeWithoutRangeActions() {
        mockSensitivityComputation();
        mockRaoUtil();
        Leaf rootLeaf = new Leaf(raoData, raoParameters, treeParameters, linearOptimizerParameters);
        rootLeaf.evaluate();
        rootLeaf.optimize();
        assertEquals(rootLeaf.getPreOptimVariantId(), rootLeaf.getBestVariantId());
        assertEquals(Leaf.Status.OPTIMIZED, rootLeaf.getStatus());
    }

    @Test
    public void testOptimizeWithRangeActions() {
        addPst();

        String newVariant = raoData.getCracVariantManager().cloneWorkingVariant();
<<<<<<< HEAD
        Mockito.doAnswer(invocationOnMock -> newVariant).when(iteratingLinearOptimizer).optimize(any());
        Leaf rootLeaf = new Leaf(raoData, raoParameters, treeParameters, linearOptimizerParameters);
=======
        PowerMockito.mockStatic(IteratingLinearOptimizer.class);
        IteratingLinearOptimizerOutput iteratingLinearOptimizerOutput = Mockito.mock(IteratingLinearOptimizerOutput.class);

        PowerMockito.when(IteratingLinearOptimizer.optimize(any(), any())).thenAnswer(invocationOnMock -> iteratingLinearOptimizerOutput);
        Leaf rootLeaf = new Leaf(raoData, raoParameters, treeParameters);
>>>>>>> bc06f126
        Mockito.doAnswer(invocationOnMock -> systematicSensitivityResult).when(systematicSensitivityInterface).run(any());

        mockRaoUtil();

        rootLeaf.evaluate();
        rootLeaf.optimize();
        assertEquals(newVariant, rootLeaf.getBestVariantId());
        assertEquals(Leaf.Status.OPTIMIZED, rootLeaf.getStatus());
    }

    @Test
    public void testClearAllVariantsExceptInitialOne() {
        Leaf rootLeaf = new Leaf(raoData, raoParameters, treeParameters, linearOptimizerParameters);
        String initialVariantId = rootLeaf.getPreOptimVariantId();
        rootLeaf.getRaoData().getCracVariantManager().cloneWorkingVariant();
        rootLeaf.getRaoData().getCracVariantManager().cloneWorkingVariant();
        rootLeaf.getRaoData().getCracVariantManager().cloneWorkingVariant();
        rootLeaf.clearAllVariantsExceptInitialOne();
        assertEquals(1, rootLeaf.getRaoData().getCracVariantManager().getVariantIds().size());
        assertEquals(initialVariantId, rootLeaf.getRaoData().getCracVariantManager().getVariantIds().get(0));
    }

    @Test
    public void testIsNetworkActionCloseToLocations() {

        HashSet<CountryBoundary> boundaries = new HashSet<>();
        boundaries.add(new CountryBoundary(Country.FR, Country.BE));
        boundaries.add(new CountryBoundary(Country.FR, Country.DE));
        boundaries.add(new CountryBoundary(Country.DE, Country.AT));
        CountryGraph countryGraph = new CountryGraph(boundaries);

        raoParameters.getExtension(SearchTreeRaoParameters.class).setMaxNumberOfBoundariesForSkippingNetworkActions(0);
        Leaf rootLeaf = new Leaf(raoData, raoParameters, treeParameters, linearOptimizerParameters);
        assertTrue(rootLeaf.isNetworkActionCloseToLocations(na1, Set.of(Optional.empty()), countryGraph));
        assertTrue(rootLeaf.isNetworkActionCloseToLocations(na1, Set.of(Optional.of(Country.FR)), countryGraph));
        assertTrue(rootLeaf.isNetworkActionCloseToLocations(na1, Set.of(Optional.of(Country.BE)), countryGraph));
        assertFalse(rootLeaf.isNetworkActionCloseToLocations(na1, Set.of(Optional.of(Country.DE)), countryGraph));
        raoParameters.getExtension(SearchTreeRaoParameters.class).setMaxNumberOfBoundariesForSkippingNetworkActions(1);
        assertTrue(rootLeaf.isNetworkActionCloseToLocations(na1, Set.of(Optional.of(Country.DE)), countryGraph));
        assertFalse(rootLeaf.isNetworkActionCloseToLocations(na1, Set.of(Optional.of(Country.AT)), countryGraph));
        raoParameters.getExtension(SearchTreeRaoParameters.class).setMaxNumberOfBoundariesForSkippingNetworkActions(2);
        assertTrue(rootLeaf.isNetworkActionCloseToLocations(na1, Set.of(Optional.of(Country.AT)), countryGraph));

        mockRaoUtil();
        NetworkAction mockedNa = Mockito.mock(NetworkAction.class);
        Mockito.when(mockedNa.getLocation(Mockito.any())).thenAnswer(invocationOnMock -> Set.of(Optional.of(Country.FR), Optional.empty()));
        raoParameters.getExtension(SearchTreeRaoParameters.class).setMaxNumberOfBoundariesForSkippingNetworkActions(0);
        assertTrue(rootLeaf.isNetworkActionCloseToLocations(mockedNa, Set.of(Optional.of(Country.AT)), countryGraph));
    }

    @Test
    public void testClearAllVariantsExceptOptimizedOne() {
        mockSensitivityComputation();
        mockRaoUtil();

        crac = CommonCracCreation.createWithPstRange();
        crac.synchronize(network);
        raoData = new RaoData(network, crac, crac.getPreventiveState(), Collections.singleton(crac.getPreventiveState()), null, null, null, raoParameters);

        String mockPostPreventiveVariantId = raoData.getCracVariantManager().cloneWorkingVariant();
        RaoData curativeRaoData = new RaoData(network, crac, crac.getPreventiveState(), Collections.singleton(crac.getPreventiveState()), null, null, mockPostPreventiveVariantId, raoParameters);
        String mockPostCurativeVariantId = curativeRaoData.getCracVariantManager().cloneWorkingVariant();
        Mockito.when(iteratingLinearOptimizer.optimize(any(), any())).thenAnswer(invocationOnMock -> mockPostCurativeVariantId);

        crac.getExtension(ResultVariantManager.class).createVariant(PREPERIMETER_VARIANT_ID);
        crac.getExtension(ResultVariantManager.class).setPrePerimeterVariantId(PREPERIMETER_VARIANT_ID);

        Leaf rootLeaf = new Leaf(curativeRaoData, raoParameters, treeParameters, linearOptimizerParameters);
        rootLeaf.evaluate();
        rootLeaf.optimize();
        curativeRaoData.getCracVariantManager().setWorkingVariant(mockPostCurativeVariantId);

        rootLeaf.clearAllVariantsExceptOptimizedOne();
        assertEquals(1, curativeRaoData.getCracVariantManager().getVariantIds().size());
        assertEquals(mockPostCurativeVariantId, curativeRaoData.getCracVariantManager().getVariantIds().get(0));
    }

    @Test
    public void testRemoveNetworkActionsIfMaxNumberReached() {
        SearchTreeRaoParameters searchTreeRaoParameters = new SearchTreeRaoParameters();
        Set<NetworkAction> networkActionsToFilter = raoData.getAvailableNetworkActions();
        Leaf rootLeaf;
        Leaf childLeaf1;
        Leaf childLeaf2;

        // no filter
        searchTreeRaoParameters.setMaxCurativeTopoPerTso(Map.of("be", 0));
        treeParameters = TreeParameters.buildForCurativePerimeter(searchTreeRaoParameters, .0, null);
        rootLeaf = new Leaf(raoData, raoParameters, treeParameters, linearOptimizerParameters);
        assertEquals(2, rootLeaf.removeNetworkActionsIfMaxNumberReached(networkActionsToFilter).size());
        childLeaf1 = new Leaf(rootLeaf, na1, network, raoParameters, treeParameters, linearOptimizerParameters);
        assertEquals(2, childLeaf1.removeNetworkActionsIfMaxNumberReached(networkActionsToFilter).size());
        childLeaf2 = new Leaf(childLeaf1, na2, network, raoParameters, treeParameters, linearOptimizerParameters);
        assertEquals(2, childLeaf2.removeNetworkActionsIfMaxNumberReached(networkActionsToFilter).size());

        // no filter
        searchTreeRaoParameters.setMaxCurativeTopoPerTso(Map.of("fr", 3));
        treeParameters = TreeParameters.buildForCurativePerimeter(searchTreeRaoParameters, .0, null);
        rootLeaf = new Leaf(raoData, raoParameters, treeParameters, linearOptimizerParameters);
        assertEquals(2, rootLeaf.removeNetworkActionsIfMaxNumberReached(networkActionsToFilter).size());
        childLeaf1 = new Leaf(rootLeaf, na1, network, raoParameters, treeParameters, linearOptimizerParameters);
        assertEquals(2, childLeaf1.removeNetworkActionsIfMaxNumberReached(networkActionsToFilter).size());
        childLeaf2 = new Leaf(childLeaf1, na2, network, raoParameters, treeParameters, linearOptimizerParameters);
        assertEquals(2, childLeaf2.removeNetworkActionsIfMaxNumberReached(networkActionsToFilter).size());

        // keep 2 network actions
        searchTreeRaoParameters.setMaxCurativeTopoPerTso(Map.of("fr", 2));
        treeParameters = TreeParameters.buildForCurativePerimeter(searchTreeRaoParameters, .0, null);
        rootLeaf = new Leaf(raoData, raoParameters, treeParameters, linearOptimizerParameters);
        assertEquals(2, rootLeaf.removeNetworkActionsIfMaxNumberReached(networkActionsToFilter).size());
        childLeaf1 = new Leaf(rootLeaf, na1, network, raoParameters, treeParameters, linearOptimizerParameters);
        assertEquals(2, childLeaf1.removeNetworkActionsIfMaxNumberReached(networkActionsToFilter).size());
        childLeaf2 = new Leaf(childLeaf1, na2, network, raoParameters, treeParameters, linearOptimizerParameters);
        assertEquals(0, childLeaf2.removeNetworkActionsIfMaxNumberReached(networkActionsToFilter).size());

        // keep 1 network action
        searchTreeRaoParameters.setMaxCurativeTopoPerTso(Map.of("fr", 1));
        treeParameters = TreeParameters.buildForCurativePerimeter(searchTreeRaoParameters, .0, null);
        rootLeaf = new Leaf(raoData, raoParameters, treeParameters, linearOptimizerParameters);
        assertEquals(2, rootLeaf.removeNetworkActionsIfMaxNumberReached(networkActionsToFilter).size());
        childLeaf1 = new Leaf(rootLeaf, na1, network, raoParameters, treeParameters, linearOptimizerParameters);
        assertEquals(0, childLeaf1.removeNetworkActionsIfMaxNumberReached(networkActionsToFilter).size());

        // filter out all topo
        searchTreeRaoParameters.setMaxCurativeTopoPerTso(Map.of("fr", 0));
        treeParameters = TreeParameters.buildForCurativePerimeter(searchTreeRaoParameters, .0, null);
        rootLeaf = new Leaf(raoData, raoParameters, treeParameters, linearOptimizerParameters);
        assertEquals(0, rootLeaf.removeNetworkActionsIfMaxNumberReached(networkActionsToFilter).size());
    }

    @Test
    public void testGetMaxPstPerTso() {
        SearchTreeRaoParameters searchTreeRaoParameters = new SearchTreeRaoParameters();
        Leaf rootLeaf;
        Leaf childLeaf1;
        Leaf childLeaf2;
        Leaf childLeaf3;
        Map<String, Integer> maxPstPerTso;

        // no filter
        treeParameters = TreeParameters.buildForCurativePerimeter(searchTreeRaoParameters, .0, null);
        rootLeaf = new Leaf(raoData, raoParameters, treeParameters, linearOptimizerParameters);
        assertTrue(rootLeaf.getMaxPstPerTso().isEmpty());

        // only max pst parameter
        searchTreeRaoParameters.setMaxCurativeRaPerTso(null);
        searchTreeRaoParameters.setMaxCurativePstPerTso(Map.of("fr", 9));
        treeParameters = TreeParameters.buildForCurativePerimeter(searchTreeRaoParameters, .0, null);
        rootLeaf = new Leaf(raoData, raoParameters, treeParameters, linearOptimizerParameters);
        maxPstPerTso = rootLeaf.getMaxPstPerTso();
        assertEquals(1, maxPstPerTso.size());
        assertEquals(9, (int) maxPstPerTso.getOrDefault("fr", 0));

        // only max cra parameter
        searchTreeRaoParameters.setMaxCurativeRaPerTso(Map.of("fr", 76));
        searchTreeRaoParameters.setMaxCurativePstPerTso(null);
        treeParameters = TreeParameters.buildForCurativePerimeter(searchTreeRaoParameters, .0, null);
        rootLeaf = new Leaf(raoData, raoParameters, treeParameters, linearOptimizerParameters);
        maxPstPerTso = rootLeaf.getMaxPstPerTso();
        assertEquals(1, maxPstPerTso.size());
        assertEquals(76, (int) maxPstPerTso.getOrDefault("fr", 0));

        // two parameters, no network action 1
        searchTreeRaoParameters.setMaxCurativePstPerTso(Map.of("fr", 9));
        searchTreeRaoParameters.setMaxCurativeRaPerTso(Map.of("fr", 76));
        treeParameters = TreeParameters.buildForCurativePerimeter(searchTreeRaoParameters, .0, null);
        rootLeaf = new Leaf(raoData, raoParameters, treeParameters, linearOptimizerParameters);
        maxPstPerTso = rootLeaf.getMaxPstPerTso();
        assertEquals(1, maxPstPerTso.size());
        assertEquals(9, (int) maxPstPerTso.getOrDefault("fr", 0));

        // two parameters, no network action 2
        searchTreeRaoParameters.setMaxCurativePstPerTso(Map.of("fr", 90));
        searchTreeRaoParameters.setMaxCurativeRaPerTso(Map.of("fr", 67));
        treeParameters = TreeParameters.buildForCurativePerimeter(searchTreeRaoParameters, .0, null);
        rootLeaf = new Leaf(raoData, raoParameters, treeParameters, linearOptimizerParameters);
        maxPstPerTso = rootLeaf.getMaxPstPerTso();
        assertEquals(1, maxPstPerTso.size());
        assertEquals(67, (int) maxPstPerTso.getOrDefault("fr", 0));

        // two parameters, network actions used
        searchTreeRaoParameters.setMaxCurativePstPerTso(Map.of("fr", 5));
        searchTreeRaoParameters.setMaxCurativeRaPerTso(Map.of("fr", 5));
        treeParameters = TreeParameters.buildForCurativePerimeter(searchTreeRaoParameters, .0, null);
        rootLeaf = new Leaf(raoData, raoParameters, treeParameters, linearOptimizerParameters);
        maxPstPerTso = rootLeaf.getMaxPstPerTso();
        assertEquals(1, maxPstPerTso.size());
        assertEquals(5, (int) maxPstPerTso.getOrDefault("fr", 0));
        childLeaf1 = new Leaf(rootLeaf, na1, network, raoParameters, treeParameters, linearOptimizerParameters);
        maxPstPerTso = childLeaf1.getMaxPstPerTso();
        assertEquals(1, maxPstPerTso.size());
        assertEquals(4, (int) maxPstPerTso.getOrDefault("fr", 0));
        childLeaf2 = new Leaf(childLeaf1, na2, network, raoParameters, treeParameters, linearOptimizerParameters);
        maxPstPerTso = childLeaf2.getMaxPstPerTso();
        assertEquals(1, maxPstPerTso.size());
        assertEquals(3, (int) maxPstPerTso.getOrDefault("fr", 0));
        childLeaf3 = new Leaf(childLeaf2, na2, network, raoParameters, treeParameters, linearOptimizerParameters);
        maxPstPerTso = childLeaf3.getMaxPstPerTso();
        assertEquals(1, maxPstPerTso.size());
        assertEquals(3, (int) maxPstPerTso.getOrDefault("fr", 0));
    }

    @Test
    public void testIsRangeActionActivated() {
        RangeAction rangeAction = addPst();

        RaoData raoData = new RaoData(network, crac, crac.getPreventiveState(), Collections.singleton(crac.getPreventiveState()), null, null, null, raoParameters);
        String preOptimVariantId = raoData.getPreOptimVariantId();
        raoData.getCrac().getExtension(ResultVariantManager.class).setPrePerimeterVariantId(preOptimVariantId);
        String workingVariantId = raoData.getCracVariantManager().cloneWorkingVariant();
        raoData.getCracVariantManager().setWorkingVariant(workingVariantId);

        Leaf rootLeaf = new Leaf(raoData, raoParameters, treeParameters, linearOptimizerParameters);

        rangeAction.getExtension(RangeActionResultExtension.class).getVariant(workingVariantId).setSetPoint(crac.getPreventiveState().getId(), 0.0);
        assertFalse(rootLeaf.isRangeActionActivated(rangeAction));

        rangeAction.getExtension(RangeActionResultExtension.class).getVariant(workingVariantId).setSetPoint(crac.getPreventiveState().getId(), 10.0);
        assertTrue(rootLeaf.isRangeActionActivated(rangeAction));

        rangeAction.getExtension(RangeActionResultExtension.class).getVariant(workingVariantId).setSetPoint(crac.getPreventiveState().getId(), Double.NaN);
        assertFalse(rootLeaf.isRangeActionActivated(rangeAction));

        rangeAction.getExtension(RangeActionResultExtension.class).getVariant(workingVariantId).setSetPoint(crac.getPreventiveState().getId(), 0.0);
        rangeAction.getExtension(RangeActionResultExtension.class).getVariant(preOptimVariantId).setSetPoint(crac.getPreventiveState().getId(), Double.NaN);
        assertTrue(rootLeaf.isRangeActionActivated(rangeAction));
    }

    @Test
    public void testGetMaxTopoPerTso() {
        SearchTreeRaoParameters searchTreeRaoParameters = new SearchTreeRaoParameters();
        Leaf rootLeaf;
        Leaf childLeaf1;
        Map<String, Integer> maxTopoPerTso;

        RangeAction rangeAction = addPst();
        RaoData raoData = new RaoData(network, crac, crac.getPreventiveState(), Collections.singleton(crac.getPreventiveState()), null, null, null, raoParameters);
        String preOptimVariantId = raoData.getPreOptimVariantId();
        raoData.getCrac().getExtension(ResultVariantManager.class).setPrePerimeterVariantId(preOptimVariantId);
        String workingVariantId = raoData.getCracVariantManager().cloneWorkingVariant();
        raoData.getCracVariantManager().setWorkingVariant(workingVariantId);
        rangeAction.getExtension(RangeActionResultExtension.class).getVariant(workingVariantId).setSetPoint(crac.getPreventiveState().getId(), 0.0);

        // no filter
        treeParameters = TreeParameters.buildForCurativePerimeter(searchTreeRaoParameters, .0, null);
        rootLeaf = new Leaf(raoData, raoParameters, treeParameters, linearOptimizerParameters);
        assertTrue(rootLeaf.getMaxTopoPerTso().isEmpty());

        // only max topo parameter
        searchTreeRaoParameters.setMaxCurativeRaPerTso(null);
        searchTreeRaoParameters.setMaxCurativeTopoPerTso(Map.of("fr", 9));
        treeParameters = TreeParameters.buildForCurativePerimeter(searchTreeRaoParameters, .0, null);
        rootLeaf = new Leaf(raoData, raoParameters, treeParameters, linearOptimizerParameters);
        maxTopoPerTso = rootLeaf.getMaxTopoPerTso();
        assertEquals(1, maxTopoPerTso.size());
        assertEquals(9, (int) maxTopoPerTso.getOrDefault("fr", 0));

        // only max cra parameter
        searchTreeRaoParameters.setMaxCurativeRaPerTso(Map.of("fr", 76));
        searchTreeRaoParameters.setMaxCurativeTopoPerTso(null);
        treeParameters = TreeParameters.buildForCurativePerimeter(searchTreeRaoParameters, .0, null);
        rootLeaf = new Leaf(raoData, raoParameters, treeParameters, linearOptimizerParameters);
        maxTopoPerTso = rootLeaf.getMaxTopoPerTso();
        assertEquals(1, maxTopoPerTso.size());
        assertEquals(76, (int) maxTopoPerTso.getOrDefault("fr", 0));

        // two parameters, no range action 1
        searchTreeRaoParameters.setMaxCurativeTopoPerTso(Map.of("fr", 9));
        searchTreeRaoParameters.setMaxCurativeRaPerTso(Map.of("fr", 76));
        treeParameters = TreeParameters.buildForCurativePerimeter(searchTreeRaoParameters, .0, null);
        rootLeaf = new Leaf(raoData, raoParameters, treeParameters, linearOptimizerParameters);
        maxTopoPerTso = rootLeaf.getMaxTopoPerTso();
        assertEquals(1, maxTopoPerTso.size());
        assertEquals(9, (int) maxTopoPerTso.getOrDefault("fr", 0));

        // two parameters, no range action 2
        searchTreeRaoParameters.setMaxCurativeTopoPerTso(Map.of("fr", 90));
        searchTreeRaoParameters.setMaxCurativeRaPerTso(Map.of("fr", 67));
        treeParameters = TreeParameters.buildForCurativePerimeter(searchTreeRaoParameters, .0, null);
        rootLeaf = new Leaf(raoData, raoParameters, treeParameters, linearOptimizerParameters);
        maxTopoPerTso = rootLeaf.getMaxTopoPerTso();
        assertEquals(1, maxTopoPerTso.size());
        assertEquals(67, (int) maxTopoPerTso.getOrDefault("fr", 0));

        // two parameters, range action is used
        rangeAction.getExtension(RangeActionResultExtension.class).getVariant(preOptimVariantId).setSetPoint(crac.getPreventiveState().getId(), 10.0);
        searchTreeRaoParameters.setMaxCurativeTopoPerTso(Map.of("fr", 5));
        searchTreeRaoParameters.setMaxCurativeRaPerTso(Map.of("fr", 5));
        treeParameters = TreeParameters.buildForCurativePerimeter(searchTreeRaoParameters, .0, null);
        rootLeaf = new Leaf(raoData, raoParameters, treeParameters, linearOptimizerParameters);
        maxTopoPerTso = rootLeaf.getMaxTopoPerTso();
        assertEquals(1, maxTopoPerTso.size());
        assertEquals(4, (int) maxTopoPerTso.getOrDefault("fr", 0));
        childLeaf1 = new Leaf(rootLeaf, na1, network, raoParameters, treeParameters, linearOptimizerParameters);
        maxTopoPerTso = childLeaf1.getMaxTopoPerTso();
        assertEquals(1, maxTopoPerTso.size());
        assertEquals(4, (int) maxTopoPerTso.getOrDefault("fr", 0));
    }
}<|MERGE_RESOLUTION|>--- conflicted
+++ resolved
@@ -283,13 +283,8 @@
         assertEquals(Leaf.Status.EVALUATED, rootLeaf.getStatus());
         assertEquals(bestCost, rootLeaf.getBestCost(), DOUBLE_TOLERANCE);
 
-<<<<<<< HEAD
-        Mockito.when(costEvaluatorMock.computeFunctionalCost(sensitivityAndLoopflowResults)).thenAnswer(invocationOnMock -> 10.);
-        Mockito.when(costEvaluatorMock.computeVirtualCost(sensitivityAndLoopflowResults)).thenAnswer(invocationOnMock -> 2.);
-=======
         Mockito.when(costEvaluatorMock.computeFunctionalCost(any())).thenAnswer(invocationOnMock -> 10.);
         Mockito.when(costEvaluatorMock.computeVirtualCost(any())).thenAnswer(invocationOnMock -> 2.);
->>>>>>> bc06f126
         rootLeaf.evaluate();
         assertEquals(Leaf.Status.EVALUATED, rootLeaf.getStatus());
         assertEquals(12, rootLeaf.getBestCost(), DOUBLE_TOLERANCE);
@@ -356,16 +351,11 @@
         addPst();
 
         String newVariant = raoData.getCracVariantManager().cloneWorkingVariant();
-<<<<<<< HEAD
-        Mockito.doAnswer(invocationOnMock -> newVariant).when(iteratingLinearOptimizer).optimize(any());
-        Leaf rootLeaf = new Leaf(raoData, raoParameters, treeParameters, linearOptimizerParameters);
-=======
         PowerMockito.mockStatic(IteratingLinearOptimizer.class);
         IteratingLinearOptimizerOutput iteratingLinearOptimizerOutput = Mockito.mock(IteratingLinearOptimizerOutput.class);
 
         PowerMockito.when(IteratingLinearOptimizer.optimize(any(), any())).thenAnswer(invocationOnMock -> iteratingLinearOptimizerOutput);
         Leaf rootLeaf = new Leaf(raoData, raoParameters, treeParameters);
->>>>>>> bc06f126
         Mockito.doAnswer(invocationOnMock -> systematicSensitivityResult).when(systematicSensitivityInterface).run(any());
 
         mockRaoUtil();
