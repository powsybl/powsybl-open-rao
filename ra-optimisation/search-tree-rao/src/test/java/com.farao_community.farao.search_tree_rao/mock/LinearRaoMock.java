/*
 * Copyright (c) 2019, RTE (http://www.rte-france.com)
 * This Source Code Form is subject to the terms of the Mozilla Public
 *  License, v. 2.0. If a copy of the MPL was not distributed with this
 * file, You can obtain one at http://mozilla.org/MPL/2.0/.
 */

package com.farao_community.farao.search_tree_rao.mock;

import com.farao_community.farao.commons.FaraoException;
import com.farao_community.farao.data.crac_api.Crac;
import com.farao_community.farao.rao_api.RaoInput;
import com.farao_community.farao.data.crac_result_extensions.ResultVariantManager;
import com.farao_community.farao.rao_api.RaoParameters;
import com.farao_community.farao.rao_api.RaoProvider;
import com.farao_community.farao.rao_api.RaoResult;
import com.google.auto.service.AutoService;
import com.powsybl.computation.ComputationManager;

import java.util.concurrent.CompletableFuture;

/**
 * @author Baptiste Seguinot {@literal <baptiste.seguinot at rte-france.com>}
 */
@AutoService(RaoProvider.class)
public class LinearRaoMock implements RaoProvider {

    public static final String CRAC_NAME_RAO_THROWS_EXCEPTION = "Exception";
    public static final String CRAC_NAME_RAO_RETURNS_FAILURE = "StatusFailure";

    private RaoResult createLittleResult(Crac crac) {
        ResultVariantManager resultVariantManager = crac.getExtension(ResultVariantManager.class);
        if (resultVariantManager == null) {
            resultVariantManager = new ResultVariantManager();
            crac.addExtension(ResultVariantManager.class, resultVariantManager);
        }
        resultVariantManager.createVariant("preOptimVariant");
        resultVariantManager.createVariant("postOptimVariant");

        RaoResult raoResult = new RaoResult(RaoResult.Status.SUCCESS);
        raoResult.setPreOptimVariantId("preOptimVariant");
        raoResult.setPreOptimVariantId("postOptimVariant");
        return raoResult;
    }

    @Override
    public CompletableFuture<RaoResult> run(RaoInput raoInput, ComputationManager computationManager, RaoParameters parameters) {
        if (raoInput.getCrac().getName().equals(CRAC_NAME_RAO_THROWS_EXCEPTION)) {
            throw new FaraoException("Mocked error while running LinearRaoMock");
        }
        if (raoInput.getCrac().getName().equals(CRAC_NAME_RAO_RETURNS_FAILURE)) {
            return CompletableFuture.completedFuture(new RaoResult(RaoResult.Status.FAILURE));
        }
        return CompletableFuture.completedFuture(createLittleResult(raoInput.getCrac()));
<<<<<<< HEAD
    }

    @Override
    public CompletableFuture<RaoResult> run(RaoInput raoInput, ComputationManager computationManager, RaoParameters parameters) {
        if (raoInput.getCrac().getName().equals(CRAC_NAME_RAO_THROWS_EXCEPTION)) {
            throw new FaraoException("Mocked error while running LinearRaoMock");
        }
        if (raoInput.getCrac().getName().equals(CRAC_NAME_RAO_RETURNS_FAILURE)) {
            return CompletableFuture.completedFuture(new RaoResult(RaoResult.Status.FAILURE));
        }
        return CompletableFuture.completedFuture(createLittleResult(raoInput.getCrac()));
    }

    @Override
    public CompletableFuture<RaoResult> run(RaoInput raoInput, ComputationManager computationManager, RaoParameters parameters) {
        if (raoInput.getCrac().getName().equals(CRAC_NAME_RAO_THROWS_EXCEPTION)) {
            throw new FaraoException("Mocked error while running LinearRaoMock");
        }
        if (raoInput.getCrac().getName().equals(CRAC_NAME_RAO_RETURNS_FAILURE)) {
            return CompletableFuture.completedFuture(new RaoResult(RaoResult.Status.FAILURE));
        }
        return CompletableFuture.completedFuture(createLittleResult(raoInput.getCrac()));
=======
>>>>>>> f2d72c39
    }

    @Override
    public String getName() {
        return "Linear Range Action Rao Mock";
    }

    @Override
    public String getVersion() {
        return "1.0";
    }
}<|MERGE_RESOLUTION|>--- conflicted
+++ resolved
@@ -52,31 +52,6 @@
             return CompletableFuture.completedFuture(new RaoResult(RaoResult.Status.FAILURE));
         }
         return CompletableFuture.completedFuture(createLittleResult(raoInput.getCrac()));
-<<<<<<< HEAD
-    }
-
-    @Override
-    public CompletableFuture<RaoResult> run(RaoInput raoInput, ComputationManager computationManager, RaoParameters parameters) {
-        if (raoInput.getCrac().getName().equals(CRAC_NAME_RAO_THROWS_EXCEPTION)) {
-            throw new FaraoException("Mocked error while running LinearRaoMock");
-        }
-        if (raoInput.getCrac().getName().equals(CRAC_NAME_RAO_RETURNS_FAILURE)) {
-            return CompletableFuture.completedFuture(new RaoResult(RaoResult.Status.FAILURE));
-        }
-        return CompletableFuture.completedFuture(createLittleResult(raoInput.getCrac()));
-    }
-
-    @Override
-    public CompletableFuture<RaoResult> run(RaoInput raoInput, ComputationManager computationManager, RaoParameters parameters) {
-        if (raoInput.getCrac().getName().equals(CRAC_NAME_RAO_THROWS_EXCEPTION)) {
-            throw new FaraoException("Mocked error while running LinearRaoMock");
-        }
-        if (raoInput.getCrac().getName().equals(CRAC_NAME_RAO_RETURNS_FAILURE)) {
-            return CompletableFuture.completedFuture(new RaoResult(RaoResult.Status.FAILURE));
-        }
-        return CompletableFuture.completedFuture(createLittleResult(raoInput.getCrac()));
-=======
->>>>>>> f2d72c39
     }
 
     @Override
