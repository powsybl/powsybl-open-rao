/*
 * Copyright (c) 2020, RTE (http://www.rte-france.com)
 * This Source Code Form is subject to the terms of the Mozilla Public
 * License, v. 2.0. If a copy of the MPL was not distributed with this
 * file, You can obtain one at http://mozilla.org/MPL/2.0/.
 */

package com.farao_community.farao.search_tree_rao;

import com.farao_community.farao.data.crac_api.Crac;
import com.farao_community.farao.data.crac_api.NetworkAction;
import com.farao_community.farao.data.crac_impl.utils.NetworkImportsUtil;
import com.farao_community.farao.data.crac_io_api.CracImporters;
import com.farao_community.farao.data.crac_result_extensions.CracResult;
import com.farao_community.farao.rao_api.RaoParameters;
import com.farao_community.farao.rao_api.RaoResult;
import com.farao_community.farao.rao_api.json.JsonRaoParameters;
import com.farao_community.farao.rao_commons.CracResultManager;
import com.farao_community.farao.rao_commons.RaoData;
import com.farao_community.farao.rao_commons.RaoUtil;
import com.farao_community.farao.rao_commons.linear_optimisation.iterating_linear_optimizer.IteratingLinearOptimizer;
import com.farao_community.farao.sensitivity_analysis.SystematicSensitivityInterface;
import com.farao_community.farao.sensitivity_analysis.SystematicSensitivityResult;
import com.farao_community.farao.util.FaraoNetworkPool;
import com.farao_community.farao.util.NativeLibraryLoader;
import com.powsybl.iidm.network.Network;
import com.powsybl.loadflow.LoadFlow;
import com.powsybl.loadflow.LoadFlowResultImpl;
import org.apache.commons.lang3.NotImplementedException;
import org.junit.Before;
import org.junit.Test;
import org.junit.runner.RunWith;
import org.mockito.Mockito;
import org.powermock.api.mockito.PowerMockito;
import org.powermock.core.classloader.annotations.PowerMockIgnore;
import org.powermock.core.classloader.annotations.PrepareForTest;
import org.powermock.modules.junit4.PowerMockRunner;

import java.util.Collections;

import static org.junit.Assert.assertEquals;
import static org.junit.Assert.assertNotNull;
import static org.mockito.ArgumentMatchers.*;
import static org.mockito.Mockito.when;

/**
 * @author Joris Mancini {@literal <joris.mancini at rte-france.com>}
 */
@RunWith(PowerMockRunner.class)
@PrepareForTest({NativeLibraryLoader.class, SearchTreeRaoLogger.class, SystematicSensitivityInterface.class, Leaf.class, SearchTree.class, RaoUtil.class})
@PowerMockIgnore({"com.sun.org.apache.xerces.*", "javax.xml.*", "org.xml.*", "javax.management.*"})
public class SearchTreeTest {

    private SearchTree searchTree;
    private RaoParameters raoParameters;
    private SystematicSensitivityInterface systematicSensitivityInterface;
    private IteratingLinearOptimizer iteratingLinearOptimizer;
    private Network network;
    private RaoData raoData;

    @Before
    public void setUp() {
        searchTree = new SearchTree();
        network = NetworkImportsUtil.import12NodesNetwork();
        String variantId = network.getVariantManager().getWorkingVariantId();
        RaoUtil.initNetwork(network, variantId);
        Crac crac = CracImporters.importCrac("small-crac-with-network-actions.json", getClass().getResourceAsStream("/small-crac-with-network-actions.json"));
        RaoUtil.initCrac(crac, network);

        raoData = Mockito.spy(new RaoData(network, crac, crac.getPreventiveState(), Collections.singleton(crac.getPreventiveState()), null, null, null, new RaoParameters()));
        raoParameters = JsonRaoParameters.read(getClass().getResourceAsStream("/SearchTreeRaoParameters.json"));
        systematicSensitivityInterface = Mockito.mock(SystematicSensitivityInterface.class);
        iteratingLinearOptimizer = Mockito.mock(IteratingLinearOptimizer.class);
    }

    private void mockNativeLibraryLoader() {
        PowerMockito.mockStatic(NativeLibraryLoader.class);
        NativeLibraryLoader.loadNativeLibrary("jniortools");
    }

    @Test
    public void testRao() throws Exception {
        LoadFlow.Runner loadFlowRunner = Mockito.mock(LoadFlow.Runner.class);
        when(loadFlowRunner.run(Mockito.any(), Mockito.any(), Mockito.any(), Mockito.any())).thenReturn(new LoadFlowResultImpl(true, Collections.emptyMap(), ""));

        mockNativeLibraryLoader();
        PowerMockito.doReturn("successful").when(iteratingLinearOptimizer).optimize(any());
        PowerMockito.mockStatic(RaoUtil.class);
        PowerMockito.when(RaoUtil.createLinearOptimizer(Mockito.any(), Mockito.any())).thenAnswer(invocationOnMock -> iteratingLinearOptimizer);

        CracResultManager spiedCracResultManager = Mockito.spy(raoData.getCracResultManager());
        Mockito.when(raoData.getCracResultManager()).thenReturn(spiedCracResultManager);
        Mockito.when(raoData.getSystematicSensitivityResult()).thenReturn(Mockito.mock(SystematicSensitivityResult.class));
        Mockito.doNothing().when(spiedCracResultManager).fillCracResultWithCosts(anyDouble(), anyDouble());
        Mockito.doNothing().when(spiedCracResultManager).fillCnecResultWithFlows();

        PowerMockito.whenNew(SystematicSensitivityInterface.class).withAnyArguments().thenReturn(systematicSensitivityInterface);
        Mockito.doReturn(Mockito.mock(SystematicSensitivityResult.class)).when(systematicSensitivityInterface).run(any());

        CracResult cracResult = Mockito.mock(CracResult.class);
        Mockito.doReturn(cracResult).when(raoData).getCracResult();
        Mockito.doReturn(cracResult).when(raoData).getCracResult(anyString());
        Mockito.doReturn(0.0).when(cracResult).getCost();

        PowerMockito.mockStatic(SearchTreeRaoLogger.class);

        TreeParameters treeParameters = TreeParameters.buildForPreventivePerimeter(raoParameters.getExtension(SearchTreeRaoParameters.class), true);
        Leaf mockLeaf = Mockito.spy(new Leaf(raoData, raoParameters, treeParameters));
        PowerMockito.whenNew(Leaf.class).withAnyArguments().thenReturn(mockLeaf);
        when(mockLeaf.getBestCost()).thenReturn(0.);
        PowerMockito.doNothing().when(mockLeaf).evaluate();

<<<<<<< HEAD
        InitialSensitivityAnalysis mockSensi = Mockito.spy(new InitialSensitivityAnalysis(raoData, raoParameters));
        PowerMockito.whenNew(InitialSensitivityAnalysis.class).withAnyArguments().thenReturn(mockSensi);
        PowerMockito.doNothing().when(mockSensi).run();

=======
        TreeParameters treeParameters = TreeParameters.buildForPreventivePerimeter(raoParameters.getExtension(SearchTreeRaoParameters.class));
>>>>>>> 23f0ea5b
        RaoResult result = searchTree.run(raoData, raoParameters, treeParameters).join();
        assertNotNull(result);
        assertEquals(RaoResult.Status.SUCCESS, result.getStatus());
    }

    @Test(expected = NotImplementedException.class)
    public void optimizeNextLeafAndUpdate() throws Exception {
        NetworkAction networkAction = Mockito.mock(NetworkAction.class);
        FaraoNetworkPool faraoNetworkPool = Mockito.mock(FaraoNetworkPool.class);
        searchTree.initParameters(raoParameters);
        searchTree.initLeaves(raoData);
        Mockito.doThrow(new NotImplementedException("")).when(networkAction).apply(network);
        searchTree.optimizeNextLeafAndUpdate(networkAction, network, faraoNetworkPool);
    }
}<|MERGE_RESOLUTION|>--- conflicted
+++ resolved
@@ -110,14 +110,11 @@
         when(mockLeaf.getBestCost()).thenReturn(0.);
         PowerMockito.doNothing().when(mockLeaf).evaluate();
 
-<<<<<<< HEAD
         InitialSensitivityAnalysis mockSensi = Mockito.spy(new InitialSensitivityAnalysis(raoData, raoParameters));
         PowerMockito.whenNew(InitialSensitivityAnalysis.class).withAnyArguments().thenReturn(mockSensi);
         PowerMockito.doNothing().when(mockSensi).run();
 
-=======
         TreeParameters treeParameters = TreeParameters.buildForPreventivePerimeter(raoParameters.getExtension(SearchTreeRaoParameters.class));
->>>>>>> 23f0ea5b
         RaoResult result = searchTree.run(raoData, raoParameters, treeParameters).join();
         assertNotNull(result);
         assertEquals(RaoResult.Status.SUCCESS, result.getStatus());
