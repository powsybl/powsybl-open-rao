/*
 * Copyright (c) 2020, RTE (http://www.rte-france.com)
 * This Source Code Form is subject to the terms of the Mozilla Public
 * License, v. 2.0. If a copy of the MPL was not distributed with this
 * file, You can obtain one at http://mozilla.org/MPL/2.0/.
 */
package com.farao_community.farao.search_tree_rao;

import com.farao_community.farao.data.crac_api.Crac;
import com.farao_community.farao.data.crac_api.NetworkAction;
import com.farao_community.farao.data.crac_impl.utils.NetworkImportsUtil;
import com.farao_community.farao.data.crac_io_api.CracImporters;
import com.farao_community.farao.rao_api.RaoInput;
import com.farao_community.farao.data.crac_result_extensions.CracResult;
import com.farao_community.farao.rao_api.RaoParameters;
import com.farao_community.farao.rao_api.RaoResult;
import com.farao_community.farao.rao_api.json.JsonRaoParameters;
import com.farao_community.farao.rao_commons.*;
import com.farao_community.farao.rao_commons.linear_optimisation.iterating_linear_optimizer.IteratingLinearOptimizer;
import com.farao_community.farao.util.FaraoNetworkPool;
import com.farao_community.farao.util.LoadFlowService;
import com.farao_community.farao.util.NativeLibraryLoader;
import com.powsybl.computation.ComputationManager;
import com.powsybl.computation.local.LocalComputationManager;
import com.powsybl.iidm.network.Network;
import com.powsybl.loadflow.LoadFlow;
import com.powsybl.loadflow.LoadFlowResultImpl;
import org.apache.commons.lang3.NotImplementedException;
import org.junit.Before;
import org.junit.Test;
import org.junit.runner.RunWith;
import org.mockito.Mockito;
import org.powermock.api.mockito.PowerMockito;
import org.powermock.core.classloader.annotations.PowerMockIgnore;
import org.powermock.core.classloader.annotations.PrepareForTest;
import org.powermock.modules.junit4.PowerMockRunner;

import java.util.Collections;

import static org.junit.Assert.assertEquals;
import static org.junit.Assert.assertNotNull;
import static org.mockito.ArgumentMatchers.*;
import static org.mockito.Mockito.when;

/**
 * @author Pengbo Wang {@literal <pengbo.wang at rte-international.com>}
 */
@RunWith(PowerMockRunner.class)
@PrepareForTest({NativeLibraryLoader.class, RaoUtil.class, SearchTreeRaoLogger.class, SystematicSensitivityComputation.class, Leaf.class, SearchTreeRao.class})
@PowerMockIgnore({"com.sun.org.apache.xerces.*", "javax.xml.*", "org.xml.*", "javax.management.*"})
public class SearchTreeRaoUnitTest {

    private SearchTreeRao searchTreeRao;
    private ComputationManager computationManager;
    private RaoParameters raoParameters;
    private SystematicSensitivityComputation systematicSensitivityComputation;
    private IteratingLinearOptimizer iteratingLinearOptimizer;
    private Network network;
    private Crac crac;
    private String variantId;
    private RaoData raoData;
    private RaoInput raoInput;

    @Before
    public void setUp() {
        searchTreeRao = new SearchTreeRao();
        computationManager = LocalComputationManager.getDefault();
        network = NetworkImportsUtil.import12NodesNetwork();
        crac = CracImporters.importCrac("small-crac-with-network-actions.json", getClass().getResourceAsStream("/small-crac-with-network-actions.json"));
        crac.synchronize(network);
        variantId = network.getVariantManager().getWorkingVariantId();
        raoData = Mockito.spy(new RaoData(network, crac, crac.getPreventiveState(), Collections.singleton(crac.getPreventiveState())));
        raoParameters = JsonRaoParameters.read(getClass().getResourceAsStream("/SearchTreeRaoParameters.json"));
        systematicSensitivityComputation = Mockito.mock(SystematicSensitivityComputation.class);
        iteratingLinearOptimizer = Mockito.mock(IteratingLinearOptimizer.class);

        raoInput = RaoInput.builder()
            .withNetwork(network)
            .withCrac(crac)
            .withVariantId(variantId)
            .build();
    }

    private void mockNativeLibraryLoader() {
        PowerMockito.mockStatic(NativeLibraryLoader.class);
        NativeLibraryLoader.loadNativeLibrary("jniortools");
    }

    private void mockRaoUtil() {
        PowerMockito.mockStatic(RaoUtil.class);
        ObjectiveFunctionEvaluator costEvaluator = Mockito.mock(ObjectiveFunctionEvaluator.class);
        Mockito.when(costEvaluator.getCost(raoData)).thenReturn(0.);
<<<<<<< HEAD
        Mockito.when(RaoUtil.createObjectiveFunction(raoParameters)).thenAnswer(invocationOnMock -> costEvaluator);
        Mockito.when(RaoUtil.initRaoData(network, crac, variantId, raoParameters)).thenCallRealMethod();
=======
        BDDMockito.when(RaoUtil.createObjectiveFunction(raoParameters)).thenReturn(costEvaluator);
        BDDMockito.when(RaoUtil.initRaoData(raoInput, raoParameters)).thenCallRealMethod();
>>>>>>> c99cbd03
    }

    @Test
    public void getName() {
        assertEquals("SearchTreeRao", searchTreeRao.getName());
    }

    @Test
    public void getVersion() {
        assertEquals("1.0.0", searchTreeRao.getVersion());
    }

    @Test
    public void testRao() throws Exception {

        LoadFlow.Runner loadFlowRunner = Mockito.mock(LoadFlow.Runner.class);
        when(loadFlowRunner.run(Mockito.any(), Mockito.any(), Mockito.any(), Mockito.any())).thenReturn(new LoadFlowResultImpl(true, Collections.emptyMap(), ""));
        LoadFlowService.init(loadFlowRunner, computationManager);

        mockNativeLibraryLoader();
        Mockito.when(iteratingLinearOptimizer.optimize(any())).thenReturn("successful");

        RaoDataManager spiedRaoDataManager = Mockito.spy(raoData.getRaoDataManager());
        Mockito.when(raoData.getRaoDataManager()).thenReturn(spiedRaoDataManager);
        Mockito.doNothing().when(spiedRaoDataManager).fillCracResultsWithSensis(anyDouble(), anyDouble());

        PowerMockito.whenNew(SystematicSensitivityComputation.class).withAnyArguments().thenReturn(systematicSensitivityComputation);
        Mockito.doNothing().when(systematicSensitivityComputation).run(any(), any());

        mockRaoUtil();

        CracResult cracResult = Mockito.mock(CracResult.class);
        Mockito.doReturn(cracResult).when(raoData).getCracResult();
        Mockito.doReturn(cracResult).when(raoData).getCracResult(anyString());
        Mockito.doReturn(0.0).when(cracResult).getCost();

        PowerMockito.mockStatic(SearchTreeRaoLogger.class);

        Leaf mockLeaf = Mockito.spy(new Leaf(raoData, raoParameters));
        PowerMockito.whenNew(Leaf.class).withAnyArguments().thenReturn(mockLeaf);
        when(mockLeaf.getBestCost()).thenReturn(0.);
        PowerMockito.doNothing().when(mockLeaf).evaluate();

        RaoResult result = searchTreeRao.run(raoInput, computationManager, raoParameters).join();
        assertNotNull(result);
        assertEquals(RaoResult.Status.SUCCESS, result.getStatus());
    }

    @Test(expected = NotImplementedException.class)
    public void optimizeNextLeafAndUpdate() throws Exception {
        NetworkAction networkAction = Mockito.mock(NetworkAction.class);
        FaraoNetworkPool faraoNetworkPool = Mockito.mock(FaraoNetworkPool.class);
        searchTreeRao.init(raoInput, raoParameters);
        Mockito.doThrow(new NotImplementedException("")).when(networkAction).apply(network);
        searchTreeRao.optimizeNextLeafAndUpdate(networkAction, network, faraoNetworkPool);
    }
}<|MERGE_RESOLUTION|>--- conflicted
+++ resolved
@@ -90,13 +90,8 @@
         PowerMockito.mockStatic(RaoUtil.class);
         ObjectiveFunctionEvaluator costEvaluator = Mockito.mock(ObjectiveFunctionEvaluator.class);
         Mockito.when(costEvaluator.getCost(raoData)).thenReturn(0.);
-<<<<<<< HEAD
         Mockito.when(RaoUtil.createObjectiveFunction(raoParameters)).thenAnswer(invocationOnMock -> costEvaluator);
-        Mockito.when(RaoUtil.initRaoData(network, crac, variantId, raoParameters)).thenCallRealMethod();
-=======
-        BDDMockito.when(RaoUtil.createObjectiveFunction(raoParameters)).thenReturn(costEvaluator);
-        BDDMockito.when(RaoUtil.initRaoData(raoInput, raoParameters)).thenCallRealMethod();
->>>>>>> c99cbd03
+        Mockito.when(RaoUtil.initRaoData(raoInput, raoParameters)).thenCallRealMethod();
     }
 
     @Test
