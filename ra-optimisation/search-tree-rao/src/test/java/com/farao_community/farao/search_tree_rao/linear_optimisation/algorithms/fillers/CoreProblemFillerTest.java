/*
 * Copyright (c) 2020, RTE (http://www.rte-france.com)
 * This Source Code Form is subject to the terms of the Mozilla Public
 * License, v. 2.0. If a copy of the MPL was not distributed with this
 * file, You can obtain one at http://mozilla.org/MPL/2.0/.
 */
package com.farao_community.farao.search_tree_rao.linear_optimisation.algorithms.fillers;

import com.farao_community.farao.commons.FaraoException;
import com.farao_community.farao.commons.Unit;
import com.farao_community.farao.data.crac_api.State;
import com.farao_community.farao.data.crac_api.cnec.FlowCnec;
import com.farao_community.farao.data.crac_api.range_action.PstRangeAction;
import com.farao_community.farao.data.crac_api.range_action.RangeAction;
import com.farao_community.farao.rao_api.parameters.RaoParameters;
import com.farao_community.farao.search_tree_rao.commons.optimization_perimeters.OptimizationPerimeter;
import com.farao_community.farao.search_tree_rao.commons.parameters.RangeActionParameters;
import com.farao_community.farao.search_tree_rao.linear_optimisation.algorithms.linear_problem.LinearProblem;
import com.farao_community.farao.search_tree_rao.linear_optimisation.algorithms.linear_problem.LinearProblemBuilder;
import com.farao_community.farao.search_tree_rao.result.api.RangeActionSetpointResult;
import com.farao_community.farao.search_tree_rao.result.impl.RangeActionActivationResultImpl;
import com.farao_community.farao.search_tree_rao.result.impl.RangeActionSetpointResultImpl;
import com.google.ortools.linearsolver.MPConstraint;
import com.google.ortools.linearsolver.MPVariable;
import org.junit.Before;
import org.junit.Test;
import org.junit.runner.RunWith;
import org.mockito.Mockito;
import org.powermock.modules.junit4.PowerMockRunner;

import java.util.HashMap;
import java.util.Map;
import java.util.Set;

import static org.junit.Assert.*;
import static org.mockito.Mockito.when;

/**
 * @author Joris Mancini {@literal <joris.mancini at rte-france.com>}
 * @author Baptiste Seguinot {@literal <baptiste.seguinot at rte-france.com>}
 */
@RunWith(PowerMockRunner.class)
public class CoreProblemFillerTest extends AbstractFillerTest {
    private LinearProblem linearProblem;
    private CoreProblemFiller coreProblemFiller;
    private RangeActionSetpointResult initialRangeActionSetpointResult;
    // some additional data
    private double minAlpha;
    private double maxAlpha;
    private double initialAlpha;

    @Before
    public void setUp() {
        init();
        // arrange some additional data
        network.getTwoWindingsTransformer(RANGE_ACTION_ELEMENT_ID).getPhaseTapChanger().setTapPosition(TAP_INITIAL);
        minAlpha = crac.getRangeAction(RANGE_ACTION_ID).getMinAdmissibleSetpoint(0);
        maxAlpha = crac.getRangeAction(RANGE_ACTION_ID).getMaxAdmissibleSetpoint(0);
        initialAlpha = pstRangeAction.convertTapToAngle(network.getTwoWindingsTransformer(RANGE_ACTION_ELEMENT_ID).getPhaseTapChanger().getTapPosition());

        initialRangeActionSetpointResult = new RangeActionSetpointResultImpl(Map.of(pstRangeAction, initialAlpha));
    }

    private void buildLinearProblem() {
        linearProblem = new LinearProblemBuilder()
            .withProblemFiller(coreProblemFiller)
            .withSolver(mpSolver)
            .build();
        linearProblem.fill(flowResult, sensitivityResult);
    }

    private void initializeForPreventive(double pstSensitivityThreshold, double hvdcSensitivityThreshold, double injectionSensitivityThreshold) {
<<<<<<< HEAD
        initialize(Set.of(cnec1), pstSensitivityThreshold, hvdcSensitivityThreshold, injectionSensitivityThreshold);
    }

    private void initializeForCurative() {
        initialize(Set.of(cnec2), 0, 0, 0);
    }

    private void initializeForGlobal() {
        initialize(Set.of(cnec1, cnec2), 0, 0, 0);
    }

    private void initialize(Set<FlowCnec> cnecs, double pstSensitivityThreshold, double hvdcSensitivityThreshold, double injectionSensitivityThreshold) {
        OptimizationPerimeter optimizationPerimeter = Mockito.mock(OptimizationPerimeter.class);
        Mockito.when(optimizationPerimeter.getFlowCnecs()).thenReturn(cnecs);
=======
        initialize(Set.of(cnec1), pstSensitivityThreshold, hvdcSensitivityThreshold, injectionSensitivityThreshold, crac.getPreventiveState());
    }

    private void initializeForCurative() {
        initialize(Set.of(cnec2), 0, 0, 0, cnec2.getState());
    }

    private void initializeForGlobal() {
        initialize(Set.of(cnec1, cnec2), 0, 0, 0, crac.getPreventiveState());
    }

    private void initialize(Set<FlowCnec> cnecs, double pstSensitivityThreshold, double hvdcSensitivityThreshold, double injectionSensitivityThreshold, State mainState) {
        OptimizationPerimeter optimizationPerimeter = Mockito.mock(OptimizationPerimeter.class);
        Mockito.when(optimizationPerimeter.getFlowCnecs()).thenReturn(cnecs);
        Mockito.when(optimizationPerimeter.getMainOptimizationState()).thenReturn(mainState);
>>>>>>> fc481c20

        Map<State, Set<RangeAction<?>>> rangeActions = new HashMap<>();
        cnecs.forEach(cnec -> rangeActions.put(cnec.getState(), Set.of(pstRangeAction)));
        Mockito.when(optimizationPerimeter.getRangeActionsPerState()).thenReturn(rangeActions);

        RaoParameters raoParameters = new RaoParameters();
        raoParameters.setPstSensitivityThreshold(pstSensitivityThreshold);
        raoParameters.setHvdcSensitivityThreshold(hvdcSensitivityThreshold);
        raoParameters.setInjectionRaSensitivityThreshold(injectionSensitivityThreshold);
        RangeActionParameters rangeActionParameters = RangeActionParameters.buildFromRaoParameters(raoParameters);

        coreProblemFiller = new CoreProblemFiller(
            optimizationPerimeter,
            initialRangeActionSetpointResult,
            new RangeActionActivationResultImpl(initialRangeActionSetpointResult),
            rangeActionParameters);
        buildLinearProblem();
    }

    @Test
    public void fillTestOnPreventive() {
        initializeForPreventive(0, 0, 0);
        State state = cnec1.getState();

        // check range action setpoint variable
        MPVariable setPointVariable = linearProblem.getRangeActionSetpointVariable(pstRangeAction, state);
        assertNotNull(setPointVariable);
        assertEquals(minAlpha, setPointVariable.lb(), DOUBLE_TOLERANCE);
        assertEquals(maxAlpha, setPointVariable.ub(), DOUBLE_TOLERANCE);

        // check range action absolute variation variable
        MPVariable absoluteVariationVariable = linearProblem.getAbsoluteRangeActionVariationVariable(pstRangeAction, state);
        assertNotNull(absoluteVariationVariable);
        assertEquals(0, absoluteVariationVariable.lb(), 0.01);
        assertEquals(LinearProblem.infinity(), absoluteVariationVariable.ub(), DOUBLE_TOLERANCE);

        // check flow variable for cnec1
        MPVariable flowVariable = linearProblem.getFlowVariable(cnec1);
        assertNotNull(flowVariable);
        assertEquals(-LinearProblem.infinity(), flowVariable.lb(), DOUBLE_TOLERANCE);
        assertEquals(LinearProblem.infinity(), flowVariable.ub(), DOUBLE_TOLERANCE);

        // check flow constraint for cnec1
        MPConstraint flowConstraint = linearProblem.getFlowConstraint(cnec1);
        assertNotNull(flowConstraint);
        assertEquals(REF_FLOW_CNEC1_IT1 - initialAlpha * SENSI_CNEC1_IT1, flowConstraint.lb(), DOUBLE_TOLERANCE);
        assertEquals(REF_FLOW_CNEC1_IT1 - initialAlpha * SENSI_CNEC1_IT1, flowConstraint.ub(), DOUBLE_TOLERANCE);
        assertEquals(1, flowConstraint.getCoefficient(flowVariable), 0.1);
        assertEquals(-SENSI_CNEC1_IT1, flowConstraint.getCoefficient(setPointVariable), DOUBLE_TOLERANCE);

        // check flow variable for cnec2 does not exist
        MPVariable flowVariable2 = linearProblem.getFlowVariable(cnec2);
        assertNull(flowVariable2);

        // check flow constraint for cnec2 does not exist
        MPConstraint flowConstraint2 = linearProblem.getFlowConstraint(cnec2);
        assertNull(flowConstraint2);

        // check absolute variation constraints
        MPConstraint absoluteVariationConstraint1 = linearProblem.getAbsoluteRangeActionVariationConstraint(pstRangeAction, state, LinearProblem.AbsExtension.NEGATIVE);
        MPConstraint absoluteVariationConstraint2 = linearProblem.getAbsoluteRangeActionVariationConstraint(pstRangeAction, state, LinearProblem.AbsExtension.POSITIVE);
        assertNotNull(absoluteVariationConstraint1);
        assertNotNull(absoluteVariationConstraint2);
        assertEquals(-initialAlpha, absoluteVariationConstraint1.lb(), DOUBLE_TOLERANCE);
        assertEquals(LinearProblem.infinity(), absoluteVariationConstraint1.ub(), DOUBLE_TOLERANCE);
        assertEquals(initialAlpha, absoluteVariationConstraint2.lb(), DOUBLE_TOLERANCE);
        assertEquals(LinearProblem.infinity(), absoluteVariationConstraint2.ub(), DOUBLE_TOLERANCE);

        // check the number of variables and constraints
        // total number of variables 4 :
        //      - 1 per CNEC (flow)
        //      - 2 per range action (set-point and variation)
        // total number of constraints 4 :
        //      - 1 per CNEC (flow constraint)
        //      - 2 per range action (absolute variation constraints)
        assertEquals(3, linearProblem.numVariables());
        assertEquals(3, linearProblem.numConstraints());
    }

    @Test
    public void fillTestOnPreventiveFiltered() {
        initializeForPreventive(2.5, 2.5, 2.5);
        State state = cnec1.getState();

        // check range action setpoint variable
        MPVariable setPointVariable = linearProblem.getRangeActionSetpointVariable(pstRangeAction, state);
        assertNotNull(setPointVariable);
        assertEquals(minAlpha, setPointVariable.lb(), DOUBLE_TOLERANCE);
        assertEquals(maxAlpha, setPointVariable.ub(), DOUBLE_TOLERANCE);

        // check range action absolute variation variable
        MPVariable absoluteVariationVariable = linearProblem.getAbsoluteRangeActionVariationVariable(pstRangeAction, state);
        assertNotNull(absoluteVariationVariable);
        assertEquals(0, absoluteVariationVariable.lb(), 0.01);
        assertEquals(LinearProblem.infinity(), absoluteVariationVariable.ub(), DOUBLE_TOLERANCE);

        // check flow variable for cnec1
        MPVariable flowVariable = linearProblem.getFlowVariable(cnec1);
        assertNotNull(flowVariable);
        assertEquals(-LinearProblem.infinity(), flowVariable.lb(), DOUBLE_TOLERANCE);
        assertEquals(LinearProblem.infinity(), flowVariable.ub(), DOUBLE_TOLERANCE);

        // check flow constraint for cnec1
        MPConstraint flowConstraint = linearProblem.getFlowConstraint(cnec1);
        assertNotNull(flowConstraint);
        assertEquals(REF_FLOW_CNEC1_IT1 - initialAlpha * 0, flowConstraint.lb(), DOUBLE_TOLERANCE); // sensitivity filtered (= 0)
        assertEquals(REF_FLOW_CNEC1_IT1 - initialAlpha * 0, flowConstraint.ub(), DOUBLE_TOLERANCE); // sensitivity filtered (= 0)
        assertEquals(1, flowConstraint.getCoefficient(flowVariable), 0.1);
        assertEquals(0, flowConstraint.getCoefficient(setPointVariable), DOUBLE_TOLERANCE); // sensitivity filtered (= 0)

        // check flow variable for cnec2 does not exist
        MPVariable flowVariable2 = linearProblem.getFlowVariable(cnec2);
        assertNull(flowVariable2);

        // check flow constraint for cnec2 does not exist
        MPConstraint flowConstraint2 = linearProblem.getFlowConstraint(cnec2);
        assertNull(flowConstraint2);

        // check absolute variation constraints
        MPConstraint absoluteVariationConstraint1 = linearProblem.getAbsoluteRangeActionVariationConstraint(pstRangeAction, state, LinearProblem.AbsExtension.NEGATIVE);
        MPConstraint absoluteVariationConstraint2 = linearProblem.getAbsoluteRangeActionVariationConstraint(pstRangeAction, state, LinearProblem.AbsExtension.POSITIVE);
        assertNotNull(absoluteVariationConstraint1);
        assertNotNull(absoluteVariationConstraint2);
        assertEquals(-initialAlpha, absoluteVariationConstraint1.lb(), DOUBLE_TOLERANCE);
        assertEquals(LinearProblem.infinity(), absoluteVariationConstraint1.ub(), DOUBLE_TOLERANCE);
        assertEquals(initialAlpha, absoluteVariationConstraint2.lb(), DOUBLE_TOLERANCE);
        assertEquals(LinearProblem.infinity(), absoluteVariationConstraint2.ub(), DOUBLE_TOLERANCE);

        // check the number of variables and constraints
        // total number of variables 4 :
        //      - 1 per CNEC (flow)
        //      - 2 per range action (set-point and variation)
        // total number of constraints 4 :
        //      - 1 per CNEC (flow constraint)
        //      - 2 per range action (absolute variation constraints)
        assertEquals(3, linearProblem.numVariables());
        assertEquals(3, linearProblem.numConstraints());
    }

    @Test
    public void fillTestOnCurative() {
        initializeForCurative();
        State state = cnec2.getState();

        // check range action setpoint variable
        MPVariable setPointVariable = linearProblem.getRangeActionSetpointVariable(pstRangeAction, state);
        assertNotNull(setPointVariable);
        assertEquals(minAlpha, setPointVariable.lb(), DOUBLE_TOLERANCE);
        assertEquals(maxAlpha, setPointVariable.ub(), DOUBLE_TOLERANCE);

        // check range action absolute variation variable
        MPVariable absoluteVariationVariable = linearProblem.getAbsoluteRangeActionVariationVariable(pstRangeAction, state);
        assertNotNull(absoluteVariationVariable);
        assertEquals(0, absoluteVariationVariable.lb(), 0.01);
        assertEquals(LinearProblem.infinity(), absoluteVariationVariable.ub(), DOUBLE_TOLERANCE);

        // check flow variable for cnec1 does not exist
        MPVariable flowVariable = linearProblem.getFlowVariable(cnec1);
        assertNull(flowVariable);

        // check flow constraint for cnec1 does not exist
        MPConstraint flowConstraint = linearProblem.getFlowConstraint(cnec1);
        assertNull(flowConstraint);

        // check flow variable for cnec2
        MPVariable flowVariable2 = linearProblem.getFlowVariable(cnec2);
        assertNotNull(flowVariable2);
        assertEquals(-LinearProblem.infinity(), flowVariable2.lb(), DOUBLE_TOLERANCE);
        assertEquals(LinearProblem.infinity(), flowVariable2.ub(), DOUBLE_TOLERANCE);

        // check flow constraint for cnec2
        MPConstraint flowConstraint2 = linearProblem.getFlowConstraint(cnec2);
        assertNotNull(flowConstraint2);
        assertEquals(REF_FLOW_CNEC2_IT1 - initialAlpha * SENSI_CNEC2_IT1, flowConstraint2.lb(), DOUBLE_TOLERANCE);
        assertEquals(REF_FLOW_CNEC2_IT1 - initialAlpha * SENSI_CNEC2_IT1, flowConstraint2.ub(), DOUBLE_TOLERANCE);
        assertEquals(1, flowConstraint2.getCoefficient(flowVariable2), DOUBLE_TOLERANCE);
        assertEquals(-SENSI_CNEC2_IT1, flowConstraint2.getCoefficient(setPointVariable), DOUBLE_TOLERANCE);

        // check absolute variation constraints
        MPConstraint absoluteVariationConstraint1 = linearProblem.getAbsoluteRangeActionVariationConstraint(pstRangeAction, state, LinearProblem.AbsExtension.NEGATIVE);
        MPConstraint absoluteVariationConstraint2 = linearProblem.getAbsoluteRangeActionVariationConstraint(pstRangeAction, state, LinearProblem.AbsExtension.POSITIVE);
        assertNotNull(absoluteVariationConstraint1);
        assertNotNull(absoluteVariationConstraint2);
        assertEquals(-initialAlpha, absoluteVariationConstraint1.lb(), DOUBLE_TOLERANCE);
        assertEquals(LinearProblem.infinity(), absoluteVariationConstraint1.ub(), DOUBLE_TOLERANCE);
        assertEquals(initialAlpha, absoluteVariationConstraint2.lb(), DOUBLE_TOLERANCE);
        assertEquals(LinearProblem.infinity(), absoluteVariationConstraint2.ub(), DOUBLE_TOLERANCE);

        // check the number of variables and constraints
        // total number of variables 4 :
        //      - 1 per CNEC (flow)
        //      - 2 per range action (set-point and variation)
        // total number of constraints 4 :
        //      - 1 per CNEC (flow constraint)
        //      - 2 per range action (absolute variation constraints)
        assertEquals(3, linearProblem.numVariables());
        assertEquals(3, linearProblem.numConstraints());
    }

    @Test
    public void fillTestOnGlobal() {
        initializeForGlobal();
        State prevState = cnec1.getState();
        State curState = cnec2.getState();

        // check range action setpoint variable for preventive state
        MPVariable prevSetPointVariable = linearProblem.getRangeActionSetpointVariable(pstRangeAction, prevState);
        assertNotNull(prevSetPointVariable);
        assertEquals(minAlpha, prevSetPointVariable.lb(), DOUBLE_TOLERANCE);
        assertEquals(maxAlpha, prevSetPointVariable.ub(), DOUBLE_TOLERANCE);

        // check range action setpoint variable for curative state
        MPVariable curSetPointVariable = linearProblem.getRangeActionSetpointVariable(pstRangeAction, curState);
        assertNotNull(curSetPointVariable);
        assertEquals(minAlpha, curSetPointVariable.lb(), DOUBLE_TOLERANCE);
        assertEquals(maxAlpha, curSetPointVariable.ub(), DOUBLE_TOLERANCE);

        // check range action absolute variation variable for preventive state
        MPVariable prevAbsoluteVariationVariable = linearProblem.getAbsoluteRangeActionVariationVariable(pstRangeAction, prevState);
        assertNotNull(prevAbsoluteVariationVariable);
        assertEquals(0, prevAbsoluteVariationVariable.lb(), 0.01);
<<<<<<< HEAD
        assertEquals(Double.POSITIVE_INFINITY, prevAbsoluteVariationVariable.ub(), DOUBLE_TOLERANCE);
=======
        assertEquals(LinearProblem.infinity(), prevAbsoluteVariationVariable.ub(), DOUBLE_TOLERANCE);
>>>>>>> fc481c20

        // check range action absolute variation variable for curative state
        MPVariable curAbsoluteVariationVariable = linearProblem.getAbsoluteRangeActionVariationVariable(pstRangeAction, curState);
        assertNotNull(curAbsoluteVariationVariable);
        assertEquals(0, curAbsoluteVariationVariable.lb(), 0.01);
<<<<<<< HEAD
        assertEquals(Double.POSITIVE_INFINITY, curAbsoluteVariationVariable.ub(), DOUBLE_TOLERANCE);
=======
        assertEquals(LinearProblem.infinity(), curAbsoluteVariationVariable.ub(), DOUBLE_TOLERANCE);
>>>>>>> fc481c20

        // check flow variable for cnec1
        MPVariable flowVariable = linearProblem.getFlowVariable(cnec1);
        assertNotNull(flowVariable);
<<<<<<< HEAD
        assertEquals(-Double.POSITIVE_INFINITY, flowVariable.lb(), DOUBLE_TOLERANCE);
        assertEquals(Double.POSITIVE_INFINITY, flowVariable.ub(), DOUBLE_TOLERANCE);
=======
        assertEquals(-LinearProblem.infinity(), flowVariable.lb(), DOUBLE_TOLERANCE);
        assertEquals(LinearProblem.infinity(), flowVariable.ub(), DOUBLE_TOLERANCE);
>>>>>>> fc481c20

        // check flow constraint for cnec1
        MPConstraint flowConstraint = linearProblem.getFlowConstraint(cnec1);
        assertNotNull(flowConstraint);
        assertEquals(REF_FLOW_CNEC1_IT1 - initialAlpha * SENSI_CNEC1_IT1, flowConstraint.lb(), DOUBLE_TOLERANCE);
        assertEquals(REF_FLOW_CNEC1_IT1 - initialAlpha * SENSI_CNEC1_IT1, flowConstraint.ub(), DOUBLE_TOLERANCE);
        assertEquals(1, flowConstraint.getCoefficient(flowVariable), 0.1);
        assertEquals(-SENSI_CNEC1_IT1, flowConstraint.getCoefficient(prevSetPointVariable), DOUBLE_TOLERANCE);

        // check flow variable for cnec2
        MPVariable flowVariable2 = linearProblem.getFlowVariable(cnec2);
        assertNotNull(flowVariable2);
<<<<<<< HEAD
        assertEquals(-Double.POSITIVE_INFINITY, flowVariable2.lb(), DOUBLE_TOLERANCE);
        assertEquals(Double.POSITIVE_INFINITY, flowVariable2.ub(), DOUBLE_TOLERANCE);
=======
        assertEquals(-LinearProblem.infinity(), flowVariable2.lb(), DOUBLE_TOLERANCE);
        assertEquals(LinearProblem.infinity(), flowVariable2.ub(), DOUBLE_TOLERANCE);
>>>>>>> fc481c20

        // check flow constraint for cnec2
        MPConstraint flowConstraint2 = linearProblem.getFlowConstraint(cnec2);
        assertNotNull(flowConstraint2);
        assertEquals(REF_FLOW_CNEC2_IT1 - initialAlpha * SENSI_CNEC2_IT1, flowConstraint2.lb(), DOUBLE_TOLERANCE);
        assertEquals(REF_FLOW_CNEC2_IT1 - initialAlpha * SENSI_CNEC2_IT1, flowConstraint2.ub(), DOUBLE_TOLERANCE);
        assertEquals(1, flowConstraint2.getCoefficient(flowVariable2), DOUBLE_TOLERANCE);
        assertEquals(-SENSI_CNEC2_IT1, flowConstraint2.getCoefficient(curSetPointVariable), DOUBLE_TOLERANCE);

        // check absolute variation constraints for preventive state
        MPConstraint prevAbsoluteVariationConstraint1 = linearProblem.getAbsoluteRangeActionVariationConstraint(pstRangeAction, prevState, LinearProblem.AbsExtension.NEGATIVE);
        MPConstraint prevAbsoluteVariationConstraint2 = linearProblem.getAbsoluteRangeActionVariationConstraint(pstRangeAction, prevState, LinearProblem.AbsExtension.POSITIVE);
        assertNotNull(prevAbsoluteVariationConstraint1);
        assertNotNull(prevAbsoluteVariationConstraint2);
        assertEquals(-initialAlpha, prevAbsoluteVariationConstraint1.lb(), DOUBLE_TOLERANCE);
<<<<<<< HEAD
        assertEquals(Double.POSITIVE_INFINITY, prevAbsoluteVariationConstraint1.ub(), DOUBLE_TOLERANCE);
        assertEquals(initialAlpha, prevAbsoluteVariationConstraint2.lb(), DOUBLE_TOLERANCE);
        assertEquals(Double.POSITIVE_INFINITY, prevAbsoluteVariationConstraint2.ub(), DOUBLE_TOLERANCE);
=======
        assertEquals(LinearProblem.infinity(), prevAbsoluteVariationConstraint1.ub(), DOUBLE_TOLERANCE);
        assertEquals(initialAlpha, prevAbsoluteVariationConstraint2.lb(), DOUBLE_TOLERANCE);
        assertEquals(LinearProblem.infinity(), prevAbsoluteVariationConstraint2.ub(), DOUBLE_TOLERANCE);
>>>>>>> fc481c20

        // check absolute variation constraints for curative state
        MPConstraint curAbsoluteVariationConstraint1 = linearProblem.getAbsoluteRangeActionVariationConstraint(pstRangeAction, curState, LinearProblem.AbsExtension.NEGATIVE);
        MPConstraint curAbsoluteVariationConstraint2 = linearProblem.getAbsoluteRangeActionVariationConstraint(pstRangeAction, curState, LinearProblem.AbsExtension.POSITIVE);
        assertNotNull(curAbsoluteVariationConstraint1);
        assertNotNull(curAbsoluteVariationConstraint2);
        assertEquals(0, curAbsoluteVariationConstraint1.lb(), DOUBLE_TOLERANCE);
        assertEquals(1., curAbsoluteVariationConstraint1.getCoefficient(prevSetPointVariable), DOUBLE_TOLERANCE);
        assertEquals(-1., curAbsoluteVariationConstraint1.getCoefficient(curSetPointVariable), DOUBLE_TOLERANCE);
        assertEquals(1., curAbsoluteVariationConstraint1.getCoefficient(curAbsoluteVariationVariable), DOUBLE_TOLERANCE);
        assertEquals(0, curAbsoluteVariationConstraint2.lb(), DOUBLE_TOLERANCE);
        assertEquals(-1., curAbsoluteVariationConstraint2.getCoefficient(prevSetPointVariable), DOUBLE_TOLERANCE);
        assertEquals(1., curAbsoluteVariationConstraint2.getCoefficient(curSetPointVariable), DOUBLE_TOLERANCE);
        assertEquals(1., curAbsoluteVariationConstraint2.getCoefficient(curAbsoluteVariationVariable), DOUBLE_TOLERANCE);

        // check the number of variables and constraints
        // total number of variables 6 :
        //      - 1 per CNEC (flow)
        //      - 2 per range action (set-point and variation)
        // total number of constraints 7 :
        //      - 1 per CNEC (flow constraint)
        //      - 2 per range action (absolute variation constraints)
        //      - 1 for curative range action (relative variation constraint)
        assertEquals(6, linearProblem.numVariables());
        assertEquals(7, linearProblem.numConstraints());
    }

    private void updateLinearProblem() {
        // arrange some additional data
        network.getTwoWindingsTransformer(RANGE_ACTION_ELEMENT_ID).getPhaseTapChanger().setTapPosition(TAP_IT2);
        initialAlpha = network.getTwoWindingsTransformer(RANGE_ACTION_ELEMENT_ID).getPhaseTapChanger().getCurrentStep().getAlpha();

        when(flowResult.getFlow(cnec1, Unit.MEGAWATT)).thenReturn(REF_FLOW_CNEC1_IT2);
        when(flowResult.getFlow(cnec2, Unit.MEGAWATT)).thenReturn(REF_FLOW_CNEC2_IT2);
        when(sensitivityResult.getSensitivityValue(cnec1, pstRangeAction, Unit.MEGAWATT)).thenReturn(SENSI_CNEC1_IT2);
        when(sensitivityResult.getSensitivityValue(cnec2, pstRangeAction, Unit.MEGAWATT)).thenReturn(SENSI_CNEC2_IT2);

        // update the problem
        RangeActionSetpointResult rangeActionSetpointResult = new RangeActionSetpointResultImpl(Map.of(pstRangeAction, initialAlpha));
        linearProblem.updateBetweenSensiIteration(flowResult, sensitivityResult, new RangeActionActivationResultImpl(rangeActionSetpointResult));
    }

    @Test
    public void updateTestOnPreventive() {
        initializeForPreventive(0, 0, 0);
        State state = cnec1.getState();
        // update the problem with new data
        updateLinearProblem();

        // some additional data
        final double currentAlpha = ((PstRangeAction) pstRangeAction).convertTapToAngle(network.getTwoWindingsTransformer(RANGE_ACTION_ELEMENT_ID).getPhaseTapChanger().getTapPosition());

        MPVariable setPointVariable = linearProblem.getRangeActionSetpointVariable(pstRangeAction, state);

        // check flow variable for cnec1
        MPVariable flowVariable = linearProblem.getFlowVariable(cnec1);
        assertNotNull(flowVariable);
        assertEquals(-LinearProblem.infinity(), flowVariable.lb(), DOUBLE_TOLERANCE);
        assertEquals(LinearProblem.infinity(), flowVariable.ub(), DOUBLE_TOLERANCE);

        // check flow constraint for cnec1
        MPConstraint flowConstraint = linearProblem.getFlowConstraint(cnec1);
        assertNotNull(flowConstraint);
        assertEquals(REF_FLOW_CNEC1_IT2 - currentAlpha * SENSI_CNEC1_IT2, flowConstraint.lb(), DOUBLE_TOLERANCE);
        assertEquals(REF_FLOW_CNEC1_IT2 - currentAlpha * SENSI_CNEC1_IT2, flowConstraint.ub(), DOUBLE_TOLERANCE);
        assertEquals(1, flowConstraint.getCoefficient(flowVariable), 0.1);
        assertEquals(-SENSI_CNEC1_IT2, flowConstraint.getCoefficient(setPointVariable), DOUBLE_TOLERANCE);

        // check flow variable for cnec2 does not exist
        MPVariable flowVariable2 = linearProblem.getFlowVariable(cnec2);
        assertNull(flowVariable2);

        // check flow constraint for cnec2 does not exist
        MPConstraint flowConstraint2 = linearProblem.getFlowConstraint(cnec2);
        assertNull(flowConstraint2);

        // check the number of variables and constraints
        // total number of variables 4 :
        //      - 1 per CNEC (flow)
        //      - 2 per range action (set-point and variation)
        // total number of constraints 4 :
        //      - 1 per CNEC (flow constraint)
        //      - 2 per range action (absolute variation constraints)
        assertEquals(3, linearProblem.numVariables());
        assertEquals(3, linearProblem.numConstraints());
    }

    @Test
    public void updateTestOnCurative() {
        initializeForCurative();
        State state = cnec2.getState();
        // update the problem with new data
        updateLinearProblem();

        // some additional data
        final double currentAlpha = ((PstRangeAction) pstRangeAction).convertTapToAngle(network.getTwoWindingsTransformer(RANGE_ACTION_ELEMENT_ID).getPhaseTapChanger().getTapPosition());

        MPVariable setPointVariable = linearProblem.getRangeActionSetpointVariable(pstRangeAction, state);

        // check flow variable for cnec1 does not exist
        MPVariable flowVariable = linearProblem.getFlowVariable(cnec1);
        assertNull(flowVariable);

        // check flow constraint for cnec1 does not exist
        MPConstraint flowConstraint = linearProblem.getFlowConstraint(cnec1);
        assertNull(flowConstraint);

        // check flow variable for cnec2
        MPVariable flowVariable2 = linearProblem.getFlowVariable(cnec2);
        assertNotNull(flowVariable2);
        assertEquals(-LinearProblem.infinity(), flowVariable2.lb(), DOUBLE_TOLERANCE);
        assertEquals(LinearProblem.infinity(), flowVariable2.ub(), DOUBLE_TOLERANCE);

        // check flow constraint for cnec2
        MPConstraint flowConstraint2 = linearProblem.getFlowConstraint(cnec2);
        assertNotNull(flowConstraint2);
        assertEquals(REF_FLOW_CNEC2_IT2 - currentAlpha * SENSI_CNEC2_IT2, flowConstraint2.lb(), DOUBLE_TOLERANCE);
        assertEquals(REF_FLOW_CNEC2_IT2 - currentAlpha * SENSI_CNEC2_IT2, flowConstraint2.ub(), DOUBLE_TOLERANCE);
        assertEquals(1, flowConstraint2.getCoefficient(flowVariable2), DOUBLE_TOLERANCE);
        assertEquals(-SENSI_CNEC2_IT2, flowConstraint2.getCoefficient(setPointVariable), DOUBLE_TOLERANCE);

        // check the number of variables and constraints
        // total number of variables 4 :
        //      - 1 per CNEC (flow)
        //      - 2 per range action (set-point and variation)
        // total number of constraints 4 :
        //      - 1 per CNEC (flow constraint)
        //      - 2 per range action (absolute variation constraints)
        assertEquals(3, linearProblem.numVariables());
        assertEquals(3, linearProblem.numConstraints());
    }

    @Test
    public void updateWithoutFillingTest() {
        OptimizationPerimeter optimizationPerimeter = Mockito.mock(OptimizationPerimeter.class);
        Mockito.when(optimizationPerimeter.getFlowCnecs()).thenReturn(Set.of(cnec1));

        Map<State, Set<RangeAction<?>>> rangeActions = new HashMap<>();
        rangeActions.put(cnec1.getState(), Set.of(pstRangeAction));
        Mockito.when(optimizationPerimeter.getRangeActionsPerState()).thenReturn(rangeActions);

        RaoParameters raoParameters = new RaoParameters();
        RangeActionParameters rangeActionParameters = RangeActionParameters.buildFromRaoParameters(raoParameters);
        coreProblemFiller = new CoreProblemFiller(
            optimizationPerimeter,
            initialRangeActionSetpointResult,
            new RangeActionActivationResultImpl(initialRangeActionSetpointResult),
            rangeActionParameters);
        linearProblem = new LinearProblemBuilder()
            .withProblemFiller(coreProblemFiller)
            .withSolver(mpSolver)
            .build();
        try {
            updateLinearProblem();
            fail();
        } catch (FaraoException e) {
            // should throw
        }
    }

    @Test
    public void testSensitivityFilter1() {
        MPConstraint flowConstraint;
        MPVariable rangeActionSetpoint;
        when(flowResult.getPtdfZonalSum(cnec1)).thenReturn(0.5);

        // (sensi = 2) < 2.5 should be filtered
        when(flowResult.getMargin(cnec1, Unit.MEGAWATT)).thenReturn(-1.0);
<<<<<<< HEAD
        initialize(Set.of(cnec1), 2.5, 2.5, 2.5);
=======
        initialize(Set.of(cnec1), 2.5, 2.5, 2.5, crac.getPreventiveState());
>>>>>>> fc481c20
        flowConstraint = linearProblem.getFlowConstraint(cnec1);
        rangeActionSetpoint = linearProblem.getRangeActionSetpointVariable(pstRangeAction, cnec1.getState());
        assertEquals(0, flowConstraint.getCoefficient(rangeActionSetpoint), DOUBLE_TOLERANCE);
        assertEquals(500., flowConstraint.lb(), DOUBLE_TOLERANCE);
        assertEquals(500., flowConstraint.ub(), DOUBLE_TOLERANCE);
    }

    @Test
    public void testSensitivityFilter2() {
        MPConstraint flowConstraint;
        MPVariable rangeActionSetpoint;
        when(flowResult.getPtdfZonalSum(cnec1)).thenReturn(0.5);
        Map<Integer, Double> tapToAngle = pstRangeAction.getTapToAngleConversionMap();

        // (sensi = 2) > 1/.5 should not be filtered
        when(flowResult.getMargin(cnec1, Unit.MEGAWATT)).thenReturn(-1.0);
<<<<<<< HEAD
        initialize(Set.of(cnec1), 1.5, 1.5, 1.5);
=======
        initialize(Set.of(cnec1), 1.5, 1.5, 1.5, crac.getPreventiveState());
>>>>>>> fc481c20
        flowConstraint = linearProblem.getFlowConstraint(cnec1);
        rangeActionSetpoint = linearProblem.getRangeActionSetpointVariable(pstRangeAction, cnec1.getState());
        assertEquals(-2, flowConstraint.getCoefficient(rangeActionSetpoint), DOUBLE_TOLERANCE);
        assertEquals(500. - 2 * tapToAngle.get(TAP_INITIAL), flowConstraint.lb(), DOUBLE_TOLERANCE);
        assertEquals(500. - 2 * tapToAngle.get(TAP_INITIAL), flowConstraint.ub(), DOUBLE_TOLERANCE);
    }
}<|MERGE_RESOLUTION|>--- conflicted
+++ resolved
@@ -70,22 +70,6 @@
     }
 
     private void initializeForPreventive(double pstSensitivityThreshold, double hvdcSensitivityThreshold, double injectionSensitivityThreshold) {
-<<<<<<< HEAD
-        initialize(Set.of(cnec1), pstSensitivityThreshold, hvdcSensitivityThreshold, injectionSensitivityThreshold);
-    }
-
-    private void initializeForCurative() {
-        initialize(Set.of(cnec2), 0, 0, 0);
-    }
-
-    private void initializeForGlobal() {
-        initialize(Set.of(cnec1, cnec2), 0, 0, 0);
-    }
-
-    private void initialize(Set<FlowCnec> cnecs, double pstSensitivityThreshold, double hvdcSensitivityThreshold, double injectionSensitivityThreshold) {
-        OptimizationPerimeter optimizationPerimeter = Mockito.mock(OptimizationPerimeter.class);
-        Mockito.when(optimizationPerimeter.getFlowCnecs()).thenReturn(cnecs);
-=======
         initialize(Set.of(cnec1), pstSensitivityThreshold, hvdcSensitivityThreshold, injectionSensitivityThreshold, crac.getPreventiveState());
     }
 
@@ -101,7 +85,6 @@
         OptimizationPerimeter optimizationPerimeter = Mockito.mock(OptimizationPerimeter.class);
         Mockito.when(optimizationPerimeter.getFlowCnecs()).thenReturn(cnecs);
         Mockito.when(optimizationPerimeter.getMainOptimizationState()).thenReturn(mainState);
->>>>>>> fc481c20
 
         Map<State, Set<RangeAction<?>>> rangeActions = new HashMap<>();
         cnecs.forEach(cnec -> rangeActions.put(cnec.getState(), Set.of(pstRangeAction)));
@@ -323,32 +306,19 @@
         MPVariable prevAbsoluteVariationVariable = linearProblem.getAbsoluteRangeActionVariationVariable(pstRangeAction, prevState);
         assertNotNull(prevAbsoluteVariationVariable);
         assertEquals(0, prevAbsoluteVariationVariable.lb(), 0.01);
-<<<<<<< HEAD
-        assertEquals(Double.POSITIVE_INFINITY, prevAbsoluteVariationVariable.ub(), DOUBLE_TOLERANCE);
-=======
         assertEquals(LinearProblem.infinity(), prevAbsoluteVariationVariable.ub(), DOUBLE_TOLERANCE);
->>>>>>> fc481c20
 
         // check range action absolute variation variable for curative state
         MPVariable curAbsoluteVariationVariable = linearProblem.getAbsoluteRangeActionVariationVariable(pstRangeAction, curState);
         assertNotNull(curAbsoluteVariationVariable);
         assertEquals(0, curAbsoluteVariationVariable.lb(), 0.01);
-<<<<<<< HEAD
-        assertEquals(Double.POSITIVE_INFINITY, curAbsoluteVariationVariable.ub(), DOUBLE_TOLERANCE);
-=======
         assertEquals(LinearProblem.infinity(), curAbsoluteVariationVariable.ub(), DOUBLE_TOLERANCE);
->>>>>>> fc481c20
 
         // check flow variable for cnec1
         MPVariable flowVariable = linearProblem.getFlowVariable(cnec1);
         assertNotNull(flowVariable);
-<<<<<<< HEAD
-        assertEquals(-Double.POSITIVE_INFINITY, flowVariable.lb(), DOUBLE_TOLERANCE);
-        assertEquals(Double.POSITIVE_INFINITY, flowVariable.ub(), DOUBLE_TOLERANCE);
-=======
         assertEquals(-LinearProblem.infinity(), flowVariable.lb(), DOUBLE_TOLERANCE);
         assertEquals(LinearProblem.infinity(), flowVariable.ub(), DOUBLE_TOLERANCE);
->>>>>>> fc481c20
 
         // check flow constraint for cnec1
         MPConstraint flowConstraint = linearProblem.getFlowConstraint(cnec1);
@@ -361,13 +331,8 @@
         // check flow variable for cnec2
         MPVariable flowVariable2 = linearProblem.getFlowVariable(cnec2);
         assertNotNull(flowVariable2);
-<<<<<<< HEAD
-        assertEquals(-Double.POSITIVE_INFINITY, flowVariable2.lb(), DOUBLE_TOLERANCE);
-        assertEquals(Double.POSITIVE_INFINITY, flowVariable2.ub(), DOUBLE_TOLERANCE);
-=======
         assertEquals(-LinearProblem.infinity(), flowVariable2.lb(), DOUBLE_TOLERANCE);
         assertEquals(LinearProblem.infinity(), flowVariable2.ub(), DOUBLE_TOLERANCE);
->>>>>>> fc481c20
 
         // check flow constraint for cnec2
         MPConstraint flowConstraint2 = linearProblem.getFlowConstraint(cnec2);
@@ -383,15 +348,9 @@
         assertNotNull(prevAbsoluteVariationConstraint1);
         assertNotNull(prevAbsoluteVariationConstraint2);
         assertEquals(-initialAlpha, prevAbsoluteVariationConstraint1.lb(), DOUBLE_TOLERANCE);
-<<<<<<< HEAD
-        assertEquals(Double.POSITIVE_INFINITY, prevAbsoluteVariationConstraint1.ub(), DOUBLE_TOLERANCE);
-        assertEquals(initialAlpha, prevAbsoluteVariationConstraint2.lb(), DOUBLE_TOLERANCE);
-        assertEquals(Double.POSITIVE_INFINITY, prevAbsoluteVariationConstraint2.ub(), DOUBLE_TOLERANCE);
-=======
         assertEquals(LinearProblem.infinity(), prevAbsoluteVariationConstraint1.ub(), DOUBLE_TOLERANCE);
         assertEquals(initialAlpha, prevAbsoluteVariationConstraint2.lb(), DOUBLE_TOLERANCE);
         assertEquals(LinearProblem.infinity(), prevAbsoluteVariationConstraint2.ub(), DOUBLE_TOLERANCE);
->>>>>>> fc481c20
 
         // check absolute variation constraints for curative state
         MPConstraint curAbsoluteVariationConstraint1 = linearProblem.getAbsoluteRangeActionVariationConstraint(pstRangeAction, curState, LinearProblem.AbsExtension.NEGATIVE);
@@ -560,11 +519,7 @@
 
         // (sensi = 2) < 2.5 should be filtered
         when(flowResult.getMargin(cnec1, Unit.MEGAWATT)).thenReturn(-1.0);
-<<<<<<< HEAD
-        initialize(Set.of(cnec1), 2.5, 2.5, 2.5);
-=======
         initialize(Set.of(cnec1), 2.5, 2.5, 2.5, crac.getPreventiveState());
->>>>>>> fc481c20
         flowConstraint = linearProblem.getFlowConstraint(cnec1);
         rangeActionSetpoint = linearProblem.getRangeActionSetpointVariable(pstRangeAction, cnec1.getState());
         assertEquals(0, flowConstraint.getCoefficient(rangeActionSetpoint), DOUBLE_TOLERANCE);
@@ -581,11 +536,7 @@
 
         // (sensi = 2) > 1/.5 should not be filtered
         when(flowResult.getMargin(cnec1, Unit.MEGAWATT)).thenReturn(-1.0);
-<<<<<<< HEAD
-        initialize(Set.of(cnec1), 1.5, 1.5, 1.5);
-=======
         initialize(Set.of(cnec1), 1.5, 1.5, 1.5, crac.getPreventiveState());
->>>>>>> fc481c20
         flowConstraint = linearProblem.getFlowConstraint(cnec1);
         rangeActionSetpoint = linearProblem.getRangeActionSetpointVariable(pstRangeAction, cnec1.getState());
         assertEquals(-2, flowConstraint.getCoefficient(rangeActionSetpoint), DOUBLE_TOLERANCE);
