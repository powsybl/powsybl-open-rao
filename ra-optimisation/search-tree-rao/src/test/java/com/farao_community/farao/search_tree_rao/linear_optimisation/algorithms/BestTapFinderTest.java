/*
 * Copyright (c) 2021, RTE (http://www.rte-france.com)
 * This Source Code Form is subject to the terms of the Mozilla Public
 * License, v. 2.0. If a copy of the MPL was not distributed with this
 * file, You can obtain one at http://mozilla.org/MPL/2.0/.
 */

package com.farao_community.farao.search_tree_rao.linear_optimisation.algorithms;

import com.farao_community.farao.commons.Unit;
import com.farao_community.farao.data.crac_api.Instant;
import com.farao_community.farao.data.crac_api.NetworkElement;
import com.farao_community.farao.data.crac_api.State;
import com.farao_community.farao.data.crac_api.cnec.FlowCnec;
import com.farao_community.farao.data.crac_api.cnec.Side;
import com.farao_community.farao.data.crac_api.range_action.PstRangeAction;
import com.farao_community.farao.data.crac_api.range_action.RangeAction;
import com.farao_community.farao.search_tree_rao.commons.optimization_perimeters.OptimizationPerimeter;
import com.farao_community.farao.search_tree_rao.result.api.*;
import com.farao_community.farao.search_tree_rao.result.impl.RangeActionActivationResultImpl;
import com.farao_community.farao.search_tree_rao.result.impl.RangeActionSetpointResultImpl;
import com.powsybl.iidm.network.Network;
import com.powsybl.iidm.network.ValidationException;
import org.junit.Before;
import org.junit.Test;
import org.mockito.Mockito;

import java.util.*;

import static org.junit.Assert.assertEquals;
import static org.mockito.ArgumentMatchers.anyInt;
import static org.mockito.Mockito.mock;
import static org.mockito.Mockito.when;

/**
 * @author Joris Mancini {@literal <joris.mancini at rte-france.com>}
 */
public class BestTapFinderTest {
    private static final double DOUBLE_TOLERANCE = 0.01;
    private static final double INITIAL_PST_SET_POINT = 1.2;
    private static final double REF_FLOW_1 = 100;
    private static final double REF_FLOW_2 = -400;
    private static final double SENSI_1 = 10;
    private static final double SENSI_2 = -40;
    private static int pstCounter = 0;

    private Network network;
    private RangeActionActivationResult rangeActionActivationResult;
    private LinearOptimizationResult linearOptimizationResult;
    private FlowCnec cnec1;
    private FlowCnec cnec2;
    private PstRangeAction pstRangeAction;
    private State optimizedState;
    private OptimizationPerimeter optimizationPerimeter;
    private RangeActionSetpointResult rangeActionSetpointResult;

    @Before
    public void setUp() {
        cnec1 = Mockito.mock(FlowCnec.class);
        cnec2 = Mockito.mock(FlowCnec.class);
        network = Mockito.mock(Network.class);

<<<<<<< HEAD
        flowResult = Mockito.mock(FlowResult.class);
        //when(flowResult.getFlow(cnec1, Unit.MEGAWATT)).thenReturn(REF_FLOW_1);
        //when(flowResult.getFlow(cnec2, Unit.MEGAWATT)).thenReturn(REF_FLOW_2);
=======
        linearOptimizationResult = mock(LinearOptimizationResult.class);
        when(linearOptimizationResult.getMostLimitingElements(anyInt())).thenReturn(List.of(cnec1, cnec2));

        when(linearOptimizationResult.getFlow(cnec1, Unit.MEGAWATT)).thenReturn(REF_FLOW_1);
        when(linearOptimizationResult.getFlow(cnec2, Unit.MEGAWATT)).thenReturn(REF_FLOW_2);
>>>>>>> 90603a25

        rangeActionActivationResult = Mockito.mock(RangeActionActivationResult.class);
        pstRangeAction = createPst();
        optimizedState = Mockito.mock(State.class);
        when(optimizedState.getContingency()).thenReturn(Optional.empty());
        when(optimizedState.getInstant()).thenReturn(Instant.PREVENTIVE);
        optimizationPerimeter = Mockito.mock(OptimizationPerimeter.class);
        when(optimizationPerimeter.getMainOptimizationState()).thenReturn(optimizedState);
        when(optimizationPerimeter.getRangeActionOptimizationStates()).thenReturn(Set.of(optimizedState));
        rangeActionSetpointResult = Mockito.mock(RangeActionSetpointResult.class);
        when(rangeActionActivationResult.getOptimizedSetpointsOnState(optimizedState)).thenReturn(Map.of(pstRangeAction, 0.));
    }

    private void setSensitivityValues(PstRangeAction pstRangeAction) {
<<<<<<< HEAD
        //when(sensitivityResult.getSensitivityValue(cnec1, pstRangeAction, Unit.MEGAWATT)).thenReturn(SENSI_1);
        //when(sensitivityResult.getSensitivityValue(cnec2, pstRangeAction, Unit.MEGAWATT)).thenReturn(SENSI_2);
=======
        when(linearOptimizationResult.getSensitivityValue(cnec1, pstRangeAction, Unit.MEGAWATT)).thenReturn(SENSI_1);
        when(linearOptimizationResult.getSensitivityValue(cnec2, pstRangeAction, Unit.MEGAWATT)).thenReturn(SENSI_2);
>>>>>>> 90603a25
    }

    private void mockPstRangeAction(PstRangeAction pstRangeAction) {
        when(pstRangeAction.convertTapToAngle(-3)).thenThrow(new ValidationException(() -> "header", "Out of bound"));
        when(pstRangeAction.convertTapToAngle(-2)).thenReturn(-2.5);
        when(pstRangeAction.convertTapToAngle(-1)).thenReturn(-0.75);
        when(pstRangeAction.convertTapToAngle(0)).thenReturn(0.);
        when(pstRangeAction.convertTapToAngle(1)).thenReturn(0.75);
        when(pstRangeAction.convertTapToAngle(2)).thenReturn(2.5);
        when(pstRangeAction.convertTapToAngle(3)).thenThrow(new ValidationException(() -> "header", "Out of bound"));
    }

    private void setClosestTapPosition(PstRangeAction pstRangeAction, double setPoint, int tapPosition) {
        when(pstRangeAction.convertAngleToTap(setPoint)).thenReturn(tapPosition);
    }

    private void setMarginsForTap(PstRangeAction pstRangeAction, int tap, double marginForCnec1, double marginForCnec2) {
        mockMarginOnCnec1(pstRangeAction, tap, marginForCnec1);
        mockMarginOnCnec2(pstRangeAction, tap, marginForCnec2);
    }

    private void mockMarginOnCnec1(PstRangeAction pstRangeAction, int tap, double margin) {
        double flow = REF_FLOW_1 + (pstRangeAction.convertTapToAngle(tap) - INITIAL_PST_SET_POINT) * SENSI_1;
        when(cnec1.computeMargin(flow, Side.LEFT, Unit.MEGAWATT)).thenReturn(margin);
    }

    private void mockMarginOnCnec2(PstRangeAction pstRangeAction, int tap, double margin) {
        double flow = REF_FLOW_2 + (pstRangeAction.convertTapToAngle(tap) - INITIAL_PST_SET_POINT) * SENSI_2;
        when(cnec2.computeMargin(flow, Side.LEFT, Unit.MEGAWATT)).thenReturn(margin);
    }

    private Map<Integer, Double> computeMinMarginsForBestTaps(double startingSetPoint) {
        return BestTapFinder.computeMinMarginsForBestTaps(
                network,
                pstRangeAction,
                startingSetPoint,
                linearOptimizationResult,
                Unit.MEGAWATT
        );
    }

    private RangeActionActivationResult computeUpdatedRangeActionResult() {
        return BestTapFinder.round(
                rangeActionActivationResult,
                network,
                optimizationPerimeter,
                rangeActionSetpointResult,
                linearOptimizationResult,
                Unit.MEGAWATT
        );
    }

    private PstRangeAction createPstWithGroupId(String groupId) {
        PstRangeAction pst = createPst();
        when(pst.getGroupId()).thenReturn(Optional.of(groupId));
        return pst;
    }

    private PstRangeAction createPst() {
        PstRangeAction pst = Mockito.mock(PstRangeAction.class);
        when(pst.getCurrentSetpoint(network)).thenReturn(INITIAL_PST_SET_POINT);
        when(pst.getId()).thenReturn("pst" + pstCounter++);
        when(pst.getNetworkElements()).thenReturn(Set.of(Mockito.mock(NetworkElement.class)));
        mockPstRangeAction(pst);
        setSensitivityValues(pst);
        return pst;
    }

    @Test
    public void testMarginWhenTheSetPointIsTooFarFromTheMiddle() {
        // Set point is really close to tap 1, so there is no computation and margin is considered the best for tap 1
        double startingSetPoint = 0.8;
        setClosestTapPosition(pstRangeAction, startingSetPoint, 1);
        setMarginsForTap(pstRangeAction, 1, 100, 120);
        setMarginsForTap(pstRangeAction, 2, 150, 50);

        Map<Integer, Double> marginsForBestTaps = computeMinMarginsForBestTaps(startingSetPoint);

        assertEquals(1, marginsForBestTaps.size());
        assertEquals(Double.MAX_VALUE, marginsForBestTaps.get(1), DOUBLE_TOLERANCE);
    }

    @Test
    public void testMarginsWithOtherTapDecreasingTheMinMargin() {
        // Set point is close enough to the middle of the range between tap 1 and 2, so we consider the two taps
        // The closest tap is still 1, and the next tap worsen the margin so it is not considered
        double startingSetPoint = 1.5;
        setClosestTapPosition(pstRangeAction, startingSetPoint, 1);
        setMarginsForTap(pstRangeAction, 1, 100, 120);
        setMarginsForTap(pstRangeAction, 2, 150, 50);

        Map<Integer, Double> marginsForBestTaps = computeMinMarginsForBestTaps(startingSetPoint);

        assertEquals(1, marginsForBestTaps.size());
        assertEquals(Double.MAX_VALUE, marginsForBestTaps.get(1), DOUBLE_TOLERANCE);
    }

    @Test
    public void testMarginsWithOtherTapIncreasingTheMinMargin() {
        // Set point is close enough to the middle of the range between tap 1 and 2, so we consider the two taps
        // The closest tap is still 1, and the other tap increases the margin so it is considered
        double startingSetPoint = 1.5;
        setClosestTapPosition(pstRangeAction, startingSetPoint, 1);
        setMarginsForTap(pstRangeAction, 1, 100, 120);
        setMarginsForTap(pstRangeAction, 2, 150, 120);

        Map<Integer, Double> marginsForBestTaps = computeMinMarginsForBestTaps(startingSetPoint);

        assertEquals(2, marginsForBestTaps.size());
        assertEquals(100, marginsForBestTaps.get(1), DOUBLE_TOLERANCE);
        assertEquals(120, marginsForBestTaps.get(2), DOUBLE_TOLERANCE);
    }

    @Test
    public void testMarginsWithOtherTapIncreasingTheMinMarginWithNegativeMargins() {
        // Set point is close enough to the middle of the range between tap 1 and 2, so we consider the two taps
        // The closest tap is still 1, and the next tap increase the margin so it is considered
        double startingSetPoint = 1.5;
        setClosestTapPosition(pstRangeAction, startingSetPoint, 1);
        setMarginsForTap(pstRangeAction, 1, -200, -250);
        setMarginsForTap(pstRangeAction, 2, 100, -120);

        Map<Integer, Double> marginsForBestTaps = computeMinMarginsForBestTaps(startingSetPoint);

        assertEquals(2, marginsForBestTaps.size());
        assertEquals(-250, marginsForBestTaps.get(1), DOUBLE_TOLERANCE);
        assertEquals(-120, marginsForBestTaps.get(2), DOUBLE_TOLERANCE);
    }

    @Test
    public void testMarginsWithOtherTapIncreasingTheMinMarginOnUpperBound() {
        // Set point is close enough to the middle of the range between tap 1 and 2, so we consider the two taps
        // The closest tap is 2 which is the upper bound, and the other tap increases the margin so it is considered
        double startingSetPoint = 1.7;
        setClosestTapPosition(pstRangeAction, startingSetPoint, 2);
        setMarginsForTap(pstRangeAction, 1, 140, 150);
        setMarginsForTap(pstRangeAction, 2, 150, 120);

        Map<Integer, Double> marginsForBestTaps = computeMinMarginsForBestTaps(startingSetPoint);

        assertEquals(2, marginsForBestTaps.size());
        assertEquals(140, marginsForBestTaps.get(1), DOUBLE_TOLERANCE);
        assertEquals(120, marginsForBestTaps.get(2), DOUBLE_TOLERANCE);
    }

    @Test
    public void testMarginsWithOtherTapIncreasingTheMinMarginOnLowerBound() {
        // Set point is close enough to the middle of the range between tap -1 and -2, so we consider the two taps
        // The closest tap is -2 which is the lower bound, and the other tap increases the margin so it is considered
        double startingSetPoint = -1.7;
        setClosestTapPosition(pstRangeAction, startingSetPoint, -2);
        setMarginsForTap(pstRangeAction, -1, 140, 150);
        setMarginsForTap(pstRangeAction, -2, 150, 120);

        Map<Integer, Double> marginsForBestTaps = computeMinMarginsForBestTaps(startingSetPoint);

        assertEquals(2, marginsForBestTaps.size());
        assertEquals(140, marginsForBestTaps.get(-1), DOUBLE_TOLERANCE);
        assertEquals(120, marginsForBestTaps.get(-2), DOUBLE_TOLERANCE);
    }

    @Test
    public void testComputeBestTapPerPstGroup() {
        PstRangeAction pst1 = createPst();
        PstRangeAction pst2 = createPstWithGroupId("group1");
        PstRangeAction pst3 = createPstWithGroupId("group1");
        PstRangeAction pst4 = createPstWithGroupId("group2");
        PstRangeAction pst5 = createPstWithGroupId("group2");
        PstRangeAction pst6 = createPstWithGroupId("group2");
        PstRangeAction pst7 = createPstWithGroupId("group2");

        Map<PstRangeAction, Map<Integer, Double>> minMarginPerTap = new HashMap<>();
        minMarginPerTap.put(pst1, Map.of(3, 100., 4, 500.));

        minMarginPerTap.put(pst2, Map.of(3, 100., 4, 500.));
        minMarginPerTap.put(pst3, Map.of(3, 110., 4, 50.));

        minMarginPerTap.put(pst4, Map.of(-10, -30., -11, -80.));
        minMarginPerTap.put(pst5, Map.of(-10, -40., -11, -20.));
        minMarginPerTap.put(pst6, Map.of(-10, -70., -11, 200.));
        minMarginPerTap.put(pst7, Map.of(-11, Double.MAX_VALUE));

        Map<String, Integer> bestTapPerPstGroup = BestTapFinder.computeBestTapPerPstGroup(minMarginPerTap);
        assertEquals(2, bestTapPerPstGroup.size());
        assertEquals(3, bestTapPerPstGroup.get("group1").intValue());
        assertEquals(-10, bestTapPerPstGroup.get("group2").intValue());
    }

    @Test
    public void testUpdatedRangeActionResultWithOtherTapSelected() {
        double startingSetPoint = 0.;
        double notRoundedSetpoint = 1.7;
        setClosestTapPosition(pstRangeAction, notRoundedSetpoint, 2);
        setMarginsForTap(pstRangeAction, 1, 140, 150); // Tap 1 should be selected because min margin is 140
        setMarginsForTap(pstRangeAction, 2, 150, 120);

        RangeAction activatedRangeActionOtherThanPst = Mockito.mock(RangeAction.class);
        when(activatedRangeActionOtherThanPst.getId()).thenReturn("notPst");
        when(activatedRangeActionOtherThanPst.getNetworkElements()).thenReturn(Set.of(Mockito.mock(NetworkElement.class)));

        rangeActionSetpointResult = new RangeActionSetpointResultImpl(Map.of(
            pstRangeAction, startingSetPoint,
            activatedRangeActionOtherThanPst, startingSetPoint
        ));
        rangeActionActivationResult = new RangeActionActivationResultImpl(rangeActionSetpointResult);
        ((RangeActionActivationResultImpl) rangeActionActivationResult).activate(pstRangeAction, optimizedState, notRoundedSetpoint);
        ((RangeActionActivationResultImpl) rangeActionActivationResult).activate(activatedRangeActionOtherThanPst, optimizedState, 200.);
        when(optimizationPerimeter.getRangeActionsPerState()).thenReturn(Map.of(
            optimizedState, Set.of(pstRangeAction, activatedRangeActionOtherThanPst)
        ));

        RangeActionActivationResult updatedRangeActionActivationResult = computeUpdatedRangeActionResult();

        assertEquals(0.75, updatedRangeActionActivationResult.getOptimizedSetpoint(pstRangeAction, optimizedState), DOUBLE_TOLERANCE);
        assertEquals(200., updatedRangeActionActivationResult.getOptimizedSetpoint(activatedRangeActionOtherThanPst, optimizedState), DOUBLE_TOLERANCE);
    }

    @Test
    public void testUpdatedRangeActionResultWithClosestTapSelected() {
        double startingSetPoint = 0.;
        double notRoundedSetpoint = 1.7;
        setClosestTapPosition(pstRangeAction, notRoundedSetpoint, 2);
        setMarginsForTap(pstRangeAction, 1, 120, 150);
        setMarginsForTap(pstRangeAction, 2, 150, 140); // Tap 2 should be selected because min margin is 140

        RangeAction activatedRangeActionOtherThanPst = Mockito.mock(RangeAction.class);
        when(activatedRangeActionOtherThanPst.getId()).thenReturn("notPst");
        when(activatedRangeActionOtherThanPst.getNetworkElements()).thenReturn(Set.of(Mockito.mock(NetworkElement.class)));

        rangeActionSetpointResult = new RangeActionSetpointResultImpl(Map.of(
            pstRangeAction, startingSetPoint,
            activatedRangeActionOtherThanPst, startingSetPoint
        ));
        rangeActionActivationResult = new RangeActionActivationResultImpl(rangeActionSetpointResult);
        ((RangeActionActivationResultImpl) rangeActionActivationResult).activate(pstRangeAction, optimizedState, notRoundedSetpoint);
        ((RangeActionActivationResultImpl) rangeActionActivationResult).activate(activatedRangeActionOtherThanPst, optimizedState, 200.);
        when(optimizationPerimeter.getRangeActionsPerState()).thenReturn(Map.of(
            optimizedState, Set.of(pstRangeAction, activatedRangeActionOtherThanPst)
        ));

        RangeActionActivationResult updatedRangeActionActivationResult = computeUpdatedRangeActionResult();

        assertEquals(2.5,  updatedRangeActionActivationResult.getOptimizedSetpoint(pstRangeAction, optimizedState), DOUBLE_TOLERANCE);
        assertEquals(200., updatedRangeActionActivationResult.getOptimizedSetpoint(activatedRangeActionOtherThanPst, optimizedState), DOUBLE_TOLERANCE);
    }

    @Test
    public void testUpdatedRangeActionResultNoOptimizationOfTheTap() {
        double startingSetPoint = 0.;
        double notRoundedSetpoint = 0.8;
        // Starting point is really close to set point of tap 1 so it will be set to tap 1
        setClosestTapPosition(pstRangeAction, notRoundedSetpoint, 1);
        setMarginsForTap(pstRangeAction, 1, 120, 150);
        setMarginsForTap(pstRangeAction, 2, 150, 140); // Tap 2 would be ignored even if result is better

        RangeAction activatedRangeActionOtherThanPst = Mockito.mock(RangeAction.class);
        when(activatedRangeActionOtherThanPst.getId()).thenReturn("notPst");
        when(activatedRangeActionOtherThanPst.getNetworkElements()).thenReturn(Set.of(Mockito.mock(NetworkElement.class)));

        rangeActionSetpointResult = new RangeActionSetpointResultImpl(Map.of(
            pstRangeAction, startingSetPoint,
            activatedRangeActionOtherThanPst, startingSetPoint
        ));
        rangeActionActivationResult = new RangeActionActivationResultImpl(rangeActionSetpointResult);
        ((RangeActionActivationResultImpl) rangeActionActivationResult).activate(pstRangeAction, optimizedState, notRoundedSetpoint);
        ((RangeActionActivationResultImpl) rangeActionActivationResult).activate(activatedRangeActionOtherThanPst, optimizedState, 200.);
        when(optimizationPerimeter.getRangeActionsPerState()).thenReturn(Map.of(
            optimizedState, Set.of(pstRangeAction, activatedRangeActionOtherThanPst)
        ));

        RangeActionActivationResult updatedRangeActionActivationResult = computeUpdatedRangeActionResult();

        assertEquals(0.75,  updatedRangeActionActivationResult.getOptimizedSetpoint(pstRangeAction, optimizedState), DOUBLE_TOLERANCE);
        assertEquals(200., updatedRangeActionActivationResult.getOptimizedSetpoint(activatedRangeActionOtherThanPst, optimizedState), DOUBLE_TOLERANCE);
    }

    @Test
    public void testUpdatedRangeActionResultWithGroups() {
        double startingSetPoint = 0.;
        double notRoundedSetpoint = 0.8;
        setClosestTapPosition(pstRangeAction, notRoundedSetpoint, 2);
        setMarginsForTap(pstRangeAction, 1, 120, 150);
        setMarginsForTap(pstRangeAction, 2, 150, 140); // Tap 2 should be selected because min margin is 140

        PstRangeAction pstGroup1 = createPstWithGroupId("group1");
        PstRangeAction pstGroup2 = createPstWithGroupId("group1");
        double groupNotRoundedSetpoint = -0.4;
        setClosestTapPosition(pstGroup1, groupNotRoundedSetpoint, -1);
        setMarginsForTap(pstGroup1, -1, 120, 150);
        setMarginsForTap(pstGroup1, 0, 150, 140); // Tap 0 should be selected because min margin is 140
        setClosestTapPosition(pstGroup2, groupNotRoundedSetpoint, -1);
        setMarginsForTap(pstGroup2, -1, 120, 150);
        setMarginsForTap(pstGroup2, 0, 150, 140); // Tap 0 should be selected because min margin is 140

        rangeActionSetpointResult = new RangeActionSetpointResultImpl(Map.of(
            pstRangeAction, startingSetPoint,
            pstGroup1, startingSetPoint,
            pstGroup2, startingSetPoint
        ));
        rangeActionActivationResult = new RangeActionActivationResultImpl(rangeActionSetpointResult);
        ((RangeActionActivationResultImpl) rangeActionActivationResult).activate(pstRangeAction, optimizedState, notRoundedSetpoint);
        ((RangeActionActivationResultImpl) rangeActionActivationResult).activate(pstGroup1, optimizedState, groupNotRoundedSetpoint);
        ((RangeActionActivationResultImpl) rangeActionActivationResult).activate(pstGroup2, optimizedState, groupNotRoundedSetpoint);
        when(optimizationPerimeter.getRangeActionsPerState()).thenReturn(Map.of(
            optimizedState, Set.of(pstRangeAction, pstGroup1, pstGroup2)
        ));

        RangeActionActivationResult updatedRangeActionActivationResult = computeUpdatedRangeActionResult();

        assertEquals(2.5,  updatedRangeActionActivationResult.getOptimizedSetpoint(pstRangeAction, optimizedState), DOUBLE_TOLERANCE);
        assertEquals(0, updatedRangeActionActivationResult.getOptimizedSetpoint(pstGroup1, optimizedState), DOUBLE_TOLERANCE);
        assertEquals(0, updatedRangeActionActivationResult.getOptimizedSetpoint(pstGroup2, optimizedState), DOUBLE_TOLERANCE);
    }
}<|MERGE_RESOLUTION|>--- conflicted
+++ resolved
@@ -60,17 +60,11 @@
         cnec2 = Mockito.mock(FlowCnec.class);
         network = Mockito.mock(Network.class);
 
-<<<<<<< HEAD
-        flowResult = Mockito.mock(FlowResult.class);
-        //when(flowResult.getFlow(cnec1, Unit.MEGAWATT)).thenReturn(REF_FLOW_1);
-        //when(flowResult.getFlow(cnec2, Unit.MEGAWATT)).thenReturn(REF_FLOW_2);
-=======
         linearOptimizationResult = mock(LinearOptimizationResult.class);
         when(linearOptimizationResult.getMostLimitingElements(anyInt())).thenReturn(List.of(cnec1, cnec2));
 
-        when(linearOptimizationResult.getFlow(cnec1, Unit.MEGAWATT)).thenReturn(REF_FLOW_1);
-        when(linearOptimizationResult.getFlow(cnec2, Unit.MEGAWATT)).thenReturn(REF_FLOW_2);
->>>>>>> 90603a25
+        //when(linearOptimizationResult.getFlow(cnec1, Unit.MEGAWATT)).thenReturn(REF_FLOW_1);
+        //when(linearOptimizationResult.getFlow(cnec2, Unit.MEGAWATT)).thenReturn(REF_FLOW_2);
 
         rangeActionActivationResult = Mockito.mock(RangeActionActivationResult.class);
         pstRangeAction = createPst();
@@ -85,13 +79,8 @@
     }
 
     private void setSensitivityValues(PstRangeAction pstRangeAction) {
-<<<<<<< HEAD
-        //when(sensitivityResult.getSensitivityValue(cnec1, pstRangeAction, Unit.MEGAWATT)).thenReturn(SENSI_1);
-        //when(sensitivityResult.getSensitivityValue(cnec2, pstRangeAction, Unit.MEGAWATT)).thenReturn(SENSI_2);
-=======
-        when(linearOptimizationResult.getSensitivityValue(cnec1, pstRangeAction, Unit.MEGAWATT)).thenReturn(SENSI_1);
-        when(linearOptimizationResult.getSensitivityValue(cnec2, pstRangeAction, Unit.MEGAWATT)).thenReturn(SENSI_2);
->>>>>>> 90603a25
+        //when(linearOptimizationResult.getSensitivityValue(cnec1, pstRangeAction, Unit.MEGAWATT)).thenReturn(SENSI_1);
+        //when(linearOptimizationResult.getSensitivityValue(cnec2, pstRangeAction, Unit.MEGAWATT)).thenReturn(SENSI_2);
     }
 
     private void mockPstRangeAction(PstRangeAction pstRangeAction) {
