/*
 * Copyright (c) 2020, RTE (http://www.rte-france.com)
 * This Source Code Form is subject to the terms of the Mozilla Public
 * License, v. 2.0. If a copy of the MPL was not distributed with this
 * file, You can obtain one at http://mozilla.org/MPL/2.0/.
 */

package com.farao_community.farao.search_tree_rao;

import com.farao_community.farao.commons.Unit;
import com.farao_community.farao.data.crac_api.*;
import com.farao_community.farao.data.crac_api.cnec.FlowCnec;
import com.farao_community.farao.data.crac_api.cnec.Side;
import com.farao_community.farao.data.crac_api.network_action.ActionType;
import com.farao_community.farao.data.crac_api.network_action.NetworkAction;
import com.farao_community.farao.data.crac_api.range_action.PstRangeActionAdder;
import com.farao_community.farao.data.crac_api.range_action.RangeAction;
import com.farao_community.farao.data.crac_api.usage_rule.UsageMethod;
import com.farao_community.farao.data.crac_impl.utils.NetworkImportsUtil;
import com.farao_community.farao.rao_api.parameters.LinearOptimizerParameters;
import com.farao_community.farao.rao_api.parameters.RaoParameters;
import com.farao_community.farao.rao_api.results.FlowResult;
import com.farao_community.farao.rao_api.results.OptimizationResult;
import com.farao_community.farao.rao_api.results.PerimeterResult;
import com.farao_community.farao.rao_api.results.PrePerimeterResult;
import com.farao_community.farao.rao_commons.ToolProvider;
import com.farao_community.farao.rao_commons.objective_function_evaluator.ObjectiveFunction;
import com.farao_community.farao.sensitivity_analysis.AppliedRemedialActions;
import com.powsybl.iidm.network.Network;
import com.powsybl.iidm.network.PhaseTapChanger;
import org.junit.Before;
import org.junit.Test;
import org.mockito.Mockito;

import java.util.*;

import static org.junit.Assert.*;
import static org.mockito.ArgumentMatchers.*;
import static org.mockito.Mockito.when;

/**
 * @author Peter Mitri {@literal <peter.mitri at rte-france.com>}
 */
public class SearchTreeRaoProviderTest {
    private static final double DOUBLE_TOLERANCE = 1e-3;
    private Crac crac;
    private Network network;
    private FlowResult initialFlowResult;
    private FlowResult preperimFlowResult;
    private FlowCnec cnec1;
    private FlowCnec cnec2;
    private FlowCnec cnec3;
    private FlowCnec cnec4;
    private State state1;
    private State state2;
    private State state3;
    private RangeAction ra1;
    private RangeAction ra2;
    private RangeAction ra3;
    private RangeAction ra4;
    private RangeAction ra5;
    private NetworkAction na1;
    private PrePerimeterResult prePerimeterResult;

    @Before
    public void setUp() {
        cnec1 = Mockito.mock(FlowCnec.class);
        cnec2 = Mockito.mock(FlowCnec.class);
        cnec3 = Mockito.mock(FlowCnec.class);
        cnec4 = Mockito.mock(FlowCnec.class);
        crac = Mockito.mock(Crac.class);
        network = Mockito.mock(Network.class);
        initialFlowResult = Mockito.mock(FlowResult.class);
        preperimFlowResult = Mockito.mock(FlowResult.class);
        state1 = Mockito.mock(State.class);
        state2 = Mockito.mock(State.class);
        state3 = Mockito.mock(State.class);

        when(crac.getFlowCnecs()).thenReturn(Set.of(cnec1, cnec2, cnec3, cnec4));
        when(crac.getFlowCnecs(state1)).thenReturn(Set.of(cnec1));
        when(crac.getFlowCnecs(state2)).thenReturn(Set.of(cnec2));
        when(crac.getFlowCnecs(state3)).thenReturn(Set.of(cnec3, cnec4));

        ra1 = Mockito.mock(RangeAction.class);
        when(ra1.getMinAdmissibleSetpoint(anyDouble())).thenReturn(-5.);
        when(ra1.getMaxAdmissibleSetpoint(anyDouble())).thenReturn(5.);
        ra2 = Mockito.mock(RangeAction.class);
        when(ra2.getMinAdmissibleSetpoint(anyDouble())).thenReturn(-3.);
        when(ra2.getMaxAdmissibleSetpoint(anyDouble())).thenReturn(3.);
        prePerimeterResult = Mockito.mock(PrePerimeterResult.class);
        when(prePerimeterResult.getOptimizedSetPoint(any())).thenReturn(-4.);

        Mockito.when(cnec1.isOptimized()).thenReturn(true);
        Mockito.when(cnec2.isOptimized()).thenReturn(true);
        Mockito.when(cnec3.isOptimized()).thenReturn(true);
        Mockito.when(cnec4.isOptimized()).thenReturn(false);

        Mockito.when(cnec1.getUpperBound(Side.LEFT, Unit.MEGAWATT)).thenReturn(Optional.of(1000.));
        Mockito.when(cnec1.getLowerBound(Side.LEFT, Unit.MEGAWATT)).thenReturn(Optional.empty());
        Mockito.when(cnec2.getUpperBound(Side.LEFT, Unit.MEGAWATT)).thenReturn(Optional.empty());
        Mockito.when(cnec2.getLowerBound(Side.LEFT, Unit.MEGAWATT)).thenReturn(Optional.of(-1500.));
        Mockito.when(cnec3.getUpperBound(Side.LEFT, Unit.MEGAWATT)).thenReturn(Optional.empty());
        Mockito.when(cnec3.getLowerBound(Side.LEFT, Unit.MEGAWATT)).thenReturn(Optional.empty());
        Mockito.when(cnec4.getUpperBound(Side.LEFT, Unit.MEGAWATT)).thenReturn(Optional.of(-16000.));
        Mockito.when(cnec4.getLowerBound(Side.LEFT, Unit.MEGAWATT)).thenReturn(Optional.of(-16000.));
    }

    @Test
    public void testRemoveRangeActionsWithWrongInitialSetpoint() {
        Set<RangeAction> rangeActions = new HashSet<>(Set.of(ra1, ra2));
        SearchTreeRaoProvider.removeRangeActionsWithWrongInitialSetpoint(rangeActions, prePerimeterResult);
        assertEquals(Set.of(ra1), rangeActions);
        when(prePerimeterResult.getOptimizedSetPoint(any())).thenReturn(-3.);
        rangeActions = new HashSet<>(Set.of(ra1, ra2));
        SearchTreeRaoProvider.removeRangeActionsWithWrongInitialSetpoint(rangeActions, prePerimeterResult);
        assertEquals(Set.of(ra1, ra2), rangeActions);
    }

    @Test
    public void testComputePerimeterCnecs() {
        assertEquals(Set.of(cnec1), SearchTreeRaoProvider.computePerimeterCnecs(crac, Set.of(state1)));
        assertEquals(Set.of(cnec2), SearchTreeRaoProvider.computePerimeterCnecs(crac, Set.of(state2)));
        assertEquals(Set.of(cnec1, cnec2), SearchTreeRaoProvider.computePerimeterCnecs(crac, Set.of(state1, state2)));
        assertEquals(Set.of(cnec3, cnec4), SearchTreeRaoProvider.computePerimeterCnecs(crac, Set.of(state3)));
        assertEquals(Set.of(cnec2, cnec3, cnec4), SearchTreeRaoProvider.computePerimeterCnecs(crac, Set.of(state2, state3)));
        assertEquals(Set.of(cnec1, cnec2, cnec3, cnec4), SearchTreeRaoProvider.computePerimeterCnecs(crac, null));
    }

    @Test
    public void testCreateObjectiveFunction() throws Exception {
        RaoParameters raoParameters = new RaoParameters();
        ObjectiveFunction objFun;
        ToolProvider toolProvider = Mockito.mock(ToolProvider.class);
        when(toolProvider.getLoopFlowCnecs(any())).thenReturn(new HashSet<>());

        // no virtual cost (except for sensi fallback)
        raoParameters.setMnecViolationCost(0);
        raoParameters.setRaoWithLoopFlowLimitation(false);
        objFun = SearchTreeRaoProvider.createObjectiveFunction(Set.of(cnec1), initialFlowResult, preperimFlowResult, raoParameters, Mockito.mock(LinearOptimizerParameters.class), toolProvider);
        assertNotNull(objFun);
        assertEquals(Set.of("sensitivity-fallback-cost"), objFun.getVirtualCostNames());

        // mnec virtual cost
        raoParameters.setMnecViolationCost(1);
        raoParameters.setRaoWithLoopFlowLimitation(false);
        objFun = SearchTreeRaoProvider.createObjectiveFunction(Set.of(cnec1), initialFlowResult, preperimFlowResult, raoParameters, Mockito.mock(LinearOptimizerParameters.class), toolProvider);
        assertNotNull(objFun);
        assertEquals(Set.of("sensitivity-fallback-cost", "mnec-cost"), objFun.getVirtualCostNames());

        // lf cost
        raoParameters.setMnecViolationCost(0);
        raoParameters.setRaoWithLoopFlowLimitation(true);
        objFun = SearchTreeRaoProvider.createObjectiveFunction(Set.of(cnec1), initialFlowResult, preperimFlowResult, raoParameters, Mockito.mock(LinearOptimizerParameters.class), toolProvider);
        assertNotNull(objFun);
        assertEquals(Set.of("sensitivity-fallback-cost", "loop-flow-cost"), objFun.getVirtualCostNames());

        // mnec and lf costs
        raoParameters.setMnecViolationCost(-1);
        raoParameters.setRaoWithLoopFlowLimitation(true);
        objFun = SearchTreeRaoProvider.createObjectiveFunction(Set.of(cnec1), initialFlowResult, preperimFlowResult, raoParameters, Mockito.mock(LinearOptimizerParameters.class), toolProvider);
        assertNotNull(objFun);
        assertEquals(Set.of("sensitivity-fallback-cost", "mnec-cost", "loop-flow-cost"), objFun.getVirtualCostNames());
    }

    @Test
    public void testGetLargestCnecThreshold() {
        assertEquals(1000., SearchTreeRaoProvider.getLargestCnecThreshold(Set.of(cnec1)), DOUBLE_TOLERANCE);
        assertEquals(1500., SearchTreeRaoProvider.getLargestCnecThreshold(Set.of(cnec2)), DOUBLE_TOLERANCE);
        assertEquals(1500., SearchTreeRaoProvider.getLargestCnecThreshold(Set.of(cnec1, cnec2)), DOUBLE_TOLERANCE);
        assertEquals(1500., SearchTreeRaoProvider.getLargestCnecThreshold(Set.of(cnec1, cnec2, cnec3)), DOUBLE_TOLERANCE);
        assertEquals(1000., SearchTreeRaoProvider.getLargestCnecThreshold(Set.of(cnec1, cnec3)), DOUBLE_TOLERANCE);
        assertEquals(1500., SearchTreeRaoProvider.getLargestCnecThreshold(Set.of(cnec1, cnec2, cnec4)), DOUBLE_TOLERANCE);
    }

    @Test
    public void testBuildSearchTreeInput() {
        RaoParameters raoParameters = new RaoParameters();
        raoParameters.addExtension(SearchTreeRaoParameters.class, new SearchTreeRaoParameters());
        raoParameters.setMnecViolationCost(10);
        raoParameters.setRaoWithLoopFlowLimitation(true);

        TreeParameters treeParameters = Mockito.mock(TreeParameters.class);
        when(treeParameters.getMaxRaPerTso()).thenReturn(Map.of("fr", 5));
        when(treeParameters.getMaxPstPerTso()).thenReturn(Map.of("be", 1, "nl", 2));
        when(treeParameters.getMaxTopoPerTso()).thenReturn(new HashMap<>());
        when(treeParameters.getSkipNetworkActionsFarFromMostLimitingElement()).thenReturn(true);

        ToolProvider toolProvider = Mockito.mock(ToolProvider.class);
        when(toolProvider.getLoopFlowCnecs(any())).thenReturn(Set.of(cnec3, cnec4));

        LinearOptimizerParameters linearOptimizerParameters = Mockito.mock(LinearOptimizerParameters.class);

        PrePerimeterResult initialOutput = Mockito.mock(PrePerimeterResult.class);

        NetworkAction na1 = Mockito.mock(NetworkAction.class);
        when(crac.getNetworkActions(state1, UsageMethod.AVAILABLE)).thenReturn(Set.of(na1));
        when(crac.getRangeActions(state1, UsageMethod.AVAILABLE)).thenReturn(new HashSet<>(Set.of(ra1, ra2)));

        SearchTreeInput searchTreeInput = SearchTreeRaoProvider.buildSearchTreeInput(crac,
                network,
                state1,
                Set.of(state1, state2),
                initialOutput,
                prePerimeterResult,
                treeParameters,
                raoParameters,
                linearOptimizerParameters,
                toolProvider,
                false,
                null);

        assertSame(network, searchTreeInput.getNetwork());
        assertEquals(Set.of(cnec1, cnec2), searchTreeInput.getFlowCnecs());
        assertEquals(Set.of(na1), searchTreeInput.getNetworkActions());
        assertEquals(Set.of(ra1), searchTreeInput.getRangeActions()); // ra2 is not valid
        assertNotNull(searchTreeInput.getObjectiveFunction());
        assertEquals(Set.of("sensitivity-fallback-cost", "mnec-cost", "loop-flow-cost"), searchTreeInput.getObjectiveFunction().getVirtualCostNames());
        assertNotNull(searchTreeInput.getIteratingLinearOptimizer());
        assertNotNull(searchTreeInput.getSearchTreeProblem());
        assertEquals(Set.of(cnec1, cnec2), searchTreeInput.getSearchTreeProblem().flowCnecs);
        assertEquals(Set.of(cnec3, cnec4), searchTreeInput.getSearchTreeProblem().loopFlowCnecs);
        assertSame(initialOutput, searchTreeInput.getSearchTreeProblem().initialFlowResult);
        assertSame(prePerimeterResult, searchTreeInput.getSearchTreeProblem().prePerimeterFlowResult);
        assertSame(prePerimeterResult, searchTreeInput.getSearchTreeProblem().prePerimeterSetPoints);
        assertSame(linearOptimizerParameters, searchTreeInput.getSearchTreeProblem().linearOptimizerParameters);
        assertNotNull(searchTreeInput.getSearchTreeBloomer());
        assertNotNull(searchTreeInput.getSearchTreeComputer());
    }

    @Test
    public void testCreatePreventiveLinearOptimizerParameters() {
        RaoParameters raoParameters = new RaoParameters();

        // absolute ampere, no mnec, no lf
        raoParameters.setObjectiveFunction(RaoParameters.ObjectiveFunction.MAX_MIN_MARGIN_IN_AMPERE);
        raoParameters.setRaoWithLoopFlowLimitation(false);
        raoParameters.setMnecViolationCost(0);
        raoParameters.setPstSensitivityThreshold(0.45);

        LinearOptimizerParameters linearOptimizerParameters = SearchTreeRaoProvider.createPreventiveLinearOptimizerParameters(raoParameters);
        assertNotNull(linearOptimizerParameters);
        assertEquals(RaoParameters.ObjectiveFunction.MAX_MIN_MARGIN_IN_AMPERE, linearOptimizerParameters.getObjectiveFunction());
        assertEquals(Unit.AMPERE, linearOptimizerParameters.getUnit());
        assertNotNull(linearOptimizerParameters.getMaxMinMarginParameters());
        assertNull(linearOptimizerParameters.getMaxMinRelativeMarginParameters());
        assertFalse(linearOptimizerParameters.hasRelativeMargins());
        assertEquals(0.45, linearOptimizerParameters.getPstSensitivityThreshold(), DOUBLE_TOLERANCE);
        assertFalse(linearOptimizerParameters.isRaoWithLoopFlowLimitation());
        assertNull(linearOptimizerParameters.getLoopFlowParameters());
        assertFalse(linearOptimizerParameters.hasMonitoredElements());
        assertNull(linearOptimizerParameters.getMnecParameters());
        assertFalse(linearOptimizerParameters.hasOperatorsNotToOptimize());
        assertNull(linearOptimizerParameters.getUnoptimizedCnecParameters());

        // relative mw, with mnec and lf
        raoParameters.setObjectiveFunction(RaoParameters.ObjectiveFunction.MAX_MIN_RELATIVE_MARGIN_IN_MEGAWATT);
        raoParameters.setRaoWithLoopFlowLimitation(true);
        raoParameters.setMnecViolationCost(-10);
        raoParameters.setPstSensitivityThreshold(0.67);

        linearOptimizerParameters = SearchTreeRaoProvider.createPreventiveLinearOptimizerParameters(raoParameters);
        assertNotNull(linearOptimizerParameters);
        assertEquals(RaoParameters.ObjectiveFunction.MAX_MIN_RELATIVE_MARGIN_IN_MEGAWATT, linearOptimizerParameters.getObjectiveFunction());
        assertEquals(Unit.MEGAWATT, linearOptimizerParameters.getUnit());
        assertNull(linearOptimizerParameters.getMaxMinMarginParameters());
        assertNotNull(linearOptimizerParameters.getMaxMinRelativeMarginParameters());
        assertTrue(linearOptimizerParameters.hasRelativeMargins());
        assertEquals(0.67, linearOptimizerParameters.getPstSensitivityThreshold(), DOUBLE_TOLERANCE);
        assertTrue(linearOptimizerParameters.isRaoWithLoopFlowLimitation());
        assertNotNull(linearOptimizerParameters.getLoopFlowParameters());
        assertEquals(raoParameters.getLoopFlowApproximationLevel(), linearOptimizerParameters.getLoopFlowParameters().getLoopFlowApproximationLevel());
        assertEquals(raoParameters.getLoopFlowConstraintAdjustmentCoefficient(), linearOptimizerParameters.getLoopFlowParameters().getLoopFlowConstraintAdjustmentCoefficient(), DOUBLE_TOLERANCE);
        assertEquals(raoParameters.getLoopFlowViolationCost(), linearOptimizerParameters.getLoopFlowParameters().getLoopFlowViolationCost(), DOUBLE_TOLERANCE);
        assertEquals(raoParameters.getLoopFlowAcceptableAugmentation(), linearOptimizerParameters.getLoopFlowParameters().getLoopFlowAcceptableAugmentation(), DOUBLE_TOLERANCE);
        assertTrue(linearOptimizerParameters.hasMonitoredElements());
        assertNotNull(linearOptimizerParameters.getMnecParameters());
        assertEquals(raoParameters.getMnecViolationCost(), linearOptimizerParameters.getMnecParameters().getMnecViolationCost(), DOUBLE_TOLERANCE);
        assertEquals(raoParameters.getMnecAcceptableMarginDiminution(), linearOptimizerParameters.getMnecParameters().getMnecAcceptableMarginDiminution(), DOUBLE_TOLERANCE);
        assertEquals(raoParameters.getMnecConstraintAdjustmentCoefficient(), linearOptimizerParameters.getMnecParameters().getMnecConstraintAdjustmentCoefficient(), DOUBLE_TOLERANCE);
        assertFalse(linearOptimizerParameters.hasOperatorsNotToOptimize());
        assertNull(linearOptimizerParameters.getUnoptimizedCnecParameters());
    }

    @Test
    public void testCreateCurativeLinearOptimizerParameters() {
        RaoParameters raoParameters = new RaoParameters();
        raoParameters.addExtension(SearchTreeRaoParameters.class, new SearchTreeRaoParameters());
        StateTree stateTree = Mockito.mock(StateTree.class);
        Mockito.when(stateTree.getOperatorsNotSharingCras()).thenReturn(Set.of("DE", "NL"));

        // absolute ampere, with mnec, no lf
        raoParameters.setObjectiveFunction(RaoParameters.ObjectiveFunction.MAX_MIN_MARGIN_IN_AMPERE);
        raoParameters.setRaoWithLoopFlowLimitation(false);
        raoParameters.setMnecViolationCost(10);
        raoParameters.setPstSensitivityThreshold(0.45);
        raoParameters.getExtension(SearchTreeRaoParameters.class).setCurativeRaoOptimizeOperatorsNotSharingCras(true);

        LinearOptimizerParameters linearOptimizerParameters = SearchTreeRaoProvider.createCurativeLinearOptimizerParameters(raoParameters, stateTree, Set.of(cnec1, cnec2, cnec3, cnec4));
        assertNotNull(linearOptimizerParameters);
        assertEquals(RaoParameters.ObjectiveFunction.MAX_MIN_MARGIN_IN_AMPERE, linearOptimizerParameters.getObjectiveFunction());
        assertEquals(Unit.AMPERE, linearOptimizerParameters.getUnit());
        assertNotNull(linearOptimizerParameters.getMaxMinMarginParameters());
        assertNull(linearOptimizerParameters.getMaxMinRelativeMarginParameters());
        assertFalse(linearOptimizerParameters.hasRelativeMargins());
        assertEquals(0.45, linearOptimizerParameters.getPstSensitivityThreshold(), DOUBLE_TOLERANCE);
        assertFalse(linearOptimizerParameters.isRaoWithLoopFlowLimitation());
        assertNull(linearOptimizerParameters.getLoopFlowParameters());
        assertTrue(linearOptimizerParameters.hasMonitoredElements());
        assertNotNull(linearOptimizerParameters.getMnecParameters());
        assertEquals(raoParameters.getMnecViolationCost(), linearOptimizerParameters.getMnecParameters().getMnecViolationCost(), DOUBLE_TOLERANCE);
        assertEquals(raoParameters.getMnecAcceptableMarginDiminution(), linearOptimizerParameters.getMnecParameters().getMnecAcceptableMarginDiminution(), DOUBLE_TOLERANCE);
        assertEquals(raoParameters.getMnecConstraintAdjustmentCoefficient(), linearOptimizerParameters.getMnecParameters().getMnecConstraintAdjustmentCoefficient(), DOUBLE_TOLERANCE);
        assertFalse(linearOptimizerParameters.hasOperatorsNotToOptimize());
        assertNull(linearOptimizerParameters.getUnoptimizedCnecParameters());

        // relative mw, with lf no mnec
        raoParameters.setObjectiveFunction(RaoParameters.ObjectiveFunction.MAX_MIN_RELATIVE_MARGIN_IN_MEGAWATT);
        raoParameters.setRaoWithLoopFlowLimitation(true);
        raoParameters.setMnecViolationCost(0);
        raoParameters.setPstSensitivityThreshold(0.67);
        raoParameters.getExtension(SearchTreeRaoParameters.class).setCurativeRaoOptimizeOperatorsNotSharingCras(false);

        linearOptimizerParameters = SearchTreeRaoProvider.createCurativeLinearOptimizerParameters(raoParameters, stateTree, Set.of(cnec1, cnec3, cnec4));
        assertNotNull(linearOptimizerParameters);
        assertEquals(RaoParameters.ObjectiveFunction.MAX_MIN_RELATIVE_MARGIN_IN_MEGAWATT, linearOptimizerParameters.getObjectiveFunction());
        assertEquals(Unit.MEGAWATT, linearOptimizerParameters.getUnit());
        assertNull(linearOptimizerParameters.getMaxMinMarginParameters());
        assertNotNull(linearOptimizerParameters.getMaxMinRelativeMarginParameters());
        assertTrue(linearOptimizerParameters.hasRelativeMargins());
        assertEquals(0.67, linearOptimizerParameters.getPstSensitivityThreshold(), DOUBLE_TOLERANCE);
        assertTrue(linearOptimizerParameters.isRaoWithLoopFlowLimitation());
        assertNotNull(linearOptimizerParameters.getLoopFlowParameters());
        assertEquals(raoParameters.getLoopFlowApproximationLevel(), linearOptimizerParameters.getLoopFlowParameters().getLoopFlowApproximationLevel());
        assertEquals(raoParameters.getLoopFlowConstraintAdjustmentCoefficient(), linearOptimizerParameters.getLoopFlowParameters().getLoopFlowConstraintAdjustmentCoefficient(), DOUBLE_TOLERANCE);
        assertEquals(raoParameters.getLoopFlowViolationCost(), linearOptimizerParameters.getLoopFlowParameters().getLoopFlowViolationCost(), DOUBLE_TOLERANCE);
        assertEquals(raoParameters.getLoopFlowAcceptableAugmentation(), linearOptimizerParameters.getLoopFlowParameters().getLoopFlowAcceptableAugmentation(), DOUBLE_TOLERANCE);
        assertTrue(linearOptimizerParameters.hasOperatorsNotToOptimize());
        assertNotNull(linearOptimizerParameters.getUnoptimizedCnecParameters());
        assertEquals(Set.of("DE", "NL"), linearOptimizerParameters.getUnoptimizedCnecParameters().getOperatorsNotToOptimize());
        assertEquals(1000., linearOptimizerParameters.getUnoptimizedCnecParameters().getHighestThresholdValue(), DOUBLE_TOLERANCE);
    }

    @Test
<<<<<<< HEAD
    public void testShouldRunSecondPreventiveRao() {
        RaoParameters parameters = new RaoParameters();
        State state1 = Mockito.mock(State.class);
        State state2 = Mockito.mock(State.class);
        OptimizationResult optimizationResult1 = Mockito.mock(OptimizationResult.class);
        OptimizationResult optimizationResult2 = Mockito.mock(OptimizationResult.class);
        Map<State, OptimizationResult> curativeResults = Map.of(state1, optimizationResult1, state2, optimizationResult2);

        // No SearchTreeRaoParameters extension
        assertFalse(SearchTreeRaoProvider.shouldRunSecondPreventiveRao(parameters, curativeResults));

        // Deactivated in parameters
        SearchTreeRaoParameters searchTreeRaoParameters = new SearchTreeRaoParameters();
        parameters.addExtension(SearchTreeRaoParameters.class, searchTreeRaoParameters);
        searchTreeRaoParameters.setWithSecondPreventiveOptimization(false);
        assertFalse(SearchTreeRaoProvider.shouldRunSecondPreventiveRao(parameters, curativeResults));

        // CurativeRaoStopCriterion.MIN_OBJECTIVE
        searchTreeRaoParameters.setWithSecondPreventiveOptimization(true);
        searchTreeRaoParameters.setCurativeRaoStopCriterion(SearchTreeRaoParameters.CurativeRaoStopCriterion.MIN_OBJECTIVE);
        assertTrue(SearchTreeRaoProvider.shouldRunSecondPreventiveRao(parameters, curativeResults));

        // CurativeRaoStopCriterion.SECURE, secure case
        searchTreeRaoParameters.setCurativeRaoStopCriterion(SearchTreeRaoParameters.CurativeRaoStopCriterion.SECURE);
        Mockito.doReturn(-1.).when(optimizationResult1).getFunctionalCost();
        Mockito.doReturn(-10.).when(optimizationResult2).getFunctionalCost();
        assertFalse(SearchTreeRaoProvider.shouldRunSecondPreventiveRao(parameters, curativeResults));
        // CurativeRaoStopCriterion.SECURE, unsecure case 1
        Mockito.doReturn(0.).when(optimizationResult1).getFunctionalCost();
        assertTrue(SearchTreeRaoProvider.shouldRunSecondPreventiveRao(parameters, curativeResults));
        // CurativeRaoStopCriterion.SECURE, unsecure case 2
        Mockito.doReturn(5.).when(optimizationResult1).getFunctionalCost();
        assertTrue(SearchTreeRaoProvider.shouldRunSecondPreventiveRao(parameters, curativeResults));

        // CurativeRaoStopCriterion.PREVENTIVE_OBJECTIVE
        searchTreeRaoParameters.setCurativeRaoStopCriterion(SearchTreeRaoParameters.CurativeRaoStopCriterion.PREVENTIVE_OBJECTIVE);
        assertFalse(SearchTreeRaoProvider.shouldRunSecondPreventiveRao(parameters, curativeResults));

        // CurativeRaoStopCriterion.PREVENTIVE_OBJECTIVE_AND_SECURE
        searchTreeRaoParameters.setCurativeRaoStopCriterion(SearchTreeRaoParameters.CurativeRaoStopCriterion.PREVENTIVE_OBJECTIVE_AND_SECURE);
        assertFalse(SearchTreeRaoProvider.shouldRunSecondPreventiveRao(parameters, curativeResults));
    }

    private void setUpCracWithRAs() {
        crac = CracFactory.findDefault().create("test-crac");
        Contingency contingency1 = crac.newContingency()
                .withId("contingency1")
                .withNetworkElement("contingency1-ne")
                .add();
        Contingency contingency2 = crac.newContingency()
                .withId("contingency2")
                .withNetworkElement("contingency2-ne")
                .add();
        // ra1 : preventive only
        ra1 = crac.newPstRangeAction()
                .withId("ra1")
                .withNetworkElement("ra1-ne")
                .newFreeToUseUsageRule().withInstant(Instant.PREVENTIVE).withUsageMethod(UsageMethod.AVAILABLE).add()
                .newOnStateUsageRule().withContingency("contingency1").withInstant(Instant.CURATIVE).withUsageMethod(UsageMethod.UNDEFINED).add()
                .withInitialTap(0).withTapToAngleConversionMap(Map.of(0, -100., 1, 100.))
                .add();
        // ra2 : curative only
        ra2 = crac.newPstRangeAction()
                .withId("ra2")
                .withNetworkElement("ra2-ne")
                .newFreeToUseUsageRule().withInstant(Instant.PREVENTIVE).withUsageMethod(UsageMethod.UNAVAILABLE).add()
                .newOnStateUsageRule().withContingency("contingency2").withInstant(Instant.CURATIVE).withUsageMethod(UsageMethod.AVAILABLE).add()
                .withInitialTap(0).withTapToAngleConversionMap(Map.of(0, -100., 1, 100.))
                .add();
        // ra3 : preventive and curative
        ra3 = crac.newPstRangeAction()
                .withId("ra3")
                .withNetworkElement("ra3-ne")
                .newFreeToUseUsageRule().withInstant(Instant.PREVENTIVE).withUsageMethod(UsageMethod.AVAILABLE).add()
                .newOnStateUsageRule().withContingency("contingency1").withInstant(Instant.CURATIVE).withUsageMethod(UsageMethod.AVAILABLE).add()
                .withInitialTap(0).withTapToAngleConversionMap(Map.of(0, -100., 1, 100.))
                .add();
        // ra4 : preventive only, but with same NetworkElement as ra5
        ra4 = crac.newPstRangeAction()
                .withId("ra4")
                .withNetworkElement("ra4-ne1")
                .withNetworkElement("ra4-ne2")
                .newFreeToUseUsageRule().withInstant(Instant.PREVENTIVE).withUsageMethod(UsageMethod.AVAILABLE).add()
                .withInitialTap(0).withTapToAngleConversionMap(Map.of(0, -100., 1, 100.))
                .add();
        // ra5 : curative only, but with same NetworkElement as ra4
        ra5 = crac.newPstRangeAction()
                .withId("ra5")
                .withNetworkElement("ra4-ne1")
                .withNetworkElement("ra4-ne2")
                .newOnStateUsageRule().withContingency("contingency2").withInstant(Instant.CURATIVE).withUsageMethod(UsageMethod.AVAILABLE).add()
                .withInitialTap(0).withTapToAngleConversionMap(Map.of(0, -100., 1, 100.))
                .add();
        // na1 : preventive + curative
        na1 = crac.newNetworkAction()
                .withId("na1")
                .newTopologicalAction().withNetworkElement("na1-ne").withActionType(ActionType.OPEN).add()
                .newFreeToUseUsageRule().withInstant(Instant.PREVENTIVE).withUsageMethod(UsageMethod.AVAILABLE).add()
                .newOnStateUsageRule().withContingency("contingency1").withInstant(Instant.CURATIVE).withUsageMethod(UsageMethod.AVAILABLE).add()
                .add();

        state1 = crac.getState(contingency1, Instant.CURATIVE);
        state2 = crac.getState(contingency2, Instant.CURATIVE);
    }

    @Test
    public void testIsRangeActionAvailableInState() {
        setUpCracWithRAs();

        // ra1 is available in preventive only
        assertTrue(SearchTreeRaoProvider.isRangeActionAvailableInState(ra1, crac.getPreventiveState(), crac));
        assertFalse(SearchTreeRaoProvider.isRangeActionAvailableInState(ra1, state1, crac));
        assertFalse(SearchTreeRaoProvider.isRangeActionAvailableInState(ra1, state2, crac));

        // ra2 is available in state2 only
        assertFalse(SearchTreeRaoProvider.isRangeActionAvailableInState(ra2, crac.getPreventiveState(), crac));
        assertFalse(SearchTreeRaoProvider.isRangeActionAvailableInState(ra2, state1, crac));
        assertTrue(SearchTreeRaoProvider.isRangeActionAvailableInState(ra2, state2, crac));

        // ra3 is available in preventive and in state1
        assertTrue(SearchTreeRaoProvider.isRangeActionAvailableInState(ra3, crac.getPreventiveState(), crac));
        assertTrue(SearchTreeRaoProvider.isRangeActionAvailableInState(ra3, state1, crac));
        assertFalse(SearchTreeRaoProvider.isRangeActionAvailableInState(ra3, state2, crac));

        // ra4 is preventive, ra5 is available in state2, both have the same network element
        assertTrue(SearchTreeRaoProvider.isRangeActionAvailableInState(ra4, crac.getPreventiveState(), crac));
        assertFalse(SearchTreeRaoProvider.isRangeActionAvailableInState(ra4, state1, crac));
        assertTrue(SearchTreeRaoProvider.isRangeActionAvailableInState(ra4, state2, crac));

        assertTrue(SearchTreeRaoProvider.isRangeActionAvailableInState(ra5, crac.getPreventiveState(), crac));
        assertFalse(SearchTreeRaoProvider.isRangeActionAvailableInState(ra5, state1, crac));
        assertTrue(SearchTreeRaoProvider.isRangeActionAvailableInState(ra5, state2, crac));
    }

    @Test
    public void testIsRangeActionPreventive() {
        setUpCracWithRAs();
        // ra1 is available in preventive only
        assertTrue(SearchTreeRaoProvider.isRangeActionPreventive(ra1, crac));
        // ra2 is available in state2 only
        assertFalse(SearchTreeRaoProvider.isRangeActionPreventive(ra2, crac));
        // ra3 is available in preventive and in state1
        assertTrue(SearchTreeRaoProvider.isRangeActionPreventive(ra3, crac));
        // ra4 is preventive, ra5 is available in state2, both have the same network element
        assertTrue(SearchTreeRaoProvider.isRangeActionPreventive(ra4, crac));
        assertTrue(SearchTreeRaoProvider.isRangeActionPreventive(ra5, crac));
    }

    @Test
    public void testIsRangeActionCurative() {
        setUpCracWithRAs();
        // ra1 is available in preventive only
        assertFalse(SearchTreeRaoProvider.isRangeActionCurative(ra1, crac));
        // ra2 is available in state2 only
        assertTrue(SearchTreeRaoProvider.isRangeActionCurative(ra2, crac));
        // ra3 is available in preventive and in state1
        assertTrue(SearchTreeRaoProvider.isRangeActionCurative(ra3, crac));
        // ra4 is preventive, ra5 is available in state2, both have the same network element
        assertTrue(SearchTreeRaoProvider.isRangeActionCurative(ra4, crac));
        assertTrue(SearchTreeRaoProvider.isRangeActionCurative(ra5, crac));
    }

    @Test
    public void testGetRangeActionsExcludedFromSecondPreventive() {
        setUpCracWithRAs();
        // detect range actions that are preventive and curative
        assertEquals(Set.of(ra3, ra4, ra5), SearchTreeRaoProvider.getRangeActionsExcludedFromSecondPreventive(crac));
    }

    @Test
    public void testRemoveRangeActionsExcludedFromSecondPreventive() {
        setUpCracWithRAs();
        Set<RangeAction> rangeActions = new HashSet<>(Set.of(ra1, ra2, ra3, ra4, ra5));
        SearchTreeRaoProvider.removeRangeActionsExcludedFromSecondPreventive(rangeActions, crac);
        assertEquals(Set.of(ra1, ra2), rangeActions);
    }

    @Test
    public void testBuildSearchTreeInputForSecondPreventive() {
        setUpCracWithRAs();
        RaoParameters raoParameters = new RaoParameters();
        raoParameters.addExtension(SearchTreeRaoParameters.class, new SearchTreeRaoParameters());
        raoParameters.setMnecViolationCost(10);
        raoParameters.setRaoWithLoopFlowLimitation(true);

        TreeParameters treeParameters = Mockito.mock(TreeParameters.class);
        when(treeParameters.getMaxRaPerTso()).thenReturn(Map.of("fr", 5));
        when(treeParameters.getMaxPstPerTso()).thenReturn(Map.of("be", 1, "nl", 2));
        when(treeParameters.getMaxTopoPerTso()).thenReturn(new HashMap<>());
        when(treeParameters.getSkipNetworkActionsFarFromMostLimitingElement()).thenReturn(true);

        ToolProvider toolProvider = Mockito.mock(ToolProvider.class);
        when(toolProvider.getLoopFlowCnecs(any())).thenReturn(Set.of(cnec3, cnec4));

        LinearOptimizerParameters linearOptimizerParameters = Mockito.mock(LinearOptimizerParameters.class);

        PrePerimeterResult initialOutput = Mockito.mock(PrePerimeterResult.class);

        State preventiveState = crac.getPreventiveState();
        Set<State> optimizedStates = Set.of(preventiveState, state2);
        assertThrows(NullPointerException.class, () -> SearchTreeRaoProvider.buildSearchTreeInput(crac,
                network,
                preventiveState,
                optimizedStates,
                initialOutput,
                prePerimeterResult,
                treeParameters,
                raoParameters,
                linearOptimizerParameters,
                toolProvider,
                true,
                null)
        );

        SearchTreeInput searchTreeInput = SearchTreeRaoProvider.buildSearchTreeInput(crac,
                network,
                crac.getPreventiveState(),
                Set.of(crac.getPreventiveState(), state2),
                initialOutput,
                prePerimeterResult,
                treeParameters,
                raoParameters,
                linearOptimizerParameters,
                toolProvider,
                true,
                new AppliedRemedialActions());

        assertEquals(Set.of(ra1), searchTreeInput.getRangeActions()); // only ra1 is purely preventive
        assertEquals(Set.of(na1), searchTreeInput.getNetworkActions()); // na1 is preventive + curative but shouldn't be removed
        assertNotNull(searchTreeInput.getSearchTreeComputer());
    }

    private void setUpCracWithRealRAs(boolean curative) {
        network = NetworkImportsUtil.import12NodesNetwork();
        PhaseTapChanger phaseTapChanger = network.getTwoWindingsTransformer("BBE2AA1  BBE3AA1  1").getPhaseTapChanger();
        HashMap<Integer, Double> tapToAngleConversionMap = new HashMap<>();
        phaseTapChanger.getAllSteps().forEach((stepInt, step) -> tapToAngleConversionMap.put(stepInt, step.getAlpha()));
        crac = CracFactory.findDefault().create("test-crac");
        Contingency contingency1 = crac.newContingency()
                .withId("contingency1")
                .withNetworkElement("contingency1-ne")
                .add();
        Contingency contingency2 = crac.newContingency()
                .withId("contingency2")
                .withNetworkElement("contingency2-ne")
                .add();
        // ra1 : preventive only
        PstRangeActionAdder adder = crac.newPstRangeAction()
                .withId("ra1")
                .withNetworkElement("BBE2AA1  BBE3AA1  1")
                .withInitialTap(0).withTapToAngleConversionMap(tapToAngleConversionMap)
                .newFreeToUseUsageRule().withInstant(Instant.PREVENTIVE).withUsageMethod(UsageMethod.AVAILABLE).add();
        if (curative) {
            adder.newOnStateUsageRule().withContingency("contingency1").withInstant(Instant.CURATIVE).withUsageMethod(UsageMethod.AVAILABLE).add();
        }
        ra1 = adder.add();
        // na1 : preventive + curative
        na1 = crac.newNetworkAction()
                .withId("na1")
                .newTopologicalAction().withNetworkElement("BBE1AA1  BBE2AA1  1").withActionType(ActionType.OPEN).add()
                .newFreeToUseUsageRule().withInstant(Instant.PREVENTIVE).withUsageMethod(UsageMethod.AVAILABLE).add()
                .newOnStateUsageRule().withContingency("contingency2").withInstant(Instant.CURATIVE).withUsageMethod(UsageMethod.AVAILABLE).add()
                .add();

        state1 = crac.getState(contingency1, Instant.CURATIVE);
        state2 = crac.getState(contingency2, Instant.CURATIVE);
    }

    @Test
    public void testApplyPreventiveResultsForCurativeRangeActions() {
        PerimeterResult perimeterResult = Mockito.mock(PerimeterResult.class);
        String pstNeId = "BBE2AA1  BBE3AA1  1";

        setUpCracWithRealRAs(false);
        Mockito.doReturn(-1.5583491325378418).when(perimeterResult).getOptimizedSetPoint(ra1);
        Mockito.doReturn(Set.of(ra1)).when(perimeterResult).getActivatedRangeActions();
        SearchTreeRaoProvider.applyPreventiveResultsForCurativeRangeActions(network, perimeterResult, crac);
        assertEquals(0, network.getTwoWindingsTransformer(pstNeId).getPhaseTapChanger().getTapPosition());

        setUpCracWithRealRAs(true);
        Mockito.doReturn(-1.5583491325378418).when(perimeterResult).getOptimizedSetPoint(ra1);
        Mockito.doReturn(Set.of(ra1)).when(perimeterResult).getActivatedRangeActions();
        SearchTreeRaoProvider.applyPreventiveResultsForCurativeRangeActions(network, perimeterResult, crac);
        assertEquals(-4, network.getTwoWindingsTransformer(pstNeId).getPhaseTapChanger().getTapPosition());
    }

    @Test
    public void testGetAppliedRemedialActionsInCurative() {
        PrePerimeterResult prePerimeterResult = Mockito.mock(PrePerimeterResult.class);
        Mockito.doReturn(0.).when(prePerimeterResult).getOptimizedSetPoint(ra1);

        String pstNeId = "BBE2AA1  BBE3AA1  1";
        String naNeId = "BBE1AA1  BBE2AA1  1";

        setUpCracWithRealRAs(true);

        OptimizationResult optimResult1 = Mockito.mock(OptimizationResult.class);
        Mockito.doReturn(Set.of(ra1)).when(optimResult1).getRangeActions();
        Mockito.doReturn(-1.5583491325378418).when(optimResult1).getOptimizedSetPoint(ra1);
        Mockito.doReturn(Set.of()).when(optimResult1).getActivatedNetworkActions();

        OptimizationResult optimResult2 = Mockito.mock(OptimizationResult.class);
        Mockito.doReturn(Set.of(ra1)).when(optimResult2).getRangeActions();
        Mockito.doReturn(0.).when(optimResult2).getOptimizedSetPoint(ra1);
        Mockito.doReturn(Set.of(na1)).when(optimResult2).getActivatedNetworkActions();

        Map<State, OptimizationResult> curativeResults = Map.of(state1, optimResult1, state2, optimResult2);

        AppliedRemedialActions appliedRemedialActions = SearchTreeRaoProvider.getAppliedRemedialActionsInCurative(curativeResults, prePerimeterResult);

        // apply only range action
        appliedRemedialActions.applyOnNetwork(state1, network);
        assertEquals(-4, network.getTwoWindingsTransformer(pstNeId).getPhaseTapChanger().getTapPosition());
        assertTrue(network.getLine(naNeId).getTerminal1().isConnected());

        // reset network
        network = NetworkImportsUtil.import12NodesNetwork();

        // apply only network action
        appliedRemedialActions.applyOnNetwork(state2, network);
        assertEquals(0, network.getTwoWindingsTransformer(pstNeId).getPhaseTapChanger().getTapPosition());
        assertFalse(network.getLine(naNeId).getTerminal1().isConnected());

        // apply also range action
        appliedRemedialActions.applyOnNetwork(state1, network);
        assertEquals(-4, network.getTwoWindingsTransformer(pstNeId).getPhaseTapChanger().getTapPosition());
        assertFalse(network.getLine(naNeId).getTerminal1().isConnected());
    }

=======
    public void testFilterOutGroup() {
        RangeAction ra1 = Mockito.mock(RangeAction.class);
        Mockito.doReturn(Optional.empty()).when(ra1).getGroupId();
        RangeAction ra2 = Mockito.mock(RangeAction.class);
        Mockito.doReturn(Optional.of("group1")).when(ra2).getGroupId();
        RangeAction ra3 = Mockito.mock(RangeAction.class);
        Mockito.doReturn(Optional.of("group2")).when(ra3).getGroupId();
        RangeAction ra4 = Mockito.mock(RangeAction.class);
        Mockito.doReturn(Optional.of("group2")).when(ra4).getGroupId();
        RangeAction ra5 = Mockito.mock(RangeAction.class);
        Mockito.doReturn(Optional.of("group2")).when(ra5).getGroupId();

        PrePerimeterResult prePerimeterResult = Mockito.mock(PrePerimeterResult.class);
        Mockito.doReturn(1.).when(prePerimeterResult).getOptimizedSetPoint(ra1);
        Mockito.doReturn(10.).when(prePerimeterResult).getOptimizedSetPoint(ra2);
        Mockito.doReturn(2.).when(prePerimeterResult).getOptimizedSetPoint(ra3);
        Mockito.doReturn(2.).when(prePerimeterResult).getOptimizedSetPoint(ra4);
        Mockito.doReturn(6.).when(prePerimeterResult).getOptimizedSetPoint(ra5);

        Set<RangeAction> rangeActions = new HashSet<>(Set.of(ra1, ra2, ra3, ra4, ra5));
        SearchTreeRaoProvider.removeAlignedRangeActionsWithDifferentInitialSetpoints(rangeActions, prePerimeterResult);
        assertEquals(Set.of(ra1, ra2), rangeActions);
    }
>>>>>>> fd8bad9c
}<|MERGE_RESOLUTION|>--- conflicted
+++ resolved
@@ -341,7 +341,31 @@
     }
 
     @Test
-<<<<<<< HEAD
+    public void testFilterOutGroup() {
+        RangeAction ra1 = Mockito.mock(RangeAction.class);
+        Mockito.doReturn(Optional.empty()).when(ra1).getGroupId();
+        RangeAction ra2 = Mockito.mock(RangeAction.class);
+        Mockito.doReturn(Optional.of("group1")).when(ra2).getGroupId();
+        RangeAction ra3 = Mockito.mock(RangeAction.class);
+        Mockito.doReturn(Optional.of("group2")).when(ra3).getGroupId();
+        RangeAction ra4 = Mockito.mock(RangeAction.class);
+        Mockito.doReturn(Optional.of("group2")).when(ra4).getGroupId();
+        RangeAction ra5 = Mockito.mock(RangeAction.class);
+        Mockito.doReturn(Optional.of("group2")).when(ra5).getGroupId();
+
+        PrePerimeterResult prePerimeterResult = Mockito.mock(PrePerimeterResult.class);
+        Mockito.doReturn(1.).when(prePerimeterResult).getOptimizedSetPoint(ra1);
+        Mockito.doReturn(10.).when(prePerimeterResult).getOptimizedSetPoint(ra2);
+        Mockito.doReturn(2.).when(prePerimeterResult).getOptimizedSetPoint(ra3);
+        Mockito.doReturn(2.).when(prePerimeterResult).getOptimizedSetPoint(ra4);
+        Mockito.doReturn(6.).when(prePerimeterResult).getOptimizedSetPoint(ra5);
+
+        Set<RangeAction> rangeActions = new HashSet<>(Set.of(ra1, ra2, ra3, ra4, ra5));
+        SearchTreeRaoProvider.removeAlignedRangeActionsWithDifferentInitialSetpoints(rangeActions, prePerimeterResult);
+        assertEquals(Set.of(ra1, ra2), rangeActions);
+    }
+
+    @Test
     public void testShouldRunSecondPreventiveRao() {
         RaoParameters parameters = new RaoParameters();
         State state1 = Mockito.mock(State.class);
@@ -670,30 +694,4 @@
         assertEquals(-4, network.getTwoWindingsTransformer(pstNeId).getPhaseTapChanger().getTapPosition());
         assertFalse(network.getLine(naNeId).getTerminal1().isConnected());
     }
-
-=======
-    public void testFilterOutGroup() {
-        RangeAction ra1 = Mockito.mock(RangeAction.class);
-        Mockito.doReturn(Optional.empty()).when(ra1).getGroupId();
-        RangeAction ra2 = Mockito.mock(RangeAction.class);
-        Mockito.doReturn(Optional.of("group1")).when(ra2).getGroupId();
-        RangeAction ra3 = Mockito.mock(RangeAction.class);
-        Mockito.doReturn(Optional.of("group2")).when(ra3).getGroupId();
-        RangeAction ra4 = Mockito.mock(RangeAction.class);
-        Mockito.doReturn(Optional.of("group2")).when(ra4).getGroupId();
-        RangeAction ra5 = Mockito.mock(RangeAction.class);
-        Mockito.doReturn(Optional.of("group2")).when(ra5).getGroupId();
-
-        PrePerimeterResult prePerimeterResult = Mockito.mock(PrePerimeterResult.class);
-        Mockito.doReturn(1.).when(prePerimeterResult).getOptimizedSetPoint(ra1);
-        Mockito.doReturn(10.).when(prePerimeterResult).getOptimizedSetPoint(ra2);
-        Mockito.doReturn(2.).when(prePerimeterResult).getOptimizedSetPoint(ra3);
-        Mockito.doReturn(2.).when(prePerimeterResult).getOptimizedSetPoint(ra4);
-        Mockito.doReturn(6.).when(prePerimeterResult).getOptimizedSetPoint(ra5);
-
-        Set<RangeAction> rangeActions = new HashSet<>(Set.of(ra1, ra2, ra3, ra4, ra5));
-        SearchTreeRaoProvider.removeAlignedRangeActionsWithDifferentInitialSetpoints(rangeActions, prePerimeterResult);
-        assertEquals(Set.of(ra1, ra2), rangeActions);
-    }
->>>>>>> fd8bad9c
 }