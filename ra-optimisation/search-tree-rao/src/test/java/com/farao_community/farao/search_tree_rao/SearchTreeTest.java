/*
 * Copyright (c) 2020, RTE (http://www.rte-france.com)
 * This Source Code Form is subject to the terms of the Mozilla Public
 * License, v. 2.0. If a copy of the MPL was not distributed with this
 * file, You can obtain one at http://mozilla.org/MPL/2.0/.
 */

package com.farao_community.farao.search_tree_rao;

import ch.qos.logback.classic.Logger;
import ch.qos.logback.classic.spi.ILoggingEvent;
import ch.qos.logback.core.read.ListAppender;
import com.farao_community.farao.commons.FaraoException;
import com.farao_community.farao.commons.Unit;
import com.farao_community.farao.commons.logs.RaoBusinessLogs;
import com.farao_community.farao.commons.logs.TechnicalLogs;
import com.farao_community.farao.data.crac_api.Crac;
import com.farao_community.farao.data.crac_api.Instant;
import com.farao_community.farao.data.crac_api.State;
import com.farao_community.farao.data.crac_api.cnec.FlowCnec;
import com.farao_community.farao.data.crac_api.network_action.ActionType;
import com.farao_community.farao.data.crac_api.network_action.NetworkAction;
import com.farao_community.farao.data.crac_api.range_action.PstRangeAction;
import com.farao_community.farao.data.crac_api.range_action.RangeAction;
import com.farao_community.farao.data.crac_api.usage_rule.OnFlowConstraint;
import com.farao_community.farao.data.crac_api.usage_rule.UsageMethod;
import com.farao_community.farao.data.crac_impl.utils.CommonCracCreation;
import com.farao_community.farao.rao_api.parameters.LinearOptimizerParameters;
import com.farao_community.farao.rao_api.parameters.RaoParameters;
import com.farao_community.farao.rao_commons.SensitivityComputer;
import com.farao_community.farao.rao_commons.linear_optimisation.IteratingLinearOptimizer;
import com.farao_community.farao.rao_commons.objective_function_evaluator.ObjectiveFunction;
import com.farao_community.farao.rao_commons.result_api.FlowResult;
import com.farao_community.farao.rao_commons.result_api.OptimizationResult;
import com.farao_community.farao.rao_commons.result_api.PrePerimeterResult;
import com.farao_community.farao.util.MultipleNetworkPool;
import com.powsybl.iidm.network.Network;
import com.powsybl.iidm.network.VariantManager;
import org.junit.Before;
import org.junit.Test;
import org.mockito.Mockito;
import org.slf4j.LoggerFactory;

import java.util.*;

import static org.junit.Assert.*;
import static org.mockito.ArgumentMatchers.*;
import static org.mockito.Mockito.*;

/**
 * @author Joris Mancini {@literal <joris.mancini at rte-france.com>}
 */
public class SearchTreeTest {

    private static final double DOUBLE_TOLERANCE = 1e-3;

    private SearchTree searchTree;

    private SearchTreeInput searchTreeInput;

    private Network network;
    private NetworkAction networkAction;
    private List<NetworkActionCombination> availableNaCombinations;
    private Set<NetworkAction> availableNetworkActions;
    private RangeAction<?> rangeAction1;
    private RangeAction<?> rangeAction2;
<<<<<<< HEAD
    private RangeAction<?> rangeAction3;
=======
>>>>>>> 34094c91
    private Set<RangeAction<?>> availableRangeActions;
    private PrePerimeterResult prePerimeterOutput;
    private SearchTreeComputer searchTreeComputer;
    private SearchTreeProblem searchTreeProblem;
    private SearchTreeBloomer bloomer;
    private ObjectiveFunction objectiveFunction;
    private IteratingLinearOptimizer iteratingLinearOptimizer;

    private Leaf rootLeaf;

    private TreeParameters treeParameters;

    private int maximumSearchDepth;
    private int leavesInParallel;

    private LinearOptimizerParameters linearOptimizerParameters;

    @Before
    public void setUp() throws Exception {
        searchTree = Mockito.spy(new SearchTree());
        setSearchTreeInput();
        treeParameters = Mockito.mock(TreeParameters.class);
        setTreeParameters();
        linearOptimizerParameters = Mockito.mock(LinearOptimizerParameters.class);
        when(linearOptimizerParameters.getObjectiveFunction()).thenReturn(RaoParameters.ObjectiveFunction.MAX_MIN_MARGIN_IN_MEGAWATT);
        mockNetworkPool(network);
    }

    private void setTreeParameters() {
        maximumSearchDepth = 1;
        leavesInParallel = 1;
        when(treeParameters.getMaximumSearchDepth()).thenReturn(maximumSearchDepth);
        when(treeParameters.getLeavesInParallel()).thenReturn(leavesInParallel);
        when(treeParameters.getMaxRa()).thenReturn(Integer.MAX_VALUE);
        when(treeParameters.getMaxTso()).thenReturn(Integer.MAX_VALUE);
        when(treeParameters.getMaxPstPerTso()).thenReturn(new HashMap<>());
    }

    private void setSearchTreeInput() {
        searchTreeInput = Mockito.mock(SearchTreeInput.class);
        network = Mockito.mock(Network.class);
        when(searchTreeInput.getNetwork()).thenReturn(network);
        availableNetworkActions = new HashSet<>();
        availableNaCombinations = new ArrayList<>();
        when(searchTreeInput.getNetworkActions()).thenReturn(availableNetworkActions);
        availableRangeActions = new HashSet<>();
        when(searchTreeInput.getRangeActions()).thenReturn(availableRangeActions);
        prePerimeterOutput = Mockito.mock(PrePerimeterResult.class);
        when(searchTreeInput.getPrePerimeterOutput()).thenReturn(prePerimeterOutput);
        searchTreeComputer = Mockito.mock(SearchTreeComputer.class);
        SensitivityComputer sensitivityComputer = Mockito.mock(SensitivityComputer.class);
        when(searchTreeComputer.getSensitivityComputer(availableRangeActions)).thenReturn(sensitivityComputer);
        when(searchTreeInput.getSearchTreeComputer()).thenReturn(searchTreeComputer);
        searchTreeProblem = Mockito.mock(SearchTreeProblem.class);
        when(searchTreeInput.getSearchTreeProblem()).thenReturn(searchTreeProblem);
        bloomer = Mockito.mock(SearchTreeBloomer.class);
        when(searchTreeInput.getSearchTreeBloomer()).thenReturn(bloomer);
        objectiveFunction = Mockito.mock(ObjectiveFunction.class);
        when(searchTreeInput.getObjectiveFunction()).thenReturn(objectiveFunction);
        iteratingLinearOptimizer = Mockito.mock(IteratingLinearOptimizer.class);
        when(searchTreeInput.getIteratingLinearOptimizer()).thenReturn(iteratingLinearOptimizer);
        State optimizedState = Mockito.mock(State.class);
        when(optimizedState.getContingency()).thenReturn(Optional.empty());
        when(optimizedState.getInstant()).thenReturn(Instant.PREVENTIVE);
        when(searchTreeInput.getOptimizedState()).thenReturn(optimizedState);
        rootLeaf = Mockito.mock(Leaf.class);
        when(bloomer.bloom(rootLeaf, availableNetworkActions)).thenReturn(availableNaCombinations);

        FlowCnec cnec = Mockito.mock(FlowCnec.class);
        when(cnec.isOptimized()).thenReturn(true);
        when(searchTreeInput.getFlowCnecs()).thenReturn(Set.of(cnec));
    }

    @Test
    public void runOnAFailingRootLeaf() throws Exception {
        raoWithoutLoopFlowLimitation();

        when(rootLeaf.getStatus()).thenReturn(Leaf.Status.ERROR);
        Mockito.doReturn(rootLeaf).when(searchTree).makeLeaf(network, prePerimeterOutput);

        OptimizationResult result = searchTree.run(searchTreeInput, treeParameters, linearOptimizerParameters, true).get();
        assertEquals(rootLeaf, result);
    }

    @Test
    public void runWithoutOptimizingRootLeaf() throws Exception {
        raoWithoutLoopFlowLimitation();

        setStopCriterionAtTargetObjectiveValue(3.);

        double leafCost = 2.;
        when(rootLeaf.getCost()).thenReturn(leafCost);
        when(rootLeaf.getStatus()).thenReturn(Leaf.Status.EVALUATED);
        Mockito.doReturn(rootLeaf).when(searchTree).makeLeaf(network, prePerimeterOutput);

        OptimizationResult result = searchTree.run(searchTreeInput, treeParameters, linearOptimizerParameters, true).get();
        assertEquals(rootLeaf, result);
        assertEquals(leafCost, result.getCost(), DOUBLE_TOLERANCE);
    }

    private void setStopCriterionAtTargetObjectiveValue(double value) {
        when(treeParameters.getStopCriterion()).thenReturn(TreeParameters.StopCriterion.AT_TARGET_OBJECTIVE_VALUE);
        when(treeParameters.getTargetObjectiveValue()).thenReturn(value);
    }

    @Test
    public void runAndOptimizeOnlyRootLeaf() throws Exception {
        raoWithoutLoopFlowLimitation();
        setStopCriterionAtMinObjective();
        when(rootLeaf.getCost()).thenReturn(2.);
        when(rootLeaf.getStatus()).thenReturn(Leaf.Status.EVALUATED, Leaf.Status.OPTIMIZED);
        Mockito.doReturn(rootLeaf).when(searchTree).makeLeaf(network, prePerimeterOutput);
        OptimizationResult result = searchTree.run(searchTreeInput, treeParameters, linearOptimizerParameters, true).get();
        assertEquals(rootLeaf, result);
        assertEquals(2., result.getCost(), DOUBLE_TOLERANCE);
    }

    @Test
    public void rootLeafMeetsTargetObjectiveValue() throws Exception {
        raoWithoutLoopFlowLimitation();
        setStopCriterionAtTargetObjectiveValue(3.);
        searchTreeWithOneChildLeaf();
        when(rootLeaf.getCost()).thenReturn(4., 2.);
        when(rootLeaf.getStatus()).thenReturn(Leaf.Status.EVALUATED, Leaf.Status.OPTIMIZED);
        Mockito.doReturn(rootLeaf).when(searchTree).makeLeaf(network, prePerimeterOutput);
        OptimizationResult result = searchTree.run(searchTreeInput, treeParameters, linearOptimizerParameters, true).get();
        assertEquals(rootLeaf, result);
        assertEquals(2., result.getCost(), DOUBLE_TOLERANCE);
    }

    public class MockedNetworkPool extends MultipleNetworkPool {

        public MockedNetworkPool(Network network, String targetVariant, int parallelism) {
            super(network, targetVariant, parallelism);
        }

        @Override
        protected void initAvailableNetworks(Network network) {
            this.networksQueue.offer(network);
        }

        @Override
        protected void cleanVariants(Network network) {
            // do nothing
        }
    }

    @Test
    public void runAndIterateOnTreeWithChildLeafInError() throws Exception {
        raoWithoutLoopFlowLimitation();
        setStopCriterionAtMinObjective();
        searchTreeWithOneChildLeaf();

        when(rootLeaf.getCost()).thenReturn(4.);
        when(rootLeaf.getStatus()).thenReturn(Leaf.Status.EVALUATED, Leaf.Status.OPTIMIZED);
        Mockito.doReturn(rootLeaf).when(searchTree).makeLeaf(network, prePerimeterOutput);

        Leaf childLeaf = Mockito.mock(Leaf.class);
        when(childLeaf.getStatus()).thenReturn(Leaf.Status.ERROR);
        Mockito.doReturn(childLeaf).when(searchTree).createChildLeaf(network, new NetworkActionCombination(networkAction));

        OptimizationResult result = searchTree.run(searchTreeInput, treeParameters, linearOptimizerParameters, true).get();
        assertEquals(rootLeaf, result);
        assertEquals(4., result.getCost(), DOUBLE_TOLERANCE);
    }

    @Test
    public void runAndIterateOnTreeWithABetterChildLeaf() throws Exception {
        raoWithoutLoopFlowLimitation();
        setStopCriterionAtMinObjective();
        searchTreeWithOneChildLeaf();
        Leaf childLeaf = Mockito.mock(Leaf.class);

        double rootLeafCostAfterOptim = 4.;
        double childLeafCostAfterOptim = 3.;

        mockLeafsCosts(rootLeafCostAfterOptim, childLeafCostAfterOptim, childLeaf);

        OptimizationResult result = searchTree.run(searchTreeInput, treeParameters, linearOptimizerParameters, true).get();
        assertEquals(childLeaf, result);
    }

    @Test
    public void runAndIterateOnTreeWithAWorseChildLeaf() throws Exception {
        raoWithoutLoopFlowLimitation();
        setStopCriterionAtMinObjective();
        searchTreeWithOneChildLeaf();
        Leaf childLeaf = Mockito.mock(Leaf.class);

        double rootLeafCostAfterOptim = 4.;
        double childLeafCostAfterOptim = 5.;

        mockLeafsCosts(rootLeafCostAfterOptim, childLeafCostAfterOptim, childLeaf);

        OptimizationResult result = searchTree.run(searchTreeInput, treeParameters, linearOptimizerParameters, true).get();
        assertEquals(rootLeaf, result);
    }

    @Test
    public void tooManyRangeActions() throws Exception {
        raoWithoutLoopFlowLimitation();
        setStopCriterionAtMinObjective();

        String tsoName = "TSO";
        raoWithRangeActionsForTso(tsoName);
        int maxPstOfTso = 1;
        setMaxPstPerTso(tsoName, maxPstOfTso);
        mockRootLeafCost(5.);
        RangeAction<?> rangeAction4 = Mockito.mock(PstRangeAction.class);
        when(rangeAction4.getOperator()).thenReturn("TSO - not in map");
        when(rangeAction4.getUsageMethod(any())).thenReturn(UsageMethod.AVAILABLE);
        availableRangeActions.add(rangeAction4);

        searchTree.setTreeParameters(treeParameters);
        searchTree.setAvailableRangeActions(availableRangeActions);
        Map<RangeAction<?>, Double> prePerimeterRangeActionSetPoints = new HashMap<>();
        availableRangeActions.forEach(rangeAction -> prePerimeterRangeActionSetPoints.put(rangeAction, 0.));
        searchTree.setPrePerimeterRangeActionSetPoints(prePerimeterRangeActionSetPoints);
        Set<RangeAction<?>> rangeActionsToOptimize = searchTree.applyRangeActionsFilters(rootLeaf, availableRangeActions, false);

        assert rangeActionsToOptimize.contains(rangeAction2);
        assertFalse(rangeActionsToOptimize.contains(rangeAction1));

        assert rangeActionsToOptimize.contains(rangeAction4);
    }

    @Test
    public void tooManyRangeActions2() throws Exception {
        raoWithoutLoopFlowLimitation();
        setStopCriterionAtMinObjective();

        String tsoName = "TSO";
        raoWithRangeActionsForTso(tsoName);
        int maxPstOfTso = 1;
        setMaxPstPerTso(tsoName, maxPstOfTso);
        mockRootLeafCost(5.);

        searchTree.setTreeParameters(treeParameters);
        searchTree.setAvailableRangeActions(availableRangeActions);
        Map<RangeAction<?>, Double> prePerimeterRangeActionSetPoints = new HashMap<>();
        availableRangeActions.forEach(rangeAction -> prePerimeterRangeActionSetPoints.put(rangeAction, 0.));
        searchTree.setPrePerimeterRangeActionSetPoints(prePerimeterRangeActionSetPoints);
        Set<RangeAction<?>> rangeActionsToOptimize = searchTree.applyRangeActionsFilters(rootLeaf, availableRangeActions, false);

        assertTrue(rangeActionsToOptimize.contains(rangeAction2));
        assertFalse(rangeActionsToOptimize.contains(rangeAction1));
    }

    @Test
    public void optimizeRootLeafWithRangeActions() throws Exception {
        raoWithoutLoopFlowLimitation();
        setStopCriterionAtMinObjective();

        String tsoName = "TSO";
        raoWithRangeActionsForTso(tsoName);
        int maxPstOfTso = 2;
        setMaxPstPerTso(tsoName, maxPstOfTso);

        mockRootLeafCost(5.);
        when(rootLeaf.getOptimizedSetPoint(rangeAction2)).thenReturn(3.);

        OptimizationResult result = searchTree.run(searchTreeInput, treeParameters, linearOptimizerParameters, true).get();
        assertEquals(3., result.getOptimizedSetPoint(rangeAction2), DOUBLE_TOLERANCE);
    }

    @Test
    public void maxCurativeRaLimitNumberOfAvailableRangeActions() {
        raoWithRangeActionsForTso("TSO");
        int maxCurativeRa = 2;
        setMaxRa(maxCurativeRa);
        Leaf childLeaf = Mockito.mock(Leaf.class);
        when(childLeaf.getActivatedNetworkActions()).thenReturn(Collections.singleton(networkAction));
        FlowCnec mostLimitingElement = Mockito.mock(FlowCnec.class);
        when(childLeaf.getMostLimitingElements(1)).thenReturn(Collections.singletonList(mostLimitingElement));
        searchTree.setTreeParameters(treeParameters);
        searchTree.setAvailableRangeActions(availableRangeActions);
        Map<RangeAction<?>, Double> prePerimeterRangeActionSetPoints = new HashMap<>();
        availableRangeActions.forEach(rangeAction -> prePerimeterRangeActionSetPoints.put(rangeAction, 0.));
        searchTree.setPrePerimeterRangeActionSetPoints(prePerimeterRangeActionSetPoints);
        Set<RangeAction<?>> rangeActionsToOptimize = searchTree.applyRangeActionsFilters(childLeaf, availableRangeActions, false);
        assertEquals(1, rangeActionsToOptimize.size());
    }

    @Test
    public void maxCurativeRaPreventToOptimizeRangeActions() {
        raoWithRangeActionsForTso("TSO");
        int maxCurativeRa = 1;
        setMaxRa(maxCurativeRa);
        Leaf childLeaf = Mockito.mock(Leaf.class);
        when(childLeaf.getActivatedNetworkActions()).thenReturn(Collections.singleton(networkAction));
        FlowCnec mostLimitingElement = Mockito.mock(FlowCnec.class);
        when(childLeaf.getMostLimitingElements(1)).thenReturn(Collections.singletonList(mostLimitingElement));
        searchTree.setTreeParameters(treeParameters);
        searchTree.setAvailableRangeActions(availableRangeActions);
        Set<RangeAction<?>> rangeActionsToOptimize = searchTree.applyRangeActionsFilters(childLeaf, availableRangeActions, false);
        assertEquals(0, rangeActionsToOptimize.size());
    }

    private void raoWithRangeActionsForTso(String tsoName) {
        rangeAction1 = Mockito.mock(PstRangeAction.class);
        rangeAction2 = Mockito.mock(PstRangeAction.class);
        when(rangeAction1.getOperator()).thenReturn(tsoName);
        when(rangeAction1.getName()).thenReturn("PST1");
        when(rangeAction1.getId()).thenReturn("PST1");
        when(rangeAction1.getUsageMethod(any())).thenReturn(UsageMethod.AVAILABLE);
        when(rangeAction1.getMaxAdmissibleSetpoint(anyDouble())).thenReturn(5.);
        when(rangeAction1.getMinAdmissibleSetpoint(anyDouble())).thenReturn(-5.);
        when(rangeAction2.getOperator()).thenReturn(tsoName);
        when(rangeAction2.getName()).thenReturn("PST2");
        when(rangeAction2.getId()).thenReturn("PST2");
        when(rangeAction2.getUsageMethod(any())).thenReturn(UsageMethod.AVAILABLE);
        when(rangeAction2.getMaxAdmissibleSetpoint(anyDouble())).thenReturn(5.);
        when(rangeAction2.getMinAdmissibleSetpoint(anyDouble())).thenReturn(-5.);
        availableRangeActions.add(rangeAction1);
        availableRangeActions.add(rangeAction2);

        FlowCnec mostLimitingElement = Mockito.mock(FlowCnec.class);
        when(rootLeaf.getMostLimitingElements(1)).thenReturn(Collections.singletonList(mostLimitingElement));
        when(rootLeaf.getSensitivityValue(mostLimitingElement, rangeAction1, Unit.MEGAWATT)).thenReturn(1.);
        when(rootLeaf.getSensitivityValue(mostLimitingElement, rangeAction2, Unit.MEGAWATT)).thenReturn(2.);
    }

    private void mockRootLeafCost(double cost) throws Exception {
        when(rootLeaf.getCost()).thenReturn(cost);
        when(rootLeaf.getStatus()).thenReturn(Leaf.Status.EVALUATED, Leaf.Status.OPTIMIZED);
        Mockito.doReturn(rootLeaf).when(searchTree).makeLeaf(network, prePerimeterOutput);
    }

    private void setMaxPstPerTso(String tsoName, int maxPstOfTso) {
        Map<String, Integer> maxPstPerTso = new HashMap<>();
        maxPstPerTso.put(tsoName, maxPstOfTso);
        when(treeParameters.getMaxPstPerTso()).thenReturn(maxPstPerTso);
    }

    private void mockLeafsCosts(double rootLeafCostAfterOptim, double childLeafCostAfterOptim, Leaf childLeaf) throws Exception {
        mockRootLeafCost(rootLeafCostAfterOptim);
        when(childLeaf.getStatus()).thenReturn(Leaf.Status.EVALUATED, Leaf.Status.OPTIMIZED);
        when(childLeaf.getCost()).thenReturn(childLeafCostAfterOptim);
        Mockito.doReturn(childLeaf).when(searchTree).createChildLeaf(eq(network), any());
    }

    private void mockNetworkPool(Network network) throws Exception {
        VariantManager variantManager = Mockito.mock(VariantManager.class);
        String workingVariantId = "ID";
        when(variantManager.getWorkingVariantId()).thenReturn(workingVariantId);
        when(network.getVariantManager()).thenReturn(variantManager);
        MockedNetworkPool faraoNetworkPool = new MockedNetworkPool(network, workingVariantId, leavesInParallel);
        Mockito.doReturn(faraoNetworkPool).when(searchTree).makeFaraoNetworkPool(network, leavesInParallel);
    }

    private void searchTreeWithOneChildLeaf() {
        networkAction = Mockito.mock(NetworkAction.class);
        when(networkAction.getUsageMethod(any())).thenReturn(UsageMethod.AVAILABLE);
        availableNetworkActions.add(networkAction);
        availableNaCombinations.add(new NetworkActionCombination(networkAction));
    }

    private void setStopCriterionAtMinObjective() {
        when(treeParameters.getStopCriterion()).thenReturn(TreeParameters.StopCriterion.MIN_OBJECTIVE);
    }

    private void raoWithoutLoopFlowLimitation() {
        when(linearOptimizerParameters.isRaoWithLoopFlowLimitation()).thenReturn(false);
    }

    private void setMaxRa(int maxRa) {
        when(treeParameters.getMaxRa()).thenReturn(maxRa);
    }

    @Test
    public void testIsNetworkActionAvailable() {
        Crac crac = CommonCracCreation.create();
        State optimizedState = mock(State.class);
        when(optimizedState.getInstant()).thenReturn(Instant.CURATIVE);

        FlowCnec flowCnec = crac.getFlowCnec("cnec1stateCurativeContingency1");
        FlowResult flowResult = mock(FlowResult.class);

        NetworkAction na1 = crac.newNetworkAction().withId("na1")
            .newTopologicalAction().withNetworkElement("ne1").withActionType(ActionType.OPEN).add()
            .newFreeToUseUsageRule().withInstant(Instant.CURATIVE).withUsageMethod(UsageMethod.AVAILABLE).add()
            .add();
        assertTrue(SearchTree.isRemedialActionAvailable(na1, optimizedState, flowResult));

        NetworkAction na2 = crac.newNetworkAction().withId("na2")
            .newTopologicalAction().withNetworkElement("ne2").withActionType(ActionType.OPEN).add()
            .newOnFlowConstraintUsageRule().withInstant(Instant.CURATIVE).withFlowCnec(flowCnec.getId()).add()
            .add();
        OnFlowConstraint onFlowConstraint = (OnFlowConstraint) na2.getUsageRules().get(0);

        when(flowResult.getMargin(eq(flowCnec), any())).thenReturn(10.);
        assertFalse(SearchTree.isOnFlowConstraintAvailable(onFlowConstraint, optimizedState, flowResult));
        assertFalse(SearchTree.isRemedialActionAvailable(na2, optimizedState, flowResult));

        when(flowResult.getMargin(eq(flowCnec), any())).thenReturn(-10.);
        assertTrue(SearchTree.isOnFlowConstraintAvailable(onFlowConstraint, optimizedState, flowResult));
        assertTrue(SearchTree.isRemedialActionAvailable(na2, optimizedState, flowResult));

        when(flowResult.getMargin(eq(flowCnec), any())).thenReturn(0.);
        assertTrue(SearchTree.isOnFlowConstraintAvailable(onFlowConstraint, optimizedState, flowResult));
        assertTrue(SearchTree.isRemedialActionAvailable(na2, optimizedState, flowResult));

        when(optimizedState.getInstant()).thenReturn(Instant.PREVENTIVE);
        assertFalse(SearchTree.isRemedialActionAvailable(na1, optimizedState, flowResult));
        assertFalse(SearchTree.isOnFlowConstraintAvailable(onFlowConstraint, optimizedState, flowResult));
        assertFalse(SearchTree.isRemedialActionAvailable(na2, optimizedState, flowResult));
    }

    @Test
    public void testPurelyVirtualStopCriterion() {
        raoWithoutLoopFlowLimitation();
        setStopCriterionAtTargetObjectiveValue(-30.);

        FlowCnec mnec = Mockito.mock(FlowCnec.class);
        when(mnec.isOptimized()).thenReturn(false);
        when(searchTreeInput.getFlowCnecs()).thenReturn(Set.of(mnec));

        RangeAction ra = Mockito.mock(RangeAction.class);
        when(ra.getUsageMethod(any())).thenReturn(UsageMethod.AVAILABLE);
        when(searchTreeInput.getRangeActions()).thenReturn(Set.of(ra));

        double leafCost = 0.;
        when(rootLeaf.getCost()).thenReturn(leafCost);
        when(rootLeaf.getVirtualCost()).thenReturn(0.);
        when(rootLeaf.getStatus()).thenReturn(Leaf.Status.EVALUATED);
        Mockito.doReturn(rootLeaf).when(searchTree).makeLeaf(network, prePerimeterOutput);
        // rootLeaf should not be optimized : its virtual cost is zero so stop criterion is already reached
        doThrow(FaraoException.class).when(rootLeaf).optimize(any(), any(), any());

        try {
            searchTree.run(searchTreeInput, treeParameters, linearOptimizerParameters, true);
        } catch (FaraoException e) {
            fail("Should not have optimized rootleaf as it had already reached the stop criterion");
        }
    }

    @Test
    public void testLogsVerbose() {
        raoWithoutLoopFlowLimitation();

        when(rootLeaf.getStatus()).thenReturn(Leaf.Status.ERROR);
        when(rootLeaf.toString()).thenReturn("root leaf description");
        Mockito.doReturn(rootLeaf).when(searchTree).makeLeaf(network, prePerimeterOutput);

        String expectedLog1 = "[INFO] Evaluating root leaf";
        String expectedLog2 = "[INFO] Could not evaluate leaf: root leaf description";
        String expectedLog3 = "[INFO] Scenario \"preventive\": initial cost = 0.00 (functional: 0.00, virtual: 0.00), no preventive remedial actions activated, cost after PRA = 0.00 (functional: 0.00, virtual: 0.00)";

        ListAppender<ILoggingEvent> technical = getLogs(TechnicalLogs.class);
        ListAppender<ILoggingEvent> business = getLogs(RaoBusinessLogs.class);
        searchTree.run(searchTreeInput, treeParameters, linearOptimizerParameters, true);
        assertEquals(1, technical.list.size());
        assertEquals(2, business.list.size());
        assertEquals(expectedLog1, technical.list.get(0).toString());
        assertEquals(expectedLog2, business.list.get(0).toString());
        assertEquals(expectedLog3, business.list.get(1).toString());
    }

    @Test
    public void testLogsDontVerbose() {
        raoWithoutLoopFlowLimitation();

        when(rootLeaf.getStatus()).thenReturn(Leaf.Status.ERROR);
        when(rootLeaf.toString()).thenReturn("root leaf description");
        Mockito.doReturn(rootLeaf).when(searchTree).makeLeaf(network, prePerimeterOutput);

        String expectedLog1 = "[INFO] Evaluating root leaf";
        String expectedLog2 = "[INFO] Could not evaluate leaf: root leaf description";
        String expectedLog3 = "[INFO] Scenario \"preventive\": initial cost = 0.00 (functional: 0.00, virtual: 0.00), no preventive remedial actions activated, cost after PRA = 0.00 (functional: 0.00, virtual: 0.00)";

        ListAppender<ILoggingEvent> technical = getLogs(TechnicalLogs.class);
        ListAppender<ILoggingEvent> business = getLogs(RaoBusinessLogs.class);
        searchTree.run(searchTreeInput, treeParameters, linearOptimizerParameters, false);
        assertEquals(2, technical.list.size());
        assertEquals(1, business.list.size());
        assertEquals(expectedLog1, technical.list.get(0).toString());
        assertEquals(expectedLog2, technical.list.get(1).toString());
        assertEquals(expectedLog3, business.list.get(0).toString());
    }

    private ListAppender<ILoggingEvent> getLogs(Class clazz) {
        Logger logger = (Logger) LoggerFactory.getLogger(clazz);
        ListAppender<ILoggingEvent> listAppender = new ListAppender<>();
        listAppender.start();
        logger.addAppender(listAppender);
        return listAppender;
    }
}<|MERGE_RESOLUTION|>--- conflicted
+++ resolved
@@ -64,10 +64,6 @@
     private Set<NetworkAction> availableNetworkActions;
     private RangeAction<?> rangeAction1;
     private RangeAction<?> rangeAction2;
-<<<<<<< HEAD
-    private RangeAction<?> rangeAction3;
-=======
->>>>>>> 34094c91
     private Set<RangeAction<?>> availableRangeActions;
     private PrePerimeterResult prePerimeterOutput;
     private SearchTreeComputer searchTreeComputer;
