/*
 * Copyright (c) 2020, RTE (http://www.rte-france.com)
 * This Source Code Form is subject to the terms of the Mozilla Public
 * License, v. 2.0. If a copy of the MPL was not distributed with this
 * file, You can obtain one at http://mozilla.org/MPL/2.0/.
 */

package com.farao_community.farao.search_tree_rao;

import ch.qos.logback.classic.Logger;
import ch.qos.logback.classic.spi.ILoggingEvent;
import ch.qos.logback.core.read.ListAppender;
import com.farao_community.farao.commons.FaraoException;
import com.farao_community.farao.commons.Unit;
import com.farao_community.farao.commons.logs.RaoBusinessLogs;
import com.farao_community.farao.commons.logs.TechnicalLogs;
import com.farao_community.farao.data.crac_api.Crac;
import com.farao_community.farao.data.crac_api.Instant;
import com.farao_community.farao.data.crac_api.State;
import com.farao_community.farao.data.crac_api.cnec.FlowCnec;
import com.farao_community.farao.data.crac_api.network_action.ActionType;
import com.farao_community.farao.data.crac_api.network_action.NetworkAction;
import com.farao_community.farao.data.crac_api.range_action.PstRangeAction;
import com.farao_community.farao.data.crac_api.range_action.RangeAction;
import com.farao_community.farao.data.crac_api.usage_rule.OnFlowConstraint;
import com.farao_community.farao.data.crac_api.usage_rule.UsageMethod;
import com.farao_community.farao.data.crac_impl.utils.CommonCracCreation;
import com.farao_community.farao.rao_api.parameters.LinearOptimizerParameters;
import com.farao_community.farao.rao_api.parameters.RaoParameters;
import com.farao_community.farao.rao_commons.SensitivityComputer;
import com.farao_community.farao.rao_commons.linear_optimisation.IteratingLinearOptimizer;
import com.farao_community.farao.rao_commons.objective_function_evaluator.ObjectiveFunction;
import com.farao_community.farao.rao_commons.result_api.FlowResult;
import com.farao_community.farao.rao_commons.result_api.OptimizationResult;
import com.farao_community.farao.rao_commons.result_api.PrePerimeterResult;
import com.farao_community.farao.util.MultipleNetworkPool;
import com.powsybl.iidm.network.Network;
import com.powsybl.iidm.network.VariantManager;
import org.junit.Before;
import org.junit.Test;
import org.mockito.Mockito;
import org.slf4j.LoggerFactory;

import java.util.*;

import static org.junit.Assert.*;
import static org.mockito.ArgumentMatchers.*;
import static org.mockito.Mockito.*;

/**
 * @author Joris Mancini {@literal <joris.mancini at rte-france.com>}
 */
public class SearchTreeTest {

    private static final double DOUBLE_TOLERANCE = 1e-3;

    private SearchTree searchTree;

    private SearchTreeInput searchTreeInput;

    private Network network;
    private NetworkAction networkAction;
    private List<NetworkActionCombination> availableNaCombinations;
    private Set<NetworkAction> availableNetworkActions;
<<<<<<< HEAD
    private RangeAction<?> rangeAction1;
    private RangeAction<?> rangeAction2;
    private RangeAction<?> rangeAction3;
    private Set<RangeAction<?>> availableRangeActions;
=======
    private RangeAction rangeAction1;
    private RangeAction rangeAction2;
    private Set<RangeAction> availableRangeActions;
>>>>>>> 307d2a71
    private PrePerimeterResult prePerimeterOutput;
    private SearchTreeComputer searchTreeComputer;
    private SearchTreeProblem searchTreeProblem;
    private SearchTreeBloomer bloomer;
    private ObjectiveFunction objectiveFunction;
    private IteratingLinearOptimizer iteratingLinearOptimizer;

    private Leaf rootLeaf;

    private TreeParameters treeParameters;

    private int maximumSearchDepth;
    private int leavesInParallel;

    private LinearOptimizerParameters linearOptimizerParameters;

    @Before
    public void setUp() throws Exception {
        searchTree = Mockito.spy(new SearchTree());
        setSearchTreeInput();
        treeParameters = Mockito.mock(TreeParameters.class);
        setTreeParameters();
        linearOptimizerParameters = Mockito.mock(LinearOptimizerParameters.class);
        when(linearOptimizerParameters.getObjectiveFunction()).thenReturn(RaoParameters.ObjectiveFunction.MAX_MIN_MARGIN_IN_MEGAWATT);
        mockNetworkPool(network);
    }

    private void setTreeParameters() {
        maximumSearchDepth = 1;
        leavesInParallel = 1;
        when(treeParameters.getMaximumSearchDepth()).thenReturn(maximumSearchDepth);
        when(treeParameters.getLeavesInParallel()).thenReturn(leavesInParallel);
        when(treeParameters.getMaxRa()).thenReturn(Integer.MAX_VALUE);
        when(treeParameters.getMaxTso()).thenReturn(Integer.MAX_VALUE);
        when(treeParameters.getMaxPstPerTso()).thenReturn(new HashMap<>());
    }

    private void setSearchTreeInput() {
        searchTreeInput = Mockito.mock(SearchTreeInput.class);
        network = Mockito.mock(Network.class);
        when(searchTreeInput.getNetwork()).thenReturn(network);
        availableNetworkActions = new HashSet<>();
        availableNaCombinations = new ArrayList<>();
        when(searchTreeInput.getNetworkActions()).thenReturn(availableNetworkActions);
        availableRangeActions = new HashSet<>();
        when(searchTreeInput.getRangeActions()).thenReturn(availableRangeActions);
        prePerimeterOutput = Mockito.mock(PrePerimeterResult.class);
        when(searchTreeInput.getPrePerimeterOutput()).thenReturn(prePerimeterOutput);
        searchTreeComputer = Mockito.mock(SearchTreeComputer.class);
        SensitivityComputer sensitivityComputer = Mockito.mock(SensitivityComputer.class);
        when(searchTreeComputer.getSensitivityComputer(availableRangeActions)).thenReturn(sensitivityComputer);
        when(searchTreeInput.getSearchTreeComputer()).thenReturn(searchTreeComputer);
        searchTreeProblem = Mockito.mock(SearchTreeProblem.class);
        when(searchTreeInput.getSearchTreeProblem()).thenReturn(searchTreeProblem);
        bloomer = Mockito.mock(SearchTreeBloomer.class);
        when(searchTreeInput.getSearchTreeBloomer()).thenReturn(bloomer);
        objectiveFunction = Mockito.mock(ObjectiveFunction.class);
        when(searchTreeInput.getObjectiveFunction()).thenReturn(objectiveFunction);
        iteratingLinearOptimizer = Mockito.mock(IteratingLinearOptimizer.class);
        when(searchTreeInput.getIteratingLinearOptimizer()).thenReturn(iteratingLinearOptimizer);
        State optimizedState = Mockito.mock(State.class);
        when(optimizedState.getContingency()).thenReturn(Optional.empty());
        when(optimizedState.getInstant()).thenReturn(Instant.PREVENTIVE);
        when(searchTreeInput.getOptimizedState()).thenReturn(optimizedState);
        rootLeaf = Mockito.mock(Leaf.class);
        when(bloomer.bloom(rootLeaf, availableNetworkActions)).thenReturn(availableNaCombinations);

        FlowCnec cnec = Mockito.mock(FlowCnec.class);
        when(cnec.isOptimized()).thenReturn(true);
        when(searchTreeInput.getFlowCnecs()).thenReturn(Set.of(cnec));
    }

    @Test
    public void runOnAFailingRootLeaf() throws Exception {
        raoWithoutLoopFlowLimitation();

        when(rootLeaf.getStatus()).thenReturn(Leaf.Status.ERROR);
        Mockito.doReturn(rootLeaf).when(searchTree).makeLeaf(network, prePerimeterOutput);

        OptimizationResult result = searchTree.run(searchTreeInput, treeParameters, linearOptimizerParameters, true).get();
        assertEquals(rootLeaf, result);
    }

    @Test
    public void runWithoutOptimizingRootLeaf() throws Exception {
        raoWithoutLoopFlowLimitation();

        setStopCriterionAtTargetObjectiveValue(3.);

        double leafCost = 2.;
        when(rootLeaf.getCost()).thenReturn(leafCost);
        when(rootLeaf.getStatus()).thenReturn(Leaf.Status.EVALUATED);
        Mockito.doReturn(rootLeaf).when(searchTree).makeLeaf(network, prePerimeterOutput);

        OptimizationResult result = searchTree.run(searchTreeInput, treeParameters, linearOptimizerParameters, true).get();
        assertEquals(rootLeaf, result);
        assertEquals(leafCost, result.getCost(), DOUBLE_TOLERANCE);
    }

    private void setStopCriterionAtTargetObjectiveValue(double value) {
        when(treeParameters.getStopCriterion()).thenReturn(TreeParameters.StopCriterion.AT_TARGET_OBJECTIVE_VALUE);
        when(treeParameters.getTargetObjectiveValue()).thenReturn(value);
    }

    @Test
    public void runAndOptimizeOnlyRootLeaf() throws Exception {
        raoWithoutLoopFlowLimitation();
        setStopCriterionAtMinObjective();
        when(rootLeaf.getCost()).thenReturn(2.);
        when(rootLeaf.getStatus()).thenReturn(Leaf.Status.EVALUATED, Leaf.Status.OPTIMIZED);
        Mockito.doReturn(rootLeaf).when(searchTree).makeLeaf(network, prePerimeterOutput);
        OptimizationResult result = searchTree.run(searchTreeInput, treeParameters, linearOptimizerParameters, true).get();
        assertEquals(rootLeaf, result);
        assertEquals(2., result.getCost(), DOUBLE_TOLERANCE);
    }

    @Test
    public void rootLeafMeetsTargetObjectiveValue() throws Exception {
        raoWithoutLoopFlowLimitation();
        setStopCriterionAtTargetObjectiveValue(3.);
        searchTreeWithOneChildLeaf();
        when(rootLeaf.getCost()).thenReturn(4., 2.);
        when(rootLeaf.getStatus()).thenReturn(Leaf.Status.EVALUATED, Leaf.Status.OPTIMIZED);
        Mockito.doReturn(rootLeaf).when(searchTree).makeLeaf(network, prePerimeterOutput);
        OptimizationResult result = searchTree.run(searchTreeInput, treeParameters, linearOptimizerParameters, true).get();
        assertEquals(rootLeaf, result);
        assertEquals(2., result.getCost(), DOUBLE_TOLERANCE);
    }

    public class MockedNetworkPool extends MultipleNetworkPool {

        public MockedNetworkPool(Network network, String targetVariant, int parallelism) {
            super(network, targetVariant, parallelism);
        }

        @Override
        protected void initAvailableNetworks(Network network) {
            this.networksQueue.offer(network);
        }

        @Override
        protected void cleanVariants(Network network) {
            // do nothing
        }
    }

    @Test
    public void runAndIterateOnTreeWithChildLeafInError() throws Exception {
        raoWithoutLoopFlowLimitation();
        setStopCriterionAtMinObjective();
        searchTreeWithOneChildLeaf();

        when(rootLeaf.getCost()).thenReturn(4.);
        when(rootLeaf.getStatus()).thenReturn(Leaf.Status.EVALUATED, Leaf.Status.OPTIMIZED);
        Mockito.doReturn(rootLeaf).when(searchTree).makeLeaf(network, prePerimeterOutput);

        Leaf childLeaf = Mockito.mock(Leaf.class);
        when(childLeaf.getStatus()).thenReturn(Leaf.Status.ERROR);
        Mockito.doReturn(childLeaf).when(searchTree).createChildLeaf(network, new NetworkActionCombination(networkAction));

        OptimizationResult result = searchTree.run(searchTreeInput, treeParameters, linearOptimizerParameters, true).get();
        assertEquals(rootLeaf, result);
        assertEquals(4., result.getCost(), DOUBLE_TOLERANCE);
    }

    @Test
    public void runAndIterateOnTreeWithABetterChildLeaf() throws Exception {
        raoWithoutLoopFlowLimitation();
        setStopCriterionAtMinObjective();
        searchTreeWithOneChildLeaf();
        Leaf childLeaf = Mockito.mock(Leaf.class);

        double rootLeafCostAfterOptim = 4.;
        double childLeafCostAfterOptim = 3.;

        mockLeafsCosts(rootLeafCostAfterOptim, childLeafCostAfterOptim, childLeaf);

        OptimizationResult result = searchTree.run(searchTreeInput, treeParameters, linearOptimizerParameters, true).get();
        assertEquals(childLeaf, result);
    }

    @Test
    public void runAndIterateOnTreeWithAWorseChildLeaf() throws Exception {
        raoWithoutLoopFlowLimitation();
        setStopCriterionAtMinObjective();
        searchTreeWithOneChildLeaf();
        Leaf childLeaf = Mockito.mock(Leaf.class);

        double rootLeafCostAfterOptim = 4.;
        double childLeafCostAfterOptim = 5.;

        mockLeafsCosts(rootLeafCostAfterOptim, childLeafCostAfterOptim, childLeaf);

        OptimizationResult result = searchTree.run(searchTreeInput, treeParameters, linearOptimizerParameters, true).get();
        assertEquals(rootLeaf, result);
    }

    @Test
    public void tooManyRangeActions() throws Exception {
        raoWithoutLoopFlowLimitation();
        setStopCriterionAtMinObjective();

        String tsoName = "TSO";
        raoWithRangeActionsForTso(tsoName);
        int maxPstOfTso = 1;
        setMaxPstPerTso(tsoName, maxPstOfTso);
        mockRootLeafCost(5.);
        RangeAction<?> rangeAction4 = Mockito.mock(PstRangeAction.class);
        when(rangeAction4.getOperator()).thenReturn("TSO - not in map");
        when(rangeAction4.getUsageMethod(any())).thenReturn(UsageMethod.AVAILABLE);
        availableRangeActions.add(rangeAction4);

        searchTree.setTreeParameters(treeParameters);
        searchTree.setAvailableRangeActions(availableRangeActions);
        Map<RangeAction<?>, Double> prePerimeterRangeActionSetPoints = new HashMap<>();
        availableRangeActions.forEach(rangeAction -> prePerimeterRangeActionSetPoints.put(rangeAction, 0.));
        searchTree.setPrePerimeterRangeActionSetPoints(prePerimeterRangeActionSetPoints);
        Set<RangeAction<?>> rangeActionsToOptimize = searchTree.applyRangeActionsFilters(rootLeaf, availableRangeActions, false);

        assert rangeActionsToOptimize.contains(rangeAction2);
        assertFalse(rangeActionsToOptimize.contains(rangeAction1));

        assert rangeActionsToOptimize.contains(rangeAction4);
    }

    @Test
    public void tooManyRangeActions2() throws Exception {
        raoWithoutLoopFlowLimitation();
        setStopCriterionAtMinObjective();

        String tsoName = "TSO";
        raoWithRangeActionsForTso(tsoName);
        int maxPstOfTso = 1;
        setMaxPstPerTso(tsoName, maxPstOfTso);
        mockRootLeafCost(5.);

        searchTree.setTreeParameters(treeParameters);
        searchTree.setAvailableRangeActions(availableRangeActions);
        Map<RangeAction<?>, Double> prePerimeterRangeActionSetPoints = new HashMap<>();
        availableRangeActions.forEach(rangeAction -> prePerimeterRangeActionSetPoints.put(rangeAction, 0.));
        searchTree.setPrePerimeterRangeActionSetPoints(prePerimeterRangeActionSetPoints);
        Set<RangeAction<?>> rangeActionsToOptimize = searchTree.applyRangeActionsFilters(rootLeaf, availableRangeActions, false);

        assertTrue(rangeActionsToOptimize.contains(rangeAction2));
        assertFalse(rangeActionsToOptimize.contains(rangeAction1));
    }

    @Test
    public void optimizeRootLeafWithRangeActions() throws Exception {
        raoWithoutLoopFlowLimitation();
        setStopCriterionAtMinObjective();

        String tsoName = "TSO";
        raoWithRangeActionsForTso(tsoName);
        int maxPstOfTso = 2;
        setMaxPstPerTso(tsoName, maxPstOfTso);

        mockRootLeafCost(5.);
        when(rootLeaf.getOptimizedSetPoint(rangeAction2)).thenReturn(3.);

        OptimizationResult result = searchTree.run(searchTreeInput, treeParameters, linearOptimizerParameters, true).get();
        assertEquals(3., result.getOptimizedSetPoint(rangeAction2), DOUBLE_TOLERANCE);
    }

    @Test
    public void maxCurativeRaLimitNumberOfAvailableRangeActions() {
        raoWithRangeActionsForTso("TSO");
        int maxCurativeRa = 2;
        setMaxRa(maxCurativeRa);
        Leaf childLeaf = Mockito.mock(Leaf.class);
        when(childLeaf.getActivatedNetworkActions()).thenReturn(Collections.singleton(networkAction));
        FlowCnec mostLimitingElement = Mockito.mock(FlowCnec.class);
        when(childLeaf.getMostLimitingElements(1)).thenReturn(Collections.singletonList(mostLimitingElement));
        searchTree.setTreeParameters(treeParameters);
        searchTree.setAvailableRangeActions(availableRangeActions);
        Map<RangeAction<?>, Double> prePerimeterRangeActionSetPoints = new HashMap<>();
        availableRangeActions.forEach(rangeAction -> prePerimeterRangeActionSetPoints.put(rangeAction, 0.));
        searchTree.setPrePerimeterRangeActionSetPoints(prePerimeterRangeActionSetPoints);
        Set<RangeAction<?>> rangeActionsToOptimize = searchTree.applyRangeActionsFilters(childLeaf, availableRangeActions, false);
        assertEquals(1, rangeActionsToOptimize.size());
    }

    @Test
    public void maxCurativeRaPreventToOptimizeRangeActions() {
        raoWithRangeActionsForTso("TSO");
        int maxCurativeRa = 1;
        setMaxRa(maxCurativeRa);
        Leaf childLeaf = Mockito.mock(Leaf.class);
        when(childLeaf.getActivatedNetworkActions()).thenReturn(Collections.singleton(networkAction));
        FlowCnec mostLimitingElement = Mockito.mock(FlowCnec.class);
        when(childLeaf.getMostLimitingElements(1)).thenReturn(Collections.singletonList(mostLimitingElement));
        searchTree.setTreeParameters(treeParameters);
        searchTree.setAvailableRangeActions(availableRangeActions);
        Set<RangeAction<?>> rangeActionsToOptimize = searchTree.applyRangeActionsFilters(childLeaf, availableRangeActions, false);
        assertEquals(0, rangeActionsToOptimize.size());
    }

    private void raoWithRangeActionsForTso(String tsoName) {
        rangeAction1 = Mockito.mock(PstRangeAction.class);
        rangeAction2 = Mockito.mock(PstRangeAction.class);
        when(rangeAction1.getOperator()).thenReturn(tsoName);
        when(rangeAction1.getName()).thenReturn("PST1");
        when(rangeAction1.getId()).thenReturn("PST1");
        when(rangeAction1.getUsageMethod(any())).thenReturn(UsageMethod.AVAILABLE);
        when(rangeAction1.getMaxAdmissibleSetpoint(anyDouble())).thenReturn(5.);
        when(rangeAction1.getMinAdmissibleSetpoint(anyDouble())).thenReturn(-5.);
        when(rangeAction2.getOperator()).thenReturn(tsoName);
        when(rangeAction2.getName()).thenReturn("PST2");
        when(rangeAction2.getId()).thenReturn("PST2");
        when(rangeAction2.getUsageMethod(any())).thenReturn(UsageMethod.AVAILABLE);
        when(rangeAction2.getMaxAdmissibleSetpoint(anyDouble())).thenReturn(5.);
        when(rangeAction2.getMinAdmissibleSetpoint(anyDouble())).thenReturn(-5.);
        availableRangeActions.add(rangeAction1);
        availableRangeActions.add(rangeAction2);

        FlowCnec mostLimitingElement = Mockito.mock(FlowCnec.class);
        when(rootLeaf.getMostLimitingElements(1)).thenReturn(Collections.singletonList(mostLimitingElement));
        when(rootLeaf.getSensitivityValue(mostLimitingElement, rangeAction1, Unit.MEGAWATT)).thenReturn(1.);
        when(rootLeaf.getSensitivityValue(mostLimitingElement, rangeAction2, Unit.MEGAWATT)).thenReturn(2.);
    }

    private void mockRootLeafCost(double cost) throws Exception {
        when(rootLeaf.getCost()).thenReturn(cost);
        when(rootLeaf.getStatus()).thenReturn(Leaf.Status.EVALUATED, Leaf.Status.OPTIMIZED);
        Mockito.doReturn(rootLeaf).when(searchTree).makeLeaf(network, prePerimeterOutput);
    }

    private void setMaxPstPerTso(String tsoName, int maxPstOfTso) {
        Map<String, Integer> maxPstPerTso = new HashMap<>();
        maxPstPerTso.put(tsoName, maxPstOfTso);
        when(treeParameters.getMaxPstPerTso()).thenReturn(maxPstPerTso);
    }

    private void mockLeafsCosts(double rootLeafCostAfterOptim, double childLeafCostAfterOptim, Leaf childLeaf) throws Exception {
        mockRootLeafCost(rootLeafCostAfterOptim);
        when(childLeaf.getStatus()).thenReturn(Leaf.Status.EVALUATED, Leaf.Status.OPTIMIZED);
        when(childLeaf.getCost()).thenReturn(childLeafCostAfterOptim);
        Mockito.doReturn(childLeaf).when(searchTree).createChildLeaf(eq(network), any());
    }

    private void mockNetworkPool(Network network) throws Exception {
        VariantManager variantManager = Mockito.mock(VariantManager.class);
        String workingVariantId = "ID";
        when(variantManager.getWorkingVariantId()).thenReturn(workingVariantId);
        when(network.getVariantManager()).thenReturn(variantManager);
        MockedNetworkPool faraoNetworkPool = new MockedNetworkPool(network, workingVariantId, leavesInParallel);
        Mockito.doReturn(faraoNetworkPool).when(searchTree).makeFaraoNetworkPool(network, leavesInParallel);
    }

    private void searchTreeWithOneChildLeaf() {
        networkAction = Mockito.mock(NetworkAction.class);
        when(networkAction.getUsageMethod(any())).thenReturn(UsageMethod.AVAILABLE);
        availableNetworkActions.add(networkAction);
        availableNaCombinations.add(new NetworkActionCombination(networkAction));
    }

    private void setStopCriterionAtMinObjective() {
        when(treeParameters.getStopCriterion()).thenReturn(TreeParameters.StopCriterion.MIN_OBJECTIVE);
    }

    private void raoWithoutLoopFlowLimitation() {
        when(linearOptimizerParameters.isRaoWithLoopFlowLimitation()).thenReturn(false);
    }

    private void setMaxRa(int maxRa) {
        when(treeParameters.getMaxRa()).thenReturn(maxRa);
    }

    @Test
    public void testIsNetworkActionAvailable() {
        Crac crac = CommonCracCreation.create();
        State optimizedState = mock(State.class);
        when(optimizedState.getInstant()).thenReturn(Instant.CURATIVE);

        FlowCnec flowCnec = crac.getFlowCnec("cnec1stateCurativeContingency1");
        FlowResult flowResult = mock(FlowResult.class);

        NetworkAction na1 = crac.newNetworkAction().withId("na1")
            .newTopologicalAction().withNetworkElement("ne1").withActionType(ActionType.OPEN).add()
            .newFreeToUseUsageRule().withInstant(Instant.CURATIVE).withUsageMethod(UsageMethod.AVAILABLE).add()
            .add();
        assertTrue(SearchTree.isRemedialActionAvailable(na1, optimizedState, flowResult));

        NetworkAction na2 = crac.newNetworkAction().withId("na2")
            .newTopologicalAction().withNetworkElement("ne2").withActionType(ActionType.OPEN).add()
            .newOnFlowConstraintUsageRule().withInstant(Instant.CURATIVE).withFlowCnec(flowCnec.getId()).add()
            .add();
        OnFlowConstraint onFlowConstraint = (OnFlowConstraint) na2.getUsageRules().get(0);

        when(flowResult.getMargin(eq(flowCnec), any())).thenReturn(10.);
        assertFalse(SearchTree.isOnFlowConstraintAvailable(onFlowConstraint, optimizedState, flowResult));
        assertFalse(SearchTree.isRemedialActionAvailable(na2, optimizedState, flowResult));

        when(flowResult.getMargin(eq(flowCnec), any())).thenReturn(-10.);
        assertTrue(SearchTree.isOnFlowConstraintAvailable(onFlowConstraint, optimizedState, flowResult));
        assertTrue(SearchTree.isRemedialActionAvailable(na2, optimizedState, flowResult));

        when(flowResult.getMargin(eq(flowCnec), any())).thenReturn(0.);
        assertTrue(SearchTree.isOnFlowConstraintAvailable(onFlowConstraint, optimizedState, flowResult));
        assertTrue(SearchTree.isRemedialActionAvailable(na2, optimizedState, flowResult));

        when(optimizedState.getInstant()).thenReturn(Instant.PREVENTIVE);
        assertFalse(SearchTree.isRemedialActionAvailable(na1, optimizedState, flowResult));
        assertFalse(SearchTree.isOnFlowConstraintAvailable(onFlowConstraint, optimizedState, flowResult));
        assertFalse(SearchTree.isRemedialActionAvailable(na2, optimizedState, flowResult));
    }

    @Test
    public void testPurelyVirtualStopCriterion() {
        raoWithoutLoopFlowLimitation();
        setStopCriterionAtTargetObjectiveValue(-30.);

        FlowCnec mnec = Mockito.mock(FlowCnec.class);
        when(mnec.isOptimized()).thenReturn(false);
        when(searchTreeInput.getFlowCnecs()).thenReturn(Set.of(mnec));

        RangeAction ra = Mockito.mock(RangeAction.class);
        when(ra.getUsageMethod(any())).thenReturn(UsageMethod.AVAILABLE);
        when(searchTreeInput.getRangeActions()).thenReturn(Set.of(ra));

        double leafCost = 0.;
        when(rootLeaf.getCost()).thenReturn(leafCost);
        when(rootLeaf.getVirtualCost()).thenReturn(0.);
        when(rootLeaf.getStatus()).thenReturn(Leaf.Status.EVALUATED);
        Mockito.doReturn(rootLeaf).when(searchTree).makeLeaf(network, prePerimeterOutput);
        // rootLeaf should not be optimized : its virtual cost is zero so stop criterion is already reached
        doThrow(FaraoException.class).when(rootLeaf).optimize(any(), any(), any());

        try {
            searchTree.run(searchTreeInput, treeParameters, linearOptimizerParameters, true);
        } catch (FaraoException e) {
            fail("Should not have optimized rootleaf as it had already reached the stop criterion");
        }
    }

    @Test
    public void testLogsVerbose() {
        raoWithoutLoopFlowLimitation();

        when(rootLeaf.getStatus()).thenReturn(Leaf.Status.ERROR);
        when(rootLeaf.toString()).thenReturn("root leaf description");
        Mockito.doReturn(rootLeaf).when(searchTree).makeLeaf(network, prePerimeterOutput);

        String expectedLog1 = "[INFO] Evaluating root leaf";
        String expectedLog2 = "[INFO] Could not evaluate leaf: root leaf description";
        String expectedLog3 = "[INFO] Scenario \"preventive\": initial cost = 0.00 (functional: 0.00, virtual: 0.00), no preventive remedial actions activated, cost after PRA = 0.00 (functional: 0.00, virtual: 0.00)";

        ListAppender<ILoggingEvent> technical = getLogs(TechnicalLogs.class);
        ListAppender<ILoggingEvent> business = getLogs(RaoBusinessLogs.class);
        searchTree.run(searchTreeInput, treeParameters, linearOptimizerParameters, true);
        assertEquals(1, technical.list.size());
        assertEquals(2, business.list.size());
        assertEquals(expectedLog1, technical.list.get(0).toString());
        assertEquals(expectedLog2, business.list.get(0).toString());
        assertEquals(expectedLog3, business.list.get(1).toString());
    }

    @Test
    public void testLogsDontVerbose() {
        raoWithoutLoopFlowLimitation();

        when(rootLeaf.getStatus()).thenReturn(Leaf.Status.ERROR);
        when(rootLeaf.toString()).thenReturn("root leaf description");
        Mockito.doReturn(rootLeaf).when(searchTree).makeLeaf(network, prePerimeterOutput);

        String expectedLog1 = "[INFO] Evaluating root leaf";
        String expectedLog2 = "[INFO] Could not evaluate leaf: root leaf description";
        String expectedLog3 = "[INFO] Scenario \"preventive\": initial cost = 0.00 (functional: 0.00, virtual: 0.00), no preventive remedial actions activated, cost after PRA = 0.00 (functional: 0.00, virtual: 0.00)";

        ListAppender<ILoggingEvent> technical = getLogs(TechnicalLogs.class);
        ListAppender<ILoggingEvent> business = getLogs(RaoBusinessLogs.class);
        searchTree.run(searchTreeInput, treeParameters, linearOptimizerParameters, false);
        assertEquals(2, technical.list.size());
        assertEquals(1, business.list.size());
        assertEquals(expectedLog1, technical.list.get(0).toString());
        assertEquals(expectedLog2, technical.list.get(1).toString());
        assertEquals(expectedLog3, business.list.get(0).toString());
    }

    private ListAppender<ILoggingEvent> getLogs(Class clazz) {
        Logger logger = (Logger) LoggerFactory.getLogger(clazz);
        ListAppender<ILoggingEvent> listAppender = new ListAppender<>();
        listAppender.start();
        logger.addAppender(listAppender);
        return listAppender;
    }
}<|MERGE_RESOLUTION|>--- conflicted
+++ resolved
@@ -62,16 +62,9 @@
     private NetworkAction networkAction;
     private List<NetworkActionCombination> availableNaCombinations;
     private Set<NetworkAction> availableNetworkActions;
-<<<<<<< HEAD
     private RangeAction<?> rangeAction1;
     private RangeAction<?> rangeAction2;
-    private RangeAction<?> rangeAction3;
     private Set<RangeAction<?>> availableRangeActions;
-=======
-    private RangeAction rangeAction1;
-    private RangeAction rangeAction2;
-    private Set<RangeAction> availableRangeActions;
->>>>>>> 307d2a71
     private PrePerimeterResult prePerimeterOutput;
     private SearchTreeComputer searchTreeComputer;
     private SearchTreeProblem searchTreeProblem;
