/*
 * Copyright (c) 2022, RTE (http://www.rte-france.com)
 * This Source Code Form is subject to the terms of the Mozilla Public
 * License, v. 2.0. If a copy of the MPL was not distributed with this
 * file, You can obtain one at http://mozilla.org/MPL/2.0/.
 */

package com.farao_community.farao.search_tree_rao.castor.algorithm;

import ch.qos.logback.classic.Logger;
import ch.qos.logback.classic.spi.ILoggingEvent;
import ch.qos.logback.core.read.ListAppender;
import com.farao_community.farao.commons.FaraoException;
import com.farao_community.farao.commons.Unit;
import com.farao_community.farao.commons.logs.RaoBusinessLogs;
import com.farao_community.farao.data.crac_api.*;
import com.farao_community.farao.data.crac_api.cnec.Side;
import com.farao_community.farao.data.crac_api.network_action.ActionType;
import com.farao_community.farao.data.crac_api.network_action.NetworkAction;
import com.farao_community.farao.data.crac_api.range_action.PstRangeActionAdder;
import com.farao_community.farao.data.crac_api.range_action.RangeAction;
import com.farao_community.farao.data.crac_api.usage_rule.UsageMethod;
import com.farao_community.farao.data.crac_impl.utils.NetworkImportsUtil;
import com.farao_community.farao.data.crac_io_api.CracImporters;
import com.farao_community.farao.data.rao_result_api.RaoResult;
import com.farao_community.farao.data.rao_result_api.OptimizationStepsExecuted;
import com.farao_community.farao.rao_api.RaoInput;
import com.farao_community.farao.rao_api.json.JsonRaoParameters;
import com.farao_community.farao.rao_api.parameters.ObjectiveFunctionParameters;
import com.farao_community.farao.rao_api.parameters.RaoParameters;
import com.farao_community.farao.rao_api.parameters.SecondPreventiveRaoParameters;
import com.farao_community.farao.search_tree_rao.result.api.*;
import com.farao_community.farao.search_tree_rao.result.impl.FailedRaoResultImpl;
import com.farao_community.farao.sensitivity_analysis.AppliedRemedialActions;
import com.powsybl.iidm.network.Country;
import com.powsybl.iidm.network.Network;
import com.powsybl.iidm.network.PhaseTapChanger;
import org.junit.jupiter.api.BeforeEach;
import org.junit.jupiter.api.Test;
import org.mockito.Mockito;
import org.slf4j.LoggerFactory;

import java.util.*;

import static org.junit.jupiter.api.Assertions.*;
import static org.mockito.ArgumentMatchers.eq;
import static org.mockito.Mockito.when;

/**
 * @author Peter Mitri {@literal <peter.mitri at rte-france.com>}
 */
class CastorFullOptimizationTest {
    private static final String PREVENTIVE_INSTANT_ID = "preventive";
    private static final String OUTAGE_INSTANT_ID = "outage";
    private static final String AUTO_INSTANT_ID = "auto";
    private static final String CURATIVE_INSTANT_ID = "curative";

    private Crac crac;
    private Network network;
    private State state1;
    private State state2;
    private RangeAction<?> ra1;
    private RangeAction<?> ra2;
    private RangeAction<?> ra3;
    private RangeAction<?> ra4;
    private RangeAction<?> ra5;
    private RangeAction<?> ra6;
    private RangeAction<?> ra7;
    private RangeAction<?> ra8;
    private RangeAction<?> ra9;
    private RangeAction<?> ra10;
    private NetworkAction na1;
    private Instant preventiveInstant;
    private Instant autoInstant;
    private Instant curativeInstant;

    @BeforeEach
    public void setup() {
        network = Network.read("network_with_alegro_hub.xiidm", getClass().getResourceAsStream("/network/network_with_alegro_hub.xiidm"));
        crac = CracImporters.importCrac("crac/small-crac.json", getClass().getResourceAsStream("/crac/small-crac.json"));
        preventiveInstant = crac.getInstant(PREVENTIVE_INSTANT_ID);
        autoInstant = crac.getInstant(AUTO_INSTANT_ID);
        curativeInstant = crac.getInstant(CURATIVE_INSTANT_ID);
        RaoInput inputs = Mockito.mock(RaoInput.class);
        when(inputs.getNetwork()).thenReturn(network);
        when(inputs.getNetworkVariantId()).thenReturn(network.getVariantManager().getWorkingVariantId());
        when(inputs.getCrac()).thenReturn(crac);
    }

    @Test
    void testShouldRunSecondPreventiveRaoSimple() {
        RaoParameters parameters = new RaoParameters();
        OptimizationResult preventiveResult = Mockito.mock(OptimizationResult.class);
        OptimizationResult optimizationResult1 = Mockito.mock(OptimizationResult.class);
        OptimizationResult optimizationResult2 = Mockito.mock(OptimizationResult.class);
        Collection<OptimizationResult> curativeResults = Set.of(optimizationResult1, optimizationResult2);

        // No SearchTreeRaoParameters extension
        assertFalse(CastorFullOptimization.shouldRunSecondPreventiveRao(parameters, preventiveResult, curativeResults, null, null, 0, crac.getInstant(InstantKind.CURATIVE)));

        // Deactivated in parameters
        parameters.getSecondPreventiveRaoParameters().setExecutionCondition(SecondPreventiveRaoParameters.ExecutionCondition.DISABLED);
        assertFalse(CastorFullOptimization.shouldRunSecondPreventiveRao(parameters, preventiveResult, curativeResults, null, null, 0, crac.getInstant(InstantKind.CURATIVE)));

        // CurativeStopCriterion.MIN_OBJECTIVE
        parameters.getSecondPreventiveRaoParameters().setExecutionCondition(SecondPreventiveRaoParameters.ExecutionCondition.POSSIBLE_CURATIVE_IMPROVEMENT);
        parameters.getObjectiveFunctionParameters().setCurativeStopCriterion(ObjectiveFunctionParameters.CurativeStopCriterion.MIN_OBJECTIVE);
        assertTrue(CastorFullOptimization.shouldRunSecondPreventiveRao(parameters, preventiveResult, curativeResults, null, null, 0, crac.getInstant(InstantKind.CURATIVE)));

        // CurativeStopCriterion.SECURE, secure case
        parameters.getObjectiveFunctionParameters().setCurativeStopCriterion(ObjectiveFunctionParameters.CurativeStopCriterion.SECURE);
        Mockito.doReturn(-1.).when(optimizationResult1).getFunctionalCost();
        Mockito.doReturn(-10.).when(optimizationResult2).getFunctionalCost();
        Mockito.doReturn(0.).when(optimizationResult1).getVirtualCost();
        Mockito.doReturn(0.).when(optimizationResult2).getVirtualCost();
        assertFalse(CastorFullOptimization.shouldRunSecondPreventiveRao(parameters, preventiveResult, curativeResults, null, null, 0, crac.getInstant(InstantKind.CURATIVE)));
        // CurativeStopCriterion.SECURE, unsecure case 1
        Mockito.doReturn(0.).when(optimizationResult1).getFunctionalCost();
        assertTrue(CastorFullOptimization.shouldRunSecondPreventiveRao(parameters, preventiveResult, curativeResults, null, null, 0, crac.getInstant(InstantKind.CURATIVE)));
        // CurativeStopCriterion.SECURE, unsecure case 2
        Mockito.doReturn(5.).when(optimizationResult1).getFunctionalCost();
        assertTrue(CastorFullOptimization.shouldRunSecondPreventiveRao(parameters, preventiveResult, curativeResults, null, null, 0, crac.getInstant(InstantKind.CURATIVE)));
        // CurativeStopCriterion.SECURE, unsecure case 3
        Mockito.doReturn(-10.).when(optimizationResult1).getFunctionalCost();
        Mockito.doReturn(9.).when(optimizationResult1).getVirtualCost();
        assertTrue(CastorFullOptimization.shouldRunSecondPreventiveRao(parameters, preventiveResult, curativeResults, null, null, 0, crac.getInstant(InstantKind.CURATIVE)));
    }

    private void setCost(OptimizationResult optimizationResultMock, double cost) {
        when(optimizationResultMock.getFunctionalCost()).thenReturn(cost);
        when(optimizationResultMock.getVirtualCost()).thenReturn(0.);
        when(optimizationResultMock.getCost()).thenReturn(cost);
    }

    @Test
    void testShouldRunSecondPreventiveRaoAdvanced() {
        RaoParameters parameters = new RaoParameters();
        OptimizationResult preventiveResult = Mockito.mock(OptimizationResult.class);
        RaoResult postFirstPreventiveRaoResult = Mockito.mock(RaoResult.class);
        OptimizationResult optimizationResult1 = Mockito.mock(OptimizationResult.class);
        OptimizationResult optimizationResult2 = Mockito.mock(OptimizationResult.class);
        Collection<OptimizationResult> curativeResults = Set.of(optimizationResult1, optimizationResult2);

        parameters.getSecondPreventiveRaoParameters().setExecutionCondition(SecondPreventiveRaoParameters.ExecutionCondition.POSSIBLE_CURATIVE_IMPROVEMENT);
        parameters.getObjectiveFunctionParameters().setCurativeMinObjImprovement(10.);

        // CurativeStopCriterion.PREVENTIVE_OBJECTIVE
        parameters.getObjectiveFunctionParameters().setCurativeStopCriterion(ObjectiveFunctionParameters.CurativeStopCriterion.PREVENTIVE_OBJECTIVE);
        setCost(preventiveResult, -100.);
        // case 1 : final cost is better than preventive (cost < preventive cost - minObjImprovement)
        when(postFirstPreventiveRaoResult.getCost(curativeInstant)).thenReturn(-200.);
        assertFalse(CastorFullOptimization.shouldRunSecondPreventiveRao(parameters, preventiveResult, curativeResults, postFirstPreventiveRaoResult, null, 0, crac.getInstant(InstantKind.CURATIVE)));
        // case 2 : final cost = preventive cost - minObjImprovement
        when(postFirstPreventiveRaoResult.getCost(curativeInstant)).thenReturn(-110.);
        assertFalse(CastorFullOptimization.shouldRunSecondPreventiveRao(parameters, preventiveResult, curativeResults, postFirstPreventiveRaoResult, null, 0, crac.getInstant(InstantKind.CURATIVE)));
        // case 3 : final cost > preventive cost - minObjImprovement
        when(postFirstPreventiveRaoResult.getCost(curativeInstant)).thenReturn(-109.);
        assertTrue(CastorFullOptimization.shouldRunSecondPreventiveRao(parameters, preventiveResult, curativeResults, postFirstPreventiveRaoResult, null, 0, crac.getInstant(InstantKind.CURATIVE)));

        // CurativeStopCriterion.PREVENTIVE_OBJECTIVE_AND_SECURE
        parameters.getObjectiveFunctionParameters().setCurativeStopCriterion(ObjectiveFunctionParameters.CurativeStopCriterion.PREVENTIVE_OBJECTIVE_AND_SECURE);
        // case 1 : all curatives are better than preventive (cost <= preventive cost - minObjImprovement), SECURE
        setCost(optimizationResult1, -200.);
        setCost(optimizationResult2, -300.);
        when(postFirstPreventiveRaoResult.getCost(curativeInstant)).thenReturn(-200.);
        assertFalse(CastorFullOptimization.shouldRunSecondPreventiveRao(parameters, preventiveResult, curativeResults, postFirstPreventiveRaoResult, null, 0, crac.getInstant(InstantKind.CURATIVE)));
        setCost(optimizationResult1, -110.);
        when(postFirstPreventiveRaoResult.getCost(curativeInstant)).thenReturn(-110.);
        assertFalse(CastorFullOptimization.shouldRunSecondPreventiveRao(parameters, preventiveResult, curativeResults, postFirstPreventiveRaoResult, null, 0, crac.getInstant(InstantKind.CURATIVE)));
        // case 2 : all curatives are better than preventive (cost < preventive cost - minObjImprovement), UNSECURE
        setCost(preventiveResult, 1000.);
        setCost(optimizationResult1, 0.);
        when(postFirstPreventiveRaoResult.getCost(curativeInstant)).thenReturn(0.);
        assertTrue(CastorFullOptimization.shouldRunSecondPreventiveRao(parameters, preventiveResult, curativeResults, postFirstPreventiveRaoResult, null, 0, crac.getInstant(InstantKind.CURATIVE)));
        setCost(optimizationResult1, 10.);
        when(postFirstPreventiveRaoResult.getCost(curativeInstant)).thenReturn(10.);
        assertTrue(CastorFullOptimization.shouldRunSecondPreventiveRao(parameters, preventiveResult, curativeResults, postFirstPreventiveRaoResult, null, 0, crac.getInstant(InstantKind.CURATIVE)));
        // case 3 : one curative has cost > preventive cost - minObjImprovement, SECURE
        setCost(preventiveResult, -100.);
        setCost(optimizationResult1, -109.);
        when(postFirstPreventiveRaoResult.getCost(curativeInstant)).thenReturn(-109.);
        assertTrue(CastorFullOptimization.shouldRunSecondPreventiveRao(parameters, preventiveResult, curativeResults, postFirstPreventiveRaoResult, null, 0, crac.getInstant(InstantKind.CURATIVE)));
    }

    @Test
    void testShouldRunSecondPreventiveRaoTime() {
        RaoParameters parameters = new RaoParameters();
        OptimizationResult preventiveResult = Mockito.mock(OptimizationResult.class);
        OptimizationResult optimizationResult1 = Mockito.mock(OptimizationResult.class);
        OptimizationResult optimizationResult2 = Mockito.mock(OptimizationResult.class);
        Collection<OptimizationResult> curativeResults = Set.of(optimizationResult1, optimizationResult2);

        parameters.getSecondPreventiveRaoParameters().setExecutionCondition(SecondPreventiveRaoParameters.ExecutionCondition.POSSIBLE_CURATIVE_IMPROVEMENT);
        parameters.getObjectiveFunctionParameters().setCurativeStopCriterion(ObjectiveFunctionParameters.CurativeStopCriterion.MIN_OBJECTIVE);

        // Enough time
        assertTrue(CastorFullOptimization.shouldRunSecondPreventiveRao(parameters, preventiveResult, curativeResults, null, java.time.Instant.now().plusSeconds(200), 100, crac.getInstant(InstantKind.CURATIVE)));
        assertTrue(CastorFullOptimization.shouldRunSecondPreventiveRao(parameters, preventiveResult, curativeResults, null, java.time.Instant.now().plusSeconds(200), 199, crac.getInstant(InstantKind.CURATIVE)));

        // Not enough time
        assertFalse(CastorFullOptimization.shouldRunSecondPreventiveRao(parameters, preventiveResult, curativeResults, null, java.time.Instant.now().plusSeconds(200), 201, crac.getInstant(InstantKind.CURATIVE)));
        assertFalse(CastorFullOptimization.shouldRunSecondPreventiveRao(parameters, preventiveResult, curativeResults, null, java.time.Instant.now().plusSeconds(200), 400, crac.getInstant(InstantKind.CURATIVE)));
    }

    @Test
    void testShouldRunSecondPreventiveRaoCostIncrease() {
        RaoParameters parameters = new RaoParameters();
        OptimizationResult preventiveResult = Mockito.mock(OptimizationResult.class);
        OptimizationResult optimizationResult1 = Mockito.mock(OptimizationResult.class);
        OptimizationResult optimizationResult2 = Mockito.mock(OptimizationResult.class);
        Collection<OptimizationResult> curativeResults = Set.of(optimizationResult1, optimizationResult2);

        parameters.getSecondPreventiveRaoParameters().setExecutionCondition(SecondPreventiveRaoParameters.ExecutionCondition.COST_INCREASE);
        parameters.getObjectiveFunctionParameters().setCurativeStopCriterion(ObjectiveFunctionParameters.CurativeStopCriterion.MIN_OBJECTIVE);

        RaoResult postFirstRaoResult = Mockito.mock(RaoResult.class);
        when(postFirstRaoResult.getCost(null)).thenReturn(-100.);
        when(postFirstRaoResult.getCost(preventiveInstant)).thenReturn(-10.);
        when(postFirstRaoResult.getCost(curativeInstant)).thenReturn(-120.);

        assertFalse(CastorFullOptimization.shouldRunSecondPreventiveRao(parameters, preventiveResult, curativeResults, postFirstRaoResult, null, 0, crac.getInstant(InstantKind.CURATIVE)));

        when(postFirstRaoResult.getCost(curativeInstant)).thenReturn(-100.);
        assertFalse(CastorFullOptimization.shouldRunSecondPreventiveRao(parameters, preventiveResult, curativeResults, postFirstRaoResult, null, 0, crac.getInstant(InstantKind.CURATIVE)));

        when(postFirstRaoResult.getCost(curativeInstant)).thenReturn(-95.);
        assertTrue(CastorFullOptimization.shouldRunSecondPreventiveRao(parameters, preventiveResult, curativeResults, postFirstRaoResult, null, 0, crac.getInstant(InstantKind.CURATIVE)));
    }

    private void setUpCracWithRAs() {
        crac = CracFactory.findDefault().create("test-crac")
            .newInstant(PREVENTIVE_INSTANT_ID, InstantKind.PREVENTIVE)
            .newInstant(OUTAGE_INSTANT_ID, InstantKind.OUTAGE)
            .newInstant(AUTO_INSTANT_ID, InstantKind.AUTO)
            .newInstant(CURATIVE_INSTANT_ID, InstantKind.CURATIVE);
        Contingency contingency1 = crac.newContingency()
                .withId("contingency1")
                .withNetworkElement("contingency1-ne")
                .add();
        Contingency contingency2 = crac.newContingency()
                .withId("contingency2")
                .withNetworkElement("contingency2-ne")
                .add();
        crac.newFlowCnec()
                .withId("cnec")
                .withNetworkElement("cnec-ne")
                .withContingency("contingency1")
                .withInstant(CURATIVE_INSTANT_ID)
                .withNominalVoltage(220.)
                .newThreshold().withSide(Side.RIGHT).withMax(1000.).withUnit(Unit.AMPERE).add()
                .add();
        // ra1 : preventive only
        ra1 = crac.newPstRangeAction()
                .withId("ra1")
                .withNetworkElement("ra1-ne")
                .newOnInstantUsageRule().withInstant(PREVENTIVE_INSTANT_ID).withUsageMethod(UsageMethod.AVAILABLE).add()
                .newOnContingencyStateUsageRule().withContingency("contingency1").withInstant(CURATIVE_INSTANT_ID).withUsageMethod(UsageMethod.UNDEFINED).add()
                .withInitialTap(0).withTapToAngleConversionMap(Map.of(0, -100., 1, 100.))
                .add();
        // ra2 : preventive and curative
        ra2 = crac.newPstRangeAction()
                .withId("ra2")
                .withNetworkElement("ra2-ne")
                .newOnInstantUsageRule().withInstant(PREVENTIVE_INSTANT_ID).withUsageMethod(UsageMethod.UNAVAILABLE).add()
                .newOnContingencyStateUsageRule().withContingency("contingency2").withInstant(CURATIVE_INSTANT_ID).withUsageMethod(UsageMethod.AVAILABLE).add()
                .withInitialTap(0).withTapToAngleConversionMap(Map.of(0, -100., 1, 100.))
                .add();
        // ra3 : preventive and curative
        ra3 = crac.newPstRangeAction()
                .withId("ra3")
                .withNetworkElement("ra3-ne")
                .newOnInstantUsageRule().withInstant(PREVENTIVE_INSTANT_ID).withUsageMethod(UsageMethod.AVAILABLE).add()
                .newOnContingencyStateUsageRule().withContingency("contingency1").withInstant(CURATIVE_INSTANT_ID).withUsageMethod(UsageMethod.AVAILABLE).add()
                .withInitialTap(0).withTapToAngleConversionMap(Map.of(0, -100., 1, 100.))
                .add();
        // ra4 : preventive only, but with same NetworkElement as ra5
        ra4 = crac.newPstRangeAction()
                .withId("ra4")
                .withNetworkElement("ra4-ne1")
                .withNetworkElement("ra4-ne2")
                .newOnInstantUsageRule().withInstant(PREVENTIVE_INSTANT_ID).withUsageMethod(UsageMethod.AVAILABLE).add()
                .withInitialTap(0).withTapToAngleConversionMap(Map.of(0, -100., 1, 100.))
                .add();
        // ra5 : curative only, but with same NetworkElement as ra4
        ra5 = crac.newPstRangeAction()
                .withId("ra5")
                .withNetworkElement("ra4-ne1")
                .withNetworkElement("ra4-ne2")
                .newOnContingencyStateUsageRule().withContingency("contingency2").withInstant(CURATIVE_INSTANT_ID).withUsageMethod(UsageMethod.AVAILABLE).add()
                .withInitialTap(0).withTapToAngleConversionMap(Map.of(0, -100., 1, 100.))
                .add();
        // ra6 : preventive and curative (onFlowConstraint)
        ra6 = crac.newPstRangeAction()
                .withId("ra6")
                .withNetworkElement("ra6-ne")
<<<<<<< HEAD
                .newOnInstantUsageRule().withInstant(Instant.PREVENTIVE).withUsageMethod(UsageMethod.AVAILABLE).add()
                .newOnFlowConstraintUsageRule().withFlowCnec("cnec").withInstant(Instant.CURATIVE).withUsageMethod(UsageMethod.AVAILABLE).add()
=======
                .newOnInstantUsageRule().withInstant(PREVENTIVE_INSTANT_ID).withUsageMethod(UsageMethod.AVAILABLE).add()
                .newOnFlowConstraintUsageRule().withFlowCnec("cnec").withInstant(CURATIVE_INSTANT_ID).add()
>>>>>>> 893fb408
                .withInitialTap(0).withTapToAngleConversionMap(Map.of(0, -100., 1, 100.))
                .add();
        // ra7 : auto only
        ra7 = crac.newPstRangeAction()
                .withId("ra7")
                .withNetworkElement("ra7-ne")
                .newOnContingencyStateUsageRule().withContingency("contingency2").withInstant(AUTO_INSTANT_ID).withUsageMethod(UsageMethod.FORCED).add()
                .withInitialTap(0).withTapToAngleConversionMap(Map.of(0, -100., 1, 100.))
                .withSpeed(1)
                .add();
        // ra8 : preventive and auto
        ra8 = crac.newPstRangeAction()
                .withId("ra8")
                .withNetworkElement("ra8-ne")
                .newOnInstantUsageRule().withInstant(PREVENTIVE_INSTANT_ID).withUsageMethod(UsageMethod.AVAILABLE).add()
                .newOnContingencyStateUsageRule().withContingency("contingency1").withInstant(AUTO_INSTANT_ID).withUsageMethod(UsageMethod.FORCED).add()
                .withInitialTap(0).withTapToAngleConversionMap(Map.of(0, -100., 1, 100.))
                .withSpeed(2)
                .add();
        // ra9 : preventive only, but with same NetworkElement as ra8
        ra9 = crac.newPstRangeAction()
                .withId("ra9")
                .withNetworkElement("ra8-ne")
                .newOnInstantUsageRule().withInstant(PREVENTIVE_INSTANT_ID).withUsageMethod(UsageMethod.AVAILABLE).add()
                .withInitialTap(0).withTapToAngleConversionMap(Map.of(0, -100., 1, 100.))
                .add();
        // ra10 : preventive only, counter trade
        ra10 = crac.newCounterTradeRangeAction()
                .withId("ra10")
                .withExportingCountry(Country.FR)
                .withImportingCountry(Country.DE)
                .newOnInstantUsageRule().withInstant(PREVENTIVE_INSTANT_ID).withUsageMethod(UsageMethod.AVAILABLE).add()
                .newOnContingencyStateUsageRule().withContingency("contingency1").withInstant(CURATIVE_INSTANT_ID).withUsageMethod(UsageMethod.UNDEFINED).add()
                .newRange().withMin(-1000).withMax(1000).add()
                .add();

        // na1 : preventive + curative
        na1 = crac.newNetworkAction()
                .withId("na1")
                .newTopologicalAction().withNetworkElement("na1-ne").withActionType(ActionType.OPEN).add()
                .newOnInstantUsageRule().withInstant(PREVENTIVE_INSTANT_ID).withUsageMethod(UsageMethod.AVAILABLE).add()
                .newOnContingencyStateUsageRule().withContingency("contingency1").withInstant(CURATIVE_INSTANT_ID).withUsageMethod(UsageMethod.AVAILABLE).add()
                .add();

        state1 = crac.getState(contingency1, curativeInstant);
        state2 = crac.getState(contingency2, curativeInstant);
    }

    @Test
    void testIsRangeActionAvailableInState() {
        setUpCracWithRAs();

        // ra1 is available in preventive only
        assertTrue(CastorFullOptimization.isRangeActionAvailableInState(ra1, crac.getPreventiveState(), crac));
        assertFalse(CastorFullOptimization.isRangeActionAvailableInState(ra1, state1, crac));
        assertFalse(CastorFullOptimization.isRangeActionAvailableInState(ra1, state2, crac));

        // ra2 is available in state2 only
        assertFalse(CastorFullOptimization.isRangeActionAvailableInState(ra2, crac.getPreventiveState(), crac));
        assertFalse(CastorFullOptimization.isRangeActionAvailableInState(ra2, state1, crac));
        assertTrue(CastorFullOptimization.isRangeActionAvailableInState(ra2, state2, crac));

        // ra3 is available in preventive and in state1
        assertTrue(CastorFullOptimization.isRangeActionAvailableInState(ra3, crac.getPreventiveState(), crac));
        assertTrue(CastorFullOptimization.isRangeActionAvailableInState(ra3, state1, crac));
        assertFalse(CastorFullOptimization.isRangeActionAvailableInState(ra3, state2, crac));

        // ra4 is preventive, ra5 is available in state2, both have the same network element
        assertTrue(CastorFullOptimization.isRangeActionAvailableInState(ra4, crac.getPreventiveState(), crac));
        assertFalse(CastorFullOptimization.isRangeActionAvailableInState(ra4, state1, crac));
        assertTrue(CastorFullOptimization.isRangeActionAvailableInState(ra4, state2, crac));

        assertTrue(CastorFullOptimization.isRangeActionAvailableInState(ra5, crac.getPreventiveState(), crac));
        assertFalse(CastorFullOptimization.isRangeActionAvailableInState(ra5, state1, crac));
        assertTrue(CastorFullOptimization.isRangeActionAvailableInState(ra5, state2, crac));

        // ra6 is available in preventive and in state1
        assertTrue(CastorFullOptimization.isRangeActionAvailableInState(ra6, crac.getPreventiveState(), crac));
        assertTrue(CastorFullOptimization.isRangeActionAvailableInState(ra6, state1, crac));
        assertFalse(CastorFullOptimization.isRangeActionAvailableInState(ra6, state2, crac));
    }

    @Test
    void testIsRangeActionPreventive() {
        setUpCracWithRAs();
        // ra1 is available in preventive only
        assertTrue(CastorFullOptimization.isRangeActionPreventive(ra1, crac));
        // ra2 is available in state2 only
        assertFalse(CastorFullOptimization.isRangeActionPreventive(ra2, crac));
        // ra3 is available in preventive and in state1
        assertTrue(CastorFullOptimization.isRangeActionPreventive(ra3, crac));
        // ra4 is preventive, ra5 is available in state2, both have the same network element
        assertTrue(CastorFullOptimization.isRangeActionPreventive(ra4, crac));
        assertTrue(CastorFullOptimization.isRangeActionPreventive(ra5, crac));
        // ra6 is preventive and curative
        assertTrue(CastorFullOptimization.isRangeActionPreventive(ra6, crac));
    }

    @Test
    void testIsRangeActionCurative() {
        setUpCracWithRAs();
        // ra1 is available in preventive only
        assertFalse(CastorFullOptimization.isRangeActionAutoOrCurative(ra1, crac));
        // ra2 is available in state2 only
        assertTrue(CastorFullOptimization.isRangeActionAutoOrCurative(ra2, crac));
        // ra3 is available in preventive and in state1
        assertTrue(CastorFullOptimization.isRangeActionAutoOrCurative(ra3, crac));
        // ra4 is preventive, ra5 is available in state2, both have the same network element
        assertTrue(CastorFullOptimization.isRangeActionAutoOrCurative(ra4, crac));
        assertTrue(CastorFullOptimization.isRangeActionAutoOrCurative(ra5, crac));
        // ra6 is preventive and curative
        assertTrue(CastorFullOptimization.isRangeActionAutoOrCurative(ra6, crac));
    }

    @Test
    void testIsRangeActionAuto() {
        setUpCracWithRAs();
        // ra7 is auto
        assertTrue(CastorFullOptimization.isRangeActionAutoOrCurative(ra7, crac));
        // ra8 is preventive and auto
        assertTrue(CastorFullOptimization.isRangeActionAutoOrCurative(ra8, crac));
        // ra9 is preventive with same network element as ra8
        assertTrue(CastorFullOptimization.isRangeActionAutoOrCurative(ra9, crac));
    }

    @Test
    void testGetRangeActionsExcludedFromSecondPreventive() {
        setUpCracWithRAs();
        // detect range actions that are preventive and curative
        Set<RangeAction<?>> rangeActionsExcludedFrom2P = CastorFullOptimization.getRangeActionsExcludedFromSecondPreventive(crac);
        assertEquals(8, rangeActionsExcludedFrom2P.size());
        assertTrue(rangeActionsExcludedFrom2P.contains(ra2));
        assertTrue(rangeActionsExcludedFrom2P.contains(ra3));
        assertTrue(rangeActionsExcludedFrom2P.contains(ra4));
        assertTrue(rangeActionsExcludedFrom2P.contains(ra5));
        assertTrue(rangeActionsExcludedFrom2P.contains(ra6));
        assertTrue(rangeActionsExcludedFrom2P.contains(ra7));
        assertTrue(rangeActionsExcludedFrom2P.contains(ra8));
        assertTrue(rangeActionsExcludedFrom2P.contains(ra9));
    }

    @Test
    void testRemoveRangeActionsExcludedFromSecondPreventive() {
        setUpCracWithRAs();
        Set<RangeAction<?>> rangeActions = new HashSet<>(Set.of(ra1, ra2, ra3, ra4, ra5));
        CastorFullOptimization.removeRangeActionsExcludedFromSecondPreventive(rangeActions, crac);
        assertEquals(1, rangeActions.size());
        assertTrue(rangeActions.contains(ra1));
    }

    private void setUpCracWithRealRAs(boolean curative) {
        network = NetworkImportsUtil.import12NodesNetwork();
        PhaseTapChanger phaseTapChanger = network.getTwoWindingsTransformer("BBE2AA1  BBE3AA1  1").getPhaseTapChanger();
        HashMap<Integer, Double> tapToAngleConversionMap = new HashMap<>();
        phaseTapChanger.getAllSteps().forEach((stepInt, step) -> tapToAngleConversionMap.put(stepInt, step.getAlpha()));
        crac = CracFactory.findDefault().create("test-crac")
            .newInstant(PREVENTIVE_INSTANT_ID, InstantKind.PREVENTIVE)
            .newInstant(OUTAGE_INSTANT_ID, InstantKind.OUTAGE)
            .newInstant(AUTO_INSTANT_ID, InstantKind.AUTO)
            .newInstant(CURATIVE_INSTANT_ID, InstantKind.CURATIVE);
        Contingency contingency1 = crac.newContingency()
                .withId("contingency1")
                .withNetworkElement("contingency1-ne")
                .add();
        Contingency contingency2 = crac.newContingency()
                .withId("contingency2")
                .withNetworkElement("contingency2-ne")
                .add();
        // ra1 : preventive only
        PstRangeActionAdder adder = crac.newPstRangeAction()
                .withId("ra1")
                .withNetworkElement("BBE2AA1  BBE3AA1  1")
                .withInitialTap(0).withTapToAngleConversionMap(tapToAngleConversionMap)
                .newOnInstantUsageRule().withInstant(PREVENTIVE_INSTANT_ID).withUsageMethod(UsageMethod.AVAILABLE).add();
        if (curative) {
            adder.newOnContingencyStateUsageRule().withContingency("contingency1").withInstant(CURATIVE_INSTANT_ID).withUsageMethod(UsageMethod.AVAILABLE).add();
        }
        ra1 = adder.add();
        // na1 : preventive + curative
        na1 = crac.newNetworkAction()
                .withId("na1")
                .newTopologicalAction().withNetworkElement("BBE1AA1  BBE2AA1  1").withActionType(ActionType.OPEN).add()
                .newOnInstantUsageRule().withInstant(PREVENTIVE_INSTANT_ID).withUsageMethod(UsageMethod.AVAILABLE).add()
                .newOnContingencyStateUsageRule().withContingency("contingency2").withInstant(CURATIVE_INSTANT_ID).withUsageMethod(UsageMethod.AVAILABLE).add()
                .add();

        state1 = crac.getState(contingency1, curativeInstant);
        state2 = crac.getState(contingency2, curativeInstant);
    }

    @Test
    void testApplyPreventiveResultsForCurativeRangeActions() {
        PerimeterResult perimeterResult = Mockito.mock(PerimeterResult.class);
        String pstNeId = "BBE2AA1  BBE3AA1  1";

        setUpCracWithRealRAs(false);
        Mockito.doReturn(-1.5583491325378418).when(perimeterResult).getOptimizedSetpoint(eq(ra1), Mockito.any());
        Mockito.doReturn(Set.of(ra1)).when(perimeterResult).getActivatedRangeActions(Mockito.any());
        CastorFullOptimization.applyPreventiveResultsForAutoOrCurativeRangeActions(network, perimeterResult, crac);
        assertEquals(0, network.getTwoWindingsTransformer(pstNeId).getPhaseTapChanger().getTapPosition());

        setUpCracWithRealRAs(true);
        Mockito.doReturn(-1.5583491325378418).when(perimeterResult).getOptimizedSetpoint(eq(ra1), Mockito.any());
        Mockito.doReturn(Set.of(ra1)).when(perimeterResult).getActivatedRangeActions(Mockito.any());
        CastorFullOptimization.applyPreventiveResultsForAutoOrCurativeRangeActions(network, perimeterResult, crac);
        assertEquals(-4, network.getTwoWindingsTransformer(pstNeId).getPhaseTapChanger().getTapPosition());
    }

    @Test
    void testGetAppliedRemedialActionsInCurative() {
        PrePerimeterResult prePerimeterResult = Mockito.mock(PrePerimeterResult.class);

        String pstNeId = "BBE2AA1  BBE3AA1  1";
        String naNeId = "BBE1AA1  BBE2AA1  1";

        setUpCracWithRealRAs(true);
        Mockito.doReturn(0.).when(prePerimeterResult).getSetpoint(ra1);

        OptimizationResult optimResult1 = Mockito.mock(OptimizationResult.class);
        Mockito.doReturn(Set.of(ra1)).when(optimResult1).getActivatedRangeActions(Mockito.any());
        Mockito.doReturn(-1.5583491325378418).when(optimResult1).getOptimizedSetpoint(eq(ra1), Mockito.any());
        Mockito.doReturn(Set.of()).when(optimResult1).getActivatedNetworkActions();

        OptimizationResult optimResult2 = Mockito.mock(OptimizationResult.class);
        Mockito.doReturn(Set.of(ra1)).when(optimResult1).getActivatedRangeActions(Mockito.any());
        Mockito.doReturn(0.).when(optimResult2).getOptimizedSetpoint(eq(ra1), Mockito.any());
        Mockito.doReturn(Set.of(na1)).when(optimResult2).getActivatedNetworkActions();

        Map<State, OptimizationResult> curativeResults = Map.of(state1, optimResult1, state2, optimResult2);

        AppliedRemedialActions appliedRemedialActions = new AppliedRemedialActions();
        CastorFullOptimization.addAppliedNetworkActionsPostContingency(autoInstant, appliedRemedialActions, curativeResults);
        CastorFullOptimization.addAppliedNetworkActionsPostContingency(curativeInstant, appliedRemedialActions, curativeResults);

        // do not apply network action
        // do not apply range action as it was not yet added to applied RAs
        appliedRemedialActions.applyOnNetwork(state1, network);
        assertEquals(0, network.getTwoWindingsTransformer(pstNeId).getPhaseTapChanger().getTapPosition());
        assertTrue(network.getLine(naNeId).getTerminal1().isConnected());

        // reset network
        network = NetworkImportsUtil.import12NodesNetwork();

        // apply only network action
        appliedRemedialActions.applyOnNetwork(state2, network);
        assertEquals(0, network.getTwoWindingsTransformer(pstNeId).getPhaseTapChanger().getTapPosition());
        assertFalse(network.getLine(naNeId).getTerminal1().isConnected());

        // add range action
        CastorFullOptimization.addAppliedRangeActionsPostContingency(autoInstant, appliedRemedialActions, curativeResults);
        CastorFullOptimization.addAppliedRangeActionsPostContingency(curativeInstant, appliedRemedialActions, curativeResults);

        // apply also range action
        appliedRemedialActions.applyOnNetwork(state1, network);
        assertEquals(-4, network.getTwoWindingsTransformer(pstNeId).getPhaseTapChanger().getTapPosition());
        assertFalse(network.getLine(naNeId).getTerminal1().isConnected());
    }

    @Test
    void smallRaoWithDivergingInitialSensi() {
        // Small RAO with diverging initial sensi
        // Cannot optimize range actions in unit tests (needs OR-Tools installed)

        Network network = Network.read("small-network-2P.uct", getClass().getResourceAsStream("/network/small-network-2P.uct"));
        crac = CracImporters.importCrac("crac/small-crac-2P.json", getClass().getResourceAsStream("/crac/small-crac-2P.json"));
        RaoInput raoInput = RaoInput.build(network, crac).build();
        RaoParameters raoParameters = JsonRaoParameters.read(getClass().getResourceAsStream("/parameters/RaoParameters_oneIteration_v2.json"));

        // Run RAO
        RaoResult raoResult = new CastorFullOptimization(raoInput, raoParameters, null).run().join();
        assertTrue(raoResult instanceof FailedRaoResultImpl);
    }

    @Test
    void smallRaoWithout2P() {
        // Small RAO without second preventive optimization and only topological actions
        // Cannot optimize range actions in unit tests (needs OR-Tools installed)

        Network network = Network.read("small-network-2P.uct", getClass().getResourceAsStream("/network/small-network-2P.uct"));
        crac = CracImporters.importCrac("crac/small-crac-2P.json", getClass().getResourceAsStream("/crac/small-crac-2P.json"));
        RaoInput raoInput = RaoInput.build(network, crac).build();
        RaoParameters raoParameters = JsonRaoParameters.read(getClass().getResourceAsStream("/parameters/RaoParameters_2P_v2.json"));

        // Run RAO
        RaoResult raoResult = new CastorFullOptimization(raoInput, raoParameters, null).run().join();
        assertEquals(371.88, raoResult.getFunctionalCost(null), 1.);
        assertEquals(493.56, raoResult.getFunctionalCost(preventiveInstant), 1.);
        assertEquals(256.78, raoResult.getFunctionalCost(curativeInstant), 1.);
        assertEquals(Set.of(crac.getNetworkAction("close_de3_de4"), crac.getNetworkAction("close_fr1_fr5")), raoResult.getActivatedNetworkActionsDuringState(crac.getPreventiveState()));
        assertEquals(Set.of(crac.getNetworkAction("open_fr1_fr3")), raoResult.getActivatedNetworkActionsDuringState(crac.getState(crac.getContingency("co1_fr2_fr3_1"), curativeInstant)));
        assertEquals(OptimizationStepsExecuted.FIRST_PREVENTIVE_ONLY, raoResult.getOptimizationStepsExecuted());
    }

    @Test
    void smallRaoWith2P() {
        // Same RAO as before but activating 2P => results should be better

        Network network = Network.read("small-network-2P.uct", getClass().getResourceAsStream("/network/small-network-2P.uct"));
        crac = CracImporters.importCrac("crac/small-crac-2P.json", getClass().getResourceAsStream("/crac/small-crac-2P.json"));
        RaoInput raoInput = RaoInput.build(network, crac).build();
        RaoParameters raoParameters = JsonRaoParameters.read(getClass().getResourceAsStream("/parameters/RaoParameters_2P_v2.json"));

        // Activate 2P
        raoParameters.getSecondPreventiveRaoParameters().setExecutionCondition(SecondPreventiveRaoParameters.ExecutionCondition.POSSIBLE_CURATIVE_IMPROVEMENT);

        // Run RAO
        RaoResult raoResult = new CastorFullOptimization(raoInput, raoParameters, null).run().join();
        assertEquals(371.88, raoResult.getFunctionalCost(null), 1.);
        assertEquals(674.6, raoResult.getFunctionalCost(preventiveInstant), 1.);
        assertEquals(-555.91, raoResult.getFunctionalCost(curativeInstant), 1.);
        assertEquals(Set.of(crac.getNetworkAction("close_de3_de4"), crac.getNetworkAction("open_fr1_fr2")), raoResult.getActivatedNetworkActionsDuringState(crac.getPreventiveState()));
        assertEquals(Set.of(crac.getNetworkAction("open_fr1_fr3")), raoResult.getActivatedNetworkActionsDuringState(crac.getState(crac.getContingency("co1_fr2_fr3_1"), curativeInstant)));
        assertEquals(OptimizationStepsExecuted.SECOND_PREVENTIVE_IMPROVED_FIRST, raoResult.getOptimizationStepsExecuted());
        FaraoException exception = assertThrows(FaraoException.class, () -> raoResult.setOptimizationStepsExecuted(OptimizationStepsExecuted.FIRST_PREVENTIVE_ONLY));
        assertEquals("The RaoResult object should not be modified outside of its usual routine", exception.getMessage());
    }

    @Test
    void smallRaoWithGlobal2P() {
        // Same RAO as before but activating Global 2P => results should be the same (there are no range actions)

        Network network = Network.read("small-network-2P.uct", getClass().getResourceAsStream("/network/small-network-2P.uct"));
        crac = CracImporters.importCrac("crac/small-crac-2P.json", getClass().getResourceAsStream("/crac/small-crac-2P.json"));
        RaoInput raoInput = RaoInput.build(network, crac).build();
        RaoParameters raoParameters = JsonRaoParameters.read(getClass().getResourceAsStream("/parameters/RaoParameters_2P_v2.json"));

        // Activate global 2P
        raoParameters.getSecondPreventiveRaoParameters().setExecutionCondition(SecondPreventiveRaoParameters.ExecutionCondition.POSSIBLE_CURATIVE_IMPROVEMENT);
        raoParameters.getSecondPreventiveRaoParameters().setReOptimizeCurativeRangeActions(true);

        // Run RAO
        RaoResult raoResult = new CastorFullOptimization(raoInput, raoParameters, null).run().join();
        assertEquals(371.88, raoResult.getFunctionalCost(null), 1.);
        assertEquals(674.6, raoResult.getFunctionalCost(preventiveInstant), 1.);
        assertEquals(-555.91, raoResult.getFunctionalCost(curativeInstant), 1.);
        assertEquals(Set.of(crac.getNetworkAction("close_de3_de4"), crac.getNetworkAction("open_fr1_fr2")), raoResult.getActivatedNetworkActionsDuringState(crac.getPreventiveState()));
        assertEquals(Set.of(crac.getNetworkAction("open_fr1_fr3")), raoResult.getActivatedNetworkActionsDuringState(crac.getState(crac.getContingency("co1_fr2_fr3_1"), curativeInstant)));
        assertEquals(OptimizationStepsExecuted.SECOND_PREVENTIVE_IMPROVED_FIRST, raoResult.getOptimizationStepsExecuted());
        FaraoException exception = assertThrows(FaraoException.class, () -> raoResult.setOptimizationStepsExecuted(OptimizationStepsExecuted.FIRST_PREVENTIVE_FELLBACK_TO_INITIAL_SITUATION));
        assertEquals("The RaoResult object should not be modified outside of its usual routine", exception.getMessage());
    }

    @Test
    void testOptimizationStepsExecutedAndLogsWhenFallbackOnFirstPrev() {
        // Catch future logs
        Logger logger = (Logger) LoggerFactory.getLogger(RaoBusinessLogs.class);
        ListAppender<ILoggingEvent> listAppender = new ListAppender<>();
        listAppender.start();
        logger.addAppender(listAppender);

        // Set up RAO and run
        Network network = Network.read("small-network-2P.uct", getClass().getResourceAsStream("/network/small-network-2P.uct"));
        crac = CracImporters.importCrac("crac/small-crac-2P.json", getClass().getResourceAsStream("/crac/small-crac-2P_cost_increase.json"));
        RaoInput raoInput = RaoInput.build(network, crac).build();
        RaoParameters raoParameters = JsonRaoParameters.read(getClass().getResourceAsStream("/parameters/RaoParameters_2P_v2.json"));
        raoParameters.getObjectiveFunctionParameters().setForbidCostIncrease(true);
        RaoResult raoResult = new CastorFullOptimization(raoInput, raoParameters, null).run().join();

        // Test Optimization steps executed
        assertEquals(OptimizationStepsExecuted.FIRST_PREVENTIVE_FELLBACK_TO_INITIAL_SITUATION, raoResult.getOptimizationStepsExecuted());
        FaraoException exception = assertThrows(FaraoException.class, () -> raoResult.setOptimizationStepsExecuted(OptimizationStepsExecuted.FIRST_PREVENTIVE_ONLY));
        assertEquals("The RaoResult object should not be modified outside of its usual routine", exception.getMessage());

        // Test final log after RAO fallbacks
        listAppender.stop();
        List<ILoggingEvent> logsList = listAppender.list;
        assert logsList.get(logsList.size() - 1).toString().equals("[INFO] Cost before RAO = 371.88 (functional: 371.88, virtual: 0.00), cost after RAO = 371.88 (functional: 371.88, virtual: 0.00)");
    }
}<|MERGE_RESOLUTION|>--- conflicted
+++ resolved
@@ -293,13 +293,8 @@
         ra6 = crac.newPstRangeAction()
                 .withId("ra6")
                 .withNetworkElement("ra6-ne")
-<<<<<<< HEAD
-                .newOnInstantUsageRule().withInstant(Instant.PREVENTIVE).withUsageMethod(UsageMethod.AVAILABLE).add()
-                .newOnFlowConstraintUsageRule().withFlowCnec("cnec").withInstant(Instant.CURATIVE).withUsageMethod(UsageMethod.AVAILABLE).add()
-=======
-                .newOnInstantUsageRule().withInstant(PREVENTIVE_INSTANT_ID).withUsageMethod(UsageMethod.AVAILABLE).add()
-                .newOnFlowConstraintUsageRule().withFlowCnec("cnec").withInstant(CURATIVE_INSTANT_ID).add()
->>>>>>> 893fb408
+                .newOnInstantUsageRule().withInstant(PREVENTIVE_INSTANT_ID).withUsageMethod(UsageMethod.AVAILABLE).add()
+                .newOnFlowConstraintUsageRule().withFlowCnec("cnec").withInstant(CURATIVE_INSTANT_ID).withUsageMethod(UsageMethod.AVAILABLE).add()
                 .withInitialTap(0).withTapToAngleConversionMap(Map.of(0, -100., 1, 100.))
                 .add();
         // ra7 : auto only
