/*
 * Copyright (c) 2020, RTE (http://www.rte-france.com)
 * This Source Code Form is subject to the terms of the Mozilla Public
 * License, v. 2.0. If a copy of the MPL was not distributed with this
 * file, You can obtain one at http://mozilla.org/MPL/2.0/.
 */

package com.farao_community.farao.search_tree_rao.search_tree.algorithms;

import ch.qos.logback.classic.Logger;
import ch.qos.logback.classic.spi.ILoggingEvent;
import ch.qos.logback.core.read.ListAppender;
import com.farao_community.farao.commons.FaraoException;
import com.farao_community.farao.commons.Unit;
import com.farao_community.farao.commons.logs.RaoBusinessLogs;
import com.farao_community.farao.commons.logs.TechnicalLogs;
import com.farao_community.farao.data.crac_api.Instant;
import com.farao_community.farao.data.crac_api.NetworkElement;
import com.farao_community.farao.data.crac_api.State;
import com.farao_community.farao.data.crac_api.cnec.FlowCnec;
import com.farao_community.farao.data.crac_api.cnec.Side;
import com.farao_community.farao.data.crac_api.network_action.NetworkAction;
import com.farao_community.farao.data.crac_api.range_action.PstRangeAction;
import com.farao_community.farao.data.crac_api.range_action.RangeAction;
import com.farao_community.farao.data.crac_api.usage_rule.UsageMethod;
import com.farao_community.farao.rao_api.parameters.RaoParameters;
import com.farao_community.farao.search_tree_rao.commons.NetworkActionCombination;
import com.farao_community.farao.search_tree_rao.commons.ToolProvider;
import com.farao_community.farao.search_tree_rao.commons.objective_function_evaluator.ObjectiveFunction;
import com.farao_community.farao.search_tree_rao.commons.optimization_perimeters.OptimizationPerimeter;
import com.farao_community.farao.search_tree_rao.commons.parameters.GlobalRemedialActionLimitationParameters;
import com.farao_community.farao.search_tree_rao.commons.parameters.NetworkActionParameters;
import com.farao_community.farao.search_tree_rao.commons.parameters.TreeParameters;
import com.farao_community.farao.search_tree_rao.result.api.ObjectiveFunctionResult;
import com.farao_community.farao.search_tree_rao.result.api.OptimizationResult;
import com.farao_community.farao.search_tree_rao.result.api.PrePerimeterResult;
import com.farao_community.farao.search_tree_rao.search_tree.inputs.SearchTreeInput;
import com.farao_community.farao.search_tree_rao.search_tree.parameters.SearchTreeParameters;
import com.farao_community.farao.sensitivity_analysis.AppliedRemedialActions;
import com.farao_community.farao.util.MultipleNetworkPool;
import com.powsybl.iidm.network.Network;
import com.powsybl.iidm.network.VariantManager;
import org.junit.Before;
import org.junit.Test;
import org.mockito.Mockito;
import org.slf4j.LoggerFactory;

import java.util.*;

import static com.farao_community.farao.commons.logs.FaraoLoggerProvider.TECHNICAL_LOGS;
import static com.farao_community.farao.search_tree_rao.commons.RaoLogger.logRangeActions;
import static org.junit.Assert.*;
import static org.mockito.ArgumentMatchers.*;
import static org.mockito.Mockito.*;

/**
 * @author Joris Mancini {@literal <joris.mancini at rte-france.com>}
 */
public class SearchTreeTest {

    private static final double DOUBLE_TOLERANCE = 1e-3;

    private SearchTree searchTree;

    private SearchTreeInput searchTreeInput;

    private Network network;
    private final State optimizedState = Mockito.mock(State.class);
    private OptimizationPerimeter optimizationPerimeter;
    private NetworkAction networkAction;
    private List<NetworkActionCombination> availableNaCombinations = new ArrayList<>();
    private Set<NetworkAction> availableNetworkActions;
    private RangeAction<?> rangeAction1;
    private RangeAction<?> rangeAction2;
    private Set<RangeAction<?>> availableRangeActions;
    private PrePerimeterResult prePerimeterResult;
    private AppliedRemedialActions appliedRemedialActions;

    private Leaf rootLeaf;

    private SearchTreeParameters searchTreeParameters;
    private TreeParameters treeParameters;
    private GlobalRemedialActionLimitationParameters raLimitationParameters;

    private int leavesInParallel;

    private NetworkActionCombination predefinedNaCombination;

    @Before
    public void setUp() throws Exception {
        setSearchTreeInput();
        searchTreeParameters = Mockito.mock(SearchTreeParameters.class);
        setSearchTreeParameters();
        searchTree = Mockito.spy(new SearchTree(searchTreeInput, searchTreeParameters, true));
        when(searchTreeParameters.getObjectiveFunction()).thenReturn(RaoParameters.ObjectiveFunction.MAX_MIN_MARGIN_IN_MEGAWATT);
        mockNetworkPool(network);
    }

    private void setSearchTreeParameters() {
        int maximumSearchDepth = 1;
        leavesInParallel = 1;
        treeParameters = Mockito.mock(TreeParameters.class);
        when(treeParameters.getMaximumSearchDepth()).thenReturn(maximumSearchDepth);
        when(treeParameters.getLeavesInParallel()).thenReturn(leavesInParallel);
        when(searchTreeParameters.getTreeParameters()).thenReturn(treeParameters);
        raLimitationParameters = Mockito.mock(GlobalRemedialActionLimitationParameters.class);
        when(raLimitationParameters.getMaxCurativeRa()).thenReturn(Integer.MAX_VALUE);
        when(raLimitationParameters.getMaxCurativeTso()).thenReturn(Integer.MAX_VALUE);
        when(raLimitationParameters.getMaxCurativePstPerTso()).thenReturn(new HashMap<>());
        when(searchTreeParameters.getRaLimitationParameters()).thenReturn(raLimitationParameters);
        NetworkActionParameters networkActionParameters = Mockito.mock(NetworkActionParameters.class);
        when(searchTreeParameters.getNetworkActionParameters()).thenReturn(networkActionParameters);
        predefinedNaCombination = Mockito.mock(NetworkActionCombination.class);
        when(networkActionParameters.getNetworkActionCombinations()).thenReturn(List.of(predefinedNaCombination));
    }

    private void setSearchTreeInput() {
        searchTreeInput = Mockito.mock(SearchTreeInput.class);
        appliedRemedialActions = Mockito.mock(AppliedRemedialActions.class);
        when(searchTreeInput.getPreOptimizationAppliedRemedialActions()).thenReturn(appliedRemedialActions);
        network = Mockito.mock(Network.class);
        when(searchTreeInput.getNetwork()).thenReturn(network);
        optimizationPerimeter = Mockito.mock(OptimizationPerimeter.class);
        availableNetworkActions = new HashSet<>();
        when(optimizationPerimeter.getNetworkActions()).thenReturn(availableNetworkActions);
        availableRangeActions = new HashSet<>();
        when(optimizationPerimeter.getRangeActions()).thenReturn(availableRangeActions);
        when(optimizationPerimeter.getMainOptimizationState()).thenReturn(optimizedState);
        FlowCnec cnec = Mockito.mock(FlowCnec.class);
        when(cnec.isOptimized()).thenReturn(true);
        when(optimizationPerimeter.getFlowCnecs()).thenReturn(Set.of(cnec));
        when(searchTreeInput.getOptimizationPerimeter()).thenReturn(optimizationPerimeter);
        prePerimeterResult = Mockito.mock(PrePerimeterResult.class);
        when(searchTreeInput.getPrePerimeterResult()).thenReturn(prePerimeterResult);
        ObjectiveFunction objectiveFunction = Mockito.mock(ObjectiveFunction.class);
        when(searchTreeInput.getObjectiveFunction()).thenReturn(objectiveFunction);
        when(optimizedState.getContingency()).thenReturn(Optional.empty());
        when(optimizedState.getInstant()).thenReturn(Instant.PREVENTIVE);
        rootLeaf = Mockito.mock(Leaf.class);
        when(searchTreeInput.getToolProvider()).thenReturn(Mockito.mock(ToolProvider.class));
    }

    @Test
    public void runOnAFailingRootLeaf() throws Exception {
        raoWithoutLoopFlowLimitation();

        when(rootLeaf.getStatus()).thenReturn(Leaf.Status.ERROR);
        Mockito.doReturn(rootLeaf).when(searchTree).makeLeaf(optimizationPerimeter, network, prePerimeterResult, appliedRemedialActions);

        OptimizationResult result = searchTree.run().get();
        assertEquals(rootLeaf, result);
    }

    @Test
    public void runWithoutOptimizingRootLeaf() throws Exception {
        raoWithoutLoopFlowLimitation();

        setStopCriterionAtTargetObjectiveValue(3.);

        double leafCost = 2.;
        when(rootLeaf.getCost()).thenReturn(leafCost);
        when(rootLeaf.getStatus()).thenReturn(Leaf.Status.EVALUATED);
        Mockito.doReturn(rootLeaf).when(searchTree).makeLeaf(optimizationPerimeter, network, prePerimeterResult, appliedRemedialActions);

        OptimizationResult result = searchTree.run().get();
        assertEquals(rootLeaf, result);
        assertEquals(leafCost, result.getCost(), DOUBLE_TOLERANCE);
    }

    private void setStopCriterionAtTargetObjectiveValue(double value) {
        when(treeParameters.getStopCriterion()).thenReturn(TreeParameters.StopCriterion.AT_TARGET_OBJECTIVE_VALUE);
        when(treeParameters.getTargetObjectiveValue()).thenReturn(value);
    }

    @Test
    public void runAndOptimizeOnlyRootLeaf() throws Exception {
        raoWithoutLoopFlowLimitation();
        setStopCriterionAtMinObjective();
        when(rootLeaf.getCost()).thenReturn(2.);
        when(rootLeaf.getStatus()).thenReturn(Leaf.Status.EVALUATED, Leaf.Status.OPTIMIZED);
        Mockito.doReturn(rootLeaf).when(searchTree).makeLeaf(optimizationPerimeter, network, prePerimeterResult, appliedRemedialActions);
        OptimizationResult result = searchTree.run().get();
        assertEquals(rootLeaf, result);
        assertEquals(2., result.getCost(), DOUBLE_TOLERANCE);
    }

    @Test
    public void rootLeafMeetsTargetObjectiveValue() throws Exception {
        raoWithoutLoopFlowLimitation();
        setStopCriterionAtTargetObjectiveValue(3.);
        searchTreeWithOneChildLeaf();
        when(rootLeaf.getCost()).thenReturn(4., 2.);
        when(rootLeaf.getStatus()).thenReturn(Leaf.Status.EVALUATED, Leaf.Status.OPTIMIZED);
        Mockito.doReturn(rootLeaf).when(searchTree).makeLeaf(optimizationPerimeter, network, prePerimeterResult, appliedRemedialActions);
        OptimizationResult result = searchTree.run().get();
        assertEquals(rootLeaf, result);
        assertEquals(2., result.getCost(), DOUBLE_TOLERANCE);
    }

    public class MockedNetworkPool extends MultipleNetworkPool {

        public MockedNetworkPool(Network network, String targetVariant, int parallelism) {
            super(network, targetVariant, parallelism);
        }

        @Override
        protected void initAvailableNetworks(Network network) {
            this.networksQueue.offer(network);
        }

        @Override
        protected void cleanVariants(Network network) {
            // do nothing
        }
    }

    @Test
    public void runAndIterateOnTreeWithChildLeafInError() throws Exception {
        raoWithoutLoopFlowLimitation();
        setStopCriterionAtMinObjective();
        searchTreeWithOneChildLeaf();

        when(rootLeaf.getCost()).thenReturn(4.);
        when(rootLeaf.getStatus()).thenReturn(Leaf.Status.EVALUATED, Leaf.Status.OPTIMIZED);
        Mockito.doReturn(rootLeaf).when(searchTree).makeLeaf(optimizationPerimeter, network, prePerimeterResult, appliedRemedialActions);

        Leaf childLeaf = Mockito.mock(Leaf.class);
        when(childLeaf.getStatus()).thenReturn(Leaf.Status.ERROR);
        Mockito.doReturn(childLeaf).when(searchTree).createChildLeaf(network, new NetworkActionCombination(networkAction));

        OptimizationResult result = searchTree.run().get();
        assertEquals(rootLeaf, result);
        assertEquals(4., result.getCost(), DOUBLE_TOLERANCE);
    }

    @Test
    public void runAndIterateOnTreeWithABetterChildLeaf() throws Exception {
        raoWithoutLoopFlowLimitation();
        setStopCriterionAtMinObjective();
        searchTreeWithOneChildLeaf();
        Leaf childLeaf = Mockito.mock(Leaf.class);

        double rootLeafCostAfterOptim = 4.;
        double childLeafCostAfterOptim = 3.;

        mockLeafsCosts(rootLeafCostAfterOptim, childLeafCostAfterOptim, childLeaf);

        OptimizationResult result = searchTree.run().get();
        assertEquals(childLeaf, result);
    }

    @Test
    public void runAndIterateOnTreeWithAWorseChildLeaf() throws Exception {
        raoWithoutLoopFlowLimitation();
        setStopCriterionAtMinObjective();
        searchTreeWithOneChildLeaf();
        Leaf childLeaf = Mockito.mock(Leaf.class);

        double rootLeafCostAfterOptim = 4.;
        double childLeafCostAfterOptim = 5.;

        mockLeafsCosts(rootLeafCostAfterOptim, childLeafCostAfterOptim, childLeaf);

        OptimizationResult result = searchTree.run().get();
        assertEquals(rootLeaf, result);
    }

    @Test
    public void runAndIterateOnTreeStopCriterionReached() throws Exception {
        raoWithoutLoopFlowLimitation();
        setStopCriterionAtTargetObjectiveValue(0.);

        NetworkAction networkAction1 = Mockito.mock(NetworkAction.class);
        NetworkAction networkAction2 = Mockito.mock(NetworkAction.class);
        when(networkAction1.getUsageMethod(any())).thenReturn(UsageMethod.AVAILABLE);
        when(networkAction2.getUsageMethod(any())).thenReturn(UsageMethod.AVAILABLE);
        when(networkAction1.getOperator()).thenReturn("operator1");
        when(networkAction2.getOperator()).thenReturn("operator2");
        when(networkAction1.getId()).thenReturn("na1");
        when(networkAction1.getId()).thenReturn("na2");
        availableNetworkActions.add(networkAction1);
        availableNetworkActions.add(networkAction2);
        availableNaCombinations.add(new NetworkActionCombination(networkAction1));
        availableNaCombinations.add(new NetworkActionCombination(networkAction2));

        Leaf childLeaf1 = Mockito.mock(Leaf.class);
        Leaf childLeaf2 = Mockito.mock(Leaf.class);

        double rootLeafCostAfterOptim = 4.;
        double childLeaf1CostAfterOptim = -1.;
        double childLeaf2CostAfterOptim = -2.;

        mockRootLeafCost(rootLeafCostAfterOptim);

        when(childLeaf1.getStatus()).thenReturn(Leaf.Status.EVALUATED, Leaf.Status.OPTIMIZED);
        when(childLeaf1.getCost()).thenReturn(childLeaf1CostAfterOptim);
        Mockito.doReturn(childLeaf1).when(searchTree).createChildLeaf(any(), eq(availableNaCombinations.get(0)));

        when(childLeaf2.getStatus()).thenReturn(Leaf.Status.EVALUATED, Leaf.Status.OPTIMIZED);
        when(childLeaf2.getCost()).thenReturn(childLeaf2CostAfterOptim);
        Mockito.doReturn(childLeaf2).when(searchTree).createChildLeaf(any(), eq(availableNaCombinations.get(1)));

        OptimizationResult result = searchTree.run().get();
        assertEquals(childLeaf1, result);
    }

    @Test
    public void runAndIterateOnTreeWithSlightlyBetterChildLeafAndStopCriterionReached() throws Exception {
        raoWithoutLoopFlowLimitation();
        when(treeParameters.getStopCriterion()).thenReturn(TreeParameters.StopCriterion.AT_TARGET_OBJECTIVE_VALUE);
        when(treeParameters.getTargetObjectiveValue()).thenReturn(0.0);
        searchTreeWithOneChildLeaf();
        Leaf childLeaf = Mockito.mock(Leaf.class);
        when(searchTreeParameters.getNetworkActionParameters().getAbsoluteNetworkActionMinimumImpactThreshold()).thenReturn(10.);

        double rootLeafCostAfterOptim = 1.;
        double childLeafCostAfterOptim = -1.;

        mockLeafsCosts(rootLeafCostAfterOptim, childLeafCostAfterOptim, childLeaf);

        OptimizationResult result = searchTree.run().get();
        assertEquals(childLeaf, result);
    }

    @Test
    public void optimizeRootLeafWithRangeActions() throws Exception {
        raoWithoutLoopFlowLimitation();
        setStopCriterionAtMinObjective();

        String tsoName = "TSO";
        raoWithRangeActionsForTso(tsoName);
        int maxPstOfTso = 2;
        setMaxPstPerTso(tsoName, maxPstOfTso);

        mockRootLeafCost(5.);
        when(rootLeaf.getOptimizedSetpoint(rangeAction2, optimizedState)).thenReturn(3.);

        OptimizationResult result = searchTree.run().get();
        assertEquals(3., result.getOptimizedSetpoint(rangeAction2, optimizedState), DOUBLE_TOLERANCE);
    }

    private void raoWithRangeActionsForTso(String tsoName) {
        rangeAction1 = Mockito.mock(PstRangeAction.class);
        rangeAction2 = Mockito.mock(PstRangeAction.class);
        when(rangeAction1.getOperator()).thenReturn(tsoName);
        when(rangeAction1.getName()).thenReturn("PST1");
        when(rangeAction1.getId()).thenReturn("PST1");
        when(rangeAction1.getUsageMethod(any())).thenReturn(UsageMethod.AVAILABLE);
        when(rangeAction1.getMaxAdmissibleSetpoint(anyDouble())).thenReturn(5.);
        when(rangeAction1.getMinAdmissibleSetpoint(anyDouble())).thenReturn(-5.);
        when(rangeAction2.getOperator()).thenReturn(tsoName);
        when(rangeAction2.getName()).thenReturn("PST2");
        when(rangeAction2.getId()).thenReturn("PST2");
        when(rangeAction2.getUsageMethod(any())).thenReturn(UsageMethod.AVAILABLE);
        when(rangeAction2.getMaxAdmissibleSetpoint(anyDouble())).thenReturn(5.);
        when(rangeAction2.getMinAdmissibleSetpoint(anyDouble())).thenReturn(-5.);
        availableRangeActions.add(rangeAction1);
        availableRangeActions.add(rangeAction2);

        FlowCnec mostLimitingElement = Mockito.mock(FlowCnec.class);
        when(rootLeaf.getMostLimitingElements(1)).thenReturn(Collections.singletonList(mostLimitingElement));
    }

    private void mockRootLeafCost(double cost) throws Exception {
        when(rootLeaf.getCost()).thenReturn(cost);
        when(rootLeaf.getVirtualCost()).thenReturn(cost);
        when(rootLeaf.getStatus()).thenReturn(Leaf.Status.EVALUATED, Leaf.Status.OPTIMIZED);
        Mockito.doReturn(rootLeaf).when(searchTree).makeLeaf(optimizationPerimeter, network, prePerimeterResult, appliedRemedialActions);
    }

    private void setMaxPstPerTso(String tsoName, int maxPstOfTso) {
        Map<String, Integer> maxPstPerTso = new HashMap<>();
        maxPstPerTso.put(tsoName, maxPstOfTso);
        GlobalRemedialActionLimitationParameters raLimitationParameters = Mockito.mock(GlobalRemedialActionLimitationParameters.class);
        when(raLimitationParameters.getMaxCurativeRa()).thenReturn(Integer.MAX_VALUE);
        when(raLimitationParameters.getMaxCurativeTso()).thenReturn(Integer.MAX_VALUE);
        when(raLimitationParameters.getMaxCurativePstPerTso()).thenReturn(maxPstPerTso);
        when(searchTreeParameters.getRaLimitationParameters()).thenReturn(raLimitationParameters);
    }

    private void mockLeafsCosts(double rootLeafCostAfterOptim, double childLeafCostAfterOptim, Leaf childLeaf) throws Exception {
        mockRootLeafCost(rootLeafCostAfterOptim);
        when(childLeaf.getStatus()).thenReturn(Leaf.Status.EVALUATED, Leaf.Status.OPTIMIZED);
        when(childLeaf.getCost()).thenReturn(childLeafCostAfterOptim);
        when(childLeaf.getVirtualCost()).thenReturn(childLeafCostAfterOptim);
        Mockito.doReturn(childLeaf).when(searchTree).createChildLeaf(eq(network), any());
    }

    private void mockNetworkPool(Network network) throws Exception {
        VariantManager variantManager = Mockito.mock(VariantManager.class);
        String workingVariantId = "ID";
        when(variantManager.getWorkingVariantId()).thenReturn(workingVariantId);
        when(network.getVariantManager()).thenReturn(variantManager);
        MockedNetworkPool faraoNetworkPool = new MockedNetworkPool(network, workingVariantId, leavesInParallel);
        Mockito.doReturn(faraoNetworkPool).when(searchTree).makeFaraoNetworkPool(network, leavesInParallel);
    }

    private void searchTreeWithOneChildLeaf() {
        networkAction = Mockito.mock(NetworkAction.class);
        when(networkAction.getUsageMethod(any())).thenReturn(UsageMethod.AVAILABLE);
        when(networkAction.getOperator()).thenReturn("operator");
        availableNetworkActions.add(networkAction);
        availableNaCombinations.add(new NetworkActionCombination(networkAction));
    }

    private void setStopCriterionAtMinObjective() {
        when(treeParameters.getStopCriterion()).thenReturn(TreeParameters.StopCriterion.MIN_OBJECTIVE);
    }

    private void raoWithoutLoopFlowLimitation() {
        when(searchTreeParameters.getLoopFlowParameters()).thenReturn(null);
    }

    private void setMaxRa(int maxRa) {
        when(raLimitationParameters.getMaxCurativeRa()).thenReturn(maxRa);
    }

    @Test
    public void testPurelyVirtualStopCriterion() {
        raoWithoutLoopFlowLimitation();
        setStopCriterionAtTargetObjectiveValue(-30.);

        FlowCnec mnec = Mockito.mock(FlowCnec.class);
        when(mnec.isOptimized()).thenReturn(false);
        when(optimizationPerimeter.getFlowCnecs()).thenReturn(Set.of(mnec));

        RangeAction ra = Mockito.mock(RangeAction.class);
        when(ra.getUsageMethod(any())).thenReturn(UsageMethod.AVAILABLE);
        when(optimizationPerimeter.getRangeActions()).thenReturn(Set.of(ra));

        double leafCost = 0.;
        when(rootLeaf.getCost()).thenReturn(leafCost);
        when(rootLeaf.getVirtualCost()).thenReturn(0.);
        when(rootLeaf.getStatus()).thenReturn(Leaf.Status.EVALUATED);
        Mockito.doReturn(rootLeaf).when(searchTree).makeLeaf(optimizationPerimeter, network, prePerimeterResult, appliedRemedialActions);
        // rootLeaf should not be optimized : its virtual cost is zero so stop criterion is already reached
        doThrow(FaraoException.class).when(rootLeaf).optimize(any(), any());

        try {
            searchTree.run();
        } catch (FaraoException e) {
            fail("Should not have optimized rootleaf as it had already reached the stop criterion");
        }
    }

    @Test
    public void testLogsVerbose() {
        raoWithoutLoopFlowLimitation();

        when(rootLeaf.getStatus()).thenReturn(Leaf.Status.ERROR);
        when(rootLeaf.toString()).thenReturn("root leaf description");
        Mockito.doReturn(rootLeaf).when(searchTree).makeLeaf(optimizationPerimeter, network, prePerimeterResult, appliedRemedialActions);
<<<<<<< HEAD
        ObjectiveFunctionResult initialResult = Mockito.mock(ObjectiveFunctionResult.class);
        when(initialResult.getFunctionalCost()).thenReturn(0.);
        when(initialResult.getVirtualCost()).thenReturn(0.);
        when(rootLeaf.getPreOptimObjectiveFunctionResult()).thenReturn(initialResult);
        String expectedLog1 = "[INFO] Evaluating root leaf";
=======

        String expectedLog1 = "[DEBUG] Evaluating root leaf";
>>>>>>> 4da0ae64
        String expectedLog2 = "[INFO] Could not evaluate leaf: root leaf description";
        String expectedLog3 = "[INFO] Scenario \"preventive\": initial cost = 0.00 (functional: 0.00, virtual: 0.00), no remedial actions activated, cost after PRA = 0.00 (functional: 0.00, virtual: 0.00)";

        ListAppender<ILoggingEvent> technical = getLogs(TechnicalLogs.class);
        ListAppender<ILoggingEvent> business = getLogs(RaoBusinessLogs.class);
        searchTree.run();
        assertEquals(1, technical.list.size());
        assertEquals(2, business.list.size());
        assertEquals(expectedLog1, technical.list.get(0).toString());
        assertEquals(expectedLog2, business.list.get(0).toString());
        assertEquals(expectedLog3, business.list.get(1).toString());
    }

    @Test
    public void testLogsDontVerbose() {
        searchTree = Mockito.spy(new SearchTree(searchTreeInput, searchTreeParameters, false));
        raoWithoutLoopFlowLimitation();

        when(rootLeaf.getStatus()).thenReturn(Leaf.Status.ERROR);
        when(rootLeaf.toString()).thenReturn("root leaf description");
        Mockito.doReturn(rootLeaf).when(searchTree).makeLeaf(optimizationPerimeter, network, prePerimeterResult, appliedRemedialActions);
<<<<<<< HEAD
        ObjectiveFunctionResult initialResult = Mockito.mock(ObjectiveFunctionResult.class);
        when(initialResult.getFunctionalCost()).thenReturn(0.);
        when(initialResult.getVirtualCost()).thenReturn(0.);
        when(rootLeaf.getPreOptimObjectiveFunctionResult()).thenReturn(initialResult);
        String expectedLog1 = "[INFO] Evaluating root leaf";
=======

        String expectedLog1 = "[DEBUG] Evaluating root leaf";
>>>>>>> 4da0ae64
        String expectedLog2 = "[INFO] Could not evaluate leaf: root leaf description";
        String expectedLog3 = "[INFO] Scenario \"preventive\": initial cost = 0.00 (functional: 0.00, virtual: 0.00), no remedial actions activated, cost after PRA = 0.00 (functional: 0.00, virtual: 0.00)";

        ListAppender<ILoggingEvent> technical = getLogs(TechnicalLogs.class);
        ListAppender<ILoggingEvent> business = getLogs(RaoBusinessLogs.class);
        searchTree.run();
        assertEquals(2, technical.list.size());
        assertEquals(1, business.list.size());
        assertEquals(expectedLog1, technical.list.get(0).toString());
        assertEquals(expectedLog2, technical.list.get(1).toString());
        assertEquals(expectedLog3, business.list.get(0).toString());
    }

    private ListAppender<ILoggingEvent> getLogs(Class clazz) {
        Logger logger = (Logger) LoggerFactory.getLogger(clazz);
        ListAppender<ILoggingEvent> listAppender = new ListAppender<>();
        listAppender.start();
        logger.addAppender(listAppender);
        return listAppender;
    }

    @Test
    public void testCostSatisfiesStopCriterion() {
        setSearchTreeParameters();

        // MIN_OBJECTIVE
        when(treeParameters.getStopCriterion()).thenReturn(TreeParameters.StopCriterion.MIN_OBJECTIVE);
        assertFalse(searchTree.costSatisfiesStopCriterion(-10));
        assertFalse(searchTree.costSatisfiesStopCriterion(-0.1));
        assertFalse(searchTree.costSatisfiesStopCriterion(0));
        assertFalse(searchTree.costSatisfiesStopCriterion(0.1));
        assertFalse(searchTree.costSatisfiesStopCriterion(10));

        // AT_TARGET_OBJECTIVE_VALUE
        when(treeParameters.getStopCriterion()).thenReturn(TreeParameters.StopCriterion.AT_TARGET_OBJECTIVE_VALUE);
        when(treeParameters.getTargetObjectiveValue()).thenReturn(0.);
        assertTrue(searchTree.costSatisfiesStopCriterion(-10));
        assertTrue(searchTree.costSatisfiesStopCriterion(-0.1));
        assertFalse(searchTree.costSatisfiesStopCriterion(0));
        assertFalse(searchTree.costSatisfiesStopCriterion(0.1));
        assertFalse(searchTree.costSatisfiesStopCriterion(10));
    }

    private void setUpForVirtualLogs() {
        setSearchTreeParameters();
        setSearchTreeInput();
        searchTree = Mockito.spy(new SearchTree(searchTreeInput, searchTreeParameters, false));

        FlowCnec cnec = Mockito.mock(FlowCnec.class);
        State state = Mockito.mock(State.class);
        NetworkElement networkElement = Mockito.mock(NetworkElement.class);
        when(cnec.getState()).thenReturn(state);
        when(cnec.getNetworkElement()).thenReturn(networkElement);
        when(cnec.getId()).thenReturn("cnec-id");
        when(cnec.getName()).thenReturn("cnec-name");
        when(cnec.getUpperBound(Side.LEFT, Unit.MEGAWATT)).thenReturn(Optional.of(1000.));
        when(state.getId()).thenReturn("state-id");
        when(networkElement.getId()).thenReturn("ne-id");

        when(rootLeaf.getCostlyElements(eq("loop-flow-cost"), anyInt())).thenReturn(List.of(cnec));
        when(rootLeaf.getIdentifier()).thenReturn("leaf-id");
        when(rootLeaf.getMargin(cnec, Side.LEFT, Unit.MEGAWATT)).thenReturn(-135.);
        when(rootLeaf.getMargin(cnec, Side.RIGHT, Unit.MEGAWATT)).thenReturn(-134.);
        when(rootLeaf.getFlow(cnec, Side.LEFT, Unit.MEGAWATT)).thenReturn(1135.);
    }

    @Test
    public void testGetCostlyElementsLogs() {
        setUpForVirtualLogs();

        List<String> logs = searchTree.getVirtualCostlyElementsLogs(rootLeaf, "loop-flow-cost", "Optimized ");
        assertEquals(1, logs.size());
        assertEquals("Optimized leaf-id, limiting \"loop-flow-cost\" constraint #01: flow = 1135.00 MW, threshold = 1000.00 MW, margin = -135.00 MW, element ne-id at state state-id, CNEC ID = \"cnec-id\", CNEC name = \"cnec-name\"", logs.get(0));
    }

    @Test
    public void testLogVirtualCostDetails() {
        setUpForVirtualLogs();

        when(treeParameters.getStopCriterion()).thenReturn(TreeParameters.StopCriterion.AT_TARGET_OBJECTIVE_VALUE);
        when(treeParameters.getTargetObjectiveValue()).thenReturn(0.);
        // functional cost = -100 (secure)
        // virtual cost = 200
        // overall cost = 100 (unsecure)
        when(rootLeaf.isRoot()).thenReturn(true);
        when(rootLeaf.getCost()).thenReturn(100.);
        when(rootLeaf.getVirtualCost("loop-flow-cost")).thenReturn(200.);

        // Functional cost does not satisfy stop criterion
        ListAppender<ILoggingEvent> business = getLogs(RaoBusinessLogs.class);
        searchTree.logVirtualCostDetails(rootLeaf, "loop-flow-cost", "Optimized ");
        assertEquals(2, business.list.size());
        assertEquals("[INFO] Optimized leaf-id, stop criterion could have been reached without \"loop-flow-cost\" virtual cost", business.list.get(0).toString());
        assertEquals("[INFO] Optimized leaf-id, limiting \"loop-flow-cost\" constraint #01: flow = 1135.00 MW, threshold = 1000.00 MW, margin = -135.00 MW, element ne-id at state state-id, CNEC ID = \"cnec-id\", CNEC name = \"cnec-name\"", business.list.get(1).toString());
    }

    @Test
    public void testLogRangeActions() {
        setUpForVirtualLogs();
        List<ILoggingEvent> logsList = getLogs(TechnicalLogs.class).list;
        logRangeActions(TECHNICAL_LOGS, rootLeaf, searchTreeInput.getOptimizationPerimeter(), "");
        assertEquals("[INFO] No range actions activated", logsList.get(logsList.size() - 1).toString());

        // apply 2 range actions
        rangeAction1 = Mockito.mock(PstRangeAction.class);
        rangeAction2 = Mockito.mock(PstRangeAction.class);
        when(rangeAction1.getName()).thenReturn("PST1");
        when(rangeAction2.getName()).thenReturn("PST2");
        Map<State, Set<RangeAction<?>>> setFakeRas = Map.of(optimizedState, Set.of(rangeAction1, rangeAction2));
        when(searchTreeInput.getOptimizationPerimeter().getRangeActionsPerState()).thenReturn(setFakeRas);
        when(rootLeaf.getActivatedRangeActions(optimizedState)).thenReturn(Set.of(rangeAction1, rangeAction2));

        logRangeActions(TECHNICAL_LOGS, rootLeaf, searchTreeInput.getOptimizationPerimeter(), "");
        // PST can be logged in any order
        assert logsList.get(logsList.size() - 1).toString().contains("[INFO] range action(s):");
        assert logsList.get(logsList.size() - 1).toString().contains("PST1: 0");
        assert logsList.get(logsList.size() - 1).toString().contains("PST2: 0");
    }

    @Test
    public void testSortNaCombinations() {
        NetworkAction na1 = Mockito.mock(NetworkAction.class);
        NetworkAction na2 = Mockito.mock(NetworkAction.class);
        when(na1.getId()).thenReturn("na1");
        when(na2.getId()).thenReturn("na2");

        // 1. First priority given to combinations detected during RAO
        assertEquals(-1, searchTree.deterministicNetworkActionCombinationComparison(
                new NetworkActionCombination(Set.of(na1), true),
                new NetworkActionCombination(Set.of(na2), false)
        ));
        assertEquals(1, searchTree.deterministicNetworkActionCombinationComparison(
                predefinedNaCombination,
                new NetworkActionCombination(Set.of(na2), true)
        ));
        // 2. Second priority given to pre-defined combinations
        assertEquals(-1, searchTree.deterministicNetworkActionCombinationComparison(
                predefinedNaCombination,
                new NetworkActionCombination(Set.of(na2), false)
        ));
        assertEquals(1, searchTree.deterministicNetworkActionCombinationComparison(
                new NetworkActionCombination(Set.of(na2), false),
                predefinedNaCombination
        ));
        // 3. Third priority given to large combinations
        assertEquals(-1, searchTree.deterministicNetworkActionCombinationComparison(
                new NetworkActionCombination(Set.of(na1, na2), false),
                new NetworkActionCombination(Set.of(na2), false)
        ));
        assertEquals(1, searchTree.deterministicNetworkActionCombinationComparison(
                new NetworkActionCombination(Set.of(na1), true),
                new NetworkActionCombination(Set.of(na2, na1), true)
        ));
        // 4. Last priority is random but deterministic
        assertEquals(-1, searchTree.deterministicNetworkActionCombinationComparison(
                new NetworkActionCombination(Set.of(na1), true),
                new NetworkActionCombination(Set.of(na2), true)
        ));
        assertEquals(1, searchTree.deterministicNetworkActionCombinationComparison(
                new NetworkActionCombination(Set.of(na2), false),
                new NetworkActionCombination(Set.of(na1), false)
        ));
    }
}<|MERGE_RESOLUTION|>--- conflicted
+++ resolved
@@ -450,16 +450,11 @@
         when(rootLeaf.getStatus()).thenReturn(Leaf.Status.ERROR);
         when(rootLeaf.toString()).thenReturn("root leaf description");
         Mockito.doReturn(rootLeaf).when(searchTree).makeLeaf(optimizationPerimeter, network, prePerimeterResult, appliedRemedialActions);
-<<<<<<< HEAD
         ObjectiveFunctionResult initialResult = Mockito.mock(ObjectiveFunctionResult.class);
         when(initialResult.getFunctionalCost()).thenReturn(0.);
         when(initialResult.getVirtualCost()).thenReturn(0.);
         when(rootLeaf.getPreOptimObjectiveFunctionResult()).thenReturn(initialResult);
-        String expectedLog1 = "[INFO] Evaluating root leaf";
-=======
-
         String expectedLog1 = "[DEBUG] Evaluating root leaf";
->>>>>>> 4da0ae64
         String expectedLog2 = "[INFO] Could not evaluate leaf: root leaf description";
         String expectedLog3 = "[INFO] Scenario \"preventive\": initial cost = 0.00 (functional: 0.00, virtual: 0.00), no remedial actions activated, cost after PRA = 0.00 (functional: 0.00, virtual: 0.00)";
 
@@ -481,16 +476,11 @@
         when(rootLeaf.getStatus()).thenReturn(Leaf.Status.ERROR);
         when(rootLeaf.toString()).thenReturn("root leaf description");
         Mockito.doReturn(rootLeaf).when(searchTree).makeLeaf(optimizationPerimeter, network, prePerimeterResult, appliedRemedialActions);
-<<<<<<< HEAD
         ObjectiveFunctionResult initialResult = Mockito.mock(ObjectiveFunctionResult.class);
         when(initialResult.getFunctionalCost()).thenReturn(0.);
         when(initialResult.getVirtualCost()).thenReturn(0.);
         when(rootLeaf.getPreOptimObjectiveFunctionResult()).thenReturn(initialResult);
-        String expectedLog1 = "[INFO] Evaluating root leaf";
-=======
-
         String expectedLog1 = "[DEBUG] Evaluating root leaf";
->>>>>>> 4da0ae64
         String expectedLog2 = "[INFO] Could not evaluate leaf: root leaf description";
         String expectedLog3 = "[INFO] Scenario \"preventive\": initial cost = 0.00 (functional: 0.00, virtual: 0.00), no remedial actions activated, cost after PRA = 0.00 (functional: 0.00, virtual: 0.00)";
 
@@ -599,8 +589,7 @@
         rangeAction2 = Mockito.mock(PstRangeAction.class);
         when(rangeAction1.getName()).thenReturn("PST1");
         when(rangeAction2.getName()).thenReturn("PST2");
-        Map<State, Set<RangeAction<?>>> setFakeRas = Map.of(optimizedState, Set.of(rangeAction1, rangeAction2));
-        when(searchTreeInput.getOptimizationPerimeter().getRangeActionsPerState()).thenReturn(setFakeRas);
+        when(searchTreeInput.getOptimizationPerimeter().getRangeActionOptimizationStates()).thenReturn(Set.of(optimizedState));
         when(rootLeaf.getActivatedRangeActions(optimizedState)).thenReturn(Set.of(rangeAction1, rangeAction2));
 
         logRangeActions(TECHNICAL_LOGS, rootLeaf, searchTreeInput.getOptimizationPerimeter(), "");
