--- conflicted
+++ resolved
@@ -47,13 +47,9 @@
 
 import java.util.*;
 
-<<<<<<< HEAD
-import static org.junit.jupiter.api.Assertions.*;
-=======
 import static com.farao_community.farao.commons.logs.FaraoLoggerProvider.TECHNICAL_LOGS;
 import static com.farao_community.farao.search_tree_rao.commons.RaoLogger.logRangeActions;
-import static org.junit.Assert.*;
->>>>>>> dfc0e3a4
+import static org.junit.jupiter.api.Assertions.*;
 import static org.mockito.ArgumentMatchers.*;
 import static org.mockito.Mockito.*;
 
@@ -582,9 +578,6 @@
     }
 
     @Test
-<<<<<<< HEAD
-    void testSortNaCombinations() {
-=======
     public void testLogRangeActions() {
         setUpForVirtualLogs();
         List<ILoggingEvent> logsList = getLogs(TechnicalLogs.class).list;
@@ -607,8 +600,7 @@
     }
 
     @Test
-    public void testSortNaCombinations() {
->>>>>>> dfc0e3a4
+    void testSortNaCombinations() {
         NetworkAction na1 = Mockito.mock(NetworkAction.class);
         NetworkAction na2 = Mockito.mock(NetworkAction.class);
         when(na1.getId()).thenReturn("na1");
