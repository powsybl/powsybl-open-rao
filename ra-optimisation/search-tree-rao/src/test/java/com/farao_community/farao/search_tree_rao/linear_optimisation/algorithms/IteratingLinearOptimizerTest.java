/*
 * Copyright (c) 2021, RTE (http://www.rte-france.com)
 * This Source Code Form is subject to the terms of the Mozilla Public
 * License, v. 2.0. If a copy of the MPL was not distributed with this
 * file, You can obtain one at http://mozilla.org/MPL/2.0/.
 */

package com.farao_community.farao.search_tree_rao.linear_optimisation.algorithms;

import com.farao_community.farao.data.crac_api.*;
import com.farao_community.farao.data.crac_api.range_action.RangeAction;
import com.farao_community.farao.data.crac_impl.utils.NetworkImportsUtil;
import com.farao_community.farao.data.rao_result_api.ComputationStatus;
import com.farao_community.farao.rao_api.parameters.RaoParameters;
import com.farao_community.farao.search_tree_rao.commons.SensitivityComputer;
import com.farao_community.farao.search_tree_rao.commons.adapter.BranchResultAdapter;
import com.farao_community.farao.search_tree_rao.commons.adapter.SensitivityResultAdapter;
import com.farao_community.farao.search_tree_rao.commons.objective_function_evaluator.ObjectiveFunction;
import com.farao_community.farao.search_tree_rao.commons.optimization_perimeters.OptimizationPerimeter;
import com.farao_community.farao.search_tree_rao.commons.parameters.RangeActionParameters;
import com.farao_community.farao.search_tree_rao.commons.parameters.SolverParameters;
import com.farao_community.farao.search_tree_rao.linear_optimisation.algorithms.linear_problem.LinearProblem;
<<<<<<< HEAD
=======
import com.farao_community.farao.search_tree_rao.linear_optimisation.algorithms.linear_problem.LinearProblemBuilder;
>>>>>>> fc481c20
import com.farao_community.farao.search_tree_rao.linear_optimisation.algorithms.mocks.MPVariableMock;
import com.farao_community.farao.search_tree_rao.linear_optimisation.inputs.IteratingLinearOptimizerInput;
import com.farao_community.farao.search_tree_rao.linear_optimisation.parameters.IteratingLinearOptimizerParameters;
import com.farao_community.farao.search_tree_rao.result.api.*;
import com.farao_community.farao.search_tree_rao.result.impl.IteratingLinearOptimizationResultImpl;
import com.farao_community.farao.search_tree_rao.result.impl.RangeActionActivationResultImpl;
import com.farao_community.farao.search_tree_rao.result.impl.RangeActionSetpointResultImpl;
import com.farao_community.farao.sensitivity_analysis.SensitivityAnalysisException;
import com.farao_community.farao.sensitivity_analysis.SystematicSensitivityInterface;
import com.farao_community.farao.sensitivity_analysis.SystematicSensitivityResult;
import com.powsybl.iidm.network.Network;
import org.junit.Before;
import org.junit.Test;
import org.junit.runner.RunWith;
import org.mockito.Mockito;
import org.mockito.invocation.InvocationOnMock;
import org.mockito.stubbing.Answer;
import org.powermock.api.mockito.PowerMockito;
import org.powermock.core.classloader.annotations.PowerMockIgnore;
import org.powermock.core.classloader.annotations.PrepareForTest;
import org.powermock.modules.junit4.PowerMockRunner;

import java.util.Collections;
import java.util.List;
import java.util.Map;
import java.util.Set;

import static org.junit.Assert.assertEquals;
import static org.mockito.ArgumentMatchers.any;
import static org.mockito.Mockito.*;

/**
 * @author Joris Mancini {@literal <joris.mancini at rte-france.com>}
 */
@RunWith(PowerMockRunner.class)
@PrepareForTest({IteratingLinearOptimizer.class, BestTapFinder.class})
@PowerMockIgnore({"com.sun.org.apache.xerces.*", "javax.xml.*", "org.xml.*", "javax.management.*"})
public class IteratingLinearOptimizerTest {
    private static final double DOUBLE_TOLERANCE = 0.1;

    private RangeAction rangeAction;

    private ObjectiveFunction objectiveFunction;
    private SystematicSensitivityInterface systematicSensitivityInterface;

    private LinearProblem linearProblem;
    private Network network;
    private FlowResult flowResult;
    private SensitivityResult sensitivityResult;
    private RangeActionSetpointResult rangeActionSetpointResult;
    private RangeActionActivationResult rangeActionActivationResult;
    private BranchResultAdapter branchResultAdapter;
    private SensitivityComputer sensitivityComputer;
    private IteratingLinearOptimizer optimizer;
    private State optimizedState;
    private IteratingLinearOptimizerInput input;
    private OptimizationPerimeter optimizationPerimeter;

    @Before
    public void setUp() {
        rangeAction = Mockito.mock(RangeAction.class);
        when(rangeAction.getId()).thenReturn("ra");
        when(rangeAction.getNetworkElements()).thenReturn(Set.of(Mockito.mock(NetworkElement.class)));
        optimizedState = Mockito.mock(State.class);
        when(optimizedState.getInstant()).thenReturn(Instant.PREVENTIVE);

        objectiveFunction = Mockito.mock(ObjectiveFunction.class);
        systematicSensitivityInterface = Mockito.mock(SystematicSensitivityInterface.class);
        SensitivityResultAdapter sensitivityResultAdapter = Mockito.mock(SensitivityResultAdapter.class);

        input = Mockito.mock(IteratingLinearOptimizerInput.class);
        when(input.getObjectiveFunction()).thenReturn(objectiveFunction);
        sensitivityResult = Mockito.mock(SensitivityResult.class);
        when(input.getPreOptimizationSensitivityResult()).thenReturn(sensitivityResult);
        optimizationPerimeter = Mockito.mock(OptimizationPerimeter.class);
        when(optimizationPerimeter.getRangeActionsPerState()).thenReturn(Map.of(
            optimizedState, Set.of(rangeAction)
        ));
        when(optimizationPerimeter.getMainOptimizationState()).thenReturn(optimizedState);
        when(input.getOptimizationPerimeter()).thenReturn(optimizationPerimeter);

        IteratingLinearOptimizerParameters parameters = Mockito.mock(IteratingLinearOptimizerParameters.class);
        SolverParameters solverParameters = Mockito.mock(SolverParameters.class);
        when(solverParameters.getSolver()).thenReturn(RaoParameters.Solver.CBC);
        when(parameters.getSolverParameters()).thenReturn(solverParameters);
        when(parameters.getMaxNumberOfIterations()).thenReturn(5);
        RangeActionParameters rangeActionParameters = Mockito.mock(RangeActionParameters.class);
        when(rangeActionParameters.getPstOptimizationApproximation()).thenReturn(RaoParameters.PstOptimizationApproximation.CONTINUOUS);
        when(parameters.getRangeActionParameters()).thenReturn(rangeActionParameters);
        when(parameters.getObjectiveFunction()).thenReturn(RaoParameters.ObjectiveFunction.MAX_MIN_MARGIN_IN_MEGAWATT);
        optimizer = new IteratingLinearOptimizer(input, parameters);

        linearProblem = Mockito.mock(LinearProblem.class);
        network = Mockito.mock(Network.class);
        when(input.getNetwork()).thenReturn(network);
        this.flowResult = Mockito.mock(FlowResult.class);
        rangeActionSetpointResult = new RangeActionSetpointResultImpl(Map.of(rangeAction, 0.));
        when(input.getPrePerimeterSetpoints()).thenReturn(rangeActionSetpointResult);
        rangeActionActivationResult = new RangeActionActivationResultImpl(rangeActionSetpointResult);
        when(input.getRaActivationFromParentLeaf()).thenReturn(rangeActionActivationResult);
        branchResultAdapter = Mockito.mock(BranchResultAdapter.class);
        sensitivityComputer = Mockito.mock(SensitivityComputer.class);

        SystematicSensitivityResult sensi = Mockito.mock(SystematicSensitivityResult.class, "only sensi computation");
        when(systematicSensitivityInterface.run(network)).thenReturn(sensi);
        FlowResult flowResult = Mockito.mock(FlowResult.class);
        when(branchResultAdapter.getResult(sensi)).thenReturn(flowResult);
        when(sensitivityComputer.getBranchResult()).thenReturn(flowResult);
        when(sensitivityComputer.getSensitivityResult()).thenReturn(sensitivityResult);
        SensitivityResult sensitivityResult = Mockito.mock(SensitivityResult.class);
        when(sensitivityResult.getSensitivityStatus()).thenReturn(ComputationStatus.DEFAULT);
        when(sensitivityResultAdapter.getResult(sensi)).thenReturn(sensitivityResult);

    }

<<<<<<< HEAD
    private void prepareLinearProblemSmartBuilder() {
        LinearProblemSmartBuilder linearProblemSmartBuilder = Mockito.mock(LinearProblemSmartBuilder.class);
        when(linearProblemSmartBuilder.withInputs(Mockito.any())).thenReturn(linearProblemSmartBuilder);
        when(linearProblemSmartBuilder.withParameters(Mockito.any())).thenReturn(linearProblemSmartBuilder);
        when(linearProblemSmartBuilder.build()).thenReturn(linearProblem);
        try {
            PowerMockito.whenNew(LinearProblemSmartBuilder.class).withNoArguments().thenReturn(linearProblemSmartBuilder);
=======
    private void prepareLinearProblemBuilder() {
        LinearProblemBuilder linearProblemBuilder = Mockito.mock(LinearProblemBuilder.class);
        when(linearProblemBuilder.buildFromInputsAndParameters(Mockito.any(), Mockito.any())).thenReturn(linearProblem);
        try {
            PowerMockito.whenNew(LinearProblemBuilder.class).withNoArguments().thenReturn(linearProblemBuilder);
>>>>>>> fc481c20
        } catch (Exception e) {
            e.printStackTrace();
        }
    }

    private void mockFunctionalCost(Double initialFunctionalCost, Double... iterationFunctionalCosts) {
        ObjectiveFunctionResult initialObjectiveFunctionResult = Mockito.mock(ObjectiveFunctionResult.class);
        when(initialObjectiveFunctionResult.getFunctionalCost()).thenReturn(initialFunctionalCost);
        if (iterationFunctionalCosts.length == 0) {
            when(objectiveFunction.evaluate(any(), any())).thenReturn(initialObjectiveFunctionResult);
        } else {
            ObjectiveFunctionResult[] objectiveFunctionResults = new ObjectiveFunctionResult[iterationFunctionalCosts.length];
            for (int i = 0; i < iterationFunctionalCosts.length; i++) {
                ObjectiveFunctionResult objectiveFunctionResult = Mockito.mock(ObjectiveFunctionResult.class);
                when(objectiveFunctionResult.getFunctionalCost()).thenReturn(iterationFunctionalCosts[i]);
                objectiveFunctionResults[i] = objectiveFunctionResult;
            }
            when(objectiveFunction.evaluate(any(), any())).thenReturn(
                    initialObjectiveFunctionResult,
                    objectiveFunctionResults
            );
        }
    }

    private void mockLinearProblem(List<LinearProblemStatus> statuses, List<Double> setPoints) {
        doAnswer(new Answer() {
            private int count = 0;
            public Object answer(InvocationOnMock invocation) {
                count += 1;
                if (statuses.get(count - 1) == LinearProblemStatus.OPTIMAL) {
                    MPVariableMock absVariationMpVarMock = Mockito.mock(MPVariableMock.class);
                    when(absVariationMpVarMock.solutionValue()).thenReturn(Math.abs(setPoints.get(count - 1)));
                    when(linearProblem.getAbsoluteRangeActionVariationVariable(rangeAction, optimizedState)).thenReturn(absVariationMpVarMock);
                    MPVariableMock setpointMpVarMock = Mockito.mock(MPVariableMock.class);
                    when(setpointMpVarMock.solutionValue()).thenReturn(setPoints.get(count - 1));
                    when(linearProblem.getRangeActionSetpointVariable(rangeAction, optimizedState)).thenReturn(setpointMpVarMock);
                }
                return statuses.get(count - 1);
            }
        }).when(linearProblem).solve();
    }

    private LinearOptimizationResult optimize() {
        return optimizer.optimize();
    }

    @Test
    public void firstOptimizationFails() {
        mockLinearProblem(List.of(LinearProblemStatus.INFEASIBLE), Collections.emptyList());
        mockFunctionalCost(100.);
<<<<<<< HEAD
        prepareLinearProblemSmartBuilder();
=======
        prepareLinearProblemBuilder();
>>>>>>> fc481c20

        LinearOptimizationResult result = optimize();

        assertEquals(LinearProblemStatus.INFEASIBLE, result.getStatus());
    }

    @Test
    public void firstLinearProblemDoesNotChangeSetPoint() {
        mockLinearProblem(List.of(LinearProblemStatus.OPTIMAL), List.of(0.));
        mockFunctionalCost(100.);
<<<<<<< HEAD
        prepareLinearProblemSmartBuilder();
=======
        prepareLinearProblemBuilder();
>>>>>>> fc481c20
        optimizer = PowerMockito.spy(optimizer);
        try {
            PowerMockito.doReturn(mock(RangeActionActivationResult.class)).when(optimizer, "roundResult", any(), any());
            PowerMockito.doReturn(false).when(optimizer, "hasRemedialActionsChanged", any(), any(), any());
        } catch (Exception e) {
            e.printStackTrace();
        }

        LinearOptimizationResult result = optimize();

        assertEquals(LinearProblemStatus.OPTIMAL, result.getStatus());
        assertEquals(0, ((IteratingLinearOptimizationResultImpl) result).getNbOfIteration());
        assertEquals(100, result.getFunctionalCost(), DOUBLE_TOLERANCE);
        assertEquals(0, result.getOptimizedSetpoint(rangeAction, optimizedState), DOUBLE_TOLERANCE);
    }

    @Test
    public void secondLinearProblemDoesNotChangeSetPoint() {
        mockLinearProblem(Collections.nCopies(2, LinearProblemStatus.OPTIMAL), List.of(1., 1.));
        mockFunctionalCost(100., 50.);
<<<<<<< HEAD
        prepareLinearProblemSmartBuilder();
=======
        prepareLinearProblemBuilder();
>>>>>>> fc481c20
        optimizer = PowerMockito.spy(optimizer);
        try {
            PowerMockito.doReturn(sensitivityComputer).when(optimizer, "createSensitivityComputer", any());
        } catch (Exception e) {
            e.printStackTrace();
        }

        LinearOptimizationResult result = optimize();

        assertEquals(LinearProblemStatus.OPTIMAL, result.getStatus());
        assertEquals(1, ((IteratingLinearOptimizationResultImpl) result).getNbOfIteration());
        assertEquals(50, result.getFunctionalCost(), DOUBLE_TOLERANCE);
        assertEquals(1, result.getOptimizedSetpoint(rangeAction, optimizedState), DOUBLE_TOLERANCE);
    }

    @Test
    public void firstLinearProblemChangesSetPointButWorsenFunctionalCost() {
        mockLinearProblem(List.of(LinearProblemStatus.OPTIMAL), List.of(1.));
        mockFunctionalCost(100., 140.);
<<<<<<< HEAD
        prepareLinearProblemSmartBuilder();
=======
        prepareLinearProblemBuilder();
>>>>>>> fc481c20
        optimizer = PowerMockito.spy(optimizer);
        try {
            PowerMockito.doReturn(sensitivityComputer).when(optimizer, "createSensitivityComputer", any());
        } catch (Exception e) {
            e.printStackTrace();
        }

        LinearOptimizationResult result = optimize();

        assertEquals(LinearProblemStatus.OPTIMAL, result.getStatus());
        assertEquals(0, ((IteratingLinearOptimizationResultImpl) result).getNbOfIteration());
        assertEquals(100, result.getFunctionalCost(), DOUBLE_TOLERANCE);
        assertEquals(0, result.getOptimizedSetpoint(rangeAction, optimizedState), DOUBLE_TOLERANCE);
    }

    @Test
    public void reachMaxIterations() {
        mockLinearProblem(Collections.nCopies(5, LinearProblemStatus.OPTIMAL), List.of(1., 2., 3., 4., 5.));
        mockFunctionalCost(100., 90., 80., 70., 60., 50.);
<<<<<<< HEAD
        prepareLinearProblemSmartBuilder();
=======
        prepareLinearProblemBuilder();
>>>>>>> fc481c20
        optimizer = PowerMockito.spy(optimizer);
        try {
            PowerMockito.doReturn(sensitivityComputer).when(optimizer, "createSensitivityComputer", any());
        } catch (Exception e) {
            e.printStackTrace();
        }

        LinearOptimizationResult result = optimize();

        assertEquals(LinearProblemStatus.MAX_ITERATION_REACHED, result.getStatus());
        assertEquals(5, ((IteratingLinearOptimizationResultImpl) result).getNbOfIteration());
        assertEquals(50, result.getFunctionalCost(), DOUBLE_TOLERANCE);
        assertEquals(5, result.getOptimizedSetpoint(rangeAction, optimizedState), DOUBLE_TOLERANCE);
    }

    @Test
    public void optimizeWithInfeasibility() {
        mockLinearProblem(List.of(LinearProblemStatus.OPTIMAL, LinearProblemStatus.INFEASIBLE), List.of(1.));
        mockFunctionalCost(100., 50.);
<<<<<<< HEAD
        prepareLinearProblemSmartBuilder();
=======
        prepareLinearProblemBuilder();
>>>>>>> fc481c20
        optimizer = PowerMockito.spy(optimizer);
        try {
            PowerMockito.doReturn(sensitivityComputer).when(optimizer, "createSensitivityComputer", any());
        } catch (Exception e) {
            e.printStackTrace();
        }

        LinearOptimizationResult result = optimize();

        assertEquals(LinearProblemStatus.FEASIBLE, result.getStatus());
        assertEquals(1, ((IteratingLinearOptimizationResultImpl) result).getNbOfIteration());
        assertEquals(50, result.getFunctionalCost(), DOUBLE_TOLERANCE);
        assertEquals(1, result.getOptimizedSetpoint(rangeAction, optimizedState), DOUBLE_TOLERANCE);
    }

    @Test
    public void optimizeWithSensitivityComputationFailure() {
        Mockito.doAnswer(invocationOnMock -> {
            network = invocationOnMock.getArgument(0);
            throw new SensitivityAnalysisException("Sensi computation failed");
        }).when(sensitivityComputer).compute(network);
        mockLinearProblem(List.of(LinearProblemStatus.OPTIMAL), List.of(1.));
        mockFunctionalCost(100.);
<<<<<<< HEAD
        prepareLinearProblemSmartBuilder();
=======
        prepareLinearProblemBuilder();
>>>>>>> fc481c20
        optimizer = PowerMockito.spy(optimizer);
        try {
            PowerMockito.doReturn(sensitivityComputer).when(optimizer, "createSensitivityComputer", any());
        } catch (Exception e) {
            e.printStackTrace();
        }

        LinearOptimizationResult result = optimize();

        assertEquals(LinearProblemStatus.SENSITIVITY_COMPUTATION_FAILED, result.getStatus());
        assertEquals(0, ((IteratingLinearOptimizationResultImpl) result).getNbOfIteration());
        assertEquals(100, result.getFunctionalCost(), DOUBLE_TOLERANCE);
        assertEquals(0, result.getOptimizedSetpoint(rangeAction, optimizedState), DOUBLE_TOLERANCE);
    }

    @Test
    public void testUnapplyRangeAction() {
        network = NetworkImportsUtil.import12NodesNetwork();
        when(input.getNetwork()).thenReturn(network);
        mockLinearProblem(List.of(LinearProblemStatus.OPTIMAL, LinearProblemStatus.OPTIMAL), List.of(1., 2.));
        mockFunctionalCost(100., 90., 100.);
        Crac crac = CracFactory.findDefault().create("test-crac");
        rangeAction = crac.newPstRangeAction().withId("test-pst").withNetworkElement("BBE2AA1  BBE3AA1  1")
                .withInitialTap(0)
                .withTapToAngleConversionMap(Map.of(0, 0., 1, 1., 2, 2., 3, 3., 4, 4., 5, 5.)).add();
        when(optimizationPerimeter.getRangeActionsPerState()).thenReturn(Map.of(
            optimizedState, Set.of(rangeAction)
        ));
        when(optimizationPerimeter.getRangeActionOptimizationStates()).thenReturn(Set.of(optimizedState));
        rangeActionSetpointResult = new RangeActionSetpointResultImpl(Map.of(rangeAction, 5.));
        when(input.getPrePerimeterSetpoints()).thenReturn(rangeActionSetpointResult);
        rangeActionActivationResult = new RangeActionActivationResultImpl(rangeActionSetpointResult);
        when(input.getRaActivationFromParentLeaf()).thenReturn(rangeActionActivationResult);
        MPVariableMock absVariationMpVarMock = Mockito.mock(MPVariableMock.class);
        when(absVariationMpVarMock.solutionValue()).thenReturn(1.);
        when(linearProblem.getAbsoluteRangeActionVariationVariable(rangeAction, optimizedState)).thenReturn(absVariationMpVarMock);
        MPVariableMock setpointMpVarMock = Mockito.mock(MPVariableMock.class);
        when(setpointMpVarMock.solutionValue()).thenReturn(1.);
        when(linearProblem.getRangeActionSetpointVariable(rangeAction, optimizedState)).thenReturn(setpointMpVarMock);
        network.getTwoWindingsTransformer("BBE2AA1  BBE3AA1  1").getPhaseTapChanger().setTapPosition(5);
<<<<<<< HEAD
        prepareLinearProblemSmartBuilder();
=======
        prepareLinearProblemBuilder();
>>>>>>> fc481c20
        optimizer = PowerMockito.spy(optimizer);
        try {
            PowerMockito.doReturn(sensitivityComputer).when(optimizer, "createSensitivityComputer", any());
        } catch (Exception e) {
            e.printStackTrace();
        }
        optimizer.optimize();
        assertEquals(1, network.getTwoWindingsTransformer("BBE2AA1  BBE3AA1  1").getPhaseTapChanger().getTapPosition());
    }
}<|MERGE_RESOLUTION|>--- conflicted
+++ resolved
@@ -20,10 +20,7 @@
 import com.farao_community.farao.search_tree_rao.commons.parameters.RangeActionParameters;
 import com.farao_community.farao.search_tree_rao.commons.parameters.SolverParameters;
 import com.farao_community.farao.search_tree_rao.linear_optimisation.algorithms.linear_problem.LinearProblem;
-<<<<<<< HEAD
-=======
 import com.farao_community.farao.search_tree_rao.linear_optimisation.algorithms.linear_problem.LinearProblemBuilder;
->>>>>>> fc481c20
 import com.farao_community.farao.search_tree_rao.linear_optimisation.algorithms.mocks.MPVariableMock;
 import com.farao_community.farao.search_tree_rao.linear_optimisation.inputs.IteratingLinearOptimizerInput;
 import com.farao_community.farao.search_tree_rao.linear_optimisation.parameters.IteratingLinearOptimizerParameters;
@@ -139,21 +136,11 @@
 
     }
 
-<<<<<<< HEAD
-    private void prepareLinearProblemSmartBuilder() {
-        LinearProblemSmartBuilder linearProblemSmartBuilder = Mockito.mock(LinearProblemSmartBuilder.class);
-        when(linearProblemSmartBuilder.withInputs(Mockito.any())).thenReturn(linearProblemSmartBuilder);
-        when(linearProblemSmartBuilder.withParameters(Mockito.any())).thenReturn(linearProblemSmartBuilder);
-        when(linearProblemSmartBuilder.build()).thenReturn(linearProblem);
-        try {
-            PowerMockito.whenNew(LinearProblemSmartBuilder.class).withNoArguments().thenReturn(linearProblemSmartBuilder);
-=======
     private void prepareLinearProblemBuilder() {
         LinearProblemBuilder linearProblemBuilder = Mockito.mock(LinearProblemBuilder.class);
         when(linearProblemBuilder.buildFromInputsAndParameters(Mockito.any(), Mockito.any())).thenReturn(linearProblem);
         try {
             PowerMockito.whenNew(LinearProblemBuilder.class).withNoArguments().thenReturn(linearProblemBuilder);
->>>>>>> fc481c20
         } catch (Exception e) {
             e.printStackTrace();
         }
@@ -204,11 +191,7 @@
     public void firstOptimizationFails() {
         mockLinearProblem(List.of(LinearProblemStatus.INFEASIBLE), Collections.emptyList());
         mockFunctionalCost(100.);
-<<<<<<< HEAD
-        prepareLinearProblemSmartBuilder();
-=======
-        prepareLinearProblemBuilder();
->>>>>>> fc481c20
+        prepareLinearProblemBuilder();
 
         LinearOptimizationResult result = optimize();
 
@@ -219,11 +202,7 @@
     public void firstLinearProblemDoesNotChangeSetPoint() {
         mockLinearProblem(List.of(LinearProblemStatus.OPTIMAL), List.of(0.));
         mockFunctionalCost(100.);
-<<<<<<< HEAD
-        prepareLinearProblemSmartBuilder();
-=======
-        prepareLinearProblemBuilder();
->>>>>>> fc481c20
+        prepareLinearProblemBuilder();
         optimizer = PowerMockito.spy(optimizer);
         try {
             PowerMockito.doReturn(mock(RangeActionActivationResult.class)).when(optimizer, "roundResult", any(), any());
@@ -244,11 +223,7 @@
     public void secondLinearProblemDoesNotChangeSetPoint() {
         mockLinearProblem(Collections.nCopies(2, LinearProblemStatus.OPTIMAL), List.of(1., 1.));
         mockFunctionalCost(100., 50.);
-<<<<<<< HEAD
-        prepareLinearProblemSmartBuilder();
-=======
-        prepareLinearProblemBuilder();
->>>>>>> fc481c20
+        prepareLinearProblemBuilder();
         optimizer = PowerMockito.spy(optimizer);
         try {
             PowerMockito.doReturn(sensitivityComputer).when(optimizer, "createSensitivityComputer", any());
@@ -268,11 +243,7 @@
     public void firstLinearProblemChangesSetPointButWorsenFunctionalCost() {
         mockLinearProblem(List.of(LinearProblemStatus.OPTIMAL), List.of(1.));
         mockFunctionalCost(100., 140.);
-<<<<<<< HEAD
-        prepareLinearProblemSmartBuilder();
-=======
-        prepareLinearProblemBuilder();
->>>>>>> fc481c20
+        prepareLinearProblemBuilder();
         optimizer = PowerMockito.spy(optimizer);
         try {
             PowerMockito.doReturn(sensitivityComputer).when(optimizer, "createSensitivityComputer", any());
@@ -292,11 +263,7 @@
     public void reachMaxIterations() {
         mockLinearProblem(Collections.nCopies(5, LinearProblemStatus.OPTIMAL), List.of(1., 2., 3., 4., 5.));
         mockFunctionalCost(100., 90., 80., 70., 60., 50.);
-<<<<<<< HEAD
-        prepareLinearProblemSmartBuilder();
-=======
-        prepareLinearProblemBuilder();
->>>>>>> fc481c20
+        prepareLinearProblemBuilder();
         optimizer = PowerMockito.spy(optimizer);
         try {
             PowerMockito.doReturn(sensitivityComputer).when(optimizer, "createSensitivityComputer", any());
@@ -316,11 +283,7 @@
     public void optimizeWithInfeasibility() {
         mockLinearProblem(List.of(LinearProblemStatus.OPTIMAL, LinearProblemStatus.INFEASIBLE), List.of(1.));
         mockFunctionalCost(100., 50.);
-<<<<<<< HEAD
-        prepareLinearProblemSmartBuilder();
-=======
-        prepareLinearProblemBuilder();
->>>>>>> fc481c20
+        prepareLinearProblemBuilder();
         optimizer = PowerMockito.spy(optimizer);
         try {
             PowerMockito.doReturn(sensitivityComputer).when(optimizer, "createSensitivityComputer", any());
@@ -344,11 +307,7 @@
         }).when(sensitivityComputer).compute(network);
         mockLinearProblem(List.of(LinearProblemStatus.OPTIMAL), List.of(1.));
         mockFunctionalCost(100.);
-<<<<<<< HEAD
-        prepareLinearProblemSmartBuilder();
-=======
-        prepareLinearProblemBuilder();
->>>>>>> fc481c20
+        prepareLinearProblemBuilder();
         optimizer = PowerMockito.spy(optimizer);
         try {
             PowerMockito.doReturn(sensitivityComputer).when(optimizer, "createSensitivityComputer", any());
@@ -389,11 +348,7 @@
         when(setpointMpVarMock.solutionValue()).thenReturn(1.);
         when(linearProblem.getRangeActionSetpointVariable(rangeAction, optimizedState)).thenReturn(setpointMpVarMock);
         network.getTwoWindingsTransformer("BBE2AA1  BBE3AA1  1").getPhaseTapChanger().setTapPosition(5);
-<<<<<<< HEAD
-        prepareLinearProblemSmartBuilder();
-=======
-        prepareLinearProblemBuilder();
->>>>>>> fc481c20
+        prepareLinearProblemBuilder();
         optimizer = PowerMockito.spy(optimizer);
         try {
             PowerMockito.doReturn(sensitivityComputer).when(optimizer, "createSensitivityComputer", any());
