--- conflicted
+++ resolved
@@ -11,10 +11,7 @@
 import com.powsybl.openrao.commons.OpenRaoException;
 import com.powsybl.openrao.commons.Unit;
 import com.powsybl.openrao.data.cracapi.Instant;
-<<<<<<< HEAD
 import com.powsybl.openrao.data.cracapi.State;
-=======
->>>>>>> a30659ba
 import com.powsybl.openrao.data.cracapi.cnec.FlowCnec;
 import com.powsybl.openrao.searchtreerao.result.api.FlowResult;
 import com.powsybl.openrao.sensitivityanalysis.SystematicSensitivityResult;
@@ -25,6 +22,8 @@
 import java.util.HashMap;
 import java.util.Map;
 
+import static com.powsybl.openrao.data.cracapi.cnec.Side.ONE;
+import static com.powsybl.openrao.data.cracapi.cnec.Side.TWO;
 import static org.junit.jupiter.api.Assertions.assertEquals;
 import static org.junit.jupiter.api.Assertions.assertThrows;
 import static org.mockito.ArgumentMatchers.any;
@@ -75,39 +74,20 @@
 
     @Test
     void testBasicReturns() {
-<<<<<<< HEAD
-        when(systematicSensitivityResult.getReferenceFlow(loopFlowCnec, LEFT, loopFlowCnec.getState().getInstant())).thenReturn(200.);
-        when(systematicSensitivityResult.getReferenceIntensity(loopFlowCnec, LEFT, loopFlowCnec.getState().getInstant())).thenReturn(58.);
-        when(systematicSensitivityResult.getReferenceFlow(optimizedCnec, RIGHT, loopFlowCnec.getState().getInstant())).thenReturn(500.);
-        when(systematicSensitivityResult.getReferenceIntensity(optimizedCnec, RIGHT, loopFlowCnec.getState().getInstant())).thenReturn(235.);
+        when(systematicSensitivityResult.getReferenceFlow(loopFlowCnec, ONE, loopFlowCnec.getState().getInstant())).thenReturn(200.);
+        when(systematicSensitivityResult.getReferenceIntensity(loopFlowCnec, ONE, loopFlowCnec.getState().getInstant())).thenReturn(58.);
+        when(systematicSensitivityResult.getReferenceFlow(optimizedCnec, TWO, loopFlowCnec.getState().getInstant())).thenReturn(500.);
+        when(systematicSensitivityResult.getReferenceIntensity(optimizedCnec, TWO, loopFlowCnec.getState().getInstant())).thenReturn(235.);
 
-        assertEquals(200, branchResult.getFlow(loopFlowCnec, LEFT, Unit.MEGAWATT, loopFlowCnec.getState().getInstant()), DOUBLE_TOLERANCE);
-        assertEquals(58, branchResult.getFlow(loopFlowCnec, LEFT, Unit.AMPERE, loopFlowCnec.getState().getInstant()), DOUBLE_TOLERANCE);
-        assertEquals(500, branchResult.getFlow(optimizedCnec, RIGHT, Unit.MEGAWATT, optimizedCnec.getState().getInstant()), DOUBLE_TOLERANCE);
-        assertEquals(235, branchResult.getFlow(optimizedCnec, RIGHT, Unit.AMPERE, optimizedCnec.getState().getInstant()), DOUBLE_TOLERANCE);
-
-        assertThrows(OpenRaoException.class, () -> branchResult.getPtdfZonalSum(loopFlowCnec, LEFT));
-        assertEquals(30., branchResult.getPtdfZonalSum(optimizedCnec, RIGHT), DOUBLE_TOLERANCE);
-        assertEquals(Map.of(optimizedCnec, Map.of(RIGHT, 30.)), branchResult.getPtdfZonalSums());
-
-        assertEquals(200, branchResult.getCommercialFlow(loopFlowCnec, LEFT, Unit.MEGAWATT), DOUBLE_TOLERANCE);
-        assertThrows(OpenRaoException.class, () -> branchResult.getCommercialFlow(loopFlowCnec, LEFT, Unit.AMPERE));
-        assertThrows(OpenRaoException.class, () -> branchResult.getCommercialFlow(optimizedCnec, RIGHT, Unit.MEGAWATT));
-=======
-        when(systematicSensitivityResult.getReferenceFlow(loopFlowCnec, ONE)).thenReturn(200.);
-        when(systematicSensitivityResult.getReferenceIntensity(loopFlowCnec, ONE)).thenReturn(58.);
-        when(systematicSensitivityResult.getReferenceFlow(optimizedCnec, TWO)).thenReturn(500.);
-        when(systematicSensitivityResult.getReferenceIntensity(optimizedCnec, TWO)).thenReturn(235.);
-
-        assertEquals(200, branchResult.getFlow(loopFlowCnec, ONE, Unit.MEGAWATT), DOUBLE_TOLERANCE);
-        assertEquals(58, branchResult.getFlow(loopFlowCnec, ONE, Unit.AMPERE), DOUBLE_TOLERANCE);
-        assertEquals(500, branchResult.getFlow(optimizedCnec, TWO, Unit.MEGAWATT), DOUBLE_TOLERANCE);
-        assertEquals(235, branchResult.getFlow(optimizedCnec, TWO, Unit.AMPERE), DOUBLE_TOLERANCE);
+        assertEquals(200, branchResult.getFlow(loopFlowCnec, ONE, Unit.MEGAWATT, loopFlowCnec.getState().getInstant()), DOUBLE_TOLERANCE);
+        assertEquals(58, branchResult.getFlow(loopFlowCnec, ONE, Unit.AMPERE, loopFlowCnec.getState().getInstant()), DOUBLE_TOLERANCE);
+        assertEquals(500, branchResult.getFlow(optimizedCnec, TWO, Unit.MEGAWATT, optimizedCnec.getState().getInstant()), DOUBLE_TOLERANCE);
+        assertEquals(235, branchResult.getFlow(optimizedCnec, TWO, Unit.AMPERE, optimizedCnec.getState().getInstant()), DOUBLE_TOLERANCE);
 
         assertThrows(OpenRaoException.class, () -> branchResult.getPtdfZonalSum(loopFlowCnec, ONE));
         assertEquals(30., branchResult.getPtdfZonalSum(optimizedCnec, TWO), DOUBLE_TOLERANCE);
         assertEquals(Map.of(optimizedCnec, Map.of(TWO, 30.)), branchResult.getPtdfZonalSums());
-
+        
         assertEquals(200, branchResult.getCommercialFlow(loopFlowCnec, ONE, Unit.MEGAWATT), DOUBLE_TOLERANCE);
         assertThrows(OpenRaoException.class, () -> branchResult.getCommercialFlow(loopFlowCnec, ONE, Unit.AMPERE));
         assertThrows(OpenRaoException.class, () -> branchResult.getCommercialFlow(optimizedCnec, TWO, Unit.MEGAWATT));
@@ -126,19 +106,11 @@
         assertEquals(58, branchResult.getFlow(loopFlowCnec, ONE, Unit.AMPERE, instant), DOUBLE_TOLERANCE);
         assertEquals(500, branchResult.getFlow(optimizedCnec, TWO, Unit.MEGAWATT, instant), DOUBLE_TOLERANCE);
         assertEquals(235, branchResult.getFlow(optimizedCnec, TWO, Unit.AMPERE, instant), DOUBLE_TOLERANCE);
->>>>>>> a30659ba
     }
 
     @Test
     void testNanFlow() {
-<<<<<<< HEAD
-        when(systematicSensitivityResult.getReferenceIntensity(optimizedCnec, RIGHT, optimizedCnec.getState().getInstant())).thenReturn(Double.NaN);
-        when(systematicSensitivityResult.getReferenceFlow(optimizedCnec, RIGHT, optimizedCnec.getState().getInstant())).thenReturn(500.);
-        when(optimizedCnec.getNominalVoltage(any())).thenReturn(400.);
-
-        assertEquals(721.69, branchResult.getFlow(optimizedCnec, RIGHT, Unit.AMPERE, optimizedCnec.getState().getInstant()), DOUBLE_TOLERANCE);
-=======
-        when(systematicSensitivityResult.getReferenceIntensity(optimizedCnec, TWO)).thenReturn(Double.NaN);
+        when(systematicSensitivityResult.getReferenceIntensity(optimizedCnec, TWO, optimizedCnec.getState().getInstant())).thenReturn(Double.NaN);
         when(systematicSensitivityResult.getReferenceFlow(optimizedCnec, TWO)).thenReturn(500.);
         when(optimizedCnec.getNominalVoltage(any())).thenReturn(400.);
 
@@ -149,19 +121,12 @@
         when(systematicSensitivityResult.getReferenceFlow(optimizedCnec, TWO, instant)).thenReturn(500.);
         when(optimizedCnec.getNominalVoltage(any())).thenReturn(400.);
 
-        assertEquals(721.69, branchResult.getFlow(optimizedCnec, TWO, Unit.AMPERE, instant), DOUBLE_TOLERANCE);
->>>>>>> a30659ba
+        assertEquals(721.69, branchResult.getFlow(optimizedCnec, TWO, Unit.AMPERE), DOUBLE_TOLERANCE);
     }
 
     @Test
     void testWrongFlowUnit() {
-<<<<<<< HEAD
-        assertThrows(OpenRaoException.class, () -> branchResult.getFlow(optimizedCnec, RIGHT, Unit.KILOVOLT, optimizedCnec.getState().getInstant()));
-        assertThrows(OpenRaoException.class, () -> branchResult.getFlow(optimizedCnec, RIGHT, Unit.DEGREE, optimizedCnec.getState().getInstant()));
-        assertThrows(OpenRaoException.class, () -> branchResult.getFlow(optimizedCnec, RIGHT, Unit.PERCENT_IMAX, optimizedCnec.getState().getInstant()));
-        assertThrows(OpenRaoException.class, () -> branchResult.getFlow(optimizedCnec, RIGHT, Unit.TAP, optimizedCnec.getState().getInstant()));
-=======
-        Exception e = assertThrows(OpenRaoException.class, () -> branchResult.getFlow(optimizedCnec, TWO, Unit.KILOVOLT));
+        Exception e = assertThrows(OpenRaoException.class, () -> branchResult.getFlow(optimizedCnec, TWO, Unit.KILOVOLT, optimizedCnec.getState().getInstant()));
         assertEquals("Unknown unit for flow.", e.getMessage());
         e = assertThrows(OpenRaoException.class, () -> branchResult.getFlow(optimizedCnec, TWO, Unit.DEGREE));
         assertEquals("Unknown unit for flow.", e.getMessage());
@@ -199,6 +164,5 @@
 
         e = assertThrows(OpenRaoException.class, () -> new FlowResultImpl(systematicSensitivityResult, commercialFlows, null, null, null));
         assertEquals("Either ptdfZonalSums or fixedPtdfZonalSums should be non null", e.getMessage());
->>>>>>> a30659ba
     }
 }