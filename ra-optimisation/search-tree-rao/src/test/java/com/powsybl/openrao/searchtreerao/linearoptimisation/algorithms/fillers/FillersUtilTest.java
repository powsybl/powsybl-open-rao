--- conflicted
+++ resolved
@@ -78,43 +78,23 @@
     void testGetValidFlowCnecsFlow() {
         FlowResult flowResult = Mockito.mock(FlowResult.class);
 
-<<<<<<< HEAD
-        Mockito.when(flowResult.getFlow(cnec1, Side.LEFT, Unit.MEGAWATT, cnec1.getState().getInstant())).thenReturn(1.0);
-        Mockito.when(flowResult.getFlow(cnec1, Side.RIGHT, Unit.MEGAWATT, cnec1.getState().getInstant())).thenReturn(Double.NaN);
-        Mockito.when(flowResult.getFlow(cnec2, Side.LEFT, Unit.MEGAWATT, cnec2.getState().getInstant())).thenReturn(Double.NaN);
-        Mockito.when(flowResult.getFlow(cnec2, Side.RIGHT, Unit.MEGAWATT, cnec2.getState().getInstant())).thenReturn(Double.NaN);
+        Mockito.when(flowResult.getFlow(cnec1, TwoSides.ONE, Unit.MEGAWATT, cnec1.getState().getInstant())).thenReturn(1.0);
+        Mockito.when(flowResult.getFlow(cnec1, TwoSides.TWO, Unit.MEGAWATT, cnec1.getState().getInstant())).thenReturn(Double.NaN);
+        Mockito.when(flowResult.getFlow(cnec2, TwoSides.ONE, Unit.MEGAWATT, cnec2.getState().getInstant())).thenReturn(Double.NaN);
+        Mockito.when(flowResult.getFlow(cnec2, TwoSides.TWO, Unit.MEGAWATT, cnec2.getState().getInstant())).thenReturn(Double.NaN);
         assertEquals(Set.of(), FillersUtil.getFlowCnecsNotNaNFlow(cnecs, flowResult));
 
-        Mockito.when(flowResult.getFlow(cnec1, Side.LEFT, Unit.MEGAWATT, cnec1.getState().getInstant())).thenReturn(1.0);
-        Mockito.when(flowResult.getFlow(cnec1, Side.RIGHT, Unit.MEGAWATT, cnec1.getState().getInstant())).thenReturn(1.0);
-        Mockito.when(flowResult.getFlow(cnec2, Side.LEFT, Unit.MEGAWATT, cnec2.getState().getInstant())).thenReturn(1.0);
-        Mockito.when(flowResult.getFlow(cnec2, Side.RIGHT, Unit.MEGAWATT, cnec2.getState().getInstant())).thenReturn(Double.NaN);
+        Mockito.when(flowResult.getFlow(cnec1, TwoSides.ONE, Unit.MEGAWATT, cnec1.getState().getInstant())).thenReturn(1.0);
+        Mockito.when(flowResult.getFlow(cnec1, TwoSides.TWO, Unit.MEGAWATT, cnec1.getState().getInstant())).thenReturn(1.0);
+        Mockito.when(flowResult.getFlow(cnec2, TwoSides.ONE, Unit.MEGAWATT, cnec2.getState().getInstant())).thenReturn(1.0);
+        Mockito.when(flowResult.getFlow(cnec2, TwoSides.TWO, Unit.MEGAWATT, cnec2.getState().getInstant())).thenReturn(Double.NaN);
         assertEquals(Set.of(cnec1), FillersUtil.getFlowCnecsNotNaNFlow(cnecs, flowResult));
 
-        Mockito.when(flowResult.getFlow(cnec1, Side.LEFT, Unit.MEGAWATT, cnec1.getState().getInstant())).thenReturn(1.0);
-        Mockito.when(flowResult.getFlow(cnec1, Side.RIGHT, Unit.MEGAWATT, cnec1.getState().getInstant())).thenReturn(Double.NaN);
-        Mockito.when(flowResult.getFlow(cnec1, Side.RIGHT, Unit.AMPERE, cnec1.getState().getInstant())).thenReturn(4.0);
-        Mockito.when(flowResult.getFlow(cnec2, Side.LEFT, Unit.MEGAWATT, cnec2.getState().getInstant())).thenReturn(Double.NaN);
-        Mockito.when(flowResult.getFlow(cnec2, Side.RIGHT, Unit.MEGAWATT, cnec2.getState().getInstant())).thenReturn(3.0);
-=======
-        Mockito.when(flowResult.getFlow(cnec1, TwoSides.ONE, Unit.MEGAWATT)).thenReturn(1.0);
-        Mockito.when(flowResult.getFlow(cnec1, TwoSides.TWO, Unit.MEGAWATT)).thenReturn(Double.NaN);
-        Mockito.when(flowResult.getFlow(cnec2, TwoSides.ONE, Unit.MEGAWATT)).thenReturn(Double.NaN);
-        Mockito.when(flowResult.getFlow(cnec2, TwoSides.TWO, Unit.MEGAWATT)).thenReturn(Double.NaN);
-        assertEquals(Set.of(), FillersUtil.getFlowCnecsNotNaNFlow(cnecs, flowResult));
-
-        Mockito.when(flowResult.getFlow(cnec1, TwoSides.ONE, Unit.MEGAWATT)).thenReturn(1.0);
-        Mockito.when(flowResult.getFlow(cnec1, TwoSides.TWO, Unit.MEGAWATT)).thenReturn(1.0);
-        Mockito.when(flowResult.getFlow(cnec2, TwoSides.ONE, Unit.MEGAWATT)).thenReturn(1.0);
-        Mockito.when(flowResult.getFlow(cnec2, TwoSides.TWO, Unit.MEGAWATT)).thenReturn(Double.NaN);
-        assertEquals(Set.of(cnec1), FillersUtil.getFlowCnecsNotNaNFlow(cnecs, flowResult));
-
-        Mockito.when(flowResult.getFlow(cnec1, TwoSides.ONE, Unit.MEGAWATT)).thenReturn(1.0);
-        Mockito.when(flowResult.getFlow(cnec1, TwoSides.TWO, Unit.MEGAWATT)).thenReturn(Double.NaN);
-        Mockito.when(flowResult.getFlow(cnec1, TwoSides.TWO, Unit.AMPERE)).thenReturn(4.0);
-        Mockito.when(flowResult.getFlow(cnec2, TwoSides.ONE, Unit.MEGAWATT)).thenReturn(Double.NaN);
-        Mockito.when(flowResult.getFlow(cnec2, TwoSides.TWO, Unit.MEGAWATT)).thenReturn(3.0);
->>>>>>> a30659ba
+        Mockito.when(flowResult.getFlow(cnec1, TwoSides.ONE, Unit.MEGAWATT, cnec1.getState().getInstant())).thenReturn(1.0);
+        Mockito.when(flowResult.getFlow(cnec1, TwoSides.TWO, Unit.MEGAWATT, cnec1.getState().getInstant())).thenReturn(Double.NaN);
+        Mockito.when(flowResult.getFlow(cnec1, TwoSides.TWO, Unit.AMPERE, cnec1.getState().getInstant())).thenReturn(4.0);
+        Mockito.when(flowResult.getFlow(cnec2, TwoSides.ONE, Unit.MEGAWATT, cnec2.getState().getInstant())).thenReturn(Double.NaN);
+        Mockito.when(flowResult.getFlow(cnec2, TwoSides.TWO, Unit.MEGAWATT, cnec2.getState().getInstant())).thenReturn(3.0);
         assertEquals(Set.of(cnec2), FillersUtil.getFlowCnecsNotNaNFlow(cnecs, flowResult));
     }
 }