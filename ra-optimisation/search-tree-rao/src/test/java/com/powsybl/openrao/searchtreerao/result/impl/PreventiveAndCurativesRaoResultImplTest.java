--- conflicted
+++ resolved
@@ -562,15 +562,9 @@
 
     @Test
     void testGetFlow() {
-<<<<<<< HEAD
-        when(initialResult.getFlow(cnec1, LEFT, MEGAWATT, null)).thenReturn(10.);
-        when(preCurativeResult.getFlow(cnec2, RIGHT, AMPERE, preventiveInstant)).thenReturn(20.);
-        when(postPrevResult.getFlow(cnec3, RIGHT, MEGAWATT, curativeInstant)).thenReturn(30.);
-=======
-        when(initialResult.getFlow(cnec1, ONE, MEGAWATT)).thenReturn(10.);
-        when(preCurativeResult.getFlow(cnec2, TWO, AMPERE)).thenReturn(20.);
-        when(postPrevResult.getFlow(cnec3, TWO, MEGAWATT)).thenReturn(30.);
->>>>>>> f0a6cb98
+        when(initialResult.getFlow(cnec1, ONE, MEGAWATT, null)).thenReturn(10.);
+        when(preCurativeResult.getFlow(cnec2, TWO, AMPERE, preventiveInstant)).thenReturn(20.);
+        when(postPrevResult.getFlow(cnec3, TWO, MEGAWATT, curativeInstant)).thenReturn(30.);
         when(cnec3.getState()).thenReturn(curativeState3);
         assertEquals(10., output.getFlow(null, cnec1, ONE, MEGAWATT), DOUBLE_TOLERANCE);
         assertEquals(20., output.getFlow(preventiveInstant, cnec2, TWO, AMPERE), DOUBLE_TOLERANCE);
@@ -845,15 +839,9 @@
         assertEquals(Map.of(pstRangeAction, 222., rangeAction, 111.), output.getOptimizedSetPointsOnState(curativeState3));
 
         // Test get flow
-<<<<<<< HEAD
-        when(initialResult.getFlow(cnec1, LEFT, MEGAWATT, null)).thenReturn(10.);
-        when(preCurativeResult.getFlow(cnec2, RIGHT, AMPERE, preventiveInstant)).thenReturn(20.);
-        when(preCurativeResult.getFlow(cnec3, RIGHT, MEGAWATT, curativeInstant)).thenReturn(30.);
-=======
-        when(initialResult.getFlow(cnec1, ONE, MEGAWATT)).thenReturn(10.);
-        when(preCurativeResult.getFlow(cnec2, TWO, AMPERE)).thenReturn(20.);
-        when(preCurativeResult.getFlow(cnec3, TWO, MEGAWATT)).thenReturn(30.);
->>>>>>> f0a6cb98
+        when(initialResult.getFlow(cnec1, ONE, MEGAWATT, null)).thenReturn(10.);
+        when(preCurativeResult.getFlow(cnec2, TWO, AMPERE, preventiveInstant)).thenReturn(20.);
+        when(preCurativeResult.getFlow(cnec3, TWO, MEGAWATT, curativeInstant)).thenReturn(30.);
         when(cnec3.getState()).thenReturn(curativeState3);
         assertEquals(10., output.getFlow(null, cnec1, ONE, MEGAWATT), DOUBLE_TOLERANCE);
         assertEquals(20., output.getFlow(preventiveInstant, cnec2, TWO, AMPERE), DOUBLE_TOLERANCE);
