/*
 * Copyright (c) 2022, RTE (http://www.rte-france.com)
 * This Source Code Form is subject to the terms of the Mozilla Public
 * License, v. 2.0. If a copy of the MPL was not distributed with this
 * file, You can obtain one at http://mozilla.org/MPL/2.0/.
 */

package com.powsybl.openrao.searchtreerao.searchtree.parameters;
import com.powsybl.iidm.network.Network;
import com.powsybl.openrao.data.cracapi.Crac;
import com.powsybl.openrao.data.cracapi.Instant;
import com.powsybl.openrao.data.cracapi.RaUsageLimits;
import com.powsybl.openrao.data.cracapi.rangeaction.RangeAction;
import com.powsybl.openrao.raoapi.parameters.ObjectiveFunctionParameters;
import com.powsybl.openrao.raoapi.parameters.RangeActionsOptimizationParameters;
import com.powsybl.openrao.raoapi.parameters.RaoParameters;
import com.powsybl.openrao.raoapi.parameters.extensions.LoopFlowParametersExtension;
import com.powsybl.openrao.raoapi.parameters.extensions.MnecParametersExtension;
import com.powsybl.openrao.raoapi.parameters.extensions.RelativeMarginsParametersExtension;
import com.powsybl.openrao.searchtreerao.commons.parameters.*;
import com.powsybl.openrao.searchtreerao.result.api.OptimizationResult;
import com.powsybl.openrao.searchtreerao.result.api.PrePerimeterResult;
import org.junit.jupiter.api.BeforeEach;
import org.junit.jupiter.api.Test;
import org.mockito.Mockito;

import java.io.File;
import java.io.IOException;
import java.nio.file.Paths;
import java.util.HashMap;
import java.util.Map;
import java.util.Objects;
import java.util.Set;

import static org.junit.jupiter.api.Assertions.*;
import static org.mockito.Mockito.when;

/**
 * @author Philippe Edwards {@literal <philippe.edwards at rte-france.com>}
 */
class SearchTreeParametersTest {
    SearchTreeParameters.SearchTreeParametersBuilder builder;

    @BeforeEach
    public void setup() {
        builder = SearchTreeParameters.create();
    }

    @Test
    void testWithConstantParametersOverAllRao() {
        RaoParameters raoParameters = new RaoParameters();
        Crac crac = Mockito.mock(Crac.class);
        builder.withConstantParametersOverAllRao(raoParameters, crac);
        SearchTreeParameters searchTreeParameters = builder.build();
        assertNotNull(searchTreeParameters);

        assertEquals(raoParameters.getObjectiveFunctionParameters().getType(), searchTreeParameters.getObjectiveFunction());
        assertEquals(NetworkActionParameters.buildFromRaoParameters(raoParameters.getTopoOptimizationParameters(), crac), searchTreeParameters.getNetworkActionParameters());
        assertEquals(crac.getRaUsageLimitsPerInstant(), searchTreeParameters.getRaLimitationParameters());
        assertEquals(RangeActionsOptimizationParameters.buildFromRaoParameters(raoParameters), searchTreeParameters.getRangeActionParameters());
        assertEquals(raoParameters.getExtension(MnecParametersExtension.class), searchTreeParameters.getMnecParameters());
        assertEquals(raoParameters.getExtension(RelativeMarginsParametersExtension.class), searchTreeParameters.getMaxMinRelativeMarginParameters());
        assertEquals(raoParameters.getExtension(LoopFlowParametersExtension.class), searchTreeParameters.getLoopFlowParameters());
        assertEquals(raoParameters.getRangeActionsOptimizationParameters().getLinearOptimizationSolver(), searchTreeParameters.getSolverParameters());
        assertEquals(raoParameters.getRangeActionsOptimizationParameters().getMaxMipIterations(), searchTreeParameters.getMaxNumberOfIterations());
    }

    @Test
    void testIndividualSetters() {
        ObjectiveFunctionParameters.ObjectiveFunctionType objectiveFunction = Mockito.mock(ObjectiveFunctionParameters.ObjectiveFunctionType.class);
        TreeParameters treeParameters = Mockito.mock(TreeParameters.class);
        NetworkActionParameters networkActionParameters = Mockito.mock(NetworkActionParameters.class);
        Map<Instant, RaUsageLimits> raLimitationParameters = new HashMap<>();
        RangeActionsOptimizationParameters rangeActionParameters = Mockito.mock(RangeActionsOptimizationParameters.class);
        MnecParametersExtension mnecParameters = Mockito.mock(MnecParametersExtension.class);
        RelativeMarginsParametersExtension maxMinRelativeMarginParameters = Mockito.mock(RelativeMarginsParametersExtension.class);
        LoopFlowParametersExtension loopFlowParameters = Mockito.mock(LoopFlowParametersExtension.class);
        UnoptimizedCnecParameters unoptimizedCnecParameters = Mockito.mock(UnoptimizedCnecParameters.class);
        RangeActionsOptimizationParameters.LinearOptimizationSolver solverParameters = Mockito.mock(RangeActionsOptimizationParameters.LinearOptimizationSolver.class);
        int maxNumberOfIterations = 3;

        SearchTreeParameters searchTreeParameters = builder
            .with0bjectiveFunction(objectiveFunction)
            .withTreeParameters(treeParameters)
            .withNetworkActionParameters(networkActionParameters)
            .withGlobalRemedialActionLimitationParameters(raLimitationParameters)
            .withRangeActionParameters(rangeActionParameters)
            .withMnecParameters(mnecParameters)
            .withMaxMinRelativeMarginParameters(maxMinRelativeMarginParameters)
            .withLoopFlowParameters(loopFlowParameters)
            .withUnoptimizedCnecParameters(unoptimizedCnecParameters)
            .withSolverParameters(solverParameters)
            .withMaxNumberOfIterations(maxNumberOfIterations)
            .build();

        assertEquals(objectiveFunction, searchTreeParameters.getObjectiveFunction());
        assertEquals(treeParameters, searchTreeParameters.getTreeParameters());
        assertEquals(networkActionParameters, searchTreeParameters.getNetworkActionParameters());
        assertEquals(raLimitationParameters, searchTreeParameters.getRaLimitationParameters());
        assertEquals(rangeActionParameters, searchTreeParameters.getRangeActionParameters());
        assertEquals(mnecParameters, searchTreeParameters.getMnecParameters());
        assertEquals(maxMinRelativeMarginParameters, searchTreeParameters.getMaxMinRelativeMarginParameters());
        assertEquals(loopFlowParameters, searchTreeParameters.getLoopFlowParameters());
        assertEquals(unoptimizedCnecParameters, searchTreeParameters.getUnoptimizedCnecParameters());
        assertEquals(solverParameters, searchTreeParameters.getSolverParameters());
        assertEquals(maxNumberOfIterations, searchTreeParameters.getMaxNumberOfIterations());
    }

    @Test
    void testRaLimitsSetter() {
        // Set up
        Map<Instant, RaUsageLimits> raLimitationParameters = new HashMap<>();
        RaUsageLimits raUsageLimits = new RaUsageLimits();
        raUsageLimits.setMaxRa(3);
        raUsageLimits.setMaxTso(2);
        Map<String, Integer> raLimitsPerTso = new HashMap<>();
        raLimitsPerTso.put("BE", 10);
        raLimitsPerTso.put("FR", 3);
        raUsageLimits.setMaxRaPerTso(raLimitsPerTso);
        Map<String, Integer> pstLimitsPerTso = new HashMap<>();
        pstLimitsPerTso.put("BE", 10);
        pstLimitsPerTso.put("FR", 1);
        raUsageLimits.setMaxPstPerTso(pstLimitsPerTso);
        Map<String, Integer> topoLimitsPerTso = new HashMap<>();
        topoLimitsPerTso.put("BE", 10);
        topoLimitsPerTso.put("FR", 2);
        raUsageLimits.setMaxTopoPerTso(topoLimitsPerTso);
        Instant preventiveInstant = Mockito.mock(Instant.class);
        when(preventiveInstant.getId()).thenReturn("preventive");
        Instant curativeInstant = Mockito.mock(Instant.class);
        when(curativeInstant.getId()).thenReturn("curative");
        raLimitationParameters.put(preventiveInstant, raUsageLimits);
        raLimitationParameters.put(curativeInstant, new RaUsageLimits());
        SearchTreeParameters searchTreeParameters = builder.withGlobalRemedialActionLimitationParameters(raLimitationParameters).build();
        RangeAction<?> ra1 = Mockito.mock(RangeAction.class);
        RangeAction<?> ra2 = Mockito.mock(RangeAction.class);
        when(ra1.getOperator()).thenReturn("FR");
        when(ra2.getOperator()).thenReturn("FR");
        // assertions
        searchTreeParameters.setRaLimitationsForSecondPreventive(searchTreeParameters.getRaLimitationParameters().get(preventiveInstant), Set.of(ra1, ra2), preventiveInstant);
        Map<Instant, RaUsageLimits> updatedMap = searchTreeParameters.getRaLimitationParameters();
        assertEquals(2, updatedMap.keySet().size());
        assertEquals(new RaUsageLimits(), updatedMap.get(curativeInstant));
        RaUsageLimits updatedRaUsageLimits = updatedMap.get(preventiveInstant);
        assertEquals(1, updatedRaUsageLimits.getMaxRa());
        assertEquals(1, updatedRaUsageLimits.getMaxTso());
        Map<String, Integer> maxRaPerTso = updatedRaUsageLimits.getMaxRaPerTso();
        assertEquals(10, maxRaPerTso.get("BE"));
        assertEquals(1, maxRaPerTso.get("FR"));
        assertEquals(maxRaPerTso, updatedRaUsageLimits.getMaxTopoPerTso());
        Map<String, Integer> maxPstPerTso = updatedRaUsageLimits.getMaxPstPerTso();
        assertEquals(10, maxPstPerTso.get("BE"));
        assertEquals(0, maxPstPerTso.get("FR"));
    }

    @Test
<<<<<<< HEAD
    void testDecreaseRemedialActionUsageLimits3CurativeInstants() {
        Crac crac = CracImporters.importCrac(
            Paths.get(new File(Objects.requireNonNull(SearchTreeParametersTest.class.getResource("/crac/small-crac-with-comprehensive-usage-limits-3-curative-instants.json")).getFile()).toString()),
=======
    void testDecreaseRemedialActionUsageLimits() throws IOException {
        Crac crac = Crac.read(
            SearchTreeParametersTest.class.getResourceAsStream("/crac/small-crac-with-comprehensive-usage-limits.json"),
>>>>>>> cc4df170
            Network.read(Paths.get(new File(Objects.requireNonNull(SearchTreeParametersTest.class.getResource("/network/small-network-2P.uct")).getFile()).toString()))
        );

        // preventive

        SearchTreeParameters preventiveParameters = SearchTreeParameters.create()
            .withGlobalRemedialActionLimitationParameters(new HashMap<>(crac.getRaUsageLimitsPerInstant()))
            .build();

        OptimizationResult preventiveOptimizationResult = Mockito.mock(OptimizationResult.class);
        when(preventiveOptimizationResult.getActivatedNetworkActions()).thenReturn(Set.of(crac.getNetworkAction("prev-open-be-1"), crac.getNetworkAction("prev-close-be-2")));
        when(preventiveOptimizationResult.getActivatedRangeActions(crac.getPreventiveState())).thenReturn(Set.of(crac.getPstRangeAction("prev-pst-fr")));
        when(preventiveOptimizationResult.getOptimizedTap(crac.getPstRangeAction("prev-pst-fr"), crac.getPreventiveState())).thenReturn(4);

        PrePerimeterResult prePreventivePerimeterResult = Mockito.mock(PrePerimeterResult.class);
        Mockito.when(prePreventivePerimeterResult.getTap(crac.getPstRangeAction("prev-pst-fr"))).thenReturn(0);

        preventiveParameters.decreaseRemedialActionUsageLimits(Map.of(crac.getPreventiveState(), preventiveOptimizationResult), Map.of(crac.getPreventiveState(), prePreventivePerimeterResult));

        RaUsageLimits preventiveRaUsageLimits = preventiveParameters.getRaLimitationParameters().get(crac.getInstant("preventive"));
        assertEquals(0, preventiveRaUsageLimits.getMaxRa());
        assertEquals(Map.of("FR", 2, "BE", 1), preventiveRaUsageLimits.getMaxTopoPerTso());
        assertEquals(Map.of("FR", 4, "BE", 1), preventiveRaUsageLimits.getMaxPstPerTso());
        assertEquals(Map.of("FR", 4, "BE", 1), preventiveRaUsageLimits.getMaxRaPerTso());
        assertEquals(0, preventiveRaUsageLimits.getMaxTso());
        assertEquals(Map.of("FR", 3, "BE", 1), preventiveRaUsageLimits.getMaxElementaryActionsPerTso());

        RaUsageLimits curative1RaUsageLimitsAfterPreventiveOpt = preventiveParameters.getRaLimitationParameters().get(crac.getInstant("curative1"));
        assertEquals(2, curative1RaUsageLimitsAfterPreventiveOpt.getMaxRa());
        assertEquals(Map.of("FR", 1, "BE", 1), curative1RaUsageLimitsAfterPreventiveOpt.getMaxTopoPerTso());
        assertEquals(Map.of("FR", 2, "BE", 1), curative1RaUsageLimitsAfterPreventiveOpt.getMaxPstPerTso());
        assertEquals(Map.of("FR", 2, "BE", 1), curative1RaUsageLimitsAfterPreventiveOpt.getMaxRaPerTso());
        assertEquals(2, curative1RaUsageLimitsAfterPreventiveOpt.getMaxTso());
        assertEquals(Map.of("FR", 1, "BE", 7), curative1RaUsageLimitsAfterPreventiveOpt.getMaxElementaryActionsPerTso());

        RaUsageLimits curative2RaUsageLimitsAfterPreventiveOpt = preventiveParameters.getRaLimitationParameters().get(crac.getInstant("curative2"));
        assertEquals(5, curative2RaUsageLimitsAfterPreventiveOpt.getMaxRa());
        assertEquals(Map.of("FR", 3, "BE", 2), curative2RaUsageLimitsAfterPreventiveOpt.getMaxTopoPerTso());
        assertEquals(Map.of("FR", 4, "BE", 5), curative2RaUsageLimitsAfterPreventiveOpt.getMaxPstPerTso());
        assertEquals(Map.of("FR", 6, "BE", 5), curative2RaUsageLimitsAfterPreventiveOpt.getMaxRaPerTso());
        assertEquals(3, curative2RaUsageLimitsAfterPreventiveOpt.getMaxTso());
        assertEquals(Map.of("FR", 3, "BE", 10), curative2RaUsageLimitsAfterPreventiveOpt.getMaxElementaryActionsPerTso());

        RaUsageLimits curative3RaUsageLimitsAfterPreventiveOpt = preventiveParameters.getRaLimitationParameters().get(crac.getInstant("curative3"));
        assertEquals(8, curative3RaUsageLimitsAfterPreventiveOpt.getMaxRa());
        assertEquals(Map.of("FR", 4, "BE", 5), curative3RaUsageLimitsAfterPreventiveOpt.getMaxTopoPerTso());
        assertEquals(Map.of("FR", 6, "BE", 6), curative3RaUsageLimitsAfterPreventiveOpt.getMaxPstPerTso());
        assertEquals(Map.of("FR", 10, "BE", 8), curative3RaUsageLimitsAfterPreventiveOpt.getMaxRaPerTso());
        assertEquals(3, curative3RaUsageLimitsAfterPreventiveOpt.getMaxTso());
        assertEquals(Map.of("FR", 5, "BE", 12), curative3RaUsageLimitsAfterPreventiveOpt.getMaxElementaryActionsPerTso());

        // curative 1

        SearchTreeParameters curative1Parameters = SearchTreeParameters.create()
            .withGlobalRemedialActionLimitationParameters(new HashMap<>(crac.getRaUsageLimitsPerInstant()))
            .build();

        OptimizationResult curative1OptimizationResult = Mockito.mock(OptimizationResult.class);
        when(curative1OptimizationResult.getActivatedNetworkActions()).thenReturn(Set.of(crac.getNetworkAction("cur1-open-fr-1")));
        when(curative1OptimizationResult.getActivatedRangeActions(crac.getState("contingency", crac.getInstant("curative1")))).thenReturn(Set.of(crac.getPstRangeAction("cur1-pst-be")));
        when(curative1OptimizationResult.getOptimizedTap(crac.getPstRangeAction("cur1-pst-be"), crac.getState("contingency", crac.getInstant("curative1")))).thenReturn(-7);

        PrePerimeterResult preCurative1PerimeterResult = Mockito.mock(PrePerimeterResult.class);
        Mockito.when(preCurative1PerimeterResult.getTap(crac.getPstRangeAction("cur1-pst-be"))).thenReturn(0);

        curative1Parameters.decreaseRemedialActionUsageLimits(Map.of(crac.getState("contingency", crac.getInstant("curative1")), curative1OptimizationResult), Map.of(crac.getState("contingency", crac.getInstant("curative1")), preCurative1PerimeterResult));

        RaUsageLimits curative1RaUsageLimitsAfterCurative1Opt = curative1Parameters.getRaLimitationParameters().get(crac.getInstant("curative1"));
        assertEquals(0, curative1RaUsageLimitsAfterCurative1Opt.getMaxRa());
        assertEquals(Map.of("FR", 0, "BE", 0), curative1RaUsageLimitsAfterCurative1Opt.getMaxTopoPerTso());
        assertEquals(Map.of("FR", 1, "BE", 0), curative1RaUsageLimitsAfterCurative1Opt.getMaxPstPerTso());
        assertEquals(Map.of("FR", 1, "BE", 0), curative1RaUsageLimitsAfterCurative1Opt.getMaxRaPerTso());
        assertEquals(0, curative1RaUsageLimitsAfterCurative1Opt.getMaxTso());
        assertEquals(Map.of("FR", 0, "BE", 0), curative1RaUsageLimitsAfterCurative1Opt.getMaxElementaryActionsPerTso());

        // results from curative1 should impact limits for curative2 and curative3
        RaUsageLimits curative2RaUsageLimitsAfterCurative1Opt = curative1Parameters.getRaLimitationParameters().get(crac.getInstant("curative2"));
        assertEquals(3, curative2RaUsageLimitsAfterCurative1Opt.getMaxRa());
        assertEquals(Map.of("FR", 2, "BE", 2), curative2RaUsageLimitsAfterCurative1Opt.getMaxTopoPerTso());
        assertEquals(Map.of("FR", 4, "BE", 4), curative2RaUsageLimitsAfterCurative1Opt.getMaxPstPerTso());
        assertEquals(Map.of("FR", 5, "BE", 4), curative2RaUsageLimitsAfterCurative1Opt.getMaxRaPerTso());
        assertEquals(1, curative2RaUsageLimitsAfterCurative1Opt.getMaxTso());
        assertEquals(Map.of("FR", 2, "BE", 3), curative2RaUsageLimitsAfterCurative1Opt.getMaxElementaryActionsPerTso());

        RaUsageLimits curative3RaUsageLimitsAfterCurative1Opt = curative1Parameters.getRaLimitationParameters().get(crac.getInstant("curative3"));
        assertEquals(6, curative3RaUsageLimitsAfterCurative1Opt.getMaxRa());
        assertEquals(Map.of("FR", 3, "BE", 5), curative3RaUsageLimitsAfterCurative1Opt.getMaxTopoPerTso());
        assertEquals(Map.of("FR", 6, "BE", 5), curative3RaUsageLimitsAfterCurative1Opt.getMaxPstPerTso());
        assertEquals(Map.of("FR", 9, "BE", 7), curative3RaUsageLimitsAfterCurative1Opt.getMaxRaPerTso());
        assertEquals(1, curative3RaUsageLimitsAfterCurative1Opt.getMaxTso());
        assertEquals(Map.of("FR", 4, "BE", 5), curative3RaUsageLimitsAfterCurative1Opt.getMaxElementaryActionsPerTso());

        // curative 2

        SearchTreeParameters curative2Parameters = SearchTreeParameters.create()
            .withGlobalRemedialActionLimitationParameters(new HashMap<>(crac.getRaUsageLimitsPerInstant()))
            .build();

        OptimizationResult curative2OptimizationResult = Mockito.mock(OptimizationResult.class);
        when(curative2OptimizationResult.getActivatedNetworkActions()).thenReturn(Set.of(crac.getNetworkAction("cur2-open-fr-2")));
        when(curative2OptimizationResult.getActivatedRangeActions(crac.getState("contingency", crac.getInstant("curative2")))).thenReturn(Set.of());

        PrePerimeterResult preCurative2PerimeterResult = Mockito.mock(PrePerimeterResult.class);

        curative2Parameters.decreaseRemedialActionUsageLimits(Map.of(crac.getState("contingency", crac.getInstant("curative1")), curative1OptimizationResult, crac.getState("contingency", crac.getInstant("curative2")), curative2OptimizationResult), Map.of(crac.getState("contingency", crac.getInstant("curative1")), preCurative1PerimeterResult, crac.getState("contingency", crac.getInstant("curative2")), preCurative2PerimeterResult));

        RaUsageLimits curative1RaUsageLimitsAfterCurative2Opt = curative2Parameters.getRaLimitationParameters().get(crac.getInstant("curative1"));
        assertEquals(0, curative1RaUsageLimitsAfterCurative2Opt.getMaxRa());
        assertEquals(Map.of("FR", 0, "BE", 0), curative1RaUsageLimitsAfterCurative2Opt.getMaxTopoPerTso());
        assertEquals(Map.of("FR", 1, "BE", 0), curative1RaUsageLimitsAfterCurative2Opt.getMaxPstPerTso());
        assertEquals(Map.of("FR", 1, "BE", 0), curative1RaUsageLimitsAfterCurative2Opt.getMaxRaPerTso());
        assertEquals(0, curative1RaUsageLimitsAfterCurative2Opt.getMaxTso());
        assertEquals(Map.of("FR", 0, "BE", 0), curative1RaUsageLimitsAfterCurative2Opt.getMaxElementaryActionsPerTso());

        RaUsageLimits curative2RaUsageLimitsAfterCurative2Opt = curative2Parameters.getRaLimitationParameters().get(crac.getInstant("curative2"));
        assertEquals(2, curative2RaUsageLimitsAfterCurative2Opt.getMaxRa());
        assertEquals(Map.of("FR", 1, "BE", 2), curative2RaUsageLimitsAfterCurative2Opt.getMaxTopoPerTso());
        assertEquals(Map.of("FR", 4, "BE", 4), curative2RaUsageLimitsAfterCurative2Opt.getMaxPstPerTso());
        assertEquals(Map.of("FR", 4, "BE", 4), curative2RaUsageLimitsAfterCurative2Opt.getMaxRaPerTso());
        assertEquals(1, curative2RaUsageLimitsAfterCurative2Opt.getMaxTso());
        assertEquals(Map.of("FR", 1, "BE", 3), curative2RaUsageLimitsAfterCurative2Opt.getMaxElementaryActionsPerTso());

        RaUsageLimits curative3RaUsageLimitsAfterCurative2Opt = curative2Parameters.getRaLimitationParameters().get(crac.getInstant("curative3"));
        assertEquals(5, curative3RaUsageLimitsAfterCurative2Opt.getMaxRa());
        assertEquals(Map.of("FR", 2, "BE", 5), curative3RaUsageLimitsAfterCurative2Opt.getMaxTopoPerTso());
        assertEquals(Map.of("FR", 6, "BE", 5), curative3RaUsageLimitsAfterCurative2Opt.getMaxPstPerTso());
        assertEquals(Map.of("FR", 8, "BE", 7), curative3RaUsageLimitsAfterCurative2Opt.getMaxRaPerTso());
        assertEquals(1, curative3RaUsageLimitsAfterCurative2Opt.getMaxTso());
        assertEquals(Map.of("FR", 3, "BE", 5), curative3RaUsageLimitsAfterCurative2Opt.getMaxElementaryActionsPerTso());
    }
}<|MERGE_RESOLUTION|>--- conflicted
+++ resolved
@@ -154,15 +154,9 @@
     }
 
     @Test
-<<<<<<< HEAD
-    void testDecreaseRemedialActionUsageLimits3CurativeInstants() {
-        Crac crac = CracImporters.importCrac(
-            Paths.get(new File(Objects.requireNonNull(SearchTreeParametersTest.class.getResource("/crac/small-crac-with-comprehensive-usage-limits-3-curative-instants.json")).getFile()).toString()),
-=======
     void testDecreaseRemedialActionUsageLimits() throws IOException {
         Crac crac = Crac.read(
             SearchTreeParametersTest.class.getResourceAsStream("/crac/small-crac-with-comprehensive-usage-limits.json"),
->>>>>>> cc4df170
             Network.read(Paths.get(new File(Objects.requireNonNull(SearchTreeParametersTest.class.getResource("/network/small-network-2P.uct")).getFile()).toString()))
         );
 
