/*
 * Copyright (c) 2022, RTE (http://www.rte-france.com)
 * This Source Code Form is subject to the terms of the Mozilla Public
 * License, v. 2.0. If a copy of the MPL was not distributed with this
 * file, You can obtain one at http://mozilla.org/MPL/2.0/.
 */
package com.powsybl.openrao.searchtreerao.commons.parameters;

<<<<<<< HEAD
import com.powsybl.commons.report.ReportNode;
import com.powsybl.contingency.ContingencyElementType;
import com.powsybl.openrao.commons.Unit;
import com.powsybl.openrao.data.cracapi.Crac;
import com.powsybl.openrao.data.cracapi.CracFactory;
import com.powsybl.openrao.data.cracapi.InstantKind;
import com.powsybl.openrao.data.cracapi.cnec.FlowCnec;
import com.powsybl.openrao.data.cracapi.cnec.Side;
import com.powsybl.openrao.data.cracapi.range.RangeType;
import com.powsybl.openrao.data.cracapi.rangeaction.RangeAction;
import com.powsybl.openrao.data.cracapi.usagerule.UsageMethod;
import com.powsybl.openrao.data.cracimpl.CracImplFactory;
=======
>>>>>>> 1e320e88
import com.powsybl.openrao.raoapi.parameters.RaoParameters;
import org.junit.jupiter.api.Test;

import java.util.Set;

import static org.junit.jupiter.api.Assertions.*;

/**
 * @author Baptiste Seguinot {@literal <baptiste.seguinot at rte-france.com>}
 */
class UnoptimizedCnecParametersTest {

    @Test
    void buildWithoutOptimizingOperatorsNotSharingCras() {
        RaoParameters raoParameters = new RaoParameters(ReportNode.NO_OP);
        raoParameters.getNotOptimizedCnecsParameters().setDoNotOptimizeCurativeCnecsForTsosWithoutCras(true);

<<<<<<< HEAD
        UnoptimizedCnecParameters ocp = UnoptimizedCnecParameters.build(raoParameters.getNotOptimizedCnecsParameters(), Set.of("BE"), crac, ReportNode.NO_OP);
=======
        UnoptimizedCnecParameters ocp = UnoptimizedCnecParameters.build(raoParameters.getNotOptimizedCnecsParameters(), Set.of("BE"));
>>>>>>> 1e320e88

        assertNotNull(ocp);
        assertEquals(Set.of("BE"), ocp.getOperatorsNotToOptimize());
    }

    @Test
    void buildWhileOptimizingOperatorsNotSharingCras() {
        RaoParameters raoParameters = new RaoParameters(ReportNode.NO_OP);
        raoParameters.getNotOptimizedCnecsParameters().setDoNotOptimizeCurativeCnecsForTsosWithoutCras(false);

<<<<<<< HEAD
        UnoptimizedCnecParameters ocp = UnoptimizedCnecParameters.build(raoParameters.getNotOptimizedCnecsParameters(), Set.of("BE"), crac, ReportNode.NO_OP);
        assertNull(ocp);
    }

    @Test
    void testUnoptimizedCnecsInSeriesWithPsts() {

        Crac crac = CracFactory.findDefault().create("crac")
            .newInstant(PREVENTIVE_INSTANT_ID, InstantKind.PREVENTIVE)
            .newInstant(OUTAGE_INSTANT_ID, InstantKind.OUTAGE)
            .newInstant(AUTO_INSTANT_ID, InstantKind.AUTO)
            .newInstant(CURATIVE_INSTANT_ID, InstantKind.CURATIVE);

        crac.newFlowCnec().withId("flowCnec-1")
                .withNetworkElement("ne1Id")
                .withInstant(PREVENTIVE_INSTANT_ID)
                .withOperator("operator1")
                .withOptimized()
                .newThreshold().withSide(Side.RIGHT).withUnit(Unit.AMPERE).withMin(-500.).add()
                .withIMax(1000., Side.RIGHT)
                .withNominalVoltage(220.)
                .add();

        crac.newContingency().withId("co2").withContingencyElement("ne22", ContingencyElementType.LINE).add();

        crac.newFlowCnec().withId("flowCnec-2")
                .withNetworkElement("ne2Id")
                .withInstant(CURATIVE_INSTANT_ID)
                .withContingency("co2")
                .withOperator("operator1")
                .withOptimized()
                .newThreshold().withSide(Side.RIGHT).withUnit(Unit.AMPERE).withMin(-500.).add()
                .withIMax(1000., Side.RIGHT)
                .withNominalVoltage(220.)
                .add();

        crac.newPstRangeAction().withId("pstRange1Id")
                .withName("pstRange1Name")
                .withOperator("RTE")
                .withNetworkElement("pst1")
                .withInitialTap(2)
                .withTapToAngleConversionMap(Map.of(-3, 0., -2, .5, -1, 1., 0, 1.5, 1, 2., 2, 2.5, 3, 3.))
                .newTapRange().withRangeType(RangeType.ABSOLUTE).withMinTap(1).withMaxTap(7).add()
                .newTapRange().withRangeType(RangeType.RELATIVE_TO_INITIAL_NETWORK).withMinTap(-3).withMaxTap(3).add()
                .newOnInstantUsageRule().withUsageMethod(UsageMethod.AVAILABLE).withInstant(PREVENTIVE_INSTANT_ID).add()
                .add();

        crac.newPstRangeAction().withId("pstRange2Id")
                .withName("pstRange2Name")
                .withOperator("RTE")
                .withNetworkElement("pst2")
                .withGroupId("group-1-pst")
                .withInitialTap(1)
                .withTapToAngleConversionMap(Map.of(-3, 0., -2, .5, -1, 1., 0, 1.5, 1, 2., 2, 2.5, 3, 3.))
                .newTapRange().withRangeType(RangeType.ABSOLUTE).withMinTap(1).withMaxTap(7).add()
                .newTapRange().withRangeType(RangeType.RELATIVE_TO_INITIAL_NETWORK).withMinTap(-3).withMaxTap(3).add()
                .add();

        RaoParameters raoParameters = new RaoParameters(ReportNode.NO_OP);
        raoParameters.getNotOptimizedCnecsParameters().setDoNotOptimizeCnecsSecuredByTheirPst(Map.of("ne1Id", "pst1",
                "ne2Id", "fakeId",
                "fakeId", "pst2"));
        UnoptimizedCnecParameters.build(raoParameters.getNotOptimizedCnecsParameters(), Set.of("BE"), crac, ReportNode.NO_OP);

        Map<FlowCnec, RangeAction<?>> map = UnoptimizedCnecParameters.getDoNotOptimizeCnecsSecuredByTheirPst(raoParameters.getNotOptimizedCnecsParameters(), crac, ReportNode.NO_OP);
        assertEquals(3, raoParameters.getNotOptimizedCnecsParameters().getDoNotOptimizeCnecsSecuredByTheirPst().size());
        assertEquals(1, map.size());
        assertTrue(map.containsKey(crac.getFlowCnec("flowCnec-1")));
        assertEquals(crac.getPstRangeAction("pstRange1Id"), map.get(crac.getFlowCnec("flowCnec-1")));
        assertFalse(map.containsKey(crac.getFlowCnec("flowCnec-2")));

        // Add pst with same networkElement to crac
        crac.newPstRangeAction().withId("pstRange3Id")
                .withName("pstRange3Name")
                .withOperator("RTE")
                .withNetworkElement("pst2")
                .withGroupId("group-1-pst")
                .withInitialTap(1)
                .withTapToAngleConversionMap(Map.of(-3, 0., -2, .5, -1, 1., 0, 1.5, 1, 2., 2, 2.5, 3, 3.))
                .newTapRange().withRangeType(RangeType.ABSOLUTE).withMinTap(1).withMaxTap(7).add()
                .newTapRange().withRangeType(RangeType.RELATIVE_TO_INITIAL_NETWORK).withMinTap(-3).withMaxTap(3).add()
                .add();
        RaoParameters newRaoParameters = new RaoParameters(ReportNode.NO_OP);
        newRaoParameters.getNotOptimizedCnecsParameters().setDoNotOptimizeCnecsSecuredByTheirPst(Map.of("ne1Id", "pst2"));
        Map<FlowCnec, RangeAction<?>> newMap = UnoptimizedCnecParameters.getDoNotOptimizeCnecsSecuredByTheirPst(newRaoParameters.getNotOptimizedCnecsParameters(), crac, ReportNode.NO_OP);
        assertEquals(0, newMap.size());
    }

=======
        UnoptimizedCnecParameters ocp = UnoptimizedCnecParameters.build(raoParameters.getNotOptimizedCnecsParameters(), Set.of("BE"));
        assertNull(ocp);
    }

>>>>>>> 1e320e88
}<|MERGE_RESOLUTION|>--- conflicted
+++ resolved
@@ -6,21 +6,7 @@
  */
 package com.powsybl.openrao.searchtreerao.commons.parameters;
 
-<<<<<<< HEAD
 import com.powsybl.commons.report.ReportNode;
-import com.powsybl.contingency.ContingencyElementType;
-import com.powsybl.openrao.commons.Unit;
-import com.powsybl.openrao.data.cracapi.Crac;
-import com.powsybl.openrao.data.cracapi.CracFactory;
-import com.powsybl.openrao.data.cracapi.InstantKind;
-import com.powsybl.openrao.data.cracapi.cnec.FlowCnec;
-import com.powsybl.openrao.data.cracapi.cnec.Side;
-import com.powsybl.openrao.data.cracapi.range.RangeType;
-import com.powsybl.openrao.data.cracapi.rangeaction.RangeAction;
-import com.powsybl.openrao.data.cracapi.usagerule.UsageMethod;
-import com.powsybl.openrao.data.cracimpl.CracImplFactory;
-=======
->>>>>>> 1e320e88
 import com.powsybl.openrao.raoapi.parameters.RaoParameters;
 import org.junit.jupiter.api.Test;
 
@@ -38,11 +24,7 @@
         RaoParameters raoParameters = new RaoParameters(ReportNode.NO_OP);
         raoParameters.getNotOptimizedCnecsParameters().setDoNotOptimizeCurativeCnecsForTsosWithoutCras(true);
 
-<<<<<<< HEAD
-        UnoptimizedCnecParameters ocp = UnoptimizedCnecParameters.build(raoParameters.getNotOptimizedCnecsParameters(), Set.of("BE"), crac, ReportNode.NO_OP);
-=======
         UnoptimizedCnecParameters ocp = UnoptimizedCnecParameters.build(raoParameters.getNotOptimizedCnecsParameters(), Set.of("BE"));
->>>>>>> 1e320e88
 
         assertNotNull(ocp);
         assertEquals(Set.of("BE"), ocp.getOperatorsNotToOptimize());
@@ -53,99 +35,8 @@
         RaoParameters raoParameters = new RaoParameters(ReportNode.NO_OP);
         raoParameters.getNotOptimizedCnecsParameters().setDoNotOptimizeCurativeCnecsForTsosWithoutCras(false);
 
-<<<<<<< HEAD
-        UnoptimizedCnecParameters ocp = UnoptimizedCnecParameters.build(raoParameters.getNotOptimizedCnecsParameters(), Set.of("BE"), crac, ReportNode.NO_OP);
-        assertNull(ocp);
-    }
-
-    @Test
-    void testUnoptimizedCnecsInSeriesWithPsts() {
-
-        Crac crac = CracFactory.findDefault().create("crac")
-            .newInstant(PREVENTIVE_INSTANT_ID, InstantKind.PREVENTIVE)
-            .newInstant(OUTAGE_INSTANT_ID, InstantKind.OUTAGE)
-            .newInstant(AUTO_INSTANT_ID, InstantKind.AUTO)
-            .newInstant(CURATIVE_INSTANT_ID, InstantKind.CURATIVE);
-
-        crac.newFlowCnec().withId("flowCnec-1")
-                .withNetworkElement("ne1Id")
-                .withInstant(PREVENTIVE_INSTANT_ID)
-                .withOperator("operator1")
-                .withOptimized()
-                .newThreshold().withSide(Side.RIGHT).withUnit(Unit.AMPERE).withMin(-500.).add()
-                .withIMax(1000., Side.RIGHT)
-                .withNominalVoltage(220.)
-                .add();
-
-        crac.newContingency().withId("co2").withContingencyElement("ne22", ContingencyElementType.LINE).add();
-
-        crac.newFlowCnec().withId("flowCnec-2")
-                .withNetworkElement("ne2Id")
-                .withInstant(CURATIVE_INSTANT_ID)
-                .withContingency("co2")
-                .withOperator("operator1")
-                .withOptimized()
-                .newThreshold().withSide(Side.RIGHT).withUnit(Unit.AMPERE).withMin(-500.).add()
-                .withIMax(1000., Side.RIGHT)
-                .withNominalVoltage(220.)
-                .add();
-
-        crac.newPstRangeAction().withId("pstRange1Id")
-                .withName("pstRange1Name")
-                .withOperator("RTE")
-                .withNetworkElement("pst1")
-                .withInitialTap(2)
-                .withTapToAngleConversionMap(Map.of(-3, 0., -2, .5, -1, 1., 0, 1.5, 1, 2., 2, 2.5, 3, 3.))
-                .newTapRange().withRangeType(RangeType.ABSOLUTE).withMinTap(1).withMaxTap(7).add()
-                .newTapRange().withRangeType(RangeType.RELATIVE_TO_INITIAL_NETWORK).withMinTap(-3).withMaxTap(3).add()
-                .newOnInstantUsageRule().withUsageMethod(UsageMethod.AVAILABLE).withInstant(PREVENTIVE_INSTANT_ID).add()
-                .add();
-
-        crac.newPstRangeAction().withId("pstRange2Id")
-                .withName("pstRange2Name")
-                .withOperator("RTE")
-                .withNetworkElement("pst2")
-                .withGroupId("group-1-pst")
-                .withInitialTap(1)
-                .withTapToAngleConversionMap(Map.of(-3, 0., -2, .5, -1, 1., 0, 1.5, 1, 2., 2, 2.5, 3, 3.))
-                .newTapRange().withRangeType(RangeType.ABSOLUTE).withMinTap(1).withMaxTap(7).add()
-                .newTapRange().withRangeType(RangeType.RELATIVE_TO_INITIAL_NETWORK).withMinTap(-3).withMaxTap(3).add()
-                .add();
-
-        RaoParameters raoParameters = new RaoParameters(ReportNode.NO_OP);
-        raoParameters.getNotOptimizedCnecsParameters().setDoNotOptimizeCnecsSecuredByTheirPst(Map.of("ne1Id", "pst1",
-                "ne2Id", "fakeId",
-                "fakeId", "pst2"));
-        UnoptimizedCnecParameters.build(raoParameters.getNotOptimizedCnecsParameters(), Set.of("BE"), crac, ReportNode.NO_OP);
-
-        Map<FlowCnec, RangeAction<?>> map = UnoptimizedCnecParameters.getDoNotOptimizeCnecsSecuredByTheirPst(raoParameters.getNotOptimizedCnecsParameters(), crac, ReportNode.NO_OP);
-        assertEquals(3, raoParameters.getNotOptimizedCnecsParameters().getDoNotOptimizeCnecsSecuredByTheirPst().size());
-        assertEquals(1, map.size());
-        assertTrue(map.containsKey(crac.getFlowCnec("flowCnec-1")));
-        assertEquals(crac.getPstRangeAction("pstRange1Id"), map.get(crac.getFlowCnec("flowCnec-1")));
-        assertFalse(map.containsKey(crac.getFlowCnec("flowCnec-2")));
-
-        // Add pst with same networkElement to crac
-        crac.newPstRangeAction().withId("pstRange3Id")
-                .withName("pstRange3Name")
-                .withOperator("RTE")
-                .withNetworkElement("pst2")
-                .withGroupId("group-1-pst")
-                .withInitialTap(1)
-                .withTapToAngleConversionMap(Map.of(-3, 0., -2, .5, -1, 1., 0, 1.5, 1, 2., 2, 2.5, 3, 3.))
-                .newTapRange().withRangeType(RangeType.ABSOLUTE).withMinTap(1).withMaxTap(7).add()
-                .newTapRange().withRangeType(RangeType.RELATIVE_TO_INITIAL_NETWORK).withMinTap(-3).withMaxTap(3).add()
-                .add();
-        RaoParameters newRaoParameters = new RaoParameters(ReportNode.NO_OP);
-        newRaoParameters.getNotOptimizedCnecsParameters().setDoNotOptimizeCnecsSecuredByTheirPst(Map.of("ne1Id", "pst2"));
-        Map<FlowCnec, RangeAction<?>> newMap = UnoptimizedCnecParameters.getDoNotOptimizeCnecsSecuredByTheirPst(newRaoParameters.getNotOptimizedCnecsParameters(), crac, ReportNode.NO_OP);
-        assertEquals(0, newMap.size());
-    }
-
-=======
         UnoptimizedCnecParameters ocp = UnoptimizedCnecParameters.build(raoParameters.getNotOptimizedCnecsParameters(), Set.of("BE"));
         assertNull(ocp);
     }
 
->>>>>>> 1e320e88
 }