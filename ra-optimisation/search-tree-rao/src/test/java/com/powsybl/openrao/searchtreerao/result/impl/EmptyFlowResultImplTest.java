/*
 * Copyright (c) 2021, RTE (http://www.rte-france.com)
 * This Source Code Form is subject to the terms of the Mozilla Public
 * License, v. 2.0. If a copy of the MPL was not distributed with this
 * file, You can obtain one at http://mozilla.org/MPL/2.0/.
 */

package com.powsybl.openrao.searchtreerao.result.impl;

import com.powsybl.openrao.commons.Unit;
import com.powsybl.openrao.data.cracapi.Instant;
import com.powsybl.openrao.data.cracapi.cnec.FlowCnec;
import com.powsybl.iidm.network.TwoSides;
import org.junit.jupiter.api.Test;
import org.mockito.Mockito;

import static org.junit.jupiter.api.Assertions.assertTrue;

/**
 * @author Peter Mitri {@literal <peter.mitri at rte-france.com>}
 */
class EmptyFlowResultImplTest {
    @Test
    void testBasicReturns() {
        FlowCnec cnec = Mockito.mock(FlowCnec.class);
        EmptyFlowResultImpl branchResult = new EmptyFlowResultImpl();
<<<<<<< HEAD
        assertTrue(Double.isNaN(branchResult.getFlow(cnec, Side.LEFT, Unit.MEGAWATT)));
        assertTrue(Double.isNaN(branchResult.getFlow(cnec, Side.RIGHT, Unit.MEGAWATT)));
        assertTrue(Double.isNaN(branchResult.getFlow(cnec, Side.LEFT, Unit.AMPERE)));
        assertTrue(Double.isNaN(branchResult.getFlow(cnec, Side.RIGHT, Unit.AMPERE)));
        assertTrue(Double.isNaN(branchResult.getFlow(cnec, Side.RIGHT, Unit.AMPERE, Mockito.mock(Instant.class))));
        assertTrue(Double.isNaN(branchResult.getCommercialFlow(cnec, Side.LEFT, Unit.MEGAWATT)));
        assertTrue(Double.isNaN(branchResult.getCommercialFlow(cnec, Side.RIGHT, Unit.MEGAWATT)));
        assertTrue(Double.isNaN(branchResult.getPtdfZonalSum(cnec, Side.LEFT)));
        assertTrue(Double.isNaN(branchResult.getPtdfZonalSum(cnec, Side.RIGHT)));
=======
        assertTrue(Double.isNaN(branchResult.getFlow(cnec, TwoSides.ONE, Unit.MEGAWATT)));
        assertTrue(Double.isNaN(branchResult.getFlow(cnec, TwoSides.TWO, Unit.MEGAWATT)));
        assertTrue(Double.isNaN(branchResult.getFlow(cnec, TwoSides.ONE, Unit.AMPERE)));
        assertTrue(Double.isNaN(branchResult.getFlow(cnec, TwoSides.TWO, Unit.AMPERE)));
        assertTrue(Double.isNaN(branchResult.getCommercialFlow(cnec, TwoSides.ONE, Unit.MEGAWATT)));
        assertTrue(Double.isNaN(branchResult.getCommercialFlow(cnec, TwoSides.TWO, Unit.MEGAWATT)));
        assertTrue(Double.isNaN(branchResult.getPtdfZonalSum(cnec, TwoSides.ONE)));
        assertTrue(Double.isNaN(branchResult.getPtdfZonalSum(cnec, TwoSides.TWO)));
>>>>>>> f0a6cb98
        assertTrue(branchResult.getPtdfZonalSums().isEmpty());
    }
}<|MERGE_RESOLUTION|>--- conflicted
+++ resolved
@@ -24,26 +24,15 @@
     void testBasicReturns() {
         FlowCnec cnec = Mockito.mock(FlowCnec.class);
         EmptyFlowResultImpl branchResult = new EmptyFlowResultImpl();
-<<<<<<< HEAD
-        assertTrue(Double.isNaN(branchResult.getFlow(cnec, Side.LEFT, Unit.MEGAWATT)));
-        assertTrue(Double.isNaN(branchResult.getFlow(cnec, Side.RIGHT, Unit.MEGAWATT)));
-        assertTrue(Double.isNaN(branchResult.getFlow(cnec, Side.LEFT, Unit.AMPERE)));
-        assertTrue(Double.isNaN(branchResult.getFlow(cnec, Side.RIGHT, Unit.AMPERE)));
-        assertTrue(Double.isNaN(branchResult.getFlow(cnec, Side.RIGHT, Unit.AMPERE, Mockito.mock(Instant.class))));
-        assertTrue(Double.isNaN(branchResult.getCommercialFlow(cnec, Side.LEFT, Unit.MEGAWATT)));
-        assertTrue(Double.isNaN(branchResult.getCommercialFlow(cnec, Side.RIGHT, Unit.MEGAWATT)));
-        assertTrue(Double.isNaN(branchResult.getPtdfZonalSum(cnec, Side.LEFT)));
-        assertTrue(Double.isNaN(branchResult.getPtdfZonalSum(cnec, Side.RIGHT)));
-=======
         assertTrue(Double.isNaN(branchResult.getFlow(cnec, TwoSides.ONE, Unit.MEGAWATT)));
         assertTrue(Double.isNaN(branchResult.getFlow(cnec, TwoSides.TWO, Unit.MEGAWATT)));
         assertTrue(Double.isNaN(branchResult.getFlow(cnec, TwoSides.ONE, Unit.AMPERE)));
         assertTrue(Double.isNaN(branchResult.getFlow(cnec, TwoSides.TWO, Unit.AMPERE)));
+        assertTrue(Double.isNaN(branchResult.getFlow(cnec, TwoSides.TWO, Unit.AMPERE, Mockito.mock(Instant.class))));
         assertTrue(Double.isNaN(branchResult.getCommercialFlow(cnec, TwoSides.ONE, Unit.MEGAWATT)));
         assertTrue(Double.isNaN(branchResult.getCommercialFlow(cnec, TwoSides.TWO, Unit.MEGAWATT)));
         assertTrue(Double.isNaN(branchResult.getPtdfZonalSum(cnec, TwoSides.ONE)));
         assertTrue(Double.isNaN(branchResult.getPtdfZonalSum(cnec, TwoSides.TWO)));
->>>>>>> f0a6cb98
         assertTrue(branchResult.getPtdfZonalSums().isEmpty());
     }
 }