--- conflicted
+++ resolved
@@ -218,20 +218,11 @@
         parameters.setAcceptableMarginDecrease(50);
         parameters.setViolationCost(10);
         parameters.setConstraintAdjustmentCoefficient(3.5);
-<<<<<<< HEAD
-        when(flowAndSensiResult.getFlow(mnec1, Side.RIGHT, Unit.MEGAWATT)).thenReturn(900.);
-        when(flowAndSensiResult.getFlow(mnec2, Side.LEFT, Unit.MEGAWATT)).thenReturn(-200.);
-        when(flowAndSensiResult.getFlow(mnec3, Side.LEFT, Unit.MEGAWATT)).thenReturn(-200.);
-        when(flowAndSensiResult.getFlow(mnec3, Side.RIGHT, Unit.MEGAWATT)).thenReturn(Double.NaN);
+        when(flowAndSensiResult.getFlow(mnec1, TwoSides.TWO, Unit.MEGAWATT)).thenReturn(900.);
+        when(flowAndSensiResult.getFlow(mnec2, TwoSides.ONE, Unit.MEGAWATT)).thenReturn(-200.);
+        when(flowAndSensiResult.getFlow(mnec3, TwoSides.ONE, Unit.MEGAWATT)).thenReturn(-200.);
+        when(flowAndSensiResult.getFlow(mnec3, TwoSides.TWO, Unit.MEGAWATT)).thenReturn(Double.NaN);
         when(flowAndSensiResult.getSensitivityStatus(crac.getState("N-1 NL1-NL3", crac.getInstant(InstantKind.CURATIVE)))).thenReturn(ComputationStatus.FAILURE);
-=======
-        FlowResult flowResult = Mockito.mock(FlowResult.class);
-        when(flowResult.getFlow(mnec1, TwoSides.TWO, Unit.MEGAWATT)).thenReturn(900.);
-        when(flowResult.getFlow(mnec2, TwoSides.ONE, Unit.MEGAWATT)).thenReturn(-200.);
-        when(flowResult.getFlow(mnec3, TwoSides.ONE, Unit.MEGAWATT)).thenReturn(-200.);
-        when(flowResult.getFlow(mnec3, TwoSides.TWO, Unit.MEGAWATT)).thenReturn(Double.NaN);
-        when(sensitivityResult.getSensitivityStatus(crac.getState("N-1 NL1-NL3", crac.getInstant(InstantKind.CURATIVE)))).thenReturn(ComputationStatus.FAILURE);
->>>>>>> 7a46992a
         MnecFiller mnecFiller = new MnecFiller(
             flowAndSensiResult,
             Set.of(mnec1, mnec2, mnec3),
