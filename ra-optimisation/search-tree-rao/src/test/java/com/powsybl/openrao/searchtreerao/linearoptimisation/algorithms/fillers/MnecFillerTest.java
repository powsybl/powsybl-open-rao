--- conflicted
+++ resolved
@@ -128,21 +128,18 @@
         when(flowResult.getFlow(mnec3, TwoSides.ONE, Unit.MEGAWATT)).thenReturn(-200.);
         when(flowResult.getFlow(mnec3, TwoSides.TWO, Unit.MEGAWATT)).thenReturn(-200.);
         MnecFiller mnecFiller = new MnecFiller(
-                flowResult,
-                Set.of(mnec1, mnec2, mnec3),
-                unit,
-<<<<<<< HEAD
-                parametersExtension.getViolationCost(),
-                parameters.getAcceptableMarginDecrease(),
-                parametersExtension.getConstraintAdjustmentCoefficient());
-=======
-                parameters, null);
->>>>>>> 99d37d1d
+            flowResult,
+            Set.of(mnec1, mnec2, mnec3),
+            unit,
+            parametersExtension.getViolationCost(),
+            parameters.getAcceptableMarginDecrease(),
+            parametersExtension.getConstraintAdjustmentCoefficient(),
+            null);
         linearProblem = new LinearProblemBuilder()
-                .withProblemFiller(coreProblemFiller)
-                .withProblemFiller(mnecFiller)
-                .withSolver(Solver.SCIP)
-                .build();
+            .withProblemFiller(coreProblemFiller)
+            .withProblemFiller(mnecFiller)
+            .withSolver(Solver.SCIP)
+            .build();
         linearProblem.fill(flowResult, sensitivityResult);
     }
 
@@ -239,13 +236,10 @@
             flowResult,
             Set.of(mnec1, mnec2, mnec3),
             Unit.MEGAWATT,
-<<<<<<< HEAD
             parametersExtension.getViolationCost(),
             parameters.getAcceptableMarginDecrease(),
-            parametersExtension.getConstraintAdjustmentCoefficient());
-=======
-            parameters, null);
->>>>>>> 99d37d1d
+            parametersExtension.getConstraintAdjustmentCoefficient(),
+            null);
         linearProblem = new LinearProblemBuilder()
             .withProblemFiller(coreProblemFiller)
             .withProblemFiller(mnecFiller)
