--- conflicted
+++ resolved
@@ -57,23 +57,15 @@
         rangeActions.put(state, Set.of(pstRa1, pstRa2));
         Mockito.when(optimizationPerimeter.getRangeActionsPerState()).thenReturn(rangeActions);
 
-<<<<<<< HEAD
-        CoreProblemFiller coreProblemFiller = new CoreProblemFiller(
-=======
-        RangeActionsOptimizationParameters rangeActionParameters = RangeActionsOptimizationParameters.buildFromRaoParameters(new RaoParameters());
-
         MarginCoreProblemFiller coreProblemFiller = new MarginCoreProblemFiller(
->>>>>>> 05b5db13
             optimizationPerimeter,
             initialRangeActionSetpointResult,
             (new RaoParameters()).getRangeActionsOptimizationParameters(),
             null,
             Unit.MEGAWATT,
-<<<<<<< HEAD
-            false, SearchTreeRaoRangeActionsOptimizationParameters.PstModel.CONTINUOUS);
-=======
-            false, RangeActionsOptimizationParameters.PstModel.CONTINUOUS, null);
->>>>>>> 05b5db13
+            false,
+            SearchTreeRaoRangeActionsOptimizationParameters.PstModel.CONTINUOUS,
+            null);
 
         ContinuousRangeActionGroupFiller continuousRangeActionGroupFiller = new ContinuousRangeActionGroupFiller(
             rangeActions, null);
