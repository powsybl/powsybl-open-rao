/*
 * Copyright (c) 2022, RTE (http://www.rte-france.com)
 * This Source Code Form is subject to the terms of the Mozilla Public
 * License, v. 2.0. If a copy of the MPL was not distributed with this
 * file, You can obtain one at http://mozilla.org/MPL/2.0/.
 */

package com.powsybl.openrao.searchtreerao.linearoptimisation.algorithms;

import com.powsybl.openrao.commons.Unit;
import com.powsybl.openrao.data.crac.api.State;
import com.powsybl.openrao.raoapi.parameters.ObjectiveFunctionParameters;
import com.powsybl.openrao.raoapi.parameters.extensions.*;
import com.powsybl.openrao.raoapi.parameters.LoopFlowParameters;
import com.powsybl.openrao.raoapi.parameters.MnecParameters;
import com.powsybl.openrao.searchtreerao.commons.optimizationperimeters.CurativeOptimizationPerimeter;
import com.powsybl.openrao.searchtreerao.commons.optimizationperimeters.OptimizationPerimeter;
import com.powsybl.openrao.searchtreerao.commons.parameters.RangeActionLimitationParameters;
import com.powsybl.openrao.searchtreerao.commons.parameters.UnoptimizedCnecParameters;
import com.powsybl.openrao.searchtreerao.linearoptimisation.algorithms.fillers.*;
import com.powsybl.openrao.searchtreerao.linearoptimisation.algorithms.linearproblem.LinearProblem;
import com.powsybl.openrao.searchtreerao.linearoptimisation.algorithms.linearproblem.LinearProblemBuilder;
import com.powsybl.openrao.searchtreerao.linearoptimisation.inputs.IteratingLinearOptimizerInput;
import com.powsybl.openrao.searchtreerao.linearoptimisation.parameters.IteratingLinearOptimizerParameters;
import org.junit.jupiter.api.BeforeEach;
import org.junit.jupiter.api.Test;
import org.mockito.Mockito;

import java.util.List;
import java.util.Optional;
import java.util.Set;

import static org.junit.jupiter.api.Assertions.*;
import static org.mockito.Mockito.when;

/**
 * @author Philippe Edwards {@literal <philippe.edwards at rte-france.com>}
 */
class LinearProblemBuilderTest {
    private LinearProblemBuilder linearProblemBuilder;
    private IteratingLinearOptimizerInput inputs;
    private IteratingLinearOptimizerParameters parameters;
    private SearchTreeRaoRangeActionsOptimizationParameters.LinearOptimizationSolver solverParameters;
    private com.powsybl.openrao.raoapi.parameters.RangeActionsOptimizationParameters rangeActionParameters;
    private SearchTreeRaoRangeActionsOptimizationParameters rangeActionParametersExtension;
    private OptimizationPerimeter optimizationPerimeter;

    @BeforeEach
    public void setup() {
        linearProblemBuilder = new LinearProblemBuilder();
        inputs = Mockito.mock(IteratingLinearOptimizerInput.class);
        parameters = Mockito.mock(IteratingLinearOptimizerParameters.class);

        solverParameters = Mockito.mock(SearchTreeRaoRangeActionsOptimizationParameters.LinearOptimizationSolver.class);
        when(solverParameters.getSolver()).thenReturn(SearchTreeRaoRangeActionsOptimizationParameters.Solver.SCIP);
        when(parameters.getSolverParameters()).thenReturn(solverParameters);
        rangeActionParameters = Mockito.mock(com.powsybl.openrao.raoapi.parameters.RangeActionsOptimizationParameters.class);
        when(parameters.getRangeActionParameters()).thenReturn(rangeActionParameters);
        rangeActionParametersExtension = Mockito.mock(SearchTreeRaoRangeActionsOptimizationParameters.class);
        when(parameters.getRangeActionParametersExtension()).thenReturn(rangeActionParametersExtension);
        SearchTreeRaoRelativeMarginsParameters relativeMarginParameters = Mockito.mock(SearchTreeRaoRelativeMarginsParameters.class);
        when(parameters.getMaxMinRelativeMarginParameters()).thenReturn(relativeMarginParameters);
<<<<<<< HEAD
        SearchTreeRaoMinMarginParameters minMarginParameters = Mockito.mock(SearchTreeRaoMinMarginParameters.class);
        when(parameters.getMaxMinMarginParameters()).thenReturn(minMarginParameters);
=======
        SearchTreeRaoCostlyMinMarginParameters minMarginsParameters = Mockito.mock(SearchTreeRaoCostlyMinMarginParameters.class);
        when(parameters.getMinMarginParameters()).thenReturn(minMarginsParameters);
>>>>>>> fd2ae6c4
        MnecParameters mnecParameters = Mockito.mock(MnecParameters.class);
        when(parameters.getMnecParameters()).thenReturn(mnecParameters);
        SearchTreeRaoMnecParameters mnecParametersExtension = Mockito.mock(SearchTreeRaoMnecParameters.class);
        when(parameters.getMnecParametersExtension()).thenReturn(mnecParametersExtension);
        LoopFlowParameters loopFlowParameters = Mockito.mock(LoopFlowParameters.class);
        when(parameters.getLoopFlowParameters()).thenReturn(loopFlowParameters);
        SearchTreeRaoLoopFlowParameters loopFlowParametersExtension = Mockito.mock(SearchTreeRaoLoopFlowParameters.class);
        when(parameters.getLoopFlowParametersExtension()).thenReturn(loopFlowParametersExtension);

        State optimizationState = Mockito.mock(State.class);
        when(optimizationState.getTimestamp()).thenReturn(Optional.empty());
        optimizationPerimeter = Mockito.mock(CurativeOptimizationPerimeter.class);
        when(inputs.optimizationPerimeter()).thenReturn(optimizationPerimeter);
        when(optimizationPerimeter.getMainOptimizationState()).thenReturn(optimizationState);
    }

    @Test
    void testBuildMaxMarginContinuous() {
        when(rangeActionParametersExtension.getPstModel()).thenReturn(SearchTreeRaoRangeActionsOptimizationParameters.PstModel.CONTINUOUS);
        when(parameters.getObjectiveFunction()).thenReturn(ObjectiveFunctionParameters.ObjectiveFunctionType.MAX_MIN_MARGIN);
        when(parameters.getObjectiveFunctionUnit()).thenReturn(Unit.MEGAWATT);

        LinearProblem linearProblem = linearProblemBuilder.buildFromInputsAndParameters(inputs, parameters);
        assertNotNull(linearProblem);
        List<ProblemFiller> fillers = linearProblem.getFillers();
        assertEquals(3, fillers.size());
        assertInstanceOf(MarginCoreProblemFiller.class, fillers.get(0));
        assertInstanceOf(MaxMinMarginFiller.class, fillers.get(1));
        assertInstanceOf(ContinuousRangeActionGroupFiller.class, fillers.get(2));
    }

    @Test
    void testBuildMaxMarginDiscrete() {
        when(rangeActionParametersExtension.getPstModel()).thenReturn(SearchTreeRaoRangeActionsOptimizationParameters.PstModel.APPROXIMATED_INTEGERS);
        when(parameters.getObjectiveFunction()).thenReturn(ObjectiveFunctionParameters.ObjectiveFunctionType.MAX_MIN_MARGIN);
        when(parameters.getObjectiveFunctionUnit()).thenReturn(Unit.MEGAWATT);

        LinearProblem linearProblem = linearProblemBuilder.buildFromInputsAndParameters(inputs, parameters);
        assertNotNull(linearProblem);
        List<ProblemFiller> fillers = linearProblem.getFillers();
        assertEquals(5, fillers.size());
        assertInstanceOf(MarginCoreProblemFiller.class, fillers.get(0));
        assertInstanceOf(MaxMinMarginFiller.class, fillers.get(1));
        assertInstanceOf(DiscretePstTapFiller.class, fillers.get(2));
        assertInstanceOf(DiscretePstGroupFiller.class, fillers.get(3));
        assertInstanceOf(ContinuousRangeActionGroupFiller.class, fillers.get(4));
    }

    @Test
    void testBuildMaxRelativeMarginContinuous() {
        when(rangeActionParametersExtension.getPstModel()).thenReturn(SearchTreeRaoRangeActionsOptimizationParameters.PstModel.CONTINUOUS);
        when(parameters.getObjectiveFunction()).thenReturn(ObjectiveFunctionParameters.ObjectiveFunctionType.MAX_MIN_RELATIVE_MARGIN);
        when(parameters.getObjectiveFunctionUnit()).thenReturn(Unit.MEGAWATT);

        LinearProblem linearProblem = linearProblemBuilder.buildFromInputsAndParameters(inputs, parameters);
        assertNotNull(linearProblem);
        List<ProblemFiller> fillers = linearProblem.getFillers();
        assertEquals(3, fillers.size());
        assertInstanceOf(MarginCoreProblemFiller.class, fillers.get(0));
        assertInstanceOf(MaxMinRelativeMarginFiller.class, fillers.get(1));
        assertInstanceOf(ContinuousRangeActionGroupFiller.class, fillers.get(2));
    }

    @Test
    void testBuildMaxMarginContinuousMnecLoopflowUnoptimized() {
        when(rangeActionParametersExtension.getPstModel()).thenReturn(SearchTreeRaoRangeActionsOptimizationParameters.PstModel.CONTINUOUS);
        when(parameters.getObjectiveFunction()).thenReturn(ObjectiveFunctionParameters.ObjectiveFunctionType.MAX_MIN_MARGIN);
        when(parameters.getObjectiveFunctionUnit()).thenReturn(Unit.MEGAWATT);
        when(parameters.getObjectiveFunctionUnit()).thenReturn(Unit.MEGAWATT);

        when(parameters.isRaoWithMnecLimitation()).thenReturn(true);
        when(parameters.isRaoWithLoopFlowLimitation()).thenReturn(true);
        when(parameters.getUnoptimizedCnecParameters()).thenReturn(Mockito.mock(UnoptimizedCnecParameters.class));

        LinearProblem linearProblem = linearProblemBuilder.buildFromInputsAndParameters(inputs, parameters);
        assertNotNull(linearProblem);
        List<ProblemFiller> fillers = linearProblem.getFillers();
        assertEquals(6, fillers.size());
        assertInstanceOf(MarginCoreProblemFiller.class, fillers.get(0));
        assertInstanceOf(MaxMinMarginFiller.class, fillers.get(1));
        assertInstanceOf(MnecFiller.class, fillers.get(2));
        assertInstanceOf(MaxLoopFlowFiller.class, fillers.get(3));
        assertInstanceOf(UnoptimizedCnecFiller.class, fillers.get(4));
        assertInstanceOf(ContinuousRangeActionGroupFiller.class, fillers.get(5));
    }

    @Test
    void testBuildMaxMarginContinuousRaLimitation() {
        when(rangeActionParametersExtension.getPstModel()).thenReturn(SearchTreeRaoRangeActionsOptimizationParameters.PstModel.CONTINUOUS);
        when(parameters.getObjectiveFunction()).thenReturn(ObjectiveFunctionParameters.ObjectiveFunctionType.MAX_MIN_MARGIN);
        when(parameters.getObjectiveFunctionUnit()).thenReturn(Unit.MEGAWATT);
        RangeActionLimitationParameters raLimitationParameters = Mockito.mock(RangeActionLimitationParameters.class);
        when(parameters.getRaLimitationParameters()).thenReturn(raLimitationParameters);
        when(optimizationPerimeter.getRangeActionOptimizationStates()).thenReturn(Set.of(Mockito.mock(State.class)));
        when(raLimitationParameters.areRangeActionLimitedForState(Mockito.any())).thenReturn(true);

        LinearProblem linearProblem = linearProblemBuilder.buildFromInputsAndParameters(inputs, parameters);
        assertNotNull(linearProblem);
        List<ProblemFiller> fillers = linearProblem.getFillers();
        assertEquals(4, fillers.size());
        assertInstanceOf(MarginCoreProblemFiller.class, fillers.get(0));
        assertInstanceOf(MaxMinMarginFiller.class, fillers.get(1));
        assertInstanceOf(ContinuousRangeActionGroupFiller.class, fillers.get(2));
        assertInstanceOf(RaUsageLimitsFiller.class, fillers.get(3));
    }
}<|MERGE_RESOLUTION|>--- conflicted
+++ resolved
@@ -60,13 +60,8 @@
         when(parameters.getRangeActionParametersExtension()).thenReturn(rangeActionParametersExtension);
         SearchTreeRaoRelativeMarginsParameters relativeMarginParameters = Mockito.mock(SearchTreeRaoRelativeMarginsParameters.class);
         when(parameters.getMaxMinRelativeMarginParameters()).thenReturn(relativeMarginParameters);
-<<<<<<< HEAD
-        SearchTreeRaoMinMarginParameters minMarginParameters = Mockito.mock(SearchTreeRaoMinMarginParameters.class);
-        when(parameters.getMaxMinMarginParameters()).thenReturn(minMarginParameters);
-=======
         SearchTreeRaoCostlyMinMarginParameters minMarginsParameters = Mockito.mock(SearchTreeRaoCostlyMinMarginParameters.class);
         when(parameters.getMinMarginParameters()).thenReturn(minMarginsParameters);
->>>>>>> fd2ae6c4
         MnecParameters mnecParameters = Mockito.mock(MnecParameters.class);
         when(parameters.getMnecParameters()).thenReturn(mnecParameters);
         SearchTreeRaoMnecParameters mnecParametersExtension = Mockito.mock(SearchTreeRaoMnecParameters.class);
