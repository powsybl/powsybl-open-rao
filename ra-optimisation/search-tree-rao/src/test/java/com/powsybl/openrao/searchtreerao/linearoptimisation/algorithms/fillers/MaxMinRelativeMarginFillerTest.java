--- conflicted
+++ resolved
@@ -84,11 +84,9 @@
             raoParameters.getRangeActionsOptimizationParameters(),
             null,
             MEGAWATT,
-<<<<<<< HEAD
-            false, SearchTreeRaoRangeActionsOptimizationParameters.PstModel.CONTINUOUS);
-=======
-            false, RangeActionsOptimizationParameters.PstModel.CONTINUOUS, null);
->>>>>>> 05b5db13
+            false,
+            SearchTreeRaoRangeActionsOptimizationParameters.PstModel.CONTINUOUS,
+            null);
     }
 
     private void createMaxMinRelativeMarginFiller(Unit unit, double cnecInitialAbsolutePtdfSum) {
