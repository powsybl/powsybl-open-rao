--- conflicted
+++ resolved
@@ -61,31 +61,17 @@
         BranchResultAdapter branchResultAdapter = branchResultAdpaterBuilder
                 .build();
 
-<<<<<<< HEAD
-        when(systematicSensitivityResult.getReferenceFlow(cnec1, LEFT, null)).thenReturn(200.);
-        when(systematicSensitivityResult.getReferenceIntensity(cnec1, LEFT, null)).thenReturn(58.);
-        when(systematicSensitivityResult.getReferenceFlow(cnec2, RIGHT, null)).thenReturn(500.);
-        when(systematicSensitivityResult.getReferenceIntensity(cnec2, RIGHT, null)).thenReturn(235.);
+        when(systematicSensitivityResult.getReferenceFlow(cnec1, ONE, null)).thenReturn(200.);
+        when(systematicSensitivityResult.getReferenceIntensity(cnec1, ONE, null)).thenReturn(58.);
+        when(systematicSensitivityResult.getReferenceFlow(cnec2, TWO, null)).thenReturn(500.);
+        when(systematicSensitivityResult.getReferenceIntensity(cnec2, TWO, null)).thenReturn(235.);
         FlowResult flowResult = branchResultAdapter.getResult(systematicSensitivityResult, network);
 
-        assertEquals(200., flowResult.getFlow(cnec1, LEFT, Unit.MEGAWATT, null), DOUBLE_TOLERANCE);
-        assertEquals(58., flowResult.getFlow(cnec1, LEFT, Unit.AMPERE, null), DOUBLE_TOLERANCE);
-        assertEquals(500., flowResult.getFlow(cnec2, RIGHT, Unit.MEGAWATT, null), DOUBLE_TOLERANCE);
-        assertEquals(235., flowResult.getFlow(cnec2, RIGHT, Unit.AMPERE, null), DOUBLE_TOLERANCE);
-        assertTrue(Double.isNaN(flowResult.getPtdfZonalSum(cnec1, LEFT)));
-=======
-        when(systematicSensitivityResult.getReferenceFlow(cnec1, ONE)).thenReturn(200.);
-        when(systematicSensitivityResult.getReferenceIntensity(cnec1, ONE)).thenReturn(58.);
-        when(systematicSensitivityResult.getReferenceFlow(cnec2, TWO)).thenReturn(500.);
-        when(systematicSensitivityResult.getReferenceIntensity(cnec2, TWO)).thenReturn(235.);
-        FlowResult flowResult = branchResultAdapter.getResult(systematicSensitivityResult, network);
-
-        assertEquals(200., flowResult.getFlow(cnec1, ONE, Unit.MEGAWATT), DOUBLE_TOLERANCE);
-        assertEquals(58., flowResult.getFlow(cnec1, ONE, Unit.AMPERE), DOUBLE_TOLERANCE);
-        assertEquals(500., flowResult.getFlow(cnec2, TWO, Unit.MEGAWATT), DOUBLE_TOLERANCE);
-        assertEquals(235., flowResult.getFlow(cnec2, TWO, Unit.AMPERE), DOUBLE_TOLERANCE);
+        assertEquals(200., flowResult.getFlow(cnec1, ONE, Unit.MEGAWATT, null), DOUBLE_TOLERANCE);
+        assertEquals(58., flowResult.getFlow(cnec1, ONE, Unit.AMPERE, null), DOUBLE_TOLERANCE);
+        assertEquals(500., flowResult.getFlow(cnec2, TWO, Unit.MEGAWATT, null), DOUBLE_TOLERANCE);
+        assertEquals(235., flowResult.getFlow(cnec2, TWO, Unit.AMPERE, null), DOUBLE_TOLERANCE);
         assertTrue(Double.isNaN(flowResult.getPtdfZonalSum(cnec1, ONE)));
->>>>>>> a30659ba
     }
 
     @Test
