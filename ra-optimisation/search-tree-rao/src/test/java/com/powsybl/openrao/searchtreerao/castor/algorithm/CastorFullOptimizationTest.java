/*
 * Copyright (c) 2022, RTE (http://www.rte-france.com)
 * This Source Code Form is subject to the terms of the Mozilla Public
 * License, v. 2.0. If a copy of the MPL was not distributed with this
 * file, You can obtain one at http://mozilla.org/MPL/2.0/.
 */

package com.powsybl.openrao.searchtreerao.castor.algorithm;

import ch.qos.logback.classic.Logger;
import ch.qos.logback.classic.spi.ILoggingEvent;
import ch.qos.logback.core.read.ListAppender;
import com.powsybl.contingency.Contingency;
import com.powsybl.contingency.ContingencyElementType;
import com.powsybl.iidm.network.*;
import com.powsybl.openrao.commons.OpenRaoException;
import com.powsybl.openrao.commons.Unit;
import com.powsybl.openrao.commons.logs.RaoBusinessLogs;
import com.powsybl.openrao.data.crac.api.Crac;
import com.powsybl.openrao.data.crac.api.CracFactory;
import com.powsybl.openrao.data.crac.api.Instant;
import com.powsybl.openrao.data.crac.api.InstantKind;
import com.powsybl.openrao.data.crac.api.State;
import com.powsybl.openrao.data.crac.api.cnec.FlowCnec;
import com.powsybl.iidm.network.TwoSides;
import com.powsybl.openrao.data.crac.api.networkaction.ActionType;
import com.powsybl.openrao.data.crac.api.networkaction.NetworkAction;
import com.powsybl.openrao.data.crac.api.rangeaction.PstRangeAction;
import com.powsybl.openrao.data.crac.api.usagerule.UsageMethod;
import com.powsybl.openrao.data.raoresult.api.RaoResult;
import com.powsybl.openrao.data.raoresult.api.OptimizationStepsExecuted;
import com.powsybl.openrao.raoapi.RaoInput;
import com.powsybl.openrao.raoapi.json.JsonRaoParameters;
import com.powsybl.openrao.raoapi.parameters.ObjectiveFunctionParameters;
import com.powsybl.openrao.raoapi.parameters.RaoParameters;
import com.powsybl.openrao.raoapi.parameters.extensions.LoadFlowAndSensitivityParameters;
import com.powsybl.openrao.raoapi.parameters.extensions.OpenRaoSearchTreeParameters;
import com.powsybl.openrao.raoapi.parameters.extensions.SearchTreeRaoPstRegulationParameters;
import com.powsybl.openrao.raoapi.parameters.extensions.SearchTreeRaoTopoOptimizationParameters;
import com.powsybl.openrao.raoapi.parameters.extensions.SecondPreventiveRaoParameters;
import com.powsybl.openrao.searchtreerao.result.impl.FailedRaoResultImpl;
import org.junit.jupiter.api.Test;
import org.mockito.Mockito;
import org.slf4j.LoggerFactory;

import java.io.IOException;
import java.util.*;

import static org.junit.jupiter.api.Assertions.*;
import static org.mockito.Mockito.when;

/**
 * @author Peter Mitri {@literal <peter.mitri at rte-france.com>}
 */
class CastorFullOptimizationTest {
    private static final double DOUBLE_TOLERANCE = 1e-5;

    private Crac crac;
    private Network network;
    private RaoInput raoInput;

    public void setup(String networkFile, String cracFile) throws IOException {
        network = Network.read(networkFile, getClass().getResourceAsStream("/network/" + networkFile));
        crac = Crac.read(cracFile, getClass().getResourceAsStream("/crac/" + cracFile), network);
        raoInput = RaoInput.build(network, crac).build();
    }

    @Test
    void smallRaoWithDivergingInitialSensi() throws IOException {
        // Small RAO with diverging initial sensi
        // Cannot optimize range actions in unit tests (needs OR-Tools installed)
        setup("small-network-2P.uct", "small-crac-2P.json");
        RaoParameters raoParameters = JsonRaoParameters.read(getClass().getResourceAsStream("/parameters/RaoParameters_oneIteration_v2.json"));

        // Run RAO
        RaoResult raoResult = new CastorFullOptimization(raoInput, raoParameters, null).run().join();
        assertInstanceOf(FailedRaoResultImpl.class, raoResult);
    }

    @Test
    void smallRaoWithout2P() throws IOException {
        // Small RAO without second preventive optimization and only topological actions
        // Cannot optimize range actions in unit tests (needs OR-Tools installed)
        setup("small-network-2P.uct", "small-crac-2P.json");
        RaoParameters raoParameters = JsonRaoParameters.read(getClass().getResourceAsStream("/parameters/RaoParameters_2P_v2.json"));

        // Run RAO
        RaoResult raoResult = new CastorFullOptimization(raoInput, raoParameters, null).run().join();
        assertEquals(371.88, raoResult.getFunctionalCost(null), 1.);
        assertEquals(493.56, raoResult.getFunctionalCost(crac.getPreventiveInstant()), 1.);
        assertEquals(256.78, raoResult.getFunctionalCost(crac.getLastInstant()), 1.);
        assertEquals(Set.of(crac.getNetworkAction("close_de3_de4"), crac.getNetworkAction("close_fr1_fr5")), raoResult.getActivatedNetworkActionsDuringState(crac.getPreventiveState()));
        assertEquals(Set.of(crac.getNetworkAction("open_fr1_fr3")), raoResult.getActivatedNetworkActionsDuringState(crac.getState(crac.getContingency("co1_fr2_fr3_1"), crac.getLastInstant())));
        assertEquals(OptimizationStepsExecuted.FIRST_PREVENTIVE_ONLY, raoResult.getExecutionDetails());
    }

    @Test
    void smallRaoWith2P() throws IOException {
        // Same RAO as before but activating 2P => results should be better
        setup("small-network-2P.uct", "small-crac-2P.json");
        RaoParameters raoParameters = JsonRaoParameters.read(getClass().getResourceAsStream("/parameters/RaoParameters_2P_v2.json"));
        OpenRaoSearchTreeParameters searchTreeParameters = raoParameters.getExtension(OpenRaoSearchTreeParameters.class);

        // Activate 2P
        searchTreeParameters.getSecondPreventiveRaoParameters().setExecutionCondition(SecondPreventiveRaoParameters.ExecutionCondition.POSSIBLE_CURATIVE_IMPROVEMENT);

        // Run RAO
        RaoResult raoResult = new CastorFullOptimization(raoInput, raoParameters, null).run().join();
        assertEquals(371.88, raoResult.getFunctionalCost(null), 1.);
        assertEquals(694.30, raoResult.getFunctionalCost(crac.getPreventiveInstant()), 1.);
        assertEquals(-555.91, raoResult.getFunctionalCost(crac.getLastInstant()), 1.);
        assertEquals(Set.of(crac.getNetworkAction("open_fr1_fr2")), raoResult.getActivatedNetworkActionsDuringState(crac.getPreventiveState()));
        assertEquals(Set.of(crac.getNetworkAction("open_fr1_fr3")), raoResult.getActivatedNetworkActionsDuringState(crac.getState(crac.getContingency("co1_fr2_fr3_1"), crac.getLastInstant())));
        assertEquals(OptimizationStepsExecuted.SECOND_PREVENTIVE_IMPROVED_FIRST, raoResult.getExecutionDetails());
    }

    @Test
    void smallRaoWithGlobal2P() throws IOException {
        // Same RAO as before but activating Global 2P => results should be the same (there are no range actions)
        setup("small-network-2P.uct", "small-crac-2P.json");
        RaoParameters raoParameters = JsonRaoParameters.read(getClass().getResourceAsStream("/parameters/RaoParameters_2P_v2.json"));
        OpenRaoSearchTreeParameters searchTreeParameters = raoParameters.getExtension(OpenRaoSearchTreeParameters.class);

        // Activate global 2P
        searchTreeParameters.getSecondPreventiveRaoParameters().setExecutionCondition(SecondPreventiveRaoParameters.ExecutionCondition.POSSIBLE_CURATIVE_IMPROVEMENT);

        // Run RAO
        RaoResult raoResult = new CastorFullOptimization(raoInput, raoParameters, null).run().join();
        assertEquals(371.88, raoResult.getFunctionalCost(null), 1.);
        assertEquals(694.30, raoResult.getFunctionalCost(crac.getPreventiveInstant()), 1.);
        assertEquals(-555.91, raoResult.getFunctionalCost(crac.getLastInstant()), 1.);
        assertEquals(Set.of(crac.getNetworkAction("open_fr1_fr2")), raoResult.getActivatedNetworkActionsDuringState(crac.getPreventiveState()));
        assertEquals(Set.of(crac.getNetworkAction("open_fr1_fr3")), raoResult.getActivatedNetworkActionsDuringState(crac.getState(crac.getContingency("co1_fr2_fr3_1"), crac.getLastInstant())));
        assertEquals(OptimizationStepsExecuted.SECOND_PREVENTIVE_IMPROVED_FIRST, raoResult.getExecutionDetails());
    }

    @Test
    void testOptimizationStepsExecutedAndLogsWhenFallbackOnFirstPrev() throws IOException {
        // Catch future logs
        Logger logger = (Logger) LoggerFactory.getLogger(RaoBusinessLogs.class);
        ListAppender<ILoggingEvent> listAppender = new ListAppender<>();
        listAppender.start();
        logger.addAppender(listAppender);

        // Set up RAO and run
        setup("small-network-2P.uct", "small-crac-2P_cost_increase.json");
        RaoParameters raoParameters = JsonRaoParameters.read(getClass().getResourceAsStream("/parameters/RaoParameters_2P_v2.json"));
        RaoResult raoResult = new CastorFullOptimization(raoInput, raoParameters, null).run().join();

        // Test Optimization steps executed
        assertEquals(OptimizationStepsExecuted.FIRST_PREVENTIVE_FELLBACK_TO_INITIAL_SITUATION, raoResult.getExecutionDetails());

        // Test final log after RAO fallbacks
        listAppender.stop();
        List<ILoggingEvent> logsList = listAppender.list;
        assert logsList.get(logsList.size() - 1).toString().equals("[INFO] Cost before RAO = 371.88 (functional: 371.88, virtual: 0.0), cost after RAO = 371.88 (functional: 371.88, virtual: 0.0)");
    }

    @Test
    void testThreeCurativeInstantsWithSecondCurativeHavingNoCnecAndNoRa() {
        network = Network.read("small-network-2P.uct", getClass().getResourceAsStream("/network/small-network-2P.uct"));
        crac = CracFactory.findDefault().create("crac");

        crac.newInstant("preventive", InstantKind.PREVENTIVE)
            .newInstant("outage", InstantKind.OUTAGE)
            .newInstant("auto", InstantKind.AUTO)
            .newInstant("curative1", InstantKind.CURATIVE)
            .newInstant("curative2", InstantKind.CURATIVE)
            .newInstant("curative3", InstantKind.CURATIVE);

        Contingency co = crac.newContingency().withId("co1").withContingencyElement("FFR2AA1  FFR3AA1  1", ContingencyElementType.LINE).add();

        crac.newFlowCnec().withId("c1-prev").withInstant("preventive").withNetworkElement("FFR1AA1  FFR4AA1  1").withNominalVoltage(400.)
            .newThreshold().withSide(TwoSides.ONE).withMax(2000.).withUnit(Unit.AMPERE).add()
            .withOptimized().add();
        crac.newFlowCnec().withId("c1-out").withInstant("auto").withContingency("co1").withNetworkElement("FFR1AA1  FFR4AA1  1").withNominalVoltage(400.)
            .newThreshold().withSide(TwoSides.ONE).withMax(2500.).withUnit(Unit.AMPERE).add()
            .withOptimized().add();
        crac.newFlowCnec().withId("c1-cur1").withInstant("curative1").withContingency("co1").withNetworkElement("FFR1AA1  FFR4AA1  1").withNominalVoltage(400.)
            .newThreshold().withSide(TwoSides.ONE).withMax(2400.).withUnit(Unit.AMPERE).add()
            .withOptimized().add();
        crac.newFlowCnec().withId("c1-cur3").withInstant("curative3").withContingency("co1").withNetworkElement("FFR1AA1  FFR4AA1  1").withNominalVoltage(400.)
            .newThreshold().withSide(TwoSides.ONE).withMax(1700.).withUnit(Unit.AMPERE).add()
            .withOptimized().add();

        NetworkAction pstPrev = crac.newNetworkAction().withId("pst_fr@10-prev")
            .newPhaseTapChangerTapPositionAction().withNetworkElement("FFR2AA1  FFR4AA1  1").withTapPosition(10).add()
            .newOnInstantUsageRule().withInstant("preventive").withUsageMethod(UsageMethod.AVAILABLE).add()
            .add();
        NetworkAction naCur1 = crac.newNetworkAction().withId("open_fr1_fr3-cur1")
            .newTerminalsConnectionAction().withActionType(ActionType.OPEN).withNetworkElement("FFR1AA1  FFR3AA1  1").add()
            .newOnInstantUsageRule().withInstant("curative1").withUsageMethod(UsageMethod.AVAILABLE).add()
            .add();
        NetworkAction pstCur = crac.newNetworkAction().withId("pst_fr@-16-cur3")
            .newPhaseTapChangerTapPositionAction().withNetworkElement("FFR2AA1  FFR4AA1  1").withTapPosition(-16).add()
            .newOnInstantUsageRule().withInstant("curative3").withUsageMethod(UsageMethod.AVAILABLE).add()
            .add();

        raoInput = RaoInput.build(network, crac).build();
        RaoParameters raoParameters = JsonRaoParameters.read(getClass().getResourceAsStream("/parameters/RaoParameters_2P_v2.json"));
        raoParameters.getObjectiveFunctionParameters().setType(ObjectiveFunctionParameters.ObjectiveFunctionType.MAX_MIN_MARGIN);
        raoParameters.getObjectiveFunctionParameters().setUnit(Unit.AMPERE);

        RaoResult raoResult = new CastorFullOptimization(raoInput, raoParameters, null).run().join();

        assertEquals(Set.of(pstPrev), raoResult.getActivatedNetworkActionsDuringState(crac.getPreventiveState()));
        assertEquals(Set.of(naCur1), raoResult.getActivatedNetworkActionsDuringState(crac.getState(co, crac.getInstant("curative1"))));
        assertEquals(Set.of(pstCur), raoResult.getActivatedNetworkActionsDuringState(crac.getState(co, crac.getInstant("curative3"))));

        FlowCnec cnec;
        cnec = crac.getFlowCnec("c1-prev");
        assertEquals(2228.9, raoResult.getFlow(null, cnec, TwoSides.ONE, Unit.AMPERE), 1.);
        assertEquals(1979.7, raoResult.getFlow(crac.getInstant(InstantKind.PREVENTIVE), cnec, TwoSides.ONE, Unit.AMPERE), 1.);
        assertEquals(-228.9, raoResult.getMargin(null, cnec, Unit.AMPERE), 1.);
        assertEquals(20.3, raoResult.getMargin(crac.getInstant(InstantKind.PREVENTIVE), cnec, Unit.AMPERE), 1.);

        cnec = crac.getFlowCnec("c1-out");
        assertEquals(2371.88, raoResult.getFlow(null, cnec, TwoSides.ONE, Unit.AMPERE), 1.);
        assertEquals(2129.22, raoResult.getFlow(crac.getInstant(InstantKind.PREVENTIVE), cnec, TwoSides.ONE, Unit.AMPERE), 1.);
        assertEquals(128.12, raoResult.getMargin(null, cnec, Unit.AMPERE), 1.);
        assertEquals(370.78, raoResult.getMargin(crac.getInstant(InstantKind.PREVENTIVE), cnec, Unit.AMPERE), 1.);

        cnec = crac.getFlowCnec("c1-cur1");
        assertEquals(2371.88, raoResult.getFlow(null, cnec, TwoSides.ONE, Unit.AMPERE), 1.);
        assertEquals(2129.22, raoResult.getFlow(crac.getInstant(InstantKind.PREVENTIVE), cnec, TwoSides.ONE, Unit.AMPERE), 1.);
        assertEquals(1549.18, raoResult.getFlow(crac.getInstant("curative1"), cnec, TwoSides.ONE, Unit.AMPERE), 1.);
        assertEquals(28.12, raoResult.getMargin(null, cnec, Unit.AMPERE), 1.);
        assertEquals(270.78, raoResult.getMargin(crac.getInstant(InstantKind.PREVENTIVE), cnec, Unit.AMPERE), 1.);
        assertEquals(850.82, raoResult.getMargin(crac.getInstant("curative1"), cnec, Unit.AMPERE), 1.);

        cnec = crac.getFlowCnec("c1-cur3");
        assertEquals(2371.88, raoResult.getFlow(null, cnec, TwoSides.ONE, Unit.AMPERE), 1.);
        assertEquals(2129.22, raoResult.getFlow(crac.getInstant(InstantKind.PREVENTIVE), cnec, TwoSides.ONE, Unit.AMPERE), 1.);
        assertEquals(1549.18, raoResult.getFlow(crac.getInstant("curative1"), cnec, TwoSides.ONE, Unit.AMPERE), 1.);
        assertEquals(432.73, raoResult.getFlow(crac.getInstant("curative3"), cnec, TwoSides.ONE, Unit.AMPERE), 1.);
        assertEquals(-671.88, raoResult.getMargin(null, cnec, Unit.AMPERE), 1.);
        assertEquals(-429.22, raoResult.getMargin(crac.getInstant(InstantKind.PREVENTIVE), cnec, Unit.AMPERE), 1.);
        assertEquals(150.82, raoResult.getMargin(crac.getInstant("curative1"), cnec, Unit.AMPERE), 1.);
        assertEquals(1267.27, raoResult.getMargin(crac.getInstant("curative3"), cnec, Unit.AMPERE), 1.);

        assertEquals(671.88, raoResult.getFunctionalCost(null), 1.);
        assertEquals(429.22, raoResult.getFunctionalCost(crac.getInstant(InstantKind.PREVENTIVE)), 1.);
        assertEquals(-20.30, raoResult.getFunctionalCost(crac.getInstant("curative1")), 1.);
        assertEquals(-20.30, raoResult.getFunctionalCost(crac.getInstant("curative3")), 1.);
    }

    @Test
    void testThreeCurativeInstants() {
        network = Network.read("small-network-2P.uct", getClass().getResourceAsStream("/network/small-network-2P.uct"));
        crac = CracFactory.findDefault().create("crac");

        crac.newInstant("preventive", InstantKind.PREVENTIVE)
            .newInstant("outage", InstantKind.OUTAGE)
            .newInstant("auto", InstantKind.AUTO)
            .newInstant("curative1", InstantKind.CURATIVE)
            .newInstant("curative2", InstantKind.CURATIVE)
            .newInstant("curative3", InstantKind.CURATIVE);

        Contingency co = crac.newContingency().withId("co1").withContingencyElement("FFR2AA1  FFR3AA1  1", ContingencyElementType.LINE).add();

        crac.newFlowCnec().withId("c1-prev").withInstant("preventive").withNetworkElement("FFR1AA1  FFR4AA1  1").withNominalVoltage(400.)
            .newThreshold().withSide(TwoSides.ONE).withMax(2000.).withUnit(Unit.AMPERE).add()
            .withOptimized().add();
        crac.newFlowCnec().withId("c1-out").withInstant("auto").withContingency("co1").withNetworkElement("FFR1AA1  FFR4AA1  1").withNominalVoltage(400.)
            .newThreshold().withSide(TwoSides.ONE).withMax(2500.).withUnit(Unit.AMPERE).add()
            .withOptimized().add();
        crac.newFlowCnec().withId("c1-cur1").withInstant("curative1").withContingency("co1").withNetworkElement("FFR1AA1  FFR4AA1  1").withNominalVoltage(400.)
            .newThreshold().withSide(TwoSides.ONE).withMax(2400.).withUnit(Unit.AMPERE).add()
            .withOptimized().add();
        crac.newFlowCnec().withId("c1-cur2").withInstant("curative2").withContingency("co1").withNetworkElement("FFR1AA1  FFR4AA1  1").withNominalVoltage(400.)
            .newThreshold().withSide(TwoSides.ONE).withMax(2300.).withUnit(Unit.AMPERE).add()
            .withOptimized().add();
        crac.newFlowCnec().withId("c1-cur3").withInstant("curative3").withContingency("co1").withNetworkElement("FFR1AA1  FFR4AA1  1").withNominalVoltage(400.)
            .newThreshold().withSide(TwoSides.ONE).withMax(1700.).withUnit(Unit.AMPERE).add()
            .withOptimized().add();

        NetworkAction pstPrev = crac.newNetworkAction().withId("pst_fr@10-prev")
            .newPhaseTapChangerTapPositionAction().withNetworkElement("FFR2AA1  FFR4AA1  1").withTapPosition(10).add()
            .newOnInstantUsageRule().withInstant("preventive").withUsageMethod(UsageMethod.AVAILABLE).add()
            .add();
        NetworkAction naCur1 = crac.newNetworkAction().withId("open_fr1_fr3-cur1")
            .newTerminalsConnectionAction().withActionType(ActionType.OPEN).withNetworkElement("FFR1AA1  FFR3AA1  1").add()
            .newOnInstantUsageRule().withInstant("curative1").withUsageMethod(UsageMethod.AVAILABLE).add()
            .add();
        NetworkAction pstCur2 = crac.newNetworkAction().withId("pst_fr@-3-cur2")
            .newPhaseTapChangerTapPositionAction().withNetworkElement("FFR2AA1  FFR4AA1  1").withTapPosition(-3).add()
            .newOnInstantUsageRule().withInstant("curative2").withUsageMethod(UsageMethod.AVAILABLE).add()
            .add();
        NetworkAction pstCur = crac.newNetworkAction().withId("pst_fr@-16-cur3")
            .newPhaseTapChangerTapPositionAction().withNetworkElement("FFR2AA1  FFR4AA1  1").withTapPosition(-16).add()
            .newOnInstantUsageRule().withInstant("curative3").withUsageMethod(UsageMethod.AVAILABLE).add()
            .add();

        raoInput = RaoInput.build(network, crac).build();
        RaoParameters raoParameters = JsonRaoParameters.read(getClass().getResourceAsStream("/parameters/RaoParameters_2P_v2.json"));
        raoParameters.getObjectiveFunctionParameters().setType(ObjectiveFunctionParameters.ObjectiveFunctionType.MAX_MIN_MARGIN);
        raoParameters.getObjectiveFunctionParameters().setUnit(Unit.AMPERE);

        RaoResult raoResult = new CastorFullOptimization(raoInput, raoParameters, null).run().join();

        assertEquals(Set.of(pstPrev), raoResult.getActivatedNetworkActionsDuringState(crac.getPreventiveState()));
        assertEquals(Set.of(naCur1), raoResult.getActivatedNetworkActionsDuringState(crac.getState(co, crac.getInstant("curative1"))));
        assertEquals(Set.of(pstCur2), raoResult.getActivatedNetworkActionsDuringState(crac.getState(co, crac.getInstant("curative2"))));
        assertEquals(Set.of(pstCur), raoResult.getActivatedNetworkActionsDuringState(crac.getState(co, crac.getInstant("curative3"))));

        FlowCnec cnec;
        cnec = crac.getFlowCnec("c1-prev");
        assertEquals(2228.9, raoResult.getFlow(null, cnec, TwoSides.ONE, Unit.AMPERE), 1.);
        assertEquals(1979.7, raoResult.getFlow(crac.getInstant(InstantKind.PREVENTIVE), cnec, TwoSides.ONE, Unit.AMPERE), 1.);
        assertEquals(-228.9, raoResult.getMargin(null, cnec, Unit.AMPERE), 1.);
        assertEquals(20.3, raoResult.getMargin(crac.getInstant(InstantKind.PREVENTIVE), cnec, Unit.AMPERE), 1.);

        cnec = crac.getFlowCnec("c1-out");
        assertEquals(2371.88, raoResult.getFlow(null, cnec, TwoSides.ONE, Unit.AMPERE), 1.);
        assertEquals(2129.22, raoResult.getFlow(crac.getInstant(InstantKind.PREVENTIVE), cnec, TwoSides.ONE, Unit.AMPERE), 1.);
        assertEquals(128.12, raoResult.getMargin(null, cnec, Unit.AMPERE), 1.);
        assertEquals(370.78, raoResult.getMargin(crac.getInstant(InstantKind.PREVENTIVE), cnec, Unit.AMPERE), 1.);

        cnec = crac.getFlowCnec("c1-cur1");
        assertEquals(2371.88, raoResult.getFlow(null, cnec, TwoSides.ONE, Unit.AMPERE), 1.);
        assertEquals(2129.22, raoResult.getFlow(crac.getInstant(InstantKind.PREVENTIVE), cnec, TwoSides.ONE, Unit.AMPERE), 1.);
        assertEquals(1549.18, raoResult.getFlow(crac.getInstant("curative1"), cnec, TwoSides.ONE, Unit.AMPERE), 1.);
        assertEquals(28.12, raoResult.getMargin(null, cnec, Unit.AMPERE), 1.);
        assertEquals(270.78, raoResult.getMargin(crac.getInstant(InstantKind.PREVENTIVE), cnec, Unit.AMPERE), 1.);
        assertEquals(850.82, raoResult.getMargin(crac.getInstant("curative1"), cnec, Unit.AMPERE), 1.);

        cnec = crac.getFlowCnec("c1-cur2");
        assertEquals(2371.88, raoResult.getFlow(null, cnec, TwoSides.ONE, Unit.AMPERE), 1.);
        assertEquals(2129.22, raoResult.getFlow(crac.getInstant(InstantKind.PREVENTIVE), cnec, TwoSides.ONE, Unit.AMPERE), 1.);
        assertEquals(1549.18, raoResult.getFlow(crac.getInstant("curative1"), cnec, TwoSides.ONE, Unit.AMPERE), 1.);
        assertEquals(990.32, raoResult.getFlow(crac.getInstant("curative2"), cnec, TwoSides.ONE, Unit.AMPERE), 1.);
        assertEquals(-71.88, raoResult.getMargin(null, cnec, Unit.AMPERE), 1.);
        assertEquals(170.78, raoResult.getMargin(crac.getInstant(InstantKind.PREVENTIVE), cnec, Unit.AMPERE), 1.);
        assertEquals(750.82, raoResult.getMargin(crac.getInstant("curative1"), cnec, Unit.AMPERE), 1.);
        assertEquals(1309.68, raoResult.getMargin(crac.getInstant("curative2"), cnec, Unit.AMPERE), 1.);

        cnec = crac.getFlowCnec("c1-cur3");
        assertEquals(2371.88, raoResult.getFlow(null, cnec, TwoSides.ONE, Unit.AMPERE), 1.);
        assertEquals(2129.22, raoResult.getFlow(crac.getInstant(InstantKind.PREVENTIVE), cnec, TwoSides.ONE, Unit.AMPERE), 1.);
        assertEquals(1549.18, raoResult.getFlow(crac.getInstant("curative1"), cnec, TwoSides.ONE, Unit.AMPERE), 1.);
        assertEquals(990.32, raoResult.getFlow(crac.getInstant("curative2"), cnec, TwoSides.ONE, Unit.AMPERE), 1.);
        assertEquals(432.73, raoResult.getFlow(crac.getInstant("curative3"), cnec, TwoSides.ONE, Unit.AMPERE), 1.);
        assertEquals(-671.88, raoResult.getMargin(null, cnec, Unit.AMPERE), 1.);
        assertEquals(-429.22, raoResult.getMargin(crac.getInstant(InstantKind.PREVENTIVE), cnec, Unit.AMPERE), 1.);
        assertEquals(150.82, raoResult.getMargin(crac.getInstant("curative1"), cnec, Unit.AMPERE), 1.);
        assertEquals(709.68, raoResult.getMargin(crac.getInstant("curative2"), cnec, Unit.AMPERE), 1.);
        assertEquals(1267.27, raoResult.getMargin(crac.getInstant("curative3"), cnec, Unit.AMPERE), 1.);

        assertEquals(671.88, raoResult.getFunctionalCost(null), 1.);
        assertEquals(429.22, raoResult.getFunctionalCost(crac.getInstant(InstantKind.PREVENTIVE)), 1.);
        assertEquals(-20.30, raoResult.getFunctionalCost(crac.getInstant("curative1")), 1.);
        assertEquals(-20.30, raoResult.getFunctionalCost(crac.getInstant("curative2")), 1.);
        assertEquals(-20.30, raoResult.getFunctionalCost(crac.getInstant("curative3")), 1.);
    }

    @Test
    void threeCurativeInstantsWithCumulativeMaximumNumberOfApplicableRemedialActions() throws IOException {
        setup("12Nodes_4ParallelLines.uct", "small-crac-ra-limits-per-instant.json");
        RaoParameters raoParameters = JsonRaoParameters.read(getClass().getResourceAsStream("/parameters/RaoParameters_DC.json"));

        RaoResult raoResult = new CastorFullOptimization(raoInput, raoParameters, null).run().join();

        // SearchTree stop criterion is MIN_OBJECTIVE so all 3 remedial actions should be applied during the first curative instant
        // Yet, the number of RAs that can be applied is restricted to 1 (resp. 2) in total for curative1 (resp. curative2)
        assertEquals(1, raoResult.getActivatedNetworkActionsDuringState(crac.getState("contingency", crac.getInstant("curative1"))).size());
        assertEquals(1, raoResult.getActivatedNetworkActionsDuringState(crac.getState("contingency", crac.getInstant("curative2"))).size());
    }

    @Test
    void threeCurativeInstantsWithCumulativeMaximumNumberOfTsos() throws IOException {
        setup("12Nodes_4ParallelLines.uct", "small-crac-ra-limits-per-instant-3-tsos.json");
        RaoParameters raoParameters = JsonRaoParameters.read(getClass().getResourceAsStream("/parameters/RaoParameters_DC.json"));

        RaoResult raoResult = new CastorFullOptimization(raoInput, raoParameters, null).run().join();

        // SearchTree stop criterion is MIN_OBJECTIVE so all 3 remedial actions should be applied during the first curative instant
        // Yet, the number of RAs that can be applied is restricted to 2 (resp. 1) in total for curative1 (resp. curative2)
        assertEquals(2, raoResult.getActivatedNetworkActionsDuringState(crac.getState("contingency", crac.getInstant("curative1"))).size());
        assertEquals(0, raoResult.getActivatedNetworkActionsDuringState(crac.getState("contingency", crac.getInstant("curative2"))).size());
        assertEquals(1, raoResult.getActivatedNetworkActionsDuringState(crac.getState("contingency", crac.getInstant("curative3"))).size());
    }

    @Test
    void curativeOptimizationShouldNotBeDoneIfPreventiveUnsecure() throws IOException {
        setup("small-network-2P.uct", "small-crac-to-check-curative-optimization-if-preventive-unsecure.json");
        RaoParameters raoParameters = JsonRaoParameters.read(getClass().getResourceAsStream("/parameters/RaoParameters_2P_v2.json"));

        raoParameters.getObjectiveFunctionParameters().setType(ObjectiveFunctionParameters.ObjectiveFunctionType.SECURE_FLOW);
        raoParameters.getObjectiveFunctionParameters().setEnforceCurativeSecurity(false);

        // Run RAO
        RaoResult raoResult = new CastorFullOptimization(raoInput, raoParameters, null).run().join();
        assertEquals(Collections.emptySet(), raoResult.getActivatedNetworkActionsDuringState(crac.getState("Contingency FFR2AA1  FFR3AA1  1", crac.getLastInstant())));
    }

    @Test
    void curativeOptimizationShouldBeDoneIfPreventiveSecure() throws IOException {
        setup("small-network-2P.uct", "small-crac-to-check-curative-optimization-if-preventive-secure.json");
        RaoParameters raoParameters = JsonRaoParameters.read(getClass().getResourceAsStream("/parameters/RaoParameters_2P_v2.json"));

        raoParameters.getObjectiveFunctionParameters().setType(ObjectiveFunctionParameters.ObjectiveFunctionType.SECURE_FLOW);
        raoParameters.getObjectiveFunctionParameters().setEnforceCurativeSecurity(false);

        // Run RAO
        RaoResult raoResult = new CastorFullOptimization(raoInput, raoParameters, null).run().join();
        assertEquals(Set.of(crac.getNetworkAction("Open FFR1AA1  FFR4AA1  1")), raoResult.getActivatedNetworkActionsDuringState(crac.getState("Contingency FFR2AA1  FFR3AA1  1", crac.getLastInstant())));
    }

    @Test
    void curativeOptimizationShouldBeDoneIfPreventiveMinMarginNegative() throws IOException {
        setup("small-network-2P.uct", "small-crac-to-check-curative-optimization-if-preventive-secure.json");
        RaoParameters raoParameters = JsonRaoParameters.read(getClass().getResourceAsStream("/parameters/RaoParameters_2P_v2.json"));

        raoParameters.getObjectiveFunctionParameters().setEnforceCurativeSecurity(false);

        // Run RAO
        RaoResult raoResult = new CastorFullOptimization(raoInput, raoParameters, null).run().join();
        assertEquals(Set.of(crac.getNetworkAction("Open FFR1AA1  FFR4AA1  1")), raoResult.getActivatedNetworkActionsDuringState(crac.getState("Contingency FFR2AA1  FFR3AA1  1", crac.getLastInstant())));
    }

    @Test
    void curativeOptimizationShouldBeDoneIfPreventiveUnsecureAndAssociatedParameterSet() throws IOException {
        setup("small-network-2P.uct", "small-crac-to-check-curative-optimization-if-preventive-secure.json");
        RaoParameters raoParameters = JsonRaoParameters.read(getClass().getResourceAsStream("/parameters/RaoParameters_2P_v2.json"));

        raoParameters.getObjectiveFunctionParameters().setType(ObjectiveFunctionParameters.ObjectiveFunctionType.SECURE_FLOW);
        raoParameters.getObjectiveFunctionParameters().setEnforceCurativeSecurity(true);

        // Run RAO
        RaoResult raoResult = new CastorFullOptimization(raoInput, raoParameters, null).run().join();
        assertEquals(Set.of(crac.getNetworkAction("Open FFR1AA1  FFR4AA1  1")), raoResult.getActivatedNetworkActionsDuringState(crac.getState("Contingency FFR2AA1  FFR3AA1  1", crac.getLastInstant())));
    }

    @Test
    void curativeOptimizationShouldBeDoneIfPreventiveSecureAndAssociatedParameterSet() throws IOException {
        setup("small-network-2P.uct", "small-crac-to-check-curative-optimization-if-preventive-secure.json");
        RaoParameters raoParameters = JsonRaoParameters.read(getClass().getResourceAsStream("/parameters/RaoParameters_2P_v2.json"));

        raoParameters.getObjectiveFunctionParameters().setType(ObjectiveFunctionParameters.ObjectiveFunctionType.SECURE_FLOW);
        raoParameters.getObjectiveFunctionParameters().setEnforceCurativeSecurity(true);

        // Run RAO
        RaoResult raoResult = new CastorFullOptimization(raoInput, raoParameters, null).run().join();
        assertEquals(Set.of(crac.getNetworkAction("Open FFR1AA1  FFR4AA1  1")), raoResult.getActivatedNetworkActionsDuringState(crac.getState("Contingency FFR2AA1  FFR3AA1  1", crac.getLastInstant())));
    }

    @Test
    void curativeOptimizationShouldBeDoneIfPreventiveMinMarginNegativeAndAssociatedParameterSet() throws IOException {
        setup("small-network-2P.uct", "small-crac-to-check-curative-optimization-if-preventive-secure.json");
        RaoParameters raoParameters = JsonRaoParameters.read(getClass().getResourceAsStream("/parameters/RaoParameters_2P_v2.json"));

        raoParameters.getObjectiveFunctionParameters().setEnforceCurativeSecurity(true);

        // Run RAO
        RaoResult raoResult = new CastorFullOptimization(raoInput, raoParameters, null).run().join();
        assertEquals(Set.of(crac.getNetworkAction("Open FFR1AA1  FFR4AA1  1")), raoResult.getActivatedNetworkActionsDuringState(crac.getState("Contingency FFR2AA1  FFR3AA1  1", crac.getLastInstant())));
    }

    @Test
    void curativeStopCriterionReachedSkipsPerimeterBuilding() throws IOException {
        setup("small-network-2P.uct", "small-crac-purely-virtual-curative.json");
        RaoParameters raoParameters = JsonRaoParameters.read(getClass().getResourceAsStream("/parameters/RaoParameters_secure.json"));

        raoParameters.getObjectiveFunctionParameters().setEnforceCurativeSecurity(true);

        // Run RAO, if not skipping, then tap to -15, since skipping, it stays at preventive optimization value (-12)
        RaoResult raoResult = new CastorFullOptimization(raoInput, raoParameters, null).run().join();
        assertEquals(-12, raoResult.getOptimizedTapOnState(crac.getState("N-1 NL1-NL3", crac.getLastInstant()), crac.getPstRangeAction("CRA_PST_BE")));
    }

    @Test
    void catchDuringDataInitialization() throws IOException {
        setup("small-network-2P.uct", "small-crac-2P.json");
        RaoParameters raoParameters = null;
        RaoResult raoResult = new CastorFullOptimization(raoInput, raoParameters, null).run().join();
        assertInstanceOf(FailedRaoResultImpl.class, raoResult);
        assertEquals("RAO failed during data initialization : Cannot invoke \"com.powsybl.openrao.raoapi.parameters.RaoParameters.getObjectiveFunctionParameters()\" because \"raoParameters\" is null", raoResult.getExecutionDetails());
    }

    @Test
    void catchDuringInitialSensitivity() throws IOException {
        setup("small-network-2P.uct", "small-crac-2P.json");
        RaoParameters raoParameters = new RaoParameters();
        OpenRaoSearchTreeParameters searchTreeParameters = Mockito.spy(new OpenRaoSearchTreeParameters());
        raoParameters.addExtension(OpenRaoSearchTreeParameters.class, searchTreeParameters);
        LoadFlowAndSensitivityParameters loadFlowAndSensitivityParameters = Mockito.spy(new LoadFlowAndSensitivityParameters());
        when(searchTreeParameters.getLoadFlowAndSensitivityParameters()).thenReturn(loadFlowAndSensitivityParameters);
        when(loadFlowAndSensitivityParameters.getSensitivityProvider()).thenThrow(new OpenRaoException("Testing exception handling"));
        RaoResult raoResult = new CastorFullOptimization(raoInput, raoParameters, null).run().join();
        assertInstanceOf(FailedRaoResultImpl.class, raoResult);
        assertEquals("RAO failed during initial sensitivity analysis : Testing exception handling", raoResult.getExecutionDetails());
    }

    @Test
    void catchDuringFirstPreventive() throws IOException {
        setup("small-network-2P.uct", "small-crac-2P.json");
        RaoParameters raoParameters = Mockito.spy(JsonRaoParameters.read(getClass().getResourceAsStream("/parameters/RaoParameters_2P_v2.json")));
        when(raoParameters.getTopoOptimizationParameters()).thenThrow(new OpenRaoException("Testing exception handling"));

        RaoResult raoResult = new CastorFullOptimization(raoInput, raoParameters, null).run().join();
        assertEquals("RAO failed during first preventive : Testing exception handling", raoResult.getExecutionDetails());
    }

    @Test
    void catchDuringContingencyScenarios() throws IOException {
        setup("small-network-2P.uct", "small-crac-2P.json");
        RaoParameters raoParameters = JsonRaoParameters.read(getClass().getResourceAsStream("/parameters/RaoParameters_2P_v2.json"));
        SearchTreeRaoTopoOptimizationParameters topoOptimizationParameters = Mockito.spy(raoParameters.getExtension(OpenRaoSearchTreeParameters.class).getTopoOptimizationParameters());
        when(topoOptimizationParameters.getMaxCurativeSearchTreeDepth()).thenThrow(new OpenRaoException("Testing exception handling"));
        raoParameters.getExtension(OpenRaoSearchTreeParameters.class).setTopoOptimizationParameters(topoOptimizationParameters);

        RaoResult raoResult = new CastorFullOptimization(raoInput, raoParameters, null).run().join();
        assertEquals("RAO failed during contingency scenarios : Testing exception handling", raoResult.getExecutionDetails());
    }

    @Test
    void catchDuringSecondPreventive() throws IOException {
        setup("small-network-2P.uct", "small-crac-2P.json");
        RaoParameters raoParameters = JsonRaoParameters.read(getClass().getResourceAsStream("/parameters/RaoParameters_2P_v2.json"));
        OpenRaoSearchTreeParameters searchTreeParameters = raoParameters.getExtension(OpenRaoSearchTreeParameters.class);
        OpenRaoSearchTreeParameters searchTreeParametersSpied = Mockito.spy(searchTreeParameters);
        raoParameters.removeExtension(OpenRaoSearchTreeParameters.class);
        raoParameters.addExtension(OpenRaoSearchTreeParameters.class, searchTreeParametersSpied);
        when(searchTreeParametersSpied.getSecondPreventiveRaoParameters()).thenThrow(new OpenRaoException("Testing exception handling"));

        RaoResult raoResult = new CastorFullOptimization(raoInput, raoParameters, null).run().join();
        assertEquals("RAO failed during second preventive optimization : Testing exception handling", raoResult.getExecutionDetails());
    }

    // Costly optimization tests

    @Test
    void costlyPreventiveRaoNetworkActionsOnly() throws IOException {
        network = Network.read("2Nodes4ParallelLines.uct", getClass().getResourceAsStream("/network/2Nodes4ParallelLines.uct"));
        crac = Crac.read("small-crac-costly-preventive-only.json", getClass().getResourceAsStream("/crac/small-crac-costly-preventive-only.json"), network);
        RaoInput raoInput = RaoInput.build(network, crac).build();
        RaoParameters raoParameters = JsonRaoParameters.read(getClass().getResourceAsStream("/parameters/RaoParameters_dc_minObjective.json"));

        // Run RAO
        RaoResult raoResult = new CastorFullOptimization(raoInput, raoParameters, null).run().join();
        assertEquals(Set.of("min-margin-violation-evaluator", "sensitivity-failure-cost"), raoResult.getVirtualCostNames());

        assertEquals(Set.of(crac.getNetworkAction("closeBeFr4")), raoResult.getActivatedNetworkActionsDuringState(crac.getPreventiveState()));

        assertEquals(10.0, raoResult.getCost(crac.getInstant("preventive")), DOUBLE_TOLERANCE);
        assertEquals(10.0, raoResult.getFunctionalCost(crac.getInstant("preventive")), DOUBLE_TOLERANCE);
        assertEquals(0.0, raoResult.getVirtualCost(crac.getInstant("preventive")), DOUBLE_TOLERANCE);
    }

    @Test
<<<<<<< HEAD
    void testPstRegulationAtTheEndOfRao() throws IOException {
        network = Network.read("2Nodes3ParallelLinesPST.uct", getClass().getResourceAsStream("/network/2Nodes3ParallelLinesPST.uct"));
        crac = Crac.read("crac-regulation-1-PST.json", getClass().getResourceAsStream("/crac/crac-regulation-1-PST.json"), network);
        RaoInput raoInput = RaoInput.build(network, crac).build();
        RaoParameters raoParameters = JsonRaoParameters.read(getClass().getResourceAsStream("/parameters/RaoParameters_minMargin_ac.json"));

        Instant curativeInstant = crac.getInstant(InstantKind.CURATIVE);
        State curativeState = crac.getState("Contingency BE1 FR1 3", curativeInstant);

        PstRangeAction pstRangeAction = crac.getPstRangeAction("pstBeFr2");
        FlowCnec curativeCnecOnLine = crac.getFlowCnec("cnecBeFr1Curative");
        FlowCnec curativeCnecOnPst = crac.getFlowCnec("cnecBeFr2Curative");

        // first run without regulation: min margin is maximized by setting PST on tap -2 even though PSt is overloaded
        // but not seen by the RAO because it has no associated FlowCNEC
        RaoResult raoResult = new CastorFullOptimization(raoInput, raoParameters, null).run().join();
        assertEquals(690.23, raoResult.getCost(crac.getLastInstant()), 1e-2);
        assertEquals(-2, raoResult.getOptimizedTapOnState(curativeState, pstRangeAction));
        assertEquals(-676.38, raoResult.getMargin(curativeInstant, curativeCnecOnLine, Unit.AMPERE), 1e-2);
        assertEquals(-690.23, raoResult.getMargin(curativeInstant, curativeCnecOnPst, Unit.AMPERE), 1e-2);

        // second run with regulation: regulation shifts PST's tap to position 7 to remove the overload but worsens min margin
        SearchTreeRaoPstRegulationParameters pstRegulationParameters = new SearchTreeRaoPstRegulationParameters();
        pstRegulationParameters.setPstsToRegulate(Map.of("BBE1AA1  FFR1AA1  2", "BBE1AA1  FFR1AA1  2"));
        raoParameters.getExtension(OpenRaoSearchTreeParameters.class).setPstRegulationParameters(pstRegulationParameters);

        network = Network.read("2Nodes3ParallelLinesPST.uct", getClass().getResourceAsStream("/network/2Nodes3ParallelLinesPST.uct"));
        raoInput = RaoInput.build(network, crac).build(); // reload RAO inputs to avoid issues on existing variants

        RaoResult raoResultWithRegulation = new CastorFullOptimization(raoInput, raoParameters, null).run().join();
        assertEquals(1382.77, raoResultWithRegulation.getCost(crac.getLastInstant()), 1e-2);
        assertEquals(7, raoResultWithRegulation.getOptimizedTapOnState(curativeState, pstRangeAction));
        assertEquals(-1382.77, raoResultWithRegulation.getMargin(curativeInstant, curativeCnecOnLine, Unit.AMPERE), 1e-2);
        assertEquals(15.49, raoResultWithRegulation.getMargin(curativeInstant, curativeCnecOnPst, Unit.AMPERE), 1e-2);
=======
    void testRaoWithEmptyCrac() throws IOException {
        setup("4Nodes.uct", "empty-crac.json");
        RaoParameters raoParameters = JsonRaoParameters.read(getClass().getResourceAsStream("/parameters/RaoParameters_2P_v2.json"));

        // Run RAO
        RaoResult raoResult = new CastorFullOptimization(raoInput, raoParameters, null).run().join();
        assertNotNull(raoResult);
        assertEquals(-Double.MAX_VALUE, raoResult.getCost(null));
>>>>>>> ce75f38e
    }
}<|MERGE_RESOLUTION|>--- conflicted
+++ resolved
@@ -548,7 +548,17 @@
     }
 
     @Test
-<<<<<<< HEAD
+    void testRaoWithEmptyCrac() throws IOException {
+        setup("4Nodes.uct", "empty-crac.json");
+        RaoParameters raoParameters = JsonRaoParameters.read(getClass().getResourceAsStream("/parameters/RaoParameters_2P_v2.json"));
+
+        // Run RAO
+        RaoResult raoResult = new CastorFullOptimization(raoInput, raoParameters, null).run().join();
+        assertNotNull(raoResult);
+        assertEquals(-Double.MAX_VALUE, raoResult.getCost(null));
+    }
+
+    @Test
     void testPstRegulationAtTheEndOfRao() throws IOException {
         network = Network.read("2Nodes3ParallelLinesPST.uct", getClass().getResourceAsStream("/network/2Nodes3ParallelLinesPST.uct"));
         crac = Crac.read("crac-regulation-1-PST.json", getClass().getResourceAsStream("/crac/crac-regulation-1-PST.json"), network);
@@ -583,15 +593,5 @@
         assertEquals(7, raoResultWithRegulation.getOptimizedTapOnState(curativeState, pstRangeAction));
         assertEquals(-1382.77, raoResultWithRegulation.getMargin(curativeInstant, curativeCnecOnLine, Unit.AMPERE), 1e-2);
         assertEquals(15.49, raoResultWithRegulation.getMargin(curativeInstant, curativeCnecOnPst, Unit.AMPERE), 1e-2);
-=======
-    void testRaoWithEmptyCrac() throws IOException {
-        setup("4Nodes.uct", "empty-crac.json");
-        RaoParameters raoParameters = JsonRaoParameters.read(getClass().getResourceAsStream("/parameters/RaoParameters_2P_v2.json"));
-
-        // Run RAO
-        RaoResult raoResult = new CastorFullOptimization(raoInput, raoParameters, null).run().join();
-        assertNotNull(raoResult);
-        assertEquals(-Double.MAX_VALUE, raoResult.getCost(null));
->>>>>>> ce75f38e
     }
 }