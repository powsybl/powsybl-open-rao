--- conflicted
+++ resolved
@@ -972,11 +972,10 @@
         assertEquals(1, appliedPstAras.size());
         assertEquals("ARA_PST_BE", appliedPstAras.iterator().next().getId());
 
-<<<<<<< HEAD
-        assertEquals(-382.0, raoResult.getFlow(crac.getInstant("preventive"), crac.getFlowCnec("NNL2AA1  BBE3AA1  1 - preventive"), Side.LEFT, Unit.MEGAWATT), 1.);
-        assertEquals(-1000.0, raoResult.getFlow(crac.getInstant("outage"), crac.getFlowCnec("NNL2AA1  BBE3AA1  1 - Contingency DE2 NL3 1 - outage"), Side.LEFT, Unit.MEGAWATT), 1.);
-        assertEquals(-131.0, raoResult.getFlow(crac.getInstant("auto"), crac.getFlowCnec("NNL2AA1  BBE3AA1  1 - Contingency DE2 NL3 1 - auto"), Side.LEFT, Unit.MEGAWATT), 1.);
-        assertEquals(-131.0, raoResult.getFlow(crac.getInstant("curative"), crac.getFlowCnec("NNL2AA1  BBE3AA1  1 - Contingency DE2 NL3 1 - curative"), Side.LEFT, Unit.MEGAWATT), 1.);
+        assertEquals(-382.0, raoResult.getFlow(crac.getInstant("preventive"), crac.getFlowCnec("NNL2AA1  BBE3AA1  1 - preventive"), TwoSides.ONE, Unit.MEGAWATT), 1.);
+        assertEquals(-1000.0, raoResult.getFlow(crac.getInstant("outage"), crac.getFlowCnec("NNL2AA1  BBE3AA1  1 - Contingency DE2 NL3 1 - outage"), TwoSides.ONE, Unit.MEGAWATT), 1.);
+        assertEquals(-131.0, raoResult.getFlow(crac.getInstant("auto"), crac.getFlowCnec("NNL2AA1  BBE3AA1  1 - Contingency DE2 NL3 1 - auto"), TwoSides.ONE, Unit.MEGAWATT), 1.);
+        assertEquals(-131.0, raoResult.getFlow(crac.getInstant("curative"), crac.getFlowCnec("NNL2AA1  BBE3AA1  1 - Contingency DE2 NL3 1 - curative"), TwoSides.ONE, Unit.MEGAWATT), 1.);
 
         String expected = Files.readString(Path.of(getClass().getResource("/reports/expectedReportNodeOptimizationWithAutoSearchTreeAndAutoPsts.txt").toURI()));
         try (StringWriter writer = new StringWriter()) {
@@ -984,12 +983,6 @@
             String actual = writer.toString();
             assertEquals(expected, actual);
         }
-=======
-        assertEquals(-382.0, raoResult.getFlow(crac.getInstant("preventive"), crac.getFlowCnec("NNL2AA1  BBE3AA1  1 - preventive"), TwoSides.ONE, Unit.MEGAWATT), 1.);
-        assertEquals(-1000.0, raoResult.getFlow(crac.getInstant("outage"), crac.getFlowCnec("NNL2AA1  BBE3AA1  1 - Contingency DE2 NL3 1 - outage"), TwoSides.ONE, Unit.MEGAWATT), 1.);
-        assertEquals(-131.0, raoResult.getFlow(crac.getInstant("auto"), crac.getFlowCnec("NNL2AA1  BBE3AA1  1 - Contingency DE2 NL3 1 - auto"), TwoSides.ONE, Unit.MEGAWATT), 1.);
-        assertEquals(-131.0, raoResult.getFlow(crac.getInstant("curative"), crac.getFlowCnec("NNL2AA1  BBE3AA1  1 - Contingency DE2 NL3 1 - curative"), TwoSides.ONE, Unit.MEGAWATT), 1.);
->>>>>>> f0a6cb98
     }
 
     @Test
