--- conflicted
+++ resolved
@@ -750,58 +750,4 @@
             assertEquals(expected, actual);
         }
     }
-<<<<<<< HEAD
-
-    @Test
-    void testIgnoreNotOptimizedCnec() {
-        when(mockedPreAutoPerimeterSensitivityAnalysis.runBasedOnInitialResults(any(), any(), any(), any(), any(), any(), any())).thenReturn(mockedPrePerimeterResult);
-
-        NotOptimizedCnecsParameters notOptimizedCnecsParameters = new NotOptimizedCnecsParameters();
-        notOptimizedCnecsParameters.setDoNotOptimizeCnecsSecuredByTheirPst(Map.of("cnec-ne", "BBE2AA11 BBE3AA11 1")); // cnec is coupled with ara1
-        raoParameters.setNotOptimizedCnecsParameters(notOptimizedCnecsParameters);
-
-        RangeActionSetpointResultImpl prePerimeterRangeActionSetpointResult = new RangeActionSetpointResultImpl(Map.of(ara1, 0.1, ara2, 0.1));
-        automatonSimulator = new AutomatonSimulator(crac, raoParameters, toolProvider, null, prePerimeterRangeActionSetpointResult, mockedPrePerimeterResult, null, 0, ReportNode.NO_OP);
-
-        // only one CNEC monitored, with a flow of 481 MW, 100 MW over its upper threshold (381 MW)
-        // associated ara1 is initially at tap position 0.1 with a sensitivity of +50MW/° and a min position of -3.1
-        // So it has enough set-points left to remove the overload => no RA should be used
-        when(mockedPrePerimeterResult.getFlow(eq(cnec1), any(), eq(Unit.MEGAWATT))).thenReturn(481.1);
-        when(mockedPrePerimeterResult.getMargin(cnec1, Unit.MEGAWATT)).thenReturn(-100.);
-        when(mockedPrePerimeterResult.getMargin(eq(cnec1), any(), eq(Unit.MEGAWATT))).thenReturn(-100.);
-        when(mockedPrePerimeterResult.getSensitivityValue(eq(cnec1), any(), eq(ara1), eq(Unit.MEGAWATT))).thenReturn(50.);
-        when(mockedPrePerimeterResult.getSensitivityValue(eq(cnec1), any(), eq(ara2), eq(Unit.MEGAWATT))).thenReturn(50.);
-
-        AutomatonSimulator.RangeAutomatonSimulationResult shiftResult =
-            automatonSimulator.shiftRangeActionsUntilFlowCnecsSecure(List.of(ara1, ara2), Set.of(cnec1), network, mockedPreAutoPerimeterSensitivityAnalysis, mockedPrePerimeterResult, autoState, ReportNode.NO_OP);
-        assertTrue(shiftResult.getActivatedRangeActions().isEmpty());
-    }
-
-    @Test
-    void testDontIgnoreNotOptimizedCnec() {
-        when(mockedPreAutoPerimeterSensitivityAnalysis.runBasedOnInitialResults(any(), any(), any(), any(), any(), any(), any())).thenReturn(mockedPrePerimeterResult);
-
-        NotOptimizedCnecsParameters notOptimizedCnecsParameters = new NotOptimizedCnecsParameters();
-        notOptimizedCnecsParameters.setDoNotOptimizeCnecsSecuredByTheirPst(Map.of("cnec-ne", "BBE2AA11 BBE3AA11 1")); // cnec is coupled with ara1
-        raoParameters.setNotOptimizedCnecsParameters(notOptimizedCnecsParameters);
-
-        // only one CNEC monitored, with a flow of 481 MW, 100 MW over its upper threshold (381 MW)
-        // associated ara1 is initially at tap position -2.1 with a sensitivity of +50MW/° and a min position of -3.1
-        // So it doesn't have enough set-points left to remove the overload => ara1 and aligned ara2 should be used to reduce the flow
-        when(mockedPrePerimeterResult.getFlow(eq(cnec1), any(), eq(Unit.MEGAWATT))).thenReturn(481.1);
-        when(mockedPrePerimeterResult.getMargin(cnec1, Unit.MEGAWATT)).thenReturn(-100.);
-        when(mockedPrePerimeterResult.getMargin(eq(cnec1), any(), eq(Unit.MEGAWATT))).thenReturn(-100.);
-        when(mockedPrePerimeterResult.getSensitivityValue(eq(cnec1), any(), eq(ara1), eq(Unit.MEGAWATT))).thenReturn(50.);
-        when(mockedPrePerimeterResult.getSensitivityValue(eq(cnec1), any(), eq(ara2), eq(Unit.MEGAWATT))).thenReturn(50.);
-
-        RangeActionSetpointResultImpl prePerimeterRangeActionSetpointResult = new RangeActionSetpointResultImpl(Map.of(ara1, -2.1, ara2, 0.1));
-        automatonSimulator = new AutomatonSimulator(crac, raoParameters, toolProvider, null, prePerimeterRangeActionSetpointResult, mockedPrePerimeterResult, null, 0, ReportNode.NO_OP);
-
-        AutomatonSimulator.RangeAutomatonSimulationResult shiftResult =
-            automatonSimulator.shiftRangeActionsUntilFlowCnecsSecure(List.of(ara1, ara2), Set.of(cnec1), network, mockedPreAutoPerimeterSensitivityAnalysis, mockedPrePerimeterResult, autoState, ReportNode.NO_OP);
-        assertEquals(-3.1, shiftResult.getRangeActionsWithSetpoint().get(ara1), DOUBLE_TOLERANCE);
-        assertEquals(-3.1, shiftResult.getRangeActionsWithSetpoint().get(ara2), DOUBLE_TOLERANCE);
-    }
-=======
->>>>>>> 1e320e88
 }