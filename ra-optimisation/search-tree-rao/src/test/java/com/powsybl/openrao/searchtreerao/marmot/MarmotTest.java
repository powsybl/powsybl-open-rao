--- conflicted
+++ resolved
@@ -13,7 +13,7 @@
 import com.powsybl.openrao.data.crac.api.Crac;
 import com.powsybl.openrao.data.crac.api.InstantKind;
 import com.powsybl.openrao.data.intertemporalconstraint.PowerGradient;
-import com.powsybl.openrao.data.raoresult.api.RaoResult;
+import com.powsybl.openrao.data.raoresult.api.InterTemporalRaoResult;
 import com.powsybl.openrao.raoapi.InterTemporalRaoInputWithNetworkPaths;
 import com.powsybl.openrao.raoapi.RaoInputWithNetworkPaths;
 import com.powsybl.openrao.raoapi.json.JsonRaoParameters;
@@ -79,24 +79,13 @@
 
         // first RAOs shift tap to -5 for a cost of 55 each
         // MARMOT should also move the tap to -5 for both timestamps with a total cost of 110
-<<<<<<< HEAD
-        InterTemporalRaoResultImpl interTemporalRaoResult = (InterTemporalRaoResultImpl) new Marmot().run(input, raoParameters).join();
-        assertEquals(110.0, interTemporalRaoResult.getGlobalCost(InstantKind.PREVENTIVE));
-
-        assertEquals(55.0, interTemporalRaoResult.getCost(crac1.getPreventiveInstant(), timestamp1));
-        assertEquals(-5, interTemporalRaoResult.getOptimizedTapOnState(crac1.getPreventiveState(), crac1.getPstRangeAction("pstBeFr2")));
-
-        assertEquals(55.0, interTemporalRaoResult.getCost(crac2.getPreventiveInstant(), timestamp2));
-        assertEquals(-5, interTemporalRaoResult.getOptimizedTapOnState(crac2.getPreventiveState(), crac2.getPstRangeAction("pstBeFr2")));
-=======
-        TemporalData<RaoResult> results = new Marmot().run(input, raoParameters).join();
-        assertEquals(-5, results.getData(timestamp1).get().getOptimizedTapOnState(crac1.getPreventiveState(), crac1.getPstRangeAction("pstBeFr2")));
-        assertEquals(-5, results.getData(timestamp2).get().getOptimizedTapOnState(crac2.getPreventiveState(), crac2.getPstRangeAction("pstBeFr2")));
-
-        // Clean created networks
-        cleanExistingNetwork(getResourcesPath().concat(networkFilePathPostIcsImport));
-        cleanExistingNetwork(getResourcesPath().concat(networkFilePathPostIcsImport).split("jiidm")[0].concat("uct"));
->>>>>>> 21947aae
+        InterTemporalRaoResult results = new Marmot().run(input, raoParameters).join();
+        assertEquals(-5, results.getOptimizedTapOnState(crac1.getPreventiveState(), crac1.getPstRangeAction("pstBeFr2")));
+        assertEquals(-5, results.getOptimizedTapOnState(crac2.getPreventiveState(), crac2.getPstRangeAction("pstBeFr2")));
+
+        // Clean created networks
+        cleanExistingNetwork(getResourcesPath().concat(networkFilePathPostIcsImport));
+        cleanExistingNetwork(getResourcesPath().concat(networkFilePathPostIcsImport).split("jiidm")[0].concat("uct"));
     }
 
     @Test
@@ -132,27 +121,15 @@
         // no redispatching required during the first timestamp
         // redispatching of 500 MW in both timestamps 2 & 3 with a cost of 25010 each
         // MARMOT should also activate redispatching at 500 MW for second and third timestamps
-        InterTemporalRaoResultImpl interTemporalRaoResult = (InterTemporalRaoResultImpl) new Marmot().run(input, raoParameters).join();
-        assertEquals(50020.0, interTemporalRaoResult.getGlobalCost(InstantKind.PREVENTIVE));
-
-        assertEquals(0.0, interTemporalRaoResult.getCost(crac1.getPreventiveInstant(), timestamp1));
-        assertEquals(-0.0, interTemporalRaoResult.getOptimizedSetPointOnState(crac1.getPreventiveState(), crac1.getRangeAction("redispatchingAction")));
-
-<<<<<<< HEAD
-        assertEquals(25010.0, interTemporalRaoResult.getCost(crac2.getPreventiveInstant(), timestamp2));
-        assertEquals(503.0, interTemporalRaoResult.getOptimizedSetPointOnState(crac2.getPreventiveState(), crac2.getRangeAction("redispatchingAction")));
-
-        assertEquals(25010.0, interTemporalRaoResult.getCost(crac3.getPreventiveInstant(), timestamp3));
-        assertEquals(503.0, interTemporalRaoResult.getOptimizedSetPointOnState(crac3.getPreventiveState(), crac3.getRangeAction("redispatchingAction")));
-=======
-        assertEquals(-0.0, results.getData(timestamp1).get().getOptimizedSetPointOnState(crac1.getPreventiveState(), crac1.getRangeAction("redispatchingAction")));
-        assertEquals(503.0, results.getData(timestamp2).get().getOptimizedSetPointOnState(crac2.getPreventiveState(), crac2.getRangeAction("redispatchingAction")));
-        assertEquals(503.0, results.getData(timestamp3).get().getOptimizedSetPointOnState(crac3.getPreventiveState(), crac3.getRangeAction("redispatchingAction")));
-
-        // Clean created networks
-        cleanExistingNetwork(getResourcesPath().concat(networkFilePathPostIcsImport));
-        cleanExistingNetwork(getResourcesPath().concat(networkFilePathPostIcsImport).split("jiidm")[0].concat("uct"));
->>>>>>> 21947aae
+        InterTemporalRaoResult results = new Marmot().run(input, raoParameters).join();
+
+        assertEquals(-0.0, results.getOptimizedSetPointOnState(crac1.getPreventiveState(), crac1.getRangeAction("redispatchingAction")));
+        assertEquals(503.0, results.getOptimizedSetPointOnState(crac2.getPreventiveState(), crac2.getRangeAction("redispatchingAction")));
+        assertEquals(503.0, results.getOptimizedSetPointOnState(crac3.getPreventiveState(), crac3.getRangeAction("redispatchingAction")));
+
+        // Clean created networks
+        cleanExistingNetwork(getResourcesPath().concat(networkFilePathPostIcsImport));
+        cleanExistingNetwork(getResourcesPath().concat(networkFilePathPostIcsImport).split("jiidm")[0].concat("uct"));
     }
 
     @Test
@@ -186,32 +163,18 @@
         );
 
         // no redispatching required during the first timestamp
-        // MARMOT will activate 300 MW however in timestamp 1 : it is the minimum necessary to be able to activate 500 MW in timestamp 2
+        // MARMOT will activate 3000 MW however in timestamp 1 : it is the minimum necessary to be able to activate 500 MW in timestamp 2
         // due to the max gradient of 200. Not activating 500 MW in timestamps 2 and 3 will create an overload and be very costly.
         // redispatching of 500 MW in both timestamps 2 & 3 with a cost of 25010 each
         // MARMOT should also activate redispatching at 500 MW for second and third timestamps
-<<<<<<< HEAD
-        InterTemporalRaoResultImpl interTemporalRaoResult = (InterTemporalRaoResultImpl) new Marmot().run(input, raoParameters).join();
-        assertEquals(65030.0, interTemporalRaoResult.getGlobalCost(InstantKind.PREVENTIVE));
-
-        assertEquals(15010.0, interTemporalRaoResult.getCost(crac1.getPreventiveInstant(), timestamp1));
-        assertEquals(303.0, interTemporalRaoResult.getOptimizedSetPointOnState(crac1.getPreventiveState(), crac1.getRangeAction("redispatchingAction")));
-
-        assertEquals(25010.0, interTemporalRaoResult.getCost(crac2.getPreventiveInstant(), timestamp2));
-        assertEquals(503.0, interTemporalRaoResult.getOptimizedSetPointOnState(crac2.getPreventiveState(), crac2.getRangeAction("redispatchingAction")));
-
-        assertEquals(25010.0, interTemporalRaoResult.getCost(crac3.getPreventiveInstant(), timestamp3));
-        assertEquals(503.0, interTemporalRaoResult.getOptimizedSetPointOnState(crac3.getPreventiveState(), crac3.getRangeAction("redispatchingAction")));
-=======
-        TemporalData<RaoResult> results = new Marmot().run(input, raoParameters).join();
-        assertEquals(303.0, results.getData(timestamp1).get().getOptimizedSetPointOnState(crac1.getPreventiveState(), crac1.getRangeAction("redispatchingAction")));
-        assertEquals(503.0, results.getData(timestamp2).get().getOptimizedSetPointOnState(crac2.getPreventiveState(), crac2.getRangeAction("redispatchingAction")));
-        assertEquals(503.0, results.getData(timestamp3).get().getOptimizedSetPointOnState(crac3.getPreventiveState(), crac3.getRangeAction("redispatchingAction")));
-
-        // Clean created networks
-        cleanExistingNetwork(getResourcesPath().concat(networkFilePathPostIcsImport));
-        cleanExistingNetwork(getResourcesPath().concat(networkFilePathPostIcsImport).split("jiidm")[0].concat("uct"));
->>>>>>> 21947aae
+        InterTemporalRaoResult results = new Marmot().run(input, raoParameters).join();
+        assertEquals(303.0, results.getOptimizedSetPointOnState(crac1.getPreventiveState(), crac1.getRangeAction("redispatchingAction")));
+        assertEquals(503.0, results.getOptimizedSetPointOnState(crac2.getPreventiveState(), crac2.getRangeAction("redispatchingAction")));
+        assertEquals(503.0, results.getOptimizedSetPointOnState(crac3.getPreventiveState(), crac3.getRangeAction("redispatchingAction")));
+
+        // Clean created networks
+        cleanExistingNetwork(getResourcesPath().concat(networkFilePathPostIcsImport));
+        cleanExistingNetwork(getResourcesPath().concat(networkFilePathPostIcsImport).split("jiidm")[0].concat("uct"));
     }
 
     @Test
@@ -242,21 +205,10 @@
             Set.of(new PowerGradient("FFR1AA1 _generator", -250d, 250d))
         );
 
-<<<<<<< HEAD
-        InterTemporalRaoResultImpl interTemporalRaoResult = (InterTemporalRaoResultImpl) new Marmot().run(input, raoParameters).join();
-        assertEquals(40.0, interTemporalRaoResult.getGlobalCost(InstantKind.PREVENTIVE));
-
-        assertEquals(20.0, interTemporalRaoResult.getCost(crac1.getPreventiveInstant(), timestamp1));
-        assertTrue(interTemporalRaoResult.isActivated(crac1.getPreventiveState(), crac1.getNetworkAction("closeBeFr2")));
-
-        assertEquals(20.0, interTemporalRaoResult.getCost(crac2.getPreventiveInstant(), timestamp2));
-        assertTrue(interTemporalRaoResult.isActivated(crac2.getPreventiveState(), crac2.getNetworkAction("closeBeFr2")));
-    }*/
-=======
-        TemporalData<RaoResult> results = new Marmot().run(input, raoParameters).join();
-        assertTrue(results.getData(timestamp1).get().isActivated(crac1.getPreventiveState(), crac1.getNetworkAction("closeBeFr2")));
-        assertTrue(results.getData(timestamp2).get().isActivated(crac2.getPreventiveState(), crac2.getNetworkAction("closeBeFr2")));
-        assertEquals(70.0, results.getData(timestamp1).get().getCost(crac1.getInstant(InstantKind.PREVENTIVE)));
+        InterTemporalRaoResult results = new Marmot().run(input, raoParameters).join();
+        assertTrue(results.isActivated(crac1.getPreventiveState(), crac1.getNetworkAction("closeBeFr2")));
+        assertTrue(results.isActivated(crac2.getPreventiveState(), crac2.getNetworkAction("closeBeFr2")));
+        assertEquals(70.0, results.getGlobalCost(InstantKind.PREVENTIVE));
 
         // Clean created networks
         cleanExistingNetwork(getResourcesPath().concat(networkFilePathPostIcsImport));
@@ -268,5 +220,4 @@
         assertTrue(file.exists());
         file.delete();
     }
->>>>>>> 21947aae
 }