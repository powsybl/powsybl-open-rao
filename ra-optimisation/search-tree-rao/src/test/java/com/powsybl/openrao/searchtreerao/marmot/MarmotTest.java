--- conflicted
+++ resolved
@@ -16,11 +16,7 @@
 import com.powsybl.openrao.raoapi.RaoInput;
 import com.powsybl.openrao.raoapi.json.JsonRaoParameters;
 import com.powsybl.openrao.raoapi.parameters.RaoParameters;
-<<<<<<< HEAD
-import com.powsybl.openrao.searchtreerao.marmot.results.GlobalRaoResultImpl;
-=======
 import com.powsybl.openrao.searchtreerao.marmot.results.InterTemporalRaoResultImpl;
->>>>>>> 0b3e9077
 import org.junit.jupiter.api.Test;
 
 import java.io.IOException;
@@ -56,16 +52,6 @@
 
         // first RAOs shift tap to -5 for a cost of 55 each
         // MARMOT should also move the tap to -5 for both timestamps with a total cost of 110
-<<<<<<< HEAD
-        GlobalRaoResultImpl globalRaoResult = (GlobalRaoResultImpl) new Marmot().run(input, raoParameters).join();
-        assertEquals(110.0, globalRaoResult.getGlobalCost(InstantKind.PREVENTIVE));
-
-        assertEquals(55.0, globalRaoResult.getCost(crac1.getPreventiveInstant(), timestamp1));
-        assertEquals(-5, globalRaoResult.getOptimizedTapOnState(crac1.getPreventiveState(), crac1.getPstRangeAction("pstBeFr2")));
-
-        assertEquals(55.0, globalRaoResult.getCost(crac2.getPreventiveInstant(), timestamp2));
-        assertEquals(-5, globalRaoResult.getOptimizedTapOnState(crac2.getPreventiveState(), crac2.getPstRangeAction("pstBeFr2")));
-=======
         InterTemporalRaoResultImpl interTemporalRaoResult = (InterTemporalRaoResultImpl) new Marmot().run(input, raoParameters).join();
         assertEquals(110.0, interTemporalRaoResult.getGlobalCost(InstantKind.PREVENTIVE));
 
@@ -74,7 +60,6 @@
 
         assertEquals(55.0, interTemporalRaoResult.getCost(crac2.getPreventiveInstant(), timestamp2));
         assertEquals(-5, interTemporalRaoResult.getOptimizedTapOnState(crac2.getPreventiveState(), crac2.getPstRangeAction("pstBeFr2")));
->>>>>>> 0b3e9077
     }
 
     @Test
@@ -99,19 +84,6 @@
         // no redispatching required during the first timestamp
         // redispatching of 500 MW in both timestamps 2 & 3 with a cost of 25010 each
         // MARMOT should also activate redispatching at 500 MW for second and third timestamps
-<<<<<<< HEAD
-        GlobalRaoResultImpl globalRaoResult = (GlobalRaoResultImpl) new Marmot().run(input, raoParameters).join();
-        assertEquals(50020.0, globalRaoResult.getGlobalCost(InstantKind.PREVENTIVE));
-
-        assertEquals(0.0, globalRaoResult.getCost(crac1.getPreventiveInstant(), timestamp1));
-        assertEquals(-0.0, globalRaoResult.getOptimizedSetPointOnState(crac1.getPreventiveState(), crac1.getRangeAction("redispatchingAction")));
-
-        assertEquals(25010.0, globalRaoResult.getCost(crac2.getPreventiveInstant(), timestamp2));
-        assertEquals(500.0, globalRaoResult.getOptimizedSetPointOnState(crac2.getPreventiveState(), crac2.getRangeAction("redispatchingAction")));
-
-        assertEquals(25010.0, globalRaoResult.getCost(crac3.getPreventiveInstant(), timestamp3));
-        assertEquals(500.0, globalRaoResult.getOptimizedSetPointOnState(crac3.getPreventiveState(), crac3.getRangeAction("redispatchingAction")));
-=======
         InterTemporalRaoResultImpl interTemporalRaoResult = (InterTemporalRaoResultImpl) new Marmot().run(input, raoParameters).join();
         assertEquals(50020.0, interTemporalRaoResult.getGlobalCost(InstantKind.PREVENTIVE));
 
@@ -123,7 +95,6 @@
 
         assertEquals(25010.0, interTemporalRaoResult.getCost(crac3.getPreventiveInstant(), timestamp3));
         assertEquals(500.0, interTemporalRaoResult.getOptimizedSetPointOnState(crac3.getPreventiveState(), crac3.getRangeAction("redispatchingAction")));
->>>>>>> 0b3e9077
     }
 
     @Test
@@ -150,10 +121,6 @@
         // due to the max gradient of 200. Not activating 500 MW in timestamps 2 and 3 will create an overload and be very costly.
         // redispatching of 500 MW in both timestamps 2 & 3 with a cost of 25010 each
         // MARMOT should also activate redispatching at 500 MW for second and third timestamps
-<<<<<<< HEAD
-        GlobalRaoResultImpl globalRaoResult = (GlobalRaoResultImpl) new Marmot().run(input, raoParameters).join();
-        assertEquals(65030.0, globalRaoResult.getGlobalCost(InstantKind.PREVENTIVE));
-=======
         InterTemporalRaoResultImpl interTemporalRaoResult = (InterTemporalRaoResultImpl) new Marmot().run(input, raoParameters).join();
         assertEquals(65030.0, interTemporalRaoResult.getGlobalCost(InstantKind.PREVENTIVE));
 
@@ -166,18 +133,23 @@
         assertEquals(25010.0, interTemporalRaoResult.getCost(crac3.getPreventiveInstant(), timestamp3));
         assertEquals(500.0, interTemporalRaoResult.getOptimizedSetPointOnState(crac3.getPreventiveState(), crac3.getRangeAction("redispatchingAction")));
     }
->>>>>>> 0b3e9077
 
-        assertEquals(15010.0, globalRaoResult.getCost(crac1.getPreventiveInstant(), timestamp1));
-        assertEquals(300.0, globalRaoResult.getOptimizedSetPointOnState(crac1.getPreventiveState(), crac1.getRangeAction("redispatchingAction")));
+    @Test
+    void testWithPreventiveTopologicalAction() throws IOException {
+        Network network1 = Network.read("/network/2Nodes3ParallelLinesPST2LinesClosed.uct", MarmotTest.class.getResourceAsStream("/network/2Nodes3ParallelLinesPST2LinesClosed.uct"));
+        Network network2 = Network.read("/network/2Nodes3ParallelLinesPST2LinesClosed.uct", MarmotTest.class.getResourceAsStream("/network/2Nodes3ParallelLinesPST2LinesClosed.uct"));
+        Crac crac1 = Crac.read("/crac/crac-topo-202502181007.json", MarmotTest.class.getResourceAsStream("/crac/crac-topo-202502181007.json"), network1);
+        Crac crac2 = Crac.read("/crac/crac-topo-202502191007.json", MarmotTest.class.getResourceAsStream("/crac/crac-topo-202502191007.json"), network2);
+        RaoParameters raoParameters = JsonRaoParameters.read(MarmotTest.class.getResourceAsStream("/parameters/RaoParameters_minCost_megawatt_dc.json"));
 
-        assertEquals(25010.0, globalRaoResult.getCost(crac2.getPreventiveInstant(), timestamp2));
-        assertEquals(500.0, globalRaoResult.getOptimizedSetPointOnState(crac2.getPreventiveState(), crac2.getRangeAction("redispatchingAction")));
+        OffsetDateTime timestamp1 = OffsetDateTime.of(2025, 2, 18, 10, 7, 0, 0, ZoneOffset.UTC);
+        OffsetDateTime timestamp2 = OffsetDateTime.of(2025, 2, 19, 10, 7, 0, 0, ZoneOffset.UTC);
 
-<<<<<<< HEAD
-        assertEquals(25010.0, globalRaoResult.getCost(crac3.getPreventiveInstant(), timestamp3));
-        assertEquals(500.0, globalRaoResult.getOptimizedSetPointOnState(crac3.getPreventiveState(), crac3.getRangeAction("redispatchingAction")));
-=======
+        InterTemporalRaoInput input = new InterTemporalRaoInput(
+            new TemporalDataImpl<>(Map.of(timestamp1, RaoInput.build(network1, crac1).build(), timestamp2, RaoInput.build(network2, crac2).build())),
+            Set.of(GeneratorConstraints.create().withGeneratorId("FFR1AA1 _generator").withLeadTime(0.0).withLagTime(0.0).withPMin(0.0).withPMax(1000.0).withUpwardPowerGradient(250.0).withDownwardPowerGradient(-250.0).build())
+        );
+
         InterTemporalRaoResultImpl interTemporalRaoResult = (InterTemporalRaoResultImpl) new Marmot().run(input, raoParameters).join();
         assertEquals(40.0, interTemporalRaoResult.getGlobalCost(InstantKind.PREVENTIVE));
 
@@ -186,6 +158,5 @@
 
         assertEquals(20.0, interTemporalRaoResult.getCost(crac2.getPreventiveInstant(), timestamp2));
         assertTrue(interTemporalRaoResult.isActivated(crac2.getPreventiveState(), crac2.getNetworkAction("closeBeFr2")));
->>>>>>> 0b3e9077
     }
 }