/*
 * Copyright (c) 2025, RTE (http://www.rte-france.com)
 * This Source Code Form is subject to the terms of the Mozilla Public
 * License, v. 2.0. If a copy of the MPL was not distributed with this
 * file, You can obtain one at http://mozilla.org/MPL/2.0/.
 */

package com.powsybl.openrao.searchtreerao.marmot;

import com.powsybl.iidm.network.Network;
import com.powsybl.openrao.commons.TemporalData;
import com.powsybl.openrao.commons.TemporalDataImpl;
import com.powsybl.openrao.data.crac.api.Crac;
import com.powsybl.openrao.data.intertemporalconstraints.GeneratorConstraints;
import com.powsybl.openrao.data.intertemporalconstraints.IntertemporalConstraints;
import com.powsybl.openrao.data.raoresult.api.InterTemporalRaoResult;
import com.powsybl.openrao.raoapi.InterTemporalRaoInputWithNetworkPaths;
import com.powsybl.openrao.raoapi.RaoInputWithNetworkPaths;
import com.powsybl.openrao.raoapi.json.JsonRaoParameters;
import com.powsybl.openrao.raoapi.parameters.RaoParameters;
import com.powsybl.openrao.searchtreerao.marmot.results.InterTemporalRaoResultImpl;
import org.junit.jupiter.api.Test;

import java.io.File;
import java.io.IOException;
import java.nio.file.Path;
import java.time.OffsetDateTime;
import java.time.ZoneOffset;
import java.util.*;

import static org.junit.jupiter.api.Assertions.assertEquals;
import static org.junit.jupiter.api.Assertions.assertTrue;

/**
 * @author Thomas Bouquet {@literal <thomas.bouquet at rte-france.com>}
 * @author Godelaine de Montmorillon {@literal <godelaine.demontmorillon at rte-france.com>}
 */
class MarmotTest {
    /*
    TODO
    For each test check the global MARMOT cost and the individual costs for each timestamp.
    This cannot currently be done since all individual RAO results use the global cost as their cost.
    The costs will be separated in a future PR and will have to be checked here.
     */

    public static String getResourcesPath() {
        return "src/test/resources/";
    }

    @Test
    void testTwoTimestampsAndGradientOnGeneratorWithNoAssociatedRemedialAction() throws IOException {
        // we need to import twice the network to avoid variant names conflicts on the same network object
        String networkFilePath = "/network/2Nodes2ParallelLinesPST.uct";
        Network network1 = Network.read(networkFilePath, MarmotTest.class.getResourceAsStream(networkFilePath));
        Network network2 = Network.read(networkFilePath, MarmotTest.class.getResourceAsStream(networkFilePath));
        // Create postIcsNetwork:
        String networkFilePathPostIcsImport = networkFilePath.split(".uct")[0].concat("_modified.jiidm");
        network1.write("JIIDM", new Properties(), Path.of(getResourcesPath().concat(networkFilePathPostIcsImport)));

        Crac crac1 = Crac.read("/crac/crac-20250213.json", MarmotTest.class.getResourceAsStream("/crac/crac-20250213.json"), network1);
        Crac crac2 = Crac.read("/crac/crac-20250214.json", MarmotTest.class.getResourceAsStream("/crac/crac-20250214.json"), network2);
        RaoParameters raoParameters = JsonRaoParameters.read(MarmotTest.class.getResourceAsStream("/parameters/RaoParameters_dc_minObjective_discretePst.json"));

        OffsetDateTime timestamp1 = OffsetDateTime.of(2025, 2, 13, 11, 35, 0, 0, ZoneOffset.UTC);
        OffsetDateTime timestamp2 = OffsetDateTime.of(2025, 2, 14, 11, 35, 0, 0, ZoneOffset.UTC);

        TemporalData<RaoInputWithNetworkPaths> raoInputs = new TemporalDataImpl<>(
            Map.of(
                timestamp1, RaoInputWithNetworkPaths.build(getResourcesPath().concat(networkFilePath), getResourcesPath().concat(networkFilePathPostIcsImport), crac1).build(),
                timestamp2, RaoInputWithNetworkPaths.build(getResourcesPath().concat(networkFilePath), getResourcesPath().concat(networkFilePathPostIcsImport), crac2).build()
            ));

        IntertemporalConstraints intertemporalConstraints = new IntertemporalConstraints();
        intertemporalConstraints.addGeneratorConstraints(GeneratorConstraints.create().withGeneratorId("FFR1AA1 _generator").withLeadTime(0.0).withLagTime(0.0).withPMin(0.0).withPMax(1000.0).withUpwardPowerGradient(1000.0).withDownwardPowerGradient(-1000.0).build());

        InterTemporalRaoInputWithNetworkPaths input = new InterTemporalRaoInputWithNetworkPaths(raoInputs, intertemporalConstraints);

        // first RAOs shift tap to -5 for a cost of 55 each
        // MARMOT should also move the tap to -5 for both timestamps with a total cost of 110
        InterTemporalRaoResult results = new Marmot().run(input, raoParameters).join();
        assertEquals(-5, results.getOptimizedTapOnState(crac1.getPreventiveState(), crac1.getPstRangeAction("pstBeFr2")));
        assertEquals(-5, results.getOptimizedTapOnState(crac2.getPreventiveState(), crac2.getPstRangeAction("pstBeFr2")));

        assertEquals(110., results.getGlobalCost(crac1.getLastInstant()));
        assertEquals(55., results.getCost(crac1.getLastInstant(), timestamp1));
        assertEquals(55., results.getCost(crac2.getLastInstant(), timestamp2));

        // Clean created networks
        cleanExistingNetwork(getResourcesPath().concat(networkFilePathPostIcsImport));
    }

    @Test
    void testWithRedispatchingAndNoGradientOnImplicatedGenerators() throws IOException {
        String networkFilePath = "/network/3Nodes.uct";
        Network network1 = Network.read(networkFilePath, MarmotTest.class.getResourceAsStream(networkFilePath));
        Network network2 = Network.read(networkFilePath, MarmotTest.class.getResourceAsStream(networkFilePath));
        Network network3 = Network.read(networkFilePath, MarmotTest.class.getResourceAsStream(networkFilePath));
        // Create postIcsNetwork:
        String networkFilePathPostIcsImport = networkFilePath.split(".uct")[0].concat("_modified.jiidm");
        network1.write("JIIDM", new Properties(), Path.of(getResourcesPath().concat(networkFilePathPostIcsImport)));

        Crac crac1 = Crac.read("/crac/crac-redispatching-202502141040.json", MarmotTest.class.getResourceAsStream("/crac/crac-redispatching-202502141040.json"), network1);
        Crac crac2 = Crac.read("/crac/crac-redispatching-202502141140.json", MarmotTest.class.getResourceAsStream("/crac/crac-redispatching-202502141140.json"), network2);
        Crac crac3 = Crac.read("/crac/crac-redispatching-202502141240.json", MarmotTest.class.getResourceAsStream("/crac/crac-redispatching-202502141240.json"), network3);
        RaoParameters raoParameters = JsonRaoParameters.read(MarmotTest.class.getResourceAsStream("/parameters/RaoParameters_minCost_megawatt_dc.json"));

        OffsetDateTime timestamp1 = OffsetDateTime.of(2025, 2, 14, 10, 40, 0, 0, ZoneOffset.UTC);
        OffsetDateTime timestamp2 = OffsetDateTime.of(2025, 2, 14, 11, 40, 0, 0, ZoneOffset.UTC);
        OffsetDateTime timestamp3 = OffsetDateTime.of(2025, 2, 14, 12, 40, 0, 0, ZoneOffset.UTC);

        TemporalData<RaoInputWithNetworkPaths> raoInputs = new TemporalDataImpl<>(
            Map.of(
                timestamp1, RaoInputWithNetworkPaths.build(getResourcesPath().concat(networkFilePath), getResourcesPath().concat(networkFilePathPostIcsImport), crac1).build(),
                timestamp2, RaoInputWithNetworkPaths.build(getResourcesPath().concat(networkFilePath), getResourcesPath().concat(networkFilePathPostIcsImport), crac2).build(),
                timestamp3, RaoInputWithNetworkPaths.build(getResourcesPath().concat(networkFilePath), getResourcesPath().concat(networkFilePathPostIcsImport), crac3).build()
            ));

        IntertemporalConstraints intertemporalConstraints = new IntertemporalConstraints();
        intertemporalConstraints.addGeneratorConstraints(GeneratorConstraints.create().withGeneratorId("FFR1AA1 _generator").withLeadTime(0.0).withLagTime(0.0).withPMin(0.0).withPMax(1000.0).withUpwardPowerGradient(250.0).withDownwardPowerGradient(-250.0).build());

        InterTemporalRaoInputWithNetworkPaths input = new InterTemporalRaoInputWithNetworkPaths(raoInputs, intertemporalConstraints);

        // no redispatching required during the first timestamp
        // redispatching of 500 MW in both timestamps 2 & 3 with a cost of 26510 each
        // MARMOT should also activate redispatching at 530 MW for second and third timestamps
        InterTemporalRaoResult results = new Marmot().run(input, raoParameters).join();

        assertEquals(-0.0, results.getOptimizedSetPointOnState(crac1.getPreventiveState(), crac1.getRangeAction("redispatchingAction")));
        assertEquals(530.0, results.getOptimizedSetPointOnState(crac2.getPreventiveState(), crac2.getRangeAction("redispatchingAction")));
        assertEquals(530.0, results.getOptimizedSetPointOnState(crac3.getPreventiveState(), crac3.getRangeAction("redispatchingAction")));

        assertEquals(53020., results.getGlobalCost(crac1.getLastInstant()));
        assertEquals(0., results.getCost(crac1.getLastInstant(), timestamp1));
        assertEquals(26510, results.getCost(crac2.getLastInstant(), timestamp2));
        assertEquals(26510, results.getCost(crac3.getLastInstant(), timestamp3));

        // Clean created networks
        cleanExistingNetwork(getResourcesPath().concat(networkFilePathPostIcsImport));
    }

    @Test
    void testWithRedispatchingAndNoGradients() throws IOException {
        String networkFilePath = "/network/3Nodes.uct";
        Network network1 = Network.read(networkFilePath, MarmotTest.class.getResourceAsStream(networkFilePath));
        Network network2 = Network.read(networkFilePath, MarmotTest.class.getResourceAsStream(networkFilePath));
        Network network3 = Network.read(networkFilePath, MarmotTest.class.getResourceAsStream(networkFilePath));
        // Create postIcsNetwork:
        String networkFilePathPostIcsImport = networkFilePath.split(".uct")[0].concat("_modified.jiidm");
        network1.write("JIIDM", new Properties(), Path.of(getResourcesPath().concat(networkFilePathPostIcsImport)));

        Crac crac1 = Crac.read("/crac/crac-redispatching-202502141040.json", MarmotTest.class.getResourceAsStream("/crac/crac-redispatching-202502141040.json"), network1);
        Crac crac2 = Crac.read("/crac/crac-redispatching-202502141140.json", MarmotTest.class.getResourceAsStream("/crac/crac-redispatching-202502141140.json"), network2);
        Crac crac3 = Crac.read("/crac/crac-redispatching-202502141240.json", MarmotTest.class.getResourceAsStream("/crac/crac-redispatching-202502141240.json"), network3);
        RaoParameters raoParameters = JsonRaoParameters.read(MarmotTest.class.getResourceAsStream("/parameters/RaoParameters_minCost_megawatt_dc.json"));

        OffsetDateTime timestamp1 = OffsetDateTime.of(2025, 2, 14, 10, 40, 0, 0, ZoneOffset.UTC);
        OffsetDateTime timestamp2 = OffsetDateTime.of(2025, 2, 14, 11, 40, 0, 0, ZoneOffset.UTC);
        OffsetDateTime timestamp3 = OffsetDateTime.of(2025, 2, 14, 12, 40, 0, 0, ZoneOffset.UTC);

        TemporalData<RaoInputWithNetworkPaths> raoInputs = new TemporalDataImpl<>(
            Map.of(
                timestamp1, RaoInputWithNetworkPaths.build(getResourcesPath().concat(networkFilePath), getResourcesPath().concat(networkFilePathPostIcsImport), crac1).build(),
                timestamp2, RaoInputWithNetworkPaths.build(getResourcesPath().concat(networkFilePath), getResourcesPath().concat(networkFilePathPostIcsImport), crac2).build(),
                timestamp3, RaoInputWithNetworkPaths.build(getResourcesPath().concat(networkFilePath), getResourcesPath().concat(networkFilePathPostIcsImport), crac3).build()
            ));
        InterTemporalRaoInputWithNetworkPaths input = new InterTemporalRaoInputWithNetworkPaths(raoInputs, new IntertemporalConstraints());

        // no redispatching required during the first timestamp
        // redispatching of 500 MW in both timestamps 2 & 3 with a cost of 26510 each
        // MARMOT should also activate redispatching at 530 MW for second and third timestamps
        InterTemporalRaoResult results = new Marmot().run(input, raoParameters).join();

        assertEquals(-0.0, results.getOptimizedSetPointOnState(crac1.getPreventiveState(), crac1.getRangeAction("redispatchingAction")));
        assertEquals(530.0, results.getOptimizedSetPointOnState(crac2.getPreventiveState(), crac2.getRangeAction("redispatchingAction")));
        assertEquals(530.0, results.getOptimizedSetPointOnState(crac3.getPreventiveState(), crac3.getRangeAction("redispatchingAction")));

        assertEquals(53020., results.getGlobalCost(crac1.getLastInstant()));
        assertEquals(0., results.getCost(crac1.getLastInstant(), timestamp1));
        assertEquals(26510, results.getCost(crac2.getLastInstant(), timestamp2));
        assertEquals(26510, results.getCost(crac3.getLastInstant(), timestamp3));

        // Clean created networks
        cleanExistingNetwork(getResourcesPath().concat(networkFilePathPostIcsImport));
    }

    @Test
    void testWithRedispatchingAndGradientOnImplicatedGenerators() throws IOException {
        String networkRelativePath = "/network/3Nodes.uct";
        String networkAbsolutePath = getResourcesPath().concat(networkRelativePath);
        Network network = Network.read(networkRelativePath, MarmotTest.class.getResourceAsStream(networkRelativePath));

        // Create postIcsNetwork:
        String networkFilePathPostIcsImport = networkRelativePath.split(".uct")[0].concat("_modified.jiidm");
        network.write("JIIDM", new Properties(), Path.of(getResourcesPath().concat(networkFilePathPostIcsImport)));

        Crac crac1 = Crac.read("/crac/crac-redispatching-202502141040.json", MarmotTest.class.getResourceAsStream("/crac/crac-redispatching-202502141040.json"), network);
        Crac crac2 = Crac.read("/crac/crac-redispatching-202502141140.json", MarmotTest.class.getResourceAsStream("/crac/crac-redispatching-202502141140.json"), network);
        Crac crac3 = Crac.read("/crac/crac-redispatching-202502141240.json", MarmotTest.class.getResourceAsStream("/crac/crac-redispatching-202502141240.json"), network);
        RaoParameters raoParameters = JsonRaoParameters.read(MarmotTest.class.getResourceAsStream("/parameters/RaoParameters_minCost_megawatt_dc.json"));

        OffsetDateTime timestamp1 = OffsetDateTime.of(2025, 2, 14, 10, 40, 0, 0, ZoneOffset.UTC);
        OffsetDateTime timestamp2 = OffsetDateTime.of(2025, 2, 14, 11, 40, 0, 0, ZoneOffset.UTC);
        OffsetDateTime timestamp3 = OffsetDateTime.of(2025, 2, 14, 12, 40, 0, 0, ZoneOffset.UTC);

        IntertemporalConstraints intertemporalConstraints = new IntertemporalConstraints();
        intertemporalConstraints.addGeneratorConstraints(GeneratorConstraints.create().withGeneratorId("FFR3AA1 _generator").withLeadTime(0.0).withLagTime(0.0).withPMin(0.0).withPMax(1000.0).withUpwardPowerGradient(200.0).withDownwardPowerGradient(0.0).build());

        InterTemporalRaoInputWithNetworkPaths input = new InterTemporalRaoInputWithNetworkPaths(
            new TemporalDataImpl<>(Map.of(
                timestamp1, RaoInputWithNetworkPaths.build(networkAbsolutePath, networkAbsolutePath, crac1).build(),
                timestamp2, RaoInputWithNetworkPaths.build(networkAbsolutePath, networkAbsolutePath, crac2).build(),
                timestamp3, RaoInputWithNetworkPaths.build(networkAbsolutePath, networkAbsolutePath, crac3).build())),
<<<<<<< HEAD
            Set.of(GeneratorConstraints.create().withGeneratorId("FFR3AA1 _generator").withUpwardPowerGradient(200.0).build())
=======
            intertemporalConstraints
>>>>>>> fb924c63
        );

        // no redispatching required during the first timestamp
        // MARMOT will activate 330 MW however in timestamp 1 : it is the minimum necessary to be able to activate 500 MW in timestamp 2
        // due to the max gradient of 200. Not activating 530 MW in timestamps 2 and 3 will create an overload and be very costly.
        // redispatching of 530 MW in both timestamps 2 & 3 with a cost of 26510 each
        // MARMOT should also activate redispatching at 530 MW for second and third timestamps
        InterTemporalRaoResult results = new Marmot().run(input, raoParameters).join();
        assertEquals(330.0, results.getOptimizedSetPointOnState(crac1.getPreventiveState(), crac1.getRangeAction("redispatchingAction")));
        assertEquals(530.0, results.getOptimizedSetPointOnState(crac2.getPreventiveState(), crac2.getRangeAction("redispatchingAction")));
        assertEquals(530.0, results.getOptimizedSetPointOnState(crac3.getPreventiveState(), crac3.getRangeAction("redispatchingAction")));

        assertEquals(69530., results.getGlobalCost(crac1.getLastInstant()));
        assertEquals(16510., results.getCost(crac1.getLastInstant(), timestamp1));
        assertEquals(26510, results.getCost(crac2.getLastInstant(), timestamp2));
        assertEquals(26510, results.getCost(crac3.getLastInstant(), timestamp3));

        // Clean created networks
        cleanExistingNetwork(getResourcesPath().concat(networkFilePathPostIcsImport));
    }

    @Test
    void testWithPreventiveTopologicalAction() throws IOException {
        String networkFilePath = "/network/2Nodes3ParallelLinesPST2LinesClosed.uct";
        Network network1 = Network.read(networkFilePath, MarmotTest.class.getResourceAsStream(networkFilePath));
        Network network2 = Network.read(networkFilePath, MarmotTest.class.getResourceAsStream(networkFilePath));
        // Create postIcsNetwork:
        String networkFilePathPostIcsImport = networkFilePath.split(".uct")[0].concat("_modified.jiidm");
        network1.write("JIIDM", new Properties(), Path.of(getResourcesPath().concat(networkFilePathPostIcsImport)));

        Crac crac1 = Crac.read("/crac/crac-topo-202502181007.json", MarmotTest.class.getResourceAsStream("/crac/crac-topo-202502181007.json"), network1);
        Crac crac2 = Crac.read("/crac/crac-topo-202502191007.json", MarmotTest.class.getResourceAsStream("/crac/crac-topo-202502191007.json"), network2);
        RaoParameters raoParameters = JsonRaoParameters.read(MarmotTest.class.getResourceAsStream("/parameters/RaoParameters_minCost_megawatt_dc.json"));

        OffsetDateTime timestamp1 = OffsetDateTime.of(2025, 2, 18, 10, 7, 0, 0, ZoneOffset.UTC);
        OffsetDateTime timestamp2 = OffsetDateTime.of(2025, 2, 19, 10, 7, 0, 0, ZoneOffset.UTC);

        TemporalData<RaoInputWithNetworkPaths> raoInputs = new TemporalDataImpl<>(
            Map.of(
                timestamp1, RaoInputWithNetworkPaths.build(getResourcesPath().concat(networkFilePath), getResourcesPath().concat(networkFilePathPostIcsImport), crac1).build(),
                timestamp2, RaoInputWithNetworkPaths.build(getResourcesPath().concat(networkFilePath), getResourcesPath().concat(networkFilePathPostIcsImport), crac2).build()

            ));

        IntertemporalConstraints intertemporalConstraints = new IntertemporalConstraints();
        intertemporalConstraints.addGeneratorConstraints(GeneratorConstraints.create().withGeneratorId("FFR1AA1 _generator").withLeadTime(0.0).withLagTime(0.0).withPMin(0.0).withPMax(1000.0).withUpwardPowerGradient(250.0).withDownwardPowerGradient(-250.0).build());

        InterTemporalRaoInputWithNetworkPaths input = new InterTemporalRaoInputWithNetworkPaths(raoInputs, intertemporalConstraints);

        InterTemporalRaoResult results = new Marmot().run(input, raoParameters).join();
        assertTrue(results.isActivated(crac1.getPreventiveState(), crac1.getNetworkAction("closeBeFr2")));
        assertTrue(results.isActivated(crac2.getPreventiveState(), crac2.getNetworkAction("closeBeFr2")));
        assertEquals(40.0, results.getGlobalCost(crac1.getPreventiveInstant()));

        assertEquals(40., results.getGlobalCost(crac1.getLastInstant()));
        assertEquals(20., results.getCost(crac1.getLastInstant(), timestamp1));
        assertEquals(20., results.getCost(crac2.getLastInstant(), timestamp2));

        // Clean created networks
        cleanExistingNetwork(getResourcesPath().concat(networkFilePathPostIcsImport));
    }

    @Test
    void testWithTenTimestampsAndGeneratorConstraints() throws IOException {
        String networkPath = getResourcesPath().concat("/network/4Nodes_1_PST.uct");

        Network network = Network.read("/network/4Nodes_1_PST.uct", MarmotTest.class.getResourceAsStream("/network/4Nodes_1_PST.uct"));
        Crac crac1 = Crac.read("/crac/crac-202503251030.json", MarmotTest.class.getResourceAsStream("/crac/crac-202503251030.json"), network);
        Crac crac2 = Crac.read("/crac/crac-202503251130.json", MarmotTest.class.getResourceAsStream("/crac/crac-202503251130.json"), network);
        Crac crac3 = Crac.read("/crac/crac-202503251230.json", MarmotTest.class.getResourceAsStream("/crac/crac-202503251230.json"), network);
        Crac crac4 = Crac.read("/crac/crac-202503251330.json", MarmotTest.class.getResourceAsStream("/crac/crac-202503251330.json"), network);
        Crac crac5 = Crac.read("/crac/crac-202503251430.json", MarmotTest.class.getResourceAsStream("/crac/crac-202503251430.json"), network);
        Crac crac6 = Crac.read("/crac/crac-202503251530.json", MarmotTest.class.getResourceAsStream("/crac/crac-202503251530.json"), network);
        Crac crac7 = Crac.read("/crac/crac-202503251630.json", MarmotTest.class.getResourceAsStream("/crac/crac-202503251630.json"), network);
        Crac crac8 = Crac.read("/crac/crac-202503251730.json", MarmotTest.class.getResourceAsStream("/crac/crac-202503251730.json"), network);
        Crac crac9 = Crac.read("/crac/crac-202503251830.json", MarmotTest.class.getResourceAsStream("/crac/crac-202503251830.json"), network);
        Crac crac10 = Crac.read("/crac/crac-202503251930.json", MarmotTest.class.getResourceAsStream("/crac/crac-202503251930.json"), network);

        RaoParameters raoParameters = JsonRaoParameters.read(MarmotTest.class.getResourceAsStream("/parameters/RaoParameters_minCost_megawatt_dc_with_offset.json"));

        OffsetDateTime timestamp1 = OffsetDateTime.of(2025, 3, 25, 10, 30, 0, 0, ZoneOffset.UTC);
        OffsetDateTime timestamp2 = OffsetDateTime.of(2025, 3, 25, 11, 30, 0, 0, ZoneOffset.UTC);
        OffsetDateTime timestamp3 = OffsetDateTime.of(2025, 3, 25, 12, 30, 0, 0, ZoneOffset.UTC);
        OffsetDateTime timestamp4 = OffsetDateTime.of(2025, 3, 25, 13, 30, 0, 0, ZoneOffset.UTC);
        OffsetDateTime timestamp5 = OffsetDateTime.of(2025, 3, 25, 14, 30, 0, 0, ZoneOffset.UTC);
        OffsetDateTime timestamp6 = OffsetDateTime.of(2025, 3, 25, 15, 30, 0, 0, ZoneOffset.UTC);
        OffsetDateTime timestamp7 = OffsetDateTime.of(2025, 3, 25, 16, 30, 0, 0, ZoneOffset.UTC);
        OffsetDateTime timestamp8 = OffsetDateTime.of(2025, 3, 25, 17, 30, 0, 0, ZoneOffset.UTC);
        OffsetDateTime timestamp9 = OffsetDateTime.of(2025, 3, 25, 18, 30, 0, 0, ZoneOffset.UTC);
        OffsetDateTime timestamp10 = OffsetDateTime.of(2025, 3, 25, 19, 30, 0, 0, ZoneOffset.UTC);

        Map<OffsetDateTime, RaoInputWithNetworkPaths> inputPerTimestamp = new HashMap<>();
        inputPerTimestamp.put(timestamp1, RaoInputWithNetworkPaths.build(networkPath, networkPath, crac1).build());
        inputPerTimestamp.put(timestamp2, RaoInputWithNetworkPaths.build(networkPath, networkPath, crac2).build());
        inputPerTimestamp.put(timestamp3, RaoInputWithNetworkPaths.build(networkPath, networkPath, crac3).build());
        inputPerTimestamp.put(timestamp4, RaoInputWithNetworkPaths.build(networkPath, networkPath, crac4).build());
        inputPerTimestamp.put(timestamp5, RaoInputWithNetworkPaths.build(networkPath, networkPath, crac5).build());
        inputPerTimestamp.put(timestamp6, RaoInputWithNetworkPaths.build(networkPath, networkPath, crac6).build());
        inputPerTimestamp.put(timestamp7, RaoInputWithNetworkPaths.build(networkPath, networkPath, crac7).build());
        inputPerTimestamp.put(timestamp8, RaoInputWithNetworkPaths.build(networkPath, networkPath, crac8).build());
        inputPerTimestamp.put(timestamp9, RaoInputWithNetworkPaths.build(networkPath, networkPath, crac9).build());
        inputPerTimestamp.put(timestamp10, RaoInputWithNetworkPaths.build(networkPath, networkPath, crac10).build());

<<<<<<< HEAD
        InterTemporalRaoInputWithNetworkPaths input = new InterTemporalRaoInputWithNetworkPaths(
            new TemporalDataImpl<>(inputPerTimestamp),
            Set.of(GeneratorConstraints.create().withGeneratorId("FFR1AA1 _generator").withPMax(5000.0).withUpwardPowerGradient(500.0).withDownwardPowerGradient(-500.0).build())
        );
=======
        IntertemporalConstraints intertemporalConstraints = new IntertemporalConstraints();
        intertemporalConstraints.addGeneratorConstraints(GeneratorConstraints.create().withGeneratorId("FFR1AA1 _generator").withLeadTime(0.0).withLagTime(0.0).withPMin(0.0).withPMax(5000.0).withUpwardPowerGradient(500.0).withDownwardPowerGradient(-500.0).build());

        InterTemporalRaoInputWithNetworkPaths input = new InterTemporalRaoInputWithNetworkPaths(new TemporalDataImpl<>(inputPerTimestamp), intertemporalConstraints);
>>>>>>> fb924c63

        InterTemporalRaoResultImpl interTemporalRaoResult = (InterTemporalRaoResultImpl) new Marmot().run(input, raoParameters).join();

        assertEquals(625070.0, interTemporalRaoResult.getGlobalFunctionalCost(crac1.getPreventiveInstant()));

        assertFunctionalCostAndRedispatchingSetPoint(crac1, interTemporalRaoResult, 0.0, 5000.0);
        assertFunctionalCostAndRedispatchingSetPoint(crac2, interTemporalRaoResult, 0.0, 5000.0);
        assertFunctionalCostAndRedispatchingSetPoint(crac3, interTemporalRaoResult, 0.0, 5000.0);
        assertFunctionalCostAndRedispatchingSetPoint(crac4, interTemporalRaoResult, 25010.0, 4500.0);
        assertFunctionalCostAndRedispatchingSetPoint(crac5, interTemporalRaoResult, 50010.0, 4000.0);
        assertFunctionalCostAndRedispatchingSetPoint(crac6, interTemporalRaoResult, 75010.0, 3500.0);
        assertFunctionalCostAndRedispatchingSetPoint(crac7, interTemporalRaoResult, 100010.0, 3000.0);
        assertFunctionalCostAndRedispatchingSetPoint(crac8, interTemporalRaoResult, 125010.0, 2500.0);
        assertFunctionalCostAndRedispatchingSetPoint(crac9, interTemporalRaoResult, 125010.0, 2500.0);
        assertFunctionalCostAndRedispatchingSetPoint(crac10, interTemporalRaoResult, 125010.0, 2500.0);
    }

    @Test
    void testWithTenTimestampsAndNoGeneratorConstraints() throws IOException {
        String networkPath = getResourcesPath().concat("/network/4Nodes_1_PST.uct");

        Network network = Network.read("/network/4Nodes_1_PST.uct", MarmotTest.class.getResourceAsStream("/network/4Nodes_1_PST.uct"));
        Crac crac1 = Crac.read("/crac/crac-202503251030.json", MarmotTest.class.getResourceAsStream("/crac/crac-202503251030.json"), network);
        Crac crac2 = Crac.read("/crac/crac-202503251130.json", MarmotTest.class.getResourceAsStream("/crac/crac-202503251130.json"), network);
        Crac crac3 = Crac.read("/crac/crac-202503251230.json", MarmotTest.class.getResourceAsStream("/crac/crac-202503251230.json"), network);
        Crac crac4 = Crac.read("/crac/crac-202503251330.json", MarmotTest.class.getResourceAsStream("/crac/crac-202503251330.json"), network);
        Crac crac5 = Crac.read("/crac/crac-202503251430.json", MarmotTest.class.getResourceAsStream("/crac/crac-202503251430.json"), network);
        Crac crac6 = Crac.read("/crac/crac-202503251530.json", MarmotTest.class.getResourceAsStream("/crac/crac-202503251530.json"), network);
        Crac crac7 = Crac.read("/crac/crac-202503251630.json", MarmotTest.class.getResourceAsStream("/crac/crac-202503251630.json"), network);
        Crac crac8 = Crac.read("/crac/crac-202503251730.json", MarmotTest.class.getResourceAsStream("/crac/crac-202503251730.json"), network);
        Crac crac9 = Crac.read("/crac/crac-202503251830.json", MarmotTest.class.getResourceAsStream("/crac/crac-202503251830.json"), network);
        Crac crac10 = Crac.read("/crac/crac-202503251930.json", MarmotTest.class.getResourceAsStream("/crac/crac-202503251930.json"), network);

        RaoParameters raoParameters = JsonRaoParameters.read(MarmotTest.class.getResourceAsStream("/parameters/RaoParameters_minCost_megawatt_dc_with_offset.json"));

        OffsetDateTime timestamp1 = OffsetDateTime.of(2025, 3, 25, 10, 30, 0, 0, ZoneOffset.UTC);
        OffsetDateTime timestamp2 = OffsetDateTime.of(2025, 3, 25, 11, 30, 0, 0, ZoneOffset.UTC);
        OffsetDateTime timestamp3 = OffsetDateTime.of(2025, 3, 25, 12, 30, 0, 0, ZoneOffset.UTC);
        OffsetDateTime timestamp4 = OffsetDateTime.of(2025, 3, 25, 13, 30, 0, 0, ZoneOffset.UTC);
        OffsetDateTime timestamp5 = OffsetDateTime.of(2025, 3, 25, 14, 30, 0, 0, ZoneOffset.UTC);
        OffsetDateTime timestamp6 = OffsetDateTime.of(2025, 3, 25, 15, 30, 0, 0, ZoneOffset.UTC);
        OffsetDateTime timestamp7 = OffsetDateTime.of(2025, 3, 25, 16, 30, 0, 0, ZoneOffset.UTC);
        OffsetDateTime timestamp8 = OffsetDateTime.of(2025, 3, 25, 17, 30, 0, 0, ZoneOffset.UTC);
        OffsetDateTime timestamp9 = OffsetDateTime.of(2025, 3, 25, 18, 30, 0, 0, ZoneOffset.UTC);
        OffsetDateTime timestamp10 = OffsetDateTime.of(2025, 3, 25, 19, 30, 0, 0, ZoneOffset.UTC);

        Map<OffsetDateTime, RaoInputWithNetworkPaths> inputPerTimestamp = new HashMap<>();
        inputPerTimestamp.put(timestamp1, RaoInputWithNetworkPaths.build(networkPath, networkPath, crac1).build());
        inputPerTimestamp.put(timestamp2, RaoInputWithNetworkPaths.build(networkPath, networkPath, crac2).build());
        inputPerTimestamp.put(timestamp3, RaoInputWithNetworkPaths.build(networkPath, networkPath, crac3).build());
        inputPerTimestamp.put(timestamp4, RaoInputWithNetworkPaths.build(networkPath, networkPath, crac4).build());
        inputPerTimestamp.put(timestamp5, RaoInputWithNetworkPaths.build(networkPath, networkPath, crac5).build());
        inputPerTimestamp.put(timestamp6, RaoInputWithNetworkPaths.build(networkPath, networkPath, crac6).build());
        inputPerTimestamp.put(timestamp7, RaoInputWithNetworkPaths.build(networkPath, networkPath, crac7).build());
        inputPerTimestamp.put(timestamp8, RaoInputWithNetworkPaths.build(networkPath, networkPath, crac8).build());
        inputPerTimestamp.put(timestamp9, RaoInputWithNetworkPaths.build(networkPath, networkPath, crac9).build());
        inputPerTimestamp.put(timestamp10, RaoInputWithNetworkPaths.build(networkPath, networkPath, crac10).build());

        InterTemporalRaoInputWithNetworkPaths input = new InterTemporalRaoInputWithNetworkPaths(new TemporalDataImpl<>(inputPerTimestamp), new IntertemporalConstraints());

        InterTemporalRaoResultImpl interTemporalRaoResult = (InterTemporalRaoResultImpl) new Marmot().run(input, raoParameters).join();

        assertEquals(375030.0, interTemporalRaoResult.getGlobalFunctionalCost(crac1.getPreventiveInstant()));

        assertFunctionalCostAndRedispatchingSetPoint(crac1, interTemporalRaoResult, 0.0, 5000.0);
        assertFunctionalCostAndRedispatchingSetPoint(crac2, interTemporalRaoResult, 0.0, 5000.0);
        assertFunctionalCostAndRedispatchingSetPoint(crac3, interTemporalRaoResult, 0.0, 5000.0);
        assertFunctionalCostAndRedispatchingSetPoint(crac4, interTemporalRaoResult, 0.0, 5000.0);
        assertFunctionalCostAndRedispatchingSetPoint(crac5, interTemporalRaoResult, 0.0, 5000.0);
        assertFunctionalCostAndRedispatchingSetPoint(crac6, interTemporalRaoResult, 0.0, 5000.0);
        assertFunctionalCostAndRedispatchingSetPoint(crac7, interTemporalRaoResult, 0.0, 5000.0);
        assertFunctionalCostAndRedispatchingSetPoint(crac8, interTemporalRaoResult, 125010.0, 2500.0);
        assertFunctionalCostAndRedispatchingSetPoint(crac9, interTemporalRaoResult, 125010.0, 2500.0);
        assertFunctionalCostAndRedispatchingSetPoint(crac10, interTemporalRaoResult, 125010.0, 2500.0);
    }

    private static void assertFunctionalCostAndRedispatchingSetPoint(Crac crac, InterTemporalRaoResult interTemporalRaoResult, double expectedFunctionalCost, double expectedRdSetPoint) {
        assertEquals(expectedFunctionalCost, interTemporalRaoResult.getFunctionalCost(crac.getPreventiveInstant(), crac.getTimestamp().orElseThrow()));
        assertEquals(expectedRdSetPoint, interTemporalRaoResult.getOptimizedSetPointOnState(crac.getPreventiveState(), crac.getRangeAction("redispatchingAction")));
    }

    private void cleanExistingNetwork(String path) {
        File file = new File(Path.of(path).toUri());
        assertTrue(file.exists());
        file.delete();
    }
}<|MERGE_RESOLUTION|>--- conflicted
+++ resolved
@@ -203,18 +203,14 @@
         OffsetDateTime timestamp3 = OffsetDateTime.of(2025, 2, 14, 12, 40, 0, 0, ZoneOffset.UTC);
 
         IntertemporalConstraints intertemporalConstraints = new IntertemporalConstraints();
-        intertemporalConstraints.addGeneratorConstraints(GeneratorConstraints.create().withGeneratorId("FFR3AA1 _generator").withLeadTime(0.0).withLagTime(0.0).withPMin(0.0).withPMax(1000.0).withUpwardPowerGradient(200.0).withDownwardPowerGradient(0.0).build());
+        intertemporalConstraints.addGeneratorConstraints(GeneratorConstraints.create().withGeneratorId("FFR3AA1 _generator").withUpwardPowerGradient(200.0).build());
 
         InterTemporalRaoInputWithNetworkPaths input = new InterTemporalRaoInputWithNetworkPaths(
             new TemporalDataImpl<>(Map.of(
                 timestamp1, RaoInputWithNetworkPaths.build(networkAbsolutePath, networkAbsolutePath, crac1).build(),
                 timestamp2, RaoInputWithNetworkPaths.build(networkAbsolutePath, networkAbsolutePath, crac2).build(),
                 timestamp3, RaoInputWithNetworkPaths.build(networkAbsolutePath, networkAbsolutePath, crac3).build())),
-<<<<<<< HEAD
-            Set.of(GeneratorConstraints.create().withGeneratorId("FFR3AA1 _generator").withUpwardPowerGradient(200.0).build())
-=======
             intertemporalConstraints
->>>>>>> fb924c63
         );
 
         // no redispatching required during the first timestamp
@@ -318,17 +314,10 @@
         inputPerTimestamp.put(timestamp9, RaoInputWithNetworkPaths.build(networkPath, networkPath, crac9).build());
         inputPerTimestamp.put(timestamp10, RaoInputWithNetworkPaths.build(networkPath, networkPath, crac10).build());
 
-<<<<<<< HEAD
-        InterTemporalRaoInputWithNetworkPaths input = new InterTemporalRaoInputWithNetworkPaths(
-            new TemporalDataImpl<>(inputPerTimestamp),
-            Set.of(GeneratorConstraints.create().withGeneratorId("FFR1AA1 _generator").withPMax(5000.0).withUpwardPowerGradient(500.0).withDownwardPowerGradient(-500.0).build())
-        );
-=======
         IntertemporalConstraints intertemporalConstraints = new IntertemporalConstraints();
         intertemporalConstraints.addGeneratorConstraints(GeneratorConstraints.create().withGeneratorId("FFR1AA1 _generator").withLeadTime(0.0).withLagTime(0.0).withPMin(0.0).withPMax(5000.0).withUpwardPowerGradient(500.0).withDownwardPowerGradient(-500.0).build());
 
         InterTemporalRaoInputWithNetworkPaths input = new InterTemporalRaoInputWithNetworkPaths(new TemporalDataImpl<>(inputPerTimestamp), intertemporalConstraints);
->>>>>>> fb924c63
 
         InterTemporalRaoResultImpl interTemporalRaoResult = (InterTemporalRaoResultImpl) new Marmot().run(input, raoParameters).join();
 
