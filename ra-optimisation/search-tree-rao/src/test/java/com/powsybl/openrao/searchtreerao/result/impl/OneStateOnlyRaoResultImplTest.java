--- conflicted
+++ resolved
@@ -93,46 +93,28 @@
         when(initialResult.getMargin(cnec1, Unit.AMPERE)).thenReturn(-500.);
         when(initialResult.getRelativeMargin(cnec1, Unit.MEGAWATT)).thenReturn(-2000.);
         when(initialResult.getRelativeMargin(cnec1, Unit.AMPERE)).thenReturn(-1000.);
-<<<<<<< HEAD
-        when(initialResult.getFlow(cnec1, Side.LEFT, MEGAWATT, null)).thenReturn(-300.);
-        when(initialResult.getFlow(cnec1, Side.RIGHT, Unit.AMPERE, null)).thenReturn(-150.);
-        when(initialResult.getFlow(cnec1, Side.LEFT, MEGAWATT, preventiveInstant)).thenReturn(-300.);
-        when(initialResult.getFlow(cnec1, Side.RIGHT, Unit.AMPERE, preventiveInstant)).thenReturn(-150.);
-        when(initialResult.getFlow(cnec1, Side.LEFT, MEGAWATT, curativeInstant)).thenReturn(-300.);
-        when(initialResult.getFlow(cnec1, Side.RIGHT, Unit.AMPERE, curativeInstant)).thenReturn(-150.);
-        when(initialResult.getCommercialFlow(cnec1, Side.LEFT, MEGAWATT)).thenReturn(-300.);
-        when(initialResult.getCommercialFlow(cnec1, Side.RIGHT, Unit.AMPERE)).thenReturn(-150.);
-        when(initialResult.getLoopFlow(cnec1, Side.LEFT, MEGAWATT)).thenReturn(0.);
-        when(initialResult.getLoopFlow(cnec1, Side.RIGHT, Unit.AMPERE)).thenReturn(-0.);
-=======
-        when(initialResult.getFlow(cnec1, TwoSides.ONE, MEGAWATT)).thenReturn(-300.);
-        when(initialResult.getFlow(cnec1, TwoSides.TWO, Unit.AMPERE)).thenReturn(-150.);
+        when(initialResult.getFlow(cnec1, TwoSides.ONE, MEGAWATT, null)).thenReturn(-300.);
+        when(initialResult.getFlow(cnec1, TwoSides.TWO, Unit.AMPERE, null)).thenReturn(-150.);
+        when(initialResult.getFlow(cnec1, TwoSides.ONE, MEGAWATT, preventiveInstant)).thenReturn(-300.);
+        when(initialResult.getFlow(cnec1, TwoSides.TWO, Unit.AMPERE, preventiveInstant)).thenReturn(-150.);
+        when(initialResult.getFlow(cnec1, TwoSides.ONE, MEGAWATT, curativeInstant)).thenReturn(-300.);
+        when(initialResult.getFlow(cnec1, TwoSides.TWO, Unit.AMPERE, curativeInstant)).thenReturn(-150.);
         when(initialResult.getCommercialFlow(cnec1, TwoSides.ONE, MEGAWATT)).thenReturn(-300.);
         when(initialResult.getCommercialFlow(cnec1, TwoSides.TWO, Unit.AMPERE)).thenReturn(-150.);
         when(initialResult.getLoopFlow(cnec1, TwoSides.ONE, MEGAWATT)).thenReturn(0.);
         when(initialResult.getLoopFlow(cnec1, TwoSides.TWO, Unit.AMPERE)).thenReturn(-0.);
->>>>>>> a30659ba
         when(initialResult.getMargin(cnec2, Unit.MEGAWATT)).thenReturn(-500.);
         when(initialResult.getMargin(cnec2, Unit.AMPERE)).thenReturn(-250.);
         when(initialResult.getRelativeMargin(cnec2, Unit.MEGAWATT)).thenReturn(-1500.);
         when(initialResult.getRelativeMargin(cnec2, Unit.AMPERE)).thenReturn(-750.);
-<<<<<<< HEAD
-        when(initialResult.getFlow(cnec2, Side.LEFT, MEGAWATT, null)).thenReturn(-1000.);
-        when(initialResult.getFlow(cnec2, Side.RIGHT, AMPERE, null)).thenReturn(500.);
-        when(initialResult.getFlow(cnec2, Side.LEFT, MEGAWATT, preventiveInstant)).thenReturn(-1000.);
-        when(initialResult.getFlow(cnec2, Side.RIGHT, AMPERE, preventiveInstant)).thenReturn(500.);
-        when(initialResult.getCommercialFlow(cnec2, Side.LEFT, MEGAWATT)).thenReturn(-700.);
-        when(initialResult.getCommercialFlow(cnec2, Side.RIGHT, Unit.AMPERE)).thenReturn(450.);
-        when(initialResult.getLoopFlow(cnec2, Side.LEFT, MEGAWATT)).thenReturn(-300.);
-        when(initialResult.getLoopFlow(cnec2, Side.RIGHT, Unit.AMPERE)).thenReturn(50.);
-=======
-        when(initialResult.getFlow(cnec2, TwoSides.ONE, MEGAWATT)).thenReturn(-1000.);
-        when(initialResult.getFlow(cnec2, TwoSides.TWO, Unit.AMPERE)).thenReturn(500.);
+        when(initialResult.getFlow(cnec2, TwoSides.ONE, MEGAWATT, null)).thenReturn(-1000.);
+        when(initialResult.getFlow(cnec2, TwoSides.TWO, AMPERE, null)).thenReturn(500.);
+        when(initialResult.getFlow(cnec2, TwoSides.ONE, MEGAWATT, preventiveInstant)).thenReturn(-1000.);
+        when(initialResult.getFlow(cnec2, TwoSides.TWO, AMPERE, preventiveInstant)).thenReturn(500.);
         when(initialResult.getCommercialFlow(cnec2, TwoSides.ONE, MEGAWATT)).thenReturn(-700.);
         when(initialResult.getCommercialFlow(cnec2, TwoSides.TWO, Unit.AMPERE)).thenReturn(450.);
         when(initialResult.getLoopFlow(cnec2, TwoSides.ONE, MEGAWATT)).thenReturn(-300.);
         when(initialResult.getLoopFlow(cnec2, TwoSides.TWO, Unit.AMPERE)).thenReturn(50.);
->>>>>>> a30659ba
 
         when(postOptimizationResult.getFunctionalCost()).thenReturn(-1000.);
         when(postOptimizationResult.getMostLimitingElements(anyInt())).thenReturn(List.of(cnec2));
@@ -154,44 +136,26 @@
         when(postOptimizationResult.getMargin(cnec2, Unit.AMPERE)).thenReturn(500.);
         when(postOptimizationResult.getRelativeMargin(cnec2, Unit.MEGAWATT)).thenReturn(2000.);
         when(postOptimizationResult.getRelativeMargin(cnec2, Unit.AMPERE)).thenReturn(1000.);
-<<<<<<< HEAD
-        when(postOptimizationResult.getFlow(cnec2, Side.LEFT, MEGAWATT, preventiveInstant)).thenReturn(-700.);
-        when(postOptimizationResult.getFlow(cnec2, Side.RIGHT, Unit.AMPERE, preventiveInstant)).thenReturn(300.);
-        when(postOptimizationResult.getFlow(cnec2, Side.LEFT, MEGAWATT, curativeInstant)).thenReturn(-700.);
-        when(postOptimizationResult.getFlow(cnec2, Side.RIGHT, Unit.AMPERE, curativeInstant)).thenReturn(300.);
-        when(postOptimizationResult.getCommercialFlow(cnec2, Side.LEFT, MEGAWATT)).thenReturn(-600.);
-        when(postOptimizationResult.getCommercialFlow(cnec2, Side.RIGHT, Unit.AMPERE)).thenReturn(250.);
-        when(postOptimizationResult.getLoopFlow(cnec2, Side.LEFT, MEGAWATT)).thenReturn(-100.);
-        when(postOptimizationResult.getLoopFlow(cnec2, Side.RIGHT, Unit.AMPERE)).thenReturn(50.);
-=======
-        when(postOptimizationResult.getFlow(cnec2, TwoSides.ONE, MEGAWATT)).thenReturn(-700.);
-        when(postOptimizationResult.getFlow(cnec2, TwoSides.TWO, Unit.AMPERE)).thenReturn(300.);
+        when(postOptimizationResult.getFlow(cnec2, TwoSides.ONE, MEGAWATT, preventiveInstant)).thenReturn(-700.);
+        when(postOptimizationResult.getFlow(cnec2, TwoSides.TWO, Unit.AMPERE, preventiveInstant)).thenReturn(300.);
+        when(postOptimizationResult.getFlow(cnec2, TwoSides.ONE, MEGAWATT, curativeInstant)).thenReturn(-700.);
+        when(postOptimizationResult.getFlow(cnec2, TwoSides.TWO, Unit.AMPERE, curativeInstant)).thenReturn(300.);
         when(postOptimizationResult.getCommercialFlow(cnec2, TwoSides.ONE, MEGAWATT)).thenReturn(-600.);
         when(postOptimizationResult.getCommercialFlow(cnec2, TwoSides.TWO, Unit.AMPERE)).thenReturn(250.);
         when(postOptimizationResult.getLoopFlow(cnec2, TwoSides.ONE, MEGAWATT)).thenReturn(-100.);
         when(postOptimizationResult.getLoopFlow(cnec2, TwoSides.TWO, Unit.AMPERE)).thenReturn(50.);
->>>>>>> a30659ba
         when(postOptimizationResult.getMargin(cnec1, Unit.MEGAWATT)).thenReturn(500.);
         when(postOptimizationResult.getMargin(cnec1, Unit.AMPERE)).thenReturn(250.);
         when(postOptimizationResult.getRelativeMargin(cnec1, Unit.MEGAWATT)).thenReturn(1500.);
         when(postOptimizationResult.getRelativeMargin(cnec1, Unit.AMPERE)).thenReturn(750.);
-<<<<<<< HEAD
-        when(postOptimizationResult.getFlow(cnec1, Side.LEFT, MEGAWATT, preventiveInstant)).thenReturn(20.);
-        when(postOptimizationResult.getFlow(cnec1, Side.RIGHT, Unit.AMPERE, preventiveInstant)).thenReturn(10.);
-        when(postOptimizationResult.getFlow(cnec1, Side.LEFT, MEGAWATT, curativeInstant)).thenReturn(20.);
-        when(postOptimizationResult.getFlow(cnec1, Side.RIGHT, Unit.AMPERE, curativeInstant)).thenReturn(10.);
-        when(postOptimizationResult.getCommercialFlow(cnec1, Side.LEFT, MEGAWATT)).thenReturn(20.);
-        when(postOptimizationResult.getCommercialFlow(cnec1, Side.RIGHT, Unit.AMPERE)).thenReturn(10.);
-        when(postOptimizationResult.getLoopFlow(cnec1, Side.LEFT, MEGAWATT)).thenReturn(0.);
-        when(postOptimizationResult.getLoopFlow(cnec1, Side.RIGHT, Unit.AMPERE)).thenReturn(0.);
-=======
-        when(postOptimizationResult.getFlow(cnec1, TwoSides.ONE, MEGAWATT)).thenReturn(20.);
-        when(postOptimizationResult.getFlow(cnec1, TwoSides.TWO, Unit.AMPERE)).thenReturn(10.);
+        when(postOptimizationResult.getFlow(cnec1, TwoSides.ONE, MEGAWATT, preventiveInstant)).thenReturn(20.);
+        when(postOptimizationResult.getFlow(cnec1, TwoSides.TWO, Unit.AMPERE, preventiveInstant)).thenReturn(10.);
+        when(postOptimizationResult.getFlow(cnec1, TwoSides.ONE, MEGAWATT, curativeInstant)).thenReturn(20.);
+        when(postOptimizationResult.getFlow(cnec1, TwoSides.TWO, Unit.AMPERE, curativeInstant)).thenReturn(10.);
         when(postOptimizationResult.getCommercialFlow(cnec1, TwoSides.ONE, MEGAWATT)).thenReturn(20.);
         when(postOptimizationResult.getCommercialFlow(cnec1, TwoSides.TWO, Unit.AMPERE)).thenReturn(10.);
         when(postOptimizationResult.getLoopFlow(cnec1, TwoSides.ONE, MEGAWATT)).thenReturn(0.);
         when(postOptimizationResult.getLoopFlow(cnec1, TwoSides.TWO, Unit.AMPERE)).thenReturn(0.);
->>>>>>> a30659ba
 
         Set<FlowCnec> cnecs = new HashSet<>();
         cnecs.add(cnec1);
