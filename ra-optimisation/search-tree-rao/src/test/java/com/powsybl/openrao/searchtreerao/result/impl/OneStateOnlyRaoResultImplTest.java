/*
 * Copyright (c) 2020, RTE (http://www.rte-france.com)
 * This Source Code Form is subject to the terms of the Mozilla Public
 * License, v. 2.0. If a copy of the MPL was not distributed with this
 * file, You can obtain one at http://mozilla.org/MPL/2.0/.
 */

package com.powsybl.openrao.searchtreerao.result.impl;

import com.powsybl.contingency.Contingency;
import com.powsybl.openrao.commons.OpenRaoException;
import com.powsybl.openrao.commons.PhysicalParameter;
import com.powsybl.openrao.commons.Unit;
import com.powsybl.openrao.data.cracapi.*;
import com.powsybl.openrao.data.cracapi.cnec.AngleCnec;
import com.powsybl.openrao.data.cracapi.cnec.FlowCnec;
import com.powsybl.iidm.network.TwoSides;
import com.powsybl.openrao.data.cracapi.cnec.VoltageCnec;
import com.powsybl.openrao.data.cracapi.networkaction.NetworkAction;
import com.powsybl.openrao.data.cracapi.rangeaction.PstRangeAction;
import com.powsybl.openrao.data.cracapi.rangeaction.RangeAction;
import com.powsybl.openrao.data.raoresultapi.ComputationStatus;
import com.powsybl.openrao.data.raoresultapi.OptimizationStepsExecuted;
import com.powsybl.openrao.searchtreerao.result.api.OptimizationResult;
import org.junit.jupiter.api.BeforeEach;
import org.junit.jupiter.api.Test;
import org.mockito.Mockito;

import java.util.*;

import static com.powsybl.openrao.commons.Unit.AMPERE;
import static com.powsybl.openrao.commons.Unit.MEGAWATT;
import static org.junit.jupiter.api.Assertions.*;
import static org.mockito.ArgumentMatchers.anyInt;
import static org.mockito.ArgumentMatchers.eq;
import static org.mockito.Mockito.mock;
import static org.mockito.Mockito.when;

/**
 * @author Peter Mitri {@literal <peter.mitri at rte-france.com>}
 */
class OneStateOnlyRaoResultImplTest {
    private static final double DOUBLE_TOLERANCE = 1e-3;
    private State optimizedState;
    private PerimeterResultWithCnecs initialResult;
    private OptimizationResult postOptimizationResult;
    private PstRangeAction pstRangeAction;
    private RangeAction<?> rangeAction;
    private NetworkAction networkAction;
    private FlowCnec cnec1;
    private FlowCnec cnec2;
    private State cnec1state;
    private State cnec2state;
    private OneStateOnlyRaoResultImpl output;
    private Instant preventiveInstant;
    private Instant curativeInstant;

    @BeforeEach
    public void setUp() {
        preventiveInstant = Mockito.mock(Instant.class);
        Mockito.when(preventiveInstant.isPreventive()).thenReturn(true);
        curativeInstant = Mockito.mock(Instant.class);
        Mockito.when(curativeInstant.isCurative()).thenReturn(true);
        optimizedState = mock(State.class);

        initialResult = mock(PerimeterResultWithCnecs.class);
        postOptimizationResult = mock(OptimizationResult.class);
        pstRangeAction = mock(PstRangeAction.class);
        optimizedState = mock(State.class);
        rangeAction = mock(RangeAction.class);
        networkAction = mock(NetworkAction.class);
        cnec1 = mock(FlowCnec.class);
        cnec2 = mock(FlowCnec.class);
        cnec1state = mock(State.class);
        cnec2state = mock(State.class);
        when(cnec1.getState()).thenReturn(cnec1state);
        when(cnec2.getState()).thenReturn(cnec2state);

        when(initialResult.getFunctionalCost()).thenReturn(1000.);
        when(initialResult.getMostLimitingElements(anyInt())).thenReturn(List.of(cnec1));
        when(initialResult.getVirtualCost()).thenReturn(100.);
        when(initialResult.getVirtualCost("mnec")).thenReturn(20.);
        when(initialResult.getVirtualCost("lf")).thenReturn(80.);
        when(initialResult.getVirtualCostNames()).thenReturn(Set.of("mnec", "lf"));
        when(initialResult.getCostlyElements(eq("mnec"), anyInt())).thenReturn(List.of(cnec2));
        when(initialResult.getCostlyElements(eq("lf"), anyInt())).thenReturn(List.of(cnec1));
        when(initialResult.getOptimizedSetpoint(pstRangeAction)).thenReturn(6.7);
        when(initialResult.getOptimizedSetpoint(rangeAction)).thenReturn(5.6);
        when(initialResult.getOptimizedTap(pstRangeAction)).thenReturn(1);
        when(initialResult.getRangeActions()).thenReturn(Set.of(rangeAction, pstRangeAction));
        when(initialResult.getMargin(cnec1, Unit.MEGAWATT)).thenReturn(-1000.);
        when(initialResult.getMargin(cnec1, Unit.AMPERE)).thenReturn(-500.);
        when(initialResult.getRelativeMargin(cnec1, Unit.MEGAWATT)).thenReturn(-2000.);
        when(initialResult.getRelativeMargin(cnec1, Unit.AMPERE)).thenReturn(-1000.);
        when(initialResult.getFlow(cnec1, TwoSides.ONE, MEGAWATT)).thenReturn(-300.);
        when(initialResult.getFlow(cnec1, TwoSides.TWO, Unit.AMPERE)).thenReturn(-150.);
        when(initialResult.getCommercialFlow(cnec1, TwoSides.ONE, MEGAWATT)).thenReturn(-300.);
        when(initialResult.getCommercialFlow(cnec1, TwoSides.TWO, Unit.AMPERE)).thenReturn(-150.);
        when(initialResult.getLoopFlow(cnec1, TwoSides.ONE, MEGAWATT)).thenReturn(0.);
        when(initialResult.getLoopFlow(cnec1, TwoSides.TWO, Unit.AMPERE)).thenReturn(-0.);
        when(initialResult.getMargin(cnec2, Unit.MEGAWATT)).thenReturn(-500.);
        when(initialResult.getMargin(cnec2, Unit.AMPERE)).thenReturn(-250.);
        when(initialResult.getRelativeMargin(cnec2, Unit.MEGAWATT)).thenReturn(-1500.);
        when(initialResult.getRelativeMargin(cnec2, Unit.AMPERE)).thenReturn(-750.);
        when(initialResult.getFlow(cnec2, TwoSides.ONE, MEGAWATT)).thenReturn(-1000.);
        when(initialResult.getFlow(cnec2, TwoSides.TWO, Unit.AMPERE)).thenReturn(500.);
        when(initialResult.getCommercialFlow(cnec2, TwoSides.ONE, MEGAWATT)).thenReturn(-700.);
        when(initialResult.getCommercialFlow(cnec2, TwoSides.TWO, Unit.AMPERE)).thenReturn(450.);
        when(initialResult.getLoopFlow(cnec2, TwoSides.ONE, MEGAWATT)).thenReturn(-300.);
        when(initialResult.getLoopFlow(cnec2, TwoSides.TWO, Unit.AMPERE)).thenReturn(50.);

        when(postOptimizationResult.getFunctionalCost()).thenReturn(-1000.);
        when(postOptimizationResult.getMostLimitingElements(anyInt())).thenReturn(List.of(cnec2));
        when(postOptimizationResult.getVirtualCost()).thenReturn(-100.);
        when(postOptimizationResult.getVirtualCost("mnec")).thenReturn(-20.);
        when(postOptimizationResult.getVirtualCost("lf")).thenReturn(-80.);
        when(postOptimizationResult.getVirtualCostNames()).thenReturn(Set.of("mnec", "lf"));
        when(postOptimizationResult.getCostlyElements(eq("mnec"), anyInt())).thenReturn(List.of(cnec1));
        when(postOptimizationResult.getCostlyElements(eq("lf"), anyInt())).thenReturn(List.of(cnec2));
        when(postOptimizationResult.isActivated(networkAction)).thenReturn(true);
        when(postOptimizationResult.getActivatedNetworkActions()).thenReturn(Set.of(networkAction));
        when(postOptimizationResult.getOptimizedSetpoint(pstRangeAction)).thenReturn(8.9);
        when(postOptimizationResult.getOptimizedSetpoint(rangeAction)).thenReturn(5.6);
        when(postOptimizationResult.getOptimizedTap(pstRangeAction)).thenReturn(2);
        when(postOptimizationResult.getRangeActions()).thenReturn(Set.of(rangeAction, pstRangeAction));
        when(postOptimizationResult.getOptimizedTaps()).thenReturn(Map.of(pstRangeAction, 2));
        when(postOptimizationResult.getOptimizedSetpoints()).thenReturn(Map.of(pstRangeAction, 8.9, rangeAction, 5.6));
        when(postOptimizationResult.getMargin(cnec2, Unit.MEGAWATT)).thenReturn(1000.);
        when(postOptimizationResult.getMargin(cnec2, Unit.AMPERE)).thenReturn(500.);
        when(postOptimizationResult.getRelativeMargin(cnec2, Unit.MEGAWATT)).thenReturn(2000.);
        when(postOptimizationResult.getRelativeMargin(cnec2, Unit.AMPERE)).thenReturn(1000.);
        when(postOptimizationResult.getFlow(cnec2, TwoSides.ONE, MEGAWATT)).thenReturn(-700.);
        when(postOptimizationResult.getFlow(cnec2, TwoSides.TWO, Unit.AMPERE)).thenReturn(300.);
        when(postOptimizationResult.getCommercialFlow(cnec2, TwoSides.ONE, MEGAWATT)).thenReturn(-600.);
        when(postOptimizationResult.getCommercialFlow(cnec2, TwoSides.TWO, Unit.AMPERE)).thenReturn(250.);
        when(postOptimizationResult.getLoopFlow(cnec2, TwoSides.ONE, MEGAWATT)).thenReturn(-100.);
        when(postOptimizationResult.getLoopFlow(cnec2, TwoSides.TWO, Unit.AMPERE)).thenReturn(50.);
        when(postOptimizationResult.getMargin(cnec1, Unit.MEGAWATT)).thenReturn(500.);
        when(postOptimizationResult.getMargin(cnec1, Unit.AMPERE)).thenReturn(250.);
        when(postOptimizationResult.getRelativeMargin(cnec1, Unit.MEGAWATT)).thenReturn(1500.);
        when(postOptimizationResult.getRelativeMargin(cnec1, Unit.AMPERE)).thenReturn(750.);
        when(postOptimizationResult.getFlow(cnec1, TwoSides.ONE, MEGAWATT)).thenReturn(20.);
        when(postOptimizationResult.getFlow(cnec1, TwoSides.TWO, Unit.AMPERE)).thenReturn(10.);
        when(postOptimizationResult.getCommercialFlow(cnec1, TwoSides.ONE, MEGAWATT)).thenReturn(20.);
        when(postOptimizationResult.getCommercialFlow(cnec1, TwoSides.TWO, Unit.AMPERE)).thenReturn(10.);
        when(postOptimizationResult.getLoopFlow(cnec1, TwoSides.ONE, MEGAWATT)).thenReturn(0.);
        when(postOptimizationResult.getLoopFlow(cnec1, TwoSides.TWO, Unit.AMPERE)).thenReturn(0.);

        Set<FlowCnec> cnecs = new HashSet<>();
        cnecs.add(cnec1);
        cnecs.add(cnec2);

        output = new OneStateOnlyRaoResultImpl(optimizedState, initialResult, postOptimizationResult, cnecs);
    }

    @Test
    void testGetComputationStatus() {
        when(initialResult.getSensitivityStatus()).thenReturn(ComputationStatus.DEFAULT);
        when(postOptimizationResult.getSensitivityStatus()).thenReturn(ComputationStatus.DEFAULT);
        assertEquals(ComputationStatus.DEFAULT, output.getComputationStatus());
        when(postOptimizationResult.getSensitivityStatus(optimizedState)).thenReturn(ComputationStatus.DEFAULT);
        assertEquals(ComputationStatus.DEFAULT, output.getComputationStatus(optimizedState));

        when(initialResult.getSensitivityStatus()).thenReturn(ComputationStatus.DEFAULT);
        when(postOptimizationResult.getSensitivityStatus()).thenReturn(ComputationStatus.FAILURE);
        assertEquals(ComputationStatus.FAILURE, output.getComputationStatus());

        when(initialResult.getSensitivityStatus()).thenReturn(ComputationStatus.FAILURE);
        when(postOptimizationResult.getSensitivityStatus()).thenReturn(ComputationStatus.DEFAULT);
        assertEquals(ComputationStatus.FAILURE, output.getComputationStatus());
    }

    @Test
    void testPreventiveCase() {
        when(optimizedState.getInstant()).thenReturn(preventiveInstant);
        when(optimizedState.isPreventive()).thenReturn(true);

        assertSame(initialResult, output.getInitialResult());

        assertEquals(1000., output.getFunctionalCost(null), DOUBLE_TOLERANCE);
        assertEquals(-1000., output.getFunctionalCost(preventiveInstant), DOUBLE_TOLERANCE);

        assertEquals(List.of(cnec1), output.getMostLimitingElements(null, 10));
        assertEquals(List.of(cnec2), output.getMostLimitingElements(preventiveInstant, 100));

        assertEquals(100., output.getVirtualCost(null), DOUBLE_TOLERANCE);
        assertEquals(-100., output.getVirtualCost(preventiveInstant), DOUBLE_TOLERANCE);

        assertEquals(Set.of("mnec", "lf"), output.getVirtualCostNames());

        assertEquals(20., output.getVirtualCost(null, "mnec"), DOUBLE_TOLERANCE);
        assertEquals(80., output.getVirtualCost(null, "lf"), DOUBLE_TOLERANCE);
        assertEquals(-20., output.getVirtualCost(preventiveInstant, "mnec"), DOUBLE_TOLERANCE);
        assertEquals(-80., output.getVirtualCost(preventiveInstant, "lf"), DOUBLE_TOLERANCE);

        assertEquals(List.of(cnec2), output.getCostlyElements(null, "mnec", 10));
        assertEquals(List.of(cnec1), output.getCostlyElements(null, "lf", 100));
        assertEquals(List.of(cnec1), output.getCostlyElements(preventiveInstant, "mnec", 1000));
        assertEquals(List.of(cnec2), output.getCostlyElements(preventiveInstant, "lf", 10000));

        assertFalse(output.wasActivatedBeforeState(optimizedState, networkAction));
        assertTrue(output.isActivatedDuringState(optimizedState, networkAction));
        assertEquals(Set.of(networkAction), output.getActivatedNetworkActionsDuringState(optimizedState));

        assertTrue(output.isActivatedDuringState(optimizedState, pstRangeAction));
        assertFalse(output.isActivatedDuringState(optimizedState, rangeAction));
        assertEquals(1, output.getPreOptimizationTapOnState(optimizedState, pstRangeAction));
        assertEquals(2, output.getOptimizedTapOnState(optimizedState, pstRangeAction));
        assertEquals(6.7, output.getPreOptimizationSetPointOnState(optimizedState, pstRangeAction), DOUBLE_TOLERANCE);
        assertEquals(5.6, output.getPreOptimizationSetPointOnState(optimizedState, rangeAction), DOUBLE_TOLERANCE);
        assertEquals(8.9, output.getOptimizedSetPointOnState(optimizedState, pstRangeAction), DOUBLE_TOLERANCE);
        assertEquals(5.6, output.getOptimizedSetPointOnState(optimizedState, rangeAction), DOUBLE_TOLERANCE);
        assertEquals(Set.of(pstRangeAction), output.getActivatedRangeActionsDuringState(optimizedState));
        assertEquals(Map.of(pstRangeAction, 2), output.getOptimizedTapsOnState(optimizedState));
        assertEquals(Map.of(pstRangeAction, 8.9, rangeAction, 5.6), output.getOptimizedSetPointsOnState(optimizedState));

        // cnec1 initial
        assertEquals(-1000., output.getMargin(null, cnec1, Unit.MEGAWATT), DOUBLE_TOLERANCE);
        assertEquals(-500., output.getMargin(null, cnec1, Unit.AMPERE), DOUBLE_TOLERANCE);
        assertEquals(-2000., output.getRelativeMargin(null, cnec1, Unit.MEGAWATT), DOUBLE_TOLERANCE);
        assertEquals(-1000., output.getRelativeMargin(null, cnec1, Unit.AMPERE), DOUBLE_TOLERANCE);
        assertEquals(-300, output.getFlow(null, cnec1, TwoSides.ONE, MEGAWATT), DOUBLE_TOLERANCE);
        assertEquals(-150, output.getFlow(null, cnec1, TwoSides.TWO, AMPERE), DOUBLE_TOLERANCE);
        assertEquals(-300, output.getCommercialFlow(null, cnec1, TwoSides.ONE, MEGAWATT), DOUBLE_TOLERANCE);
        assertEquals(-150, output.getCommercialFlow(null, cnec1, TwoSides.TWO, AMPERE), DOUBLE_TOLERANCE);
        assertEquals(0, output.getLoopFlow(null, cnec1, TwoSides.ONE, MEGAWATT), DOUBLE_TOLERANCE);
        assertEquals(0, output.getLoopFlow(null, cnec1, TwoSides.TWO, AMPERE), DOUBLE_TOLERANCE);
        assertEquals(0, output.getPtdfZonalSum(null, cnec1, TwoSides.TWO), DOUBLE_TOLERANCE);

        // cnec2 initial
        assertEquals(-500., output.getMargin(null, cnec2, Unit.MEGAWATT), DOUBLE_TOLERANCE);
        assertEquals(-250., output.getMargin(null, cnec2, Unit.AMPERE), DOUBLE_TOLERANCE);
        assertEquals(-1500., output.getRelativeMargin(null, cnec2, Unit.MEGAWATT), DOUBLE_TOLERANCE);
        assertEquals(-750., output.getRelativeMargin(null, cnec2, Unit.AMPERE), DOUBLE_TOLERANCE);
        assertEquals(-1000, output.getFlow(null, cnec2, TwoSides.ONE, MEGAWATT), DOUBLE_TOLERANCE);
        assertEquals(500, output.getFlow(null, cnec2, TwoSides.TWO, AMPERE), DOUBLE_TOLERANCE);
        assertEquals(-700, output.getCommercialFlow(null, cnec2, TwoSides.ONE, MEGAWATT), DOUBLE_TOLERANCE);
        assertEquals(450, output.getCommercialFlow(null, cnec2, TwoSides.TWO, AMPERE), DOUBLE_TOLERANCE);
        assertEquals(-300, output.getLoopFlow(null, cnec2, TwoSides.ONE, MEGAWATT), DOUBLE_TOLERANCE);
        assertEquals(50, output.getLoopFlow(null, cnec2, TwoSides.TWO, AMPERE), DOUBLE_TOLERANCE);

        // cnec1 afterPRA
        assertEquals(500., output.getMargin(preventiveInstant, cnec1, Unit.MEGAWATT), DOUBLE_TOLERANCE);
        assertEquals(250., output.getMargin(preventiveInstant, cnec1, Unit.AMPERE), DOUBLE_TOLERANCE);
        assertEquals(1500., output.getRelativeMargin(preventiveInstant, cnec1, Unit.MEGAWATT), DOUBLE_TOLERANCE);
        assertEquals(750., output.getRelativeMargin(preventiveInstant, cnec1, Unit.AMPERE), DOUBLE_TOLERANCE);
        assertEquals(20, output.getFlow(preventiveInstant, cnec1, TwoSides.ONE, MEGAWATT), DOUBLE_TOLERANCE);
        assertEquals(10, output.getFlow(preventiveInstant, cnec1, TwoSides.TWO, AMPERE), DOUBLE_TOLERANCE);
        assertEquals(20, output.getCommercialFlow(preventiveInstant, cnec1, TwoSides.ONE, MEGAWATT), DOUBLE_TOLERANCE);
        assertEquals(10, output.getCommercialFlow(preventiveInstant, cnec1, TwoSides.TWO, AMPERE), DOUBLE_TOLERANCE);
        assertEquals(0, output.getLoopFlow(preventiveInstant, cnec1, TwoSides.ONE, MEGAWATT), DOUBLE_TOLERANCE);
        assertEquals(0, output.getLoopFlow(preventiveInstant, cnec1, TwoSides.TWO, AMPERE), DOUBLE_TOLERANCE);

        // cnec2 afterPRA
        assertEquals(1000., output.getMargin(preventiveInstant, cnec2, Unit.MEGAWATT), DOUBLE_TOLERANCE);
        assertEquals(500., output.getMargin(preventiveInstant, cnec2, Unit.AMPERE), DOUBLE_TOLERANCE);
        assertEquals(2000., output.getRelativeMargin(preventiveInstant, cnec2, Unit.MEGAWATT), DOUBLE_TOLERANCE);
        assertEquals(1000., output.getRelativeMargin(preventiveInstant, cnec2, Unit.AMPERE), DOUBLE_TOLERANCE);
        assertEquals(-700, output.getFlow(preventiveInstant, cnec2, TwoSides.ONE, MEGAWATT), DOUBLE_TOLERANCE);
        assertEquals(300, output.getFlow(preventiveInstant, cnec2, TwoSides.TWO, AMPERE), DOUBLE_TOLERANCE);
        assertEquals(-600, output.getCommercialFlow(preventiveInstant, cnec2, TwoSides.ONE, MEGAWATT), DOUBLE_TOLERANCE);
        assertEquals(250, output.getCommercialFlow(preventiveInstant, cnec2, TwoSides.TWO, AMPERE), DOUBLE_TOLERANCE);
        assertEquals(-100, output.getLoopFlow(preventiveInstant, cnec2, TwoSides.ONE, MEGAWATT), DOUBLE_TOLERANCE);
        assertEquals(50, output.getLoopFlow(preventiveInstant, cnec2, TwoSides.TWO, AMPERE), DOUBLE_TOLERANCE);

        // cnec1 afterCRA
        assertEquals(500., output.getMargin(curativeInstant, cnec1, Unit.MEGAWATT), DOUBLE_TOLERANCE);
        assertEquals(250., output.getMargin(curativeInstant, cnec1, Unit.AMPERE), DOUBLE_TOLERANCE);
        assertEquals(1500., output.getRelativeMargin(curativeInstant, cnec1, Unit.MEGAWATT), DOUBLE_TOLERANCE);
        assertEquals(750., output.getRelativeMargin(curativeInstant, cnec1, Unit.AMPERE), DOUBLE_TOLERANCE);
        assertEquals(20, output.getFlow(curativeInstant, cnec1, TwoSides.ONE, MEGAWATT), DOUBLE_TOLERANCE);
        assertEquals(10, output.getFlow(curativeInstant, cnec1, TwoSides.TWO, AMPERE), DOUBLE_TOLERANCE);
        assertEquals(20, output.getCommercialFlow(curativeInstant, cnec1, TwoSides.ONE, MEGAWATT), DOUBLE_TOLERANCE);
        assertEquals(10, output.getCommercialFlow(curativeInstant, cnec1, TwoSides.TWO, AMPERE), DOUBLE_TOLERANCE);
        assertEquals(0, output.getLoopFlow(curativeInstant, cnec1, TwoSides.ONE, MEGAWATT), DOUBLE_TOLERANCE);
        assertEquals(0, output.getLoopFlow(curativeInstant, cnec1, TwoSides.TWO, AMPERE), DOUBLE_TOLERANCE);

        // cnec2 afterCRA
        assertEquals(1000., output.getMargin(curativeInstant, cnec2, Unit.MEGAWATT), DOUBLE_TOLERANCE);
        assertEquals(500., output.getMargin(curativeInstant, cnec2, Unit.AMPERE), DOUBLE_TOLERANCE);
        assertEquals(2000., output.getRelativeMargin(curativeInstant, cnec2, Unit.MEGAWATT), DOUBLE_TOLERANCE);
        assertEquals(1000., output.getRelativeMargin(curativeInstant, cnec2, Unit.AMPERE), DOUBLE_TOLERANCE);
        assertEquals(-700, output.getFlow(curativeInstant, cnec2, TwoSides.ONE, MEGAWATT), DOUBLE_TOLERANCE);
        assertEquals(300, output.getFlow(curativeInstant, cnec2, TwoSides.TWO, AMPERE), DOUBLE_TOLERANCE);
        assertEquals(-600, output.getCommercialFlow(curativeInstant, cnec2, TwoSides.ONE, MEGAWATT), DOUBLE_TOLERANCE);
        assertEquals(250, output.getCommercialFlow(curativeInstant, cnec2, TwoSides.TWO, AMPERE), DOUBLE_TOLERANCE);
        assertEquals(-100, output.getLoopFlow(curativeInstant, cnec2, TwoSides.ONE, MEGAWATT), DOUBLE_TOLERANCE);
        assertEquals(50, output.getLoopFlow(curativeInstant, cnec2, TwoSides.TWO, AMPERE), DOUBLE_TOLERANCE);

        // using another state
        State otherState = mock(State.class);
<<<<<<< HEAD
        OpenRaoException exception = assertThrows(OpenRaoException.class, () -> output.wasActivatedBeforeState(otherState, networkAction));
=======
        OpenRaoException exception = assertThrows(OpenRaoException.class, () -> output.getPerimeterResult(otherState));
        assertEquals("Trying to access perimeter result for the wrong state.", exception.getMessage());
        exception = assertThrows(OpenRaoException.class, () -> output.wasActivatedBeforeState(otherState, networkAction));
>>>>>>> 7a46992a
        assertEquals("Trying to access perimeter result for the wrong state.", exception.getMessage());
        exception = assertThrows(OpenRaoException.class, () -> output.isActivatedDuringState(otherState, networkAction));
        assertEquals("Trying to access perimeter result for the wrong state.", exception.getMessage());
        exception = assertThrows(OpenRaoException.class, () -> output.getActivatedNetworkActionsDuringState(otherState));
        assertEquals("Trying to access perimeter result for the wrong state.", exception.getMessage());

        exception = assertThrows(OpenRaoException.class, () -> output.isActivatedDuringState(otherState, rangeAction));
        assertEquals("Trying to access perimeter result for the wrong state.", exception.getMessage());
        exception = assertThrows(OpenRaoException.class, () -> output.getPreOptimizationTapOnState(otherState, pstRangeAction));
        assertEquals("Trying to access perimeter result for the wrong state.", exception.getMessage());
        exception = assertThrows(OpenRaoException.class, () -> output.getOptimizedTapOnState(otherState, pstRangeAction));
        assertEquals("Trying to access perimeter result for the wrong state.", exception.getMessage());
        exception = assertThrows(OpenRaoException.class, () -> output.getPreOptimizationSetPointOnState(otherState, rangeAction));
        assertEquals("Trying to access perimeter result for the wrong state.", exception.getMessage());
        exception = assertThrows(OpenRaoException.class, () -> output.getOptimizedSetPointOnState(otherState, rangeAction));
        assertEquals("Trying to access perimeter result for the wrong state.", exception.getMessage());
        exception = assertThrows(OpenRaoException.class, () -> output.getActivatedRangeActionsDuringState(otherState));
        assertEquals("Trying to access perimeter result for the wrong state.", exception.getMessage());
        exception = assertThrows(OpenRaoException.class, () -> output.getOptimizedTapsOnState(otherState));
        assertEquals("Trying to access perimeter result for the wrong state.", exception.getMessage());
        exception = assertThrows(OpenRaoException.class, () -> output.getOptimizedSetPointsOnState(otherState));
        assertEquals("Trying to access perimeter result for the wrong state.", exception.getMessage());
        exception = assertThrows(OpenRaoException.class, () -> output.getMargin(curativeInstant, mock(FlowCnec.class), Unit.MEGAWATT));
        assertEquals("Cnec not optimized in this perimeter.", exception.getMessage());
    }

    @Test
    void testCurativeCase1() {
        when(optimizedState.getInstant()).thenReturn(curativeInstant);
        when(optimizedState.isPreventive()).thenReturn(false);

        // margins
        when(cnec1state.isPreventive()).thenReturn(true);
        when(cnec2state.isPreventive()).thenReturn(false);
        Contingency contingency = mock(Contingency.class);
        when(optimizedState.getContingency()).thenReturn(Optional.of(contingency));
        when(cnec2state.getContingency()).thenReturn(Optional.of(contingency));
        when(cnec2state.compareTo(optimizedState)).thenReturn(0);

        // cnec1
        assertEquals(-1000., output.getMargin(null, cnec1, Unit.MEGAWATT), DOUBLE_TOLERANCE);
        assertEquals(-500., output.getMargin(null, cnec1, Unit.AMPERE), DOUBLE_TOLERANCE);
        assertEquals(-2000., output.getRelativeMargin(null, cnec1, Unit.MEGAWATT), DOUBLE_TOLERANCE);
        assertEquals(-1000., output.getRelativeMargin(null, cnec1, Unit.AMPERE), DOUBLE_TOLERANCE);
        assertEquals(-300, output.getFlow(null, cnec1, TwoSides.ONE, MEGAWATT), DOUBLE_TOLERANCE);
        assertEquals(-150, output.getFlow(null, cnec1, TwoSides.TWO, AMPERE), DOUBLE_TOLERANCE);
        assertEquals(-300, output.getCommercialFlow(null, cnec1, TwoSides.ONE, MEGAWATT), DOUBLE_TOLERANCE);
        assertEquals(-150, output.getCommercialFlow(null, cnec1, TwoSides.TWO, AMPERE), DOUBLE_TOLERANCE);
        assertEquals(0, output.getLoopFlow(null, cnec1, TwoSides.ONE, MEGAWATT), DOUBLE_TOLERANCE);
        assertEquals(0, output.getLoopFlow(null, cnec1, TwoSides.TWO, AMPERE), DOUBLE_TOLERANCE);
        assertEquals(-1000., output.getMargin(preventiveInstant, cnec1, Unit.MEGAWATT), DOUBLE_TOLERANCE);
        assertEquals(-500., output.getMargin(preventiveInstant, cnec1, Unit.AMPERE), DOUBLE_TOLERANCE);
        assertEquals(-2000., output.getRelativeMargin(preventiveInstant, cnec1, Unit.MEGAWATT), DOUBLE_TOLERANCE);
        assertEquals(-1000., output.getRelativeMargin(preventiveInstant, cnec1, Unit.AMPERE), DOUBLE_TOLERANCE);
        assertEquals(-300, output.getFlow(preventiveInstant, cnec1, TwoSides.ONE, MEGAWATT), DOUBLE_TOLERANCE);
        assertEquals(-150, output.getFlow(preventiveInstant, cnec1, TwoSides.TWO, AMPERE), DOUBLE_TOLERANCE);
        assertEquals(-300, output.getCommercialFlow(preventiveInstant, cnec1, TwoSides.ONE, MEGAWATT), DOUBLE_TOLERANCE);
        assertEquals(-150, output.getCommercialFlow(preventiveInstant, cnec1, TwoSides.TWO, AMPERE), DOUBLE_TOLERANCE);
        assertEquals(0, output.getLoopFlow(preventiveInstant, cnec1, TwoSides.ONE, MEGAWATT), DOUBLE_TOLERANCE);
        assertEquals(0, output.getLoopFlow(preventiveInstant, cnec1, TwoSides.TWO, AMPERE), DOUBLE_TOLERANCE);
        assertEquals(-1000., output.getMargin(curativeInstant, cnec1, Unit.MEGAWATT), DOUBLE_TOLERANCE);
        assertEquals(-500., output.getMargin(curativeInstant, cnec1, Unit.AMPERE), DOUBLE_TOLERANCE);
        assertEquals(-2000., output.getRelativeMargin(curativeInstant, cnec1, Unit.MEGAWATT), DOUBLE_TOLERANCE);
        assertEquals(-1000., output.getRelativeMargin(curativeInstant, cnec1, Unit.AMPERE), DOUBLE_TOLERANCE);
        assertEquals(-300, output.getFlow(curativeInstant, cnec1, TwoSides.ONE, MEGAWATT), DOUBLE_TOLERANCE);
        assertEquals(-150, output.getFlow(curativeInstant, cnec1, TwoSides.TWO, AMPERE), DOUBLE_TOLERANCE);
        assertEquals(-300, output.getCommercialFlow(curativeInstant, cnec1, TwoSides.ONE, MEGAWATT), DOUBLE_TOLERANCE);
        assertEquals(-150, output.getCommercialFlow(curativeInstant, cnec1, TwoSides.TWO, AMPERE), DOUBLE_TOLERANCE);
        assertEquals(0, output.getLoopFlow(curativeInstant, cnec1, TwoSides.ONE, MEGAWATT), DOUBLE_TOLERANCE);
        assertEquals(0, output.getLoopFlow(curativeInstant, cnec1, TwoSides.TWO, AMPERE), DOUBLE_TOLERANCE);

        // cnec2
        assertEquals(-500., output.getMargin(null, cnec2, Unit.MEGAWATT), DOUBLE_TOLERANCE);
        assertEquals(-250., output.getMargin(null, cnec2, Unit.AMPERE), DOUBLE_TOLERANCE);
        assertEquals(-1500., output.getRelativeMargin(null, cnec2, Unit.MEGAWATT), DOUBLE_TOLERANCE);
        assertEquals(-750., output.getRelativeMargin(null, cnec2, Unit.AMPERE), DOUBLE_TOLERANCE);
        assertEquals(1000., output.getMargin(preventiveInstant, cnec2, Unit.MEGAWATT), DOUBLE_TOLERANCE);
        assertEquals(500., output.getMargin(preventiveInstant, cnec2, Unit.AMPERE), DOUBLE_TOLERANCE);
        assertEquals(2000., output.getRelativeMargin(preventiveInstant, cnec2, Unit.MEGAWATT), DOUBLE_TOLERANCE);
        assertEquals(1000., output.getRelativeMargin(preventiveInstant, cnec2, Unit.AMPERE), DOUBLE_TOLERANCE);
        assertEquals(1000., output.getMargin(curativeInstant, cnec2, Unit.MEGAWATT), DOUBLE_TOLERANCE);
        assertEquals(500., output.getMargin(curativeInstant, cnec2, Unit.AMPERE), DOUBLE_TOLERANCE);
        assertEquals(2000., output.getRelativeMargin(curativeInstant, cnec2, Unit.MEGAWATT), DOUBLE_TOLERANCE);
        assertEquals(1000., output.getRelativeMargin(curativeInstant, cnec2, Unit.AMPERE), DOUBLE_TOLERANCE);
    }

    @Test
    void testCurativeCase2() {
        when(optimizedState.getInstant()).thenReturn(curativeInstant);
        when(optimizedState.isPreventive()).thenReturn(false);

        // margins
        when(cnec1state.isPreventive()).thenReturn(false);
        when(cnec2state.isPreventive()).thenReturn(false);
        Contingency contingency = mock(Contingency.class);
        when(optimizedState.getContingency()).thenReturn(Optional.of(contingency));
        when(cnec1state.getContingency()).thenReturn(Optional.of(mock(Contingency.class)));
        when(cnec2state.getContingency()).thenReturn(Optional.of(contingency));
        when(cnec2state.compareTo(optimizedState)).thenReturn(-1);

        assertEquals(-1000., output.getMargin(null, cnec1, Unit.MEGAWATT), DOUBLE_TOLERANCE);
        assertEquals(-500., output.getMargin(null, cnec1, Unit.AMPERE), DOUBLE_TOLERANCE);
        assertEquals(-2000., output.getRelativeMargin(null, cnec1, Unit.MEGAWATT), DOUBLE_TOLERANCE);
        assertEquals(-1000., output.getRelativeMargin(null, cnec1, Unit.AMPERE), DOUBLE_TOLERANCE);
        assertEquals(-500., output.getMargin(null, cnec2, Unit.MEGAWATT), DOUBLE_TOLERANCE);
        assertEquals(-250., output.getMargin(null, cnec2, Unit.AMPERE), DOUBLE_TOLERANCE);
        assertEquals(-1500., output.getRelativeMargin(null, cnec2, Unit.MEGAWATT), DOUBLE_TOLERANCE);
        assertEquals(-750., output.getRelativeMargin(null, cnec2, Unit.AMPERE), DOUBLE_TOLERANCE);

        assertEquals(-1000., output.getMargin(preventiveInstant, cnec1, Unit.MEGAWATT), DOUBLE_TOLERANCE);
        assertEquals(-500., output.getMargin(preventiveInstant, cnec1, Unit.AMPERE), DOUBLE_TOLERANCE);
        assertEquals(-2000., output.getRelativeMargin(preventiveInstant, cnec1, Unit.MEGAWATT), DOUBLE_TOLERANCE);
        assertEquals(-1000., output.getRelativeMargin(preventiveInstant, cnec1, Unit.AMPERE), DOUBLE_TOLERANCE);
        assertEquals(-500., output.getMargin(preventiveInstant, cnec2, Unit.MEGAWATT), DOUBLE_TOLERANCE);
        assertEquals(-250., output.getMargin(preventiveInstant, cnec2, Unit.AMPERE), DOUBLE_TOLERANCE);
        assertEquals(-1500., output.getRelativeMargin(preventiveInstant, cnec2, Unit.MEGAWATT), DOUBLE_TOLERANCE);
        assertEquals(-750., output.getRelativeMargin(preventiveInstant, cnec2, Unit.AMPERE), DOUBLE_TOLERANCE);

        assertEquals(-1000., output.getMargin(curativeInstant, cnec1, Unit.MEGAWATT), DOUBLE_TOLERANCE);
        assertEquals(-500., output.getMargin(curativeInstant, cnec1, Unit.AMPERE), DOUBLE_TOLERANCE);
        assertEquals(-2000., output.getRelativeMargin(curativeInstant, cnec1, Unit.MEGAWATT), DOUBLE_TOLERANCE);
        assertEquals(-1000., output.getRelativeMargin(curativeInstant, cnec1, Unit.AMPERE), DOUBLE_TOLERANCE);
        assertEquals(-500., output.getMargin(curativeInstant, cnec2, Unit.MEGAWATT), DOUBLE_TOLERANCE);
        assertEquals(-250., output.getMargin(curativeInstant, cnec2, Unit.AMPERE), DOUBLE_TOLERANCE);
        assertEquals(-1500., output.getRelativeMargin(curativeInstant, cnec2, Unit.MEGAWATT), DOUBLE_TOLERANCE);
        assertEquals(-750., output.getRelativeMargin(curativeInstant, cnec2, Unit.AMPERE), DOUBLE_TOLERANCE);
    }

    @Test
    void testOptimizedStepsExecuted() {
        assertFalse(output.getOptimizationStepsExecuted().hasRunSecondPreventive());
        output.setOptimizationStepsExecuted(OptimizationStepsExecuted.SECOND_PREVENTIVE_IMPROVED_FIRST);
        assertTrue(output.getOptimizationStepsExecuted().hasRunSecondPreventive());
        OpenRaoException exception = assertThrows(OpenRaoException.class, () -> output.setOptimizationStepsExecuted(OptimizationStepsExecuted.FIRST_PREVENTIVE_ONLY));
        assertEquals("The RaoResult object should not be modified outside of its usual routine", exception.getMessage());
        exception = assertThrows(OpenRaoException.class, () -> output.setOptimizationStepsExecuted(OptimizationStepsExecuted.SECOND_PREVENTIVE_FELLBACK_TO_FIRST_PREVENTIVE_SITUATION));
        assertEquals("The RaoResult object should not be modified outside of its usual routine", exception.getMessage());
        exception = assertThrows(OpenRaoException.class, () -> output.setOptimizationStepsExecuted(OptimizationStepsExecuted.FIRST_PREVENTIVE_FELLBACK_TO_INITIAL_SITUATION));
        assertEquals("The RaoResult object should not be modified outside of its usual routine", exception.getMessage());
    }

    @Test
    void testAngleAndVoltageCnec() {
        AngleCnec angleCnec = mock(AngleCnec.class);
        VoltageCnec voltageCnec = mock(VoltageCnec.class);
        Instant optInstant = mock(Instant.class);

        OpenRaoException exception = assertThrows(OpenRaoException.class, () -> output.getMargin(optInstant, angleCnec, MEGAWATT));
        assertEquals("Angle cnecs are not computed in the rao", exception.getMessage());
        exception = assertThrows(OpenRaoException.class, () -> output.getMargin(optInstant, angleCnec, AMPERE));
        assertEquals("Angle cnecs are not computed in the rao", exception.getMessage());
        exception = assertThrows(OpenRaoException.class, () -> output.getMargin(optInstant, voltageCnec, MEGAWATT));
        assertEquals("Voltage cnecs are not computed in the rao", exception.getMessage());
        exception = assertThrows(OpenRaoException.class, () -> output.getMargin(optInstant, voltageCnec, AMPERE));
        assertEquals("Voltage cnecs are not computed in the rao", exception.getMessage());

        exception = assertThrows(OpenRaoException.class, () -> output.getVoltage(optInstant, voltageCnec, MEGAWATT));
        assertEquals("Voltage cnecs are not computed in the rao", exception.getMessage());
        exception = assertThrows(OpenRaoException.class, () -> output.getVoltage(optInstant, voltageCnec, AMPERE));
        assertEquals("Voltage cnecs are not computed in the rao", exception.getMessage());

        exception = assertThrows(OpenRaoException.class, () -> output.getAngle(optInstant, angleCnec, MEGAWATT));
        assertEquals("Angle cnecs are not computed in the rao", exception.getMessage());
        exception = assertThrows(OpenRaoException.class, () -> output.getMargin(optInstant, angleCnec, AMPERE));
        assertEquals("Angle cnecs are not computed in the rao", exception.getMessage());
    }

    @Test
    void testIsSecureOnSecureCase() {
        when(optimizedState.getInstant()).thenReturn(curativeInstant);
        when(output.getFunctionalCost(curativeInstant)).thenReturn(-10.);
        assertTrue(output.isSecure(PhysicalParameter.FLOW));

        String expectedErrorMessage = "This is a flow RaoResult, flows are secure but other physical parameters' security status is unknown";
        OpenRaoException angleException = assertThrows(OpenRaoException.class, () -> output.isSecure(PhysicalParameter.FLOW, PhysicalParameter.ANGLE));
        assertEquals(expectedErrorMessage, angleException.getMessage());
        OpenRaoException voltageException = assertThrows(OpenRaoException.class, () -> output.isSecure(PhysicalParameter.FLOW, PhysicalParameter.VOLTAGE));
        assertEquals(expectedErrorMessage, voltageException.getMessage());
    }

    @Test
    void testIsSecureOnFailureCase() {
        when(optimizedState.getInstant()).thenReturn(curativeInstant);
        when(output.getComputationStatus()).thenReturn(ComputationStatus.FAILURE);
        assertFalse(output.isSecure());
    }

    @Test
    void testIsSecureOnUnsecureCase() {
        when(optimizedState.getInstant()).thenReturn(curativeInstant);
        when(output.getFunctionalCost(curativeInstant)).thenReturn(10.);
        assertFalse(output.isSecure());
    }
}<|MERGE_RESOLUTION|>--- conflicted
+++ resolved
@@ -289,13 +289,7 @@
 
         // using another state
         State otherState = mock(State.class);
-<<<<<<< HEAD
         OpenRaoException exception = assertThrows(OpenRaoException.class, () -> output.wasActivatedBeforeState(otherState, networkAction));
-=======
-        OpenRaoException exception = assertThrows(OpenRaoException.class, () -> output.getPerimeterResult(otherState));
-        assertEquals("Trying to access perimeter result for the wrong state.", exception.getMessage());
-        exception = assertThrows(OpenRaoException.class, () -> output.wasActivatedBeforeState(otherState, networkAction));
->>>>>>> 7a46992a
         assertEquals("Trying to access perimeter result for the wrong state.", exception.getMessage());
         exception = assertThrows(OpenRaoException.class, () -> output.isActivatedDuringState(otherState, networkAction));
         assertEquals("Trying to access perimeter result for the wrong state.", exception.getMessage());
