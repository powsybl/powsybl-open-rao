--- conflicted
+++ resolved
@@ -79,13 +79,8 @@
         pstRangeAction = crac.getPstRangeAction(RANGE_ACTION_ID);
 
         flowResult = Mockito.mock(FlowResult.class);
-<<<<<<< HEAD
-        when(flowResult.getFlow(cnec1, Side.LEFT, Unit.MEGAWATT, cnec1.getState().getInstant())).thenReturn(REF_FLOW_CNEC1_IT1);
-        when(flowResult.getFlow(cnec2, Side.RIGHT, Unit.MEGAWATT, cnec2.getState().getInstant())).thenReturn(REF_FLOW_CNEC2_IT1);
-=======
         when(flowResult.getFlow(cnec1, TwoSides.ONE, Unit.MEGAWATT)).thenReturn(REF_FLOW_CNEC1_IT1);
         when(flowResult.getFlow(cnec2, TwoSides.TWO, Unit.MEGAWATT)).thenReturn(REF_FLOW_CNEC2_IT1);
->>>>>>> a30659ba
 
         sensitivityResult = Mockito.mock(SensitivityResult.class);
         when(sensitivityResult.getSensitivityValue(cnec1, TwoSides.ONE, pstRangeAction, Unit.MEGAWATT)).thenReturn(SENSI_CNEC1_IT1);
