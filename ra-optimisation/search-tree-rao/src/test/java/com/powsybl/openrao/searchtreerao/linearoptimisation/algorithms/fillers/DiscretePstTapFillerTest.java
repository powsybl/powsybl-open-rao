/*
 * Copyright (c) 2021, RTE (http://www.rte-france.com)
 * This Source Code Form is subject to the terms of the Mozilla Public
 * License, v. 2.0. If a copy of the MPL was not distributed with this
 * file, You can obtain one at http://mozilla.org/MPL/2.0/.
 */
package com.powsybl.openrao.searchtreerao.linearoptimisation.algorithms.fillers;

import com.powsybl.openrao.commons.Unit;
import com.powsybl.openrao.data.cracapi.State;
import com.powsybl.openrao.data.cracapi.range.RangeType;
import com.powsybl.openrao.data.cracapi.rangeaction.PstRangeAction;
import com.powsybl.openrao.data.cracapi.rangeaction.RangeAction;
import com.powsybl.openrao.raoapi.parameters.RangeActionsOptimizationParameters;
import com.powsybl.openrao.raoapi.parameters.RaoParameters;
import com.powsybl.openrao.searchtreerao.commons.optimizationperimeters.OptimizationPerimeter;
import com.powsybl.openrao.searchtreerao.linearoptimisation.algorithms.linearproblem.OpenRaoMPConstraint;
import com.powsybl.openrao.searchtreerao.linearoptimisation.algorithms.linearproblem.OpenRaoMPVariable;
import com.powsybl.openrao.searchtreerao.linearoptimisation.algorithms.linearproblem.LinearProblem;
import com.powsybl.openrao.searchtreerao.linearoptimisation.algorithms.linearproblem.LinearProblemBuilder;
import com.powsybl.openrao.searchtreerao.result.api.RangeActionResult;
import com.powsybl.openrao.searchtreerao.result.impl.MultiStateRemedialActionResultImpl;
import com.powsybl.openrao.searchtreerao.result.impl.RangeActionResultImpl;
import org.junit.jupiter.api.Test;
import org.mockito.Mockito;

import java.io.IOException;
import java.util.HashMap;
import java.util.Map;
import java.util.Set;

import static com.powsybl.openrao.data.cracapi.usagerule.UsageMethod.AVAILABLE;
import static org.junit.jupiter.api.Assertions.assertEquals;
import static org.junit.jupiter.api.Assertions.assertNotNull;

/**
 * @author Baptiste Seguinot {@literal <baptiste.seguinot at rte-france.com>}
 */
class DiscretePstTapFillerTest extends AbstractFillerTest {

    @Test
    void testFillAndUpdateMethods() throws IOException {

        // prepare data
        init();
        State state = crac.getPreventiveState();
        State curativeState = crac.getCurativeStates().iterator().next();
        Map<Integer, Double> tapToAngle = pstRangeAction.getTapToAngleConversionMap();
        PstRangeAction cra = crac.newPstRangeAction()
            .withId("cra")
            .withNetworkElement("BBE2AA1  BBE3AA1  1")
            .newOnContingencyStateUsageRule().withUsageMethod(AVAILABLE).withContingency("N-1 NL1-NL3").withInstant("curative").add()
            .withInitialTap(0)
            .withTapToAngleConversionMap(tapToAngle)
            .newTapRange()
            .withMinTap(-10)
            .withMaxTap(10)
            .withRangeType(RangeType.RELATIVE_TO_PREVIOUS_INSTANT)
            .add()
            .add();
        PstRangeAction pstRangeAction = crac.getPstRangeAction(RANGE_ACTION_ID);
        double initialAlpha = network.getTwoWindingsTransformer(RANGE_ACTION_ELEMENT_ID).getPhaseTapChanger().getCurrentStep().getAlpha();
<<<<<<< HEAD
        RangeActionResult initialRangeActionResult = RangeActionResultImpl.buildWithSetpointsFromNetwork(network, Set.of(pstRangeAction));
=======
        RangeActionSetpointResult initialRangeActionSetpointResult = new RangeActionSetpointResultImpl(Map.of(pstRangeAction, initialAlpha, cra, initialAlpha));
>>>>>>> 7a46992a
        OptimizationPerimeter optimizationPerimeter = Mockito.mock(OptimizationPerimeter.class);

        Map<State, Set<RangeAction<?>>> rangeActions = new HashMap<>();
        rangeActions.put(state, Set.of(pstRangeAction));
        rangeActions.put(curativeState, Set.of(cra));
        Mockito.when(optimizationPerimeter.getRangeActionsPerState()).thenReturn(rangeActions);
        Mockito.when(optimizationPerimeter.getMainOptimizationState()).thenReturn(state);

        RangeActionsOptimizationParameters rangeActionParameters = RangeActionsOptimizationParameters.buildFromRaoParameters(new RaoParameters());

        CoreProblemFiller coreProblemFiller = new CoreProblemFiller(
            optimizationPerimeter,
            initialRangeActionResult,
            new MultiStateRemedialActionResultImpl(flowAndSensiResult, optimizationPerimeter),
            rangeActionParameters,
            Unit.MEGAWATT,
            false, RangeActionsOptimizationParameters.PstModel.APPROXIMATED_INTEGERS);

        Map<State, Set<PstRangeAction>> pstRangeActions = new HashMap<>();
        pstRangeActions.put(state, Set.of(pstRangeAction));
        pstRangeActions.put(curativeState, Set.of(cra));
        DiscretePstTapFiller discretePstTapFiller = new DiscretePstTapFiller(
            network,
            optimizationPerimeter,
            pstRangeActions,
            initialRangeActionResult);

        LinearProblem linearProblem = new LinearProblemBuilder()
            .withProblemFiller(coreProblemFiller)
            .withProblemFiller(discretePstTapFiller)
            .withSolver(RangeActionsOptimizationParameters.Solver.SCIP)
            .build();

        // fill linear problem
        linearProblem.fill(flowAndSensiResult);

        // check that all constraints and variables exists
        OpenRaoMPVariable setpointV = linearProblem.getRangeActionSetpointVariable(pstRangeAction, state);
        OpenRaoMPVariable variationUpV = linearProblem.getPstTapVariationVariable(pstRangeAction, state, LinearProblem.VariationDirectionExtension.UPWARD);
        OpenRaoMPVariable variationDownV = linearProblem.getPstTapVariationVariable(pstRangeAction, state, LinearProblem.VariationDirectionExtension.DOWNWARD);
        OpenRaoMPVariable craVariationUpV = linearProblem.getPstTapVariationVariable(cra, curativeState, LinearProblem.VariationDirectionExtension.UPWARD);
        OpenRaoMPVariable craVariationDownV = linearProblem.getPstTapVariationVariable(cra, curativeState, LinearProblem.VariationDirectionExtension.DOWNWARD);
        OpenRaoMPVariable binaryUpV = linearProblem.getPstTapVariationBinary(pstRangeAction, state, LinearProblem.VariationDirectionExtension.UPWARD);
        OpenRaoMPVariable binaryDownV = linearProblem.getPstTapVariationBinary(pstRangeAction, state, LinearProblem.VariationDirectionExtension.DOWNWARD);
        OpenRaoMPConstraint tapToAngleConversionC = linearProblem.getTapToAngleConversionConstraint(pstRangeAction, state);
        OpenRaoMPConstraint upOrDownC = linearProblem.getUpOrDownPstVariationConstraint(pstRangeAction, state);
        OpenRaoMPConstraint upVariationC = linearProblem.getIsVariationInDirectionConstraint(pstRangeAction, state, LinearProblem.VariationReferenceExtension.PREVIOUS_ITERATION, LinearProblem.VariationDirectionExtension.UPWARD);
        OpenRaoMPConstraint downVariationC = linearProblem.getIsVariationInDirectionConstraint(pstRangeAction, state, LinearProblem.VariationReferenceExtension.PREVIOUS_ITERATION, LinearProblem.VariationDirectionExtension.DOWNWARD);
        OpenRaoMPConstraint craRelativeTapC = linearProblem.getPstRelativeTapConstraint(cra, curativeState);

        assertNotNull(setpointV);
        assertNotNull(variationUpV);
        assertNotNull(variationDownV);
        assertNotNull(binaryUpV);
        assertNotNull(binaryDownV);
        assertNotNull(tapToAngleConversionC);
        assertNotNull(upOrDownC);
        assertNotNull(upVariationC);
        assertNotNull(downVariationC);
        assertNotNull(craRelativeTapC);

        // check variable bounds
        assertEquals(0, variationUpV.lb(), 1e-6);
        assertEquals(30, variationUpV.ub(), 1e-6);
        assertEquals(32, craVariationUpV.ub(), 1e-6);
        assertEquals(0, variationDownV.lb(), 1e-6);
        assertEquals(30, variationDownV.ub(), 1e-6);
        assertEquals(32, craVariationDownV.ub(), 1e-6);
        assertEquals(0, binaryUpV.lb(), 1e-6);
        assertEquals(1, binaryUpV.ub(), 1e-6);
        assertEquals(0, binaryDownV.lb(), 1e-6);
        assertEquals(1, binaryDownV.ub(), 1e-6);

        // check tap to angle conversion constraints
        assertEquals(initialAlpha, tapToAngleConversionC.lb(), 1e-6);
        assertEquals(initialAlpha, tapToAngleConversionC.ub(), 1e-6);
        assertEquals(1, tapToAngleConversionC.getCoefficient(setpointV), 1e-6);
        assertEquals(-(tapToAngle.get(15) - tapToAngle.get(0)) / 15, tapToAngleConversionC.getCoefficient(variationUpV), 1e-6);
        assertEquals(-(tapToAngle.get(-15) - tapToAngle.get(0)) / 15, tapToAngleConversionC.getCoefficient(variationDownV), 1e-6);

        // check other constraints
        assertEquals(1, upOrDownC.ub(), 1e-6);
        assertEquals(1, upOrDownC.getCoefficient(binaryUpV), 1e-6);
        assertEquals(1, upOrDownC.getCoefficient(binaryDownV), 1e-6);

        assertEquals(0, upVariationC.ub(), 1e-6);
        assertEquals(1, upVariationC.getCoefficient(variationUpV), 1e-6);
        assertEquals(-15, upVariationC.getCoefficient(binaryUpV), 1e-6);

        assertEquals(0, downVariationC.ub(), 1e-6);
        assertEquals(1, downVariationC.getCoefficient(variationDownV), 1e-6);
        assertEquals(-15, downVariationC.getCoefficient(binaryDownV), 1e-6);

        assertEquals(-10, craRelativeTapC.lb(), 1e-6);
        assertEquals(10, craRelativeTapC.ub(), 1e-6);
        assertEquals(1, craRelativeTapC.getCoefficient(craVariationUpV));
        assertEquals(1, craRelativeTapC.getCoefficient(craVariationDownV));
        assertEquals(-1, craRelativeTapC.getCoefficient(variationUpV));
        assertEquals(-1, craRelativeTapC.getCoefficient(variationDownV));

        // update linear problem, with a new PST tap equal to -4
        double alphaBeforeUpdate = tapToAngle.get(-4);
<<<<<<< HEAD

        MultiStateRemedialActionResultImpl updatedRangeActionResult = new MultiStateRemedialActionResultImpl(flowAndSensiResult, optimizationPerimeter);
        updatedRangeActionResult.activate(pstRangeAction, crac.getPreventiveState(), alphaBeforeUpdate);
        discretePstTapFiller.updateBetweenSensiIteration(linearProblem, flowAndSensiResult, updatedRangeActionResult);
=======
        RangeActionActivationResult rangeActionActivationResultBeforeUpdate = new RangeActionActivationResultImpl(new RangeActionSetpointResultImpl(Map.of(this.pstRangeAction, alphaBeforeUpdate, cra, alphaBeforeUpdate)));
        discretePstTapFiller.updateBetweenSensiIteration(linearProblem, flowResult, sensitivityResult, rangeActionActivationResultBeforeUpdate);
>>>>>>> 7a46992a

        // check tap to angle conversion constraints
        assertEquals(alphaBeforeUpdate, tapToAngleConversionC.lb(), 1e-6);
        assertEquals(alphaBeforeUpdate, tapToAngleConversionC.ub(), 1e-6);
        assertEquals(1, tapToAngleConversionC.getCoefficient(setpointV), 1e-6);
        assertEquals(-(tapToAngle.get(-3) - tapToAngle.get(-4)), tapToAngleConversionC.getCoefficient(variationUpV), 1e-6);
        assertEquals(-(tapToAngle.get(-5) - tapToAngle.get(-4)), tapToAngleConversionC.getCoefficient(variationDownV), 1e-6);

        // checks that variation is only capped by the network limits
        assertEquals(32, craVariationUpV.ub(), 1e-6);
        assertEquals(32, craVariationDownV.ub(), 1e-6);

        // check other constraints
        assertEquals(0, upVariationC.ub(), 1e-6);
        assertEquals(1, upVariationC.getCoefficient(variationUpV), 1e-6);
        assertEquals(-19, upVariationC.getCoefficient(binaryUpV), 1e-6);

        assertEquals(0, downVariationC.ub(), 1e-6);
        assertEquals(1, downVariationC.getCoefficient(variationDownV), 1e-6);
        assertEquals(-11, downVariationC.getCoefficient(binaryDownV), 1e-6);
    }
}<|MERGE_RESOLUTION|>--- conflicted
+++ resolved
@@ -60,11 +60,7 @@
             .add();
         PstRangeAction pstRangeAction = crac.getPstRangeAction(RANGE_ACTION_ID);
         double initialAlpha = network.getTwoWindingsTransformer(RANGE_ACTION_ELEMENT_ID).getPhaseTapChanger().getCurrentStep().getAlpha();
-<<<<<<< HEAD
         RangeActionResult initialRangeActionResult = RangeActionResultImpl.buildWithSetpointsFromNetwork(network, Set.of(pstRangeAction));
-=======
-        RangeActionSetpointResult initialRangeActionSetpointResult = new RangeActionSetpointResultImpl(Map.of(pstRangeAction, initialAlpha, cra, initialAlpha));
->>>>>>> 7a46992a
         OptimizationPerimeter optimizationPerimeter = Mockito.mock(OptimizationPerimeter.class);
 
         Map<State, Set<RangeAction<?>>> rangeActions = new HashMap<>();
@@ -167,15 +163,10 @@
 
         // update linear problem, with a new PST tap equal to -4
         double alphaBeforeUpdate = tapToAngle.get(-4);
-<<<<<<< HEAD
 
         MultiStateRemedialActionResultImpl updatedRangeActionResult = new MultiStateRemedialActionResultImpl(flowAndSensiResult, optimizationPerimeter);
         updatedRangeActionResult.activate(pstRangeAction, crac.getPreventiveState(), alphaBeforeUpdate);
         discretePstTapFiller.updateBetweenSensiIteration(linearProblem, flowAndSensiResult, updatedRangeActionResult);
-=======
-        RangeActionActivationResult rangeActionActivationResultBeforeUpdate = new RangeActionActivationResultImpl(new RangeActionSetpointResultImpl(Map.of(this.pstRangeAction, alphaBeforeUpdate, cra, alphaBeforeUpdate)));
-        discretePstTapFiller.updateBetweenSensiIteration(linearProblem, flowResult, sensitivityResult, rangeActionActivationResultBeforeUpdate);
->>>>>>> 7a46992a
 
         // check tap to angle conversion constraints
         assertEquals(alphaBeforeUpdate, tapToAngleConversionC.lb(), 1e-6);
