/*
 * Copyright (c) 2021, RTE (http://www.rte-france.com)
 * This Source Code Form is subject to the terms of the Mozilla Public
 * License, v. 2.0. If a copy of the MPL was not distributed with this
 * file, You can obtain one at http://mozilla.org/MPL/2.0/.
 */
package com.powsybl.openrao.searchtreerao.linearoptimisation.algorithms.fillers;

import com.powsybl.openrao.commons.Unit;
import com.powsybl.openrao.data.crac.api.State;
import com.powsybl.openrao.data.crac.api.range.RangeType;
import com.powsybl.openrao.data.crac.api.rangeaction.PstRangeAction;
import com.powsybl.openrao.data.crac.api.rangeaction.RangeAction;
import com.powsybl.openrao.raoapi.parameters.RangeActionsOptimizationParameters;
import com.powsybl.openrao.raoapi.parameters.RaoParameters;
import com.powsybl.openrao.searchtreerao.commons.optimizationperimeters.OptimizationPerimeter;
import com.powsybl.openrao.searchtreerao.linearoptimisation.algorithms.linearproblem.LinearProblem;
import com.powsybl.openrao.searchtreerao.linearoptimisation.algorithms.linearproblem.LinearProblemBuilder;
import com.powsybl.openrao.searchtreerao.linearoptimisation.algorithms.linearproblem.OpenRaoMPConstraint;
import com.powsybl.openrao.searchtreerao.linearoptimisation.algorithms.linearproblem.OpenRaoMPVariable;
import com.powsybl.openrao.searchtreerao.result.api.RangeActionSetpointResult;
import com.powsybl.openrao.searchtreerao.result.impl.RangeActionActivationResultImpl;
import com.powsybl.openrao.searchtreerao.result.impl.RangeActionSetpointResultImpl;
import org.junit.jupiter.api.Test;
import org.junit.jupiter.params.ParameterizedTest;
import org.junit.jupiter.params.provider.ValueSource;
import org.mockito.Mockito;

import java.io.IOException;
import java.util.HashMap;
import java.util.Map;
import java.util.Optional;
import java.util.Set;

import static com.powsybl.openrao.data.crac.api.usagerule.UsageMethod.AVAILABLE;
import static org.junit.jupiter.api.Assertions.assertEquals;
import static org.junit.jupiter.api.Assertions.assertNotNull;

/**
 * @author Baptiste Seguinot {@literal <baptiste.seguinot at rte-france.com>}
 */
class DiscretePstTapFillerTest extends AbstractFillerTest {

    private LinearProblem linearProblem;
    private State preventiveState;
    private State curativeState;
    private DiscretePstTapFiller discretePstTapFiller;
    private double initialAlpha;
    private Map<Integer, Double> tapToAngle;
    private PstRangeAction pra;
    private PstRangeAction cra;

    void setUpAndFill(boolean costOptimization) throws IOException {
        // prepare data
        init();
        preventiveState = crac.getPreventiveState();
        curativeState = crac.getCurativeStates().iterator().next();
        tapToAngle = pstRangeAction.getTapToAngleConversionMap();
        pra = crac.getPstRangeAction("PRA_PST_BE");
        cra = crac.newPstRangeAction()
            .withId("cra")
            .withNetworkElement("BBE2AA1  BBE3AA1  1")
            .newOnContingencyStateUsageRule().withUsageMethod(AVAILABLE).withContingency("N-1 NL1-NL3").withInstant("curative").add()
            .withInitialTap(0)
            .withActivationCost(10.0)
            .withTapToAngleConversionMap(tapToAngle)
            .newTapRange()
            .withMinTap(-10)
            .withMaxTap(7)
            .withRangeType(RangeType.RELATIVE_TO_PREVIOUS_INSTANT)
            .add()
            .add();
        PstRangeAction pstRangeAction = crac.getPstRangeAction(RANGE_ACTION_ID);
        initialAlpha = network.getTwoWindingsTransformer(RANGE_ACTION_ELEMENT_ID).getPhaseTapChanger().getCurrentStep().getAlpha();
        RangeActionSetpointResult initialRangeActionSetpointResult = new RangeActionSetpointResultImpl(Map.of(pstRangeAction, initialAlpha, cra, initialAlpha));
        OptimizationPerimeter optimizationPerimeter = Mockito.mock(OptimizationPerimeter.class);

        Map<State, Set<RangeAction<?>>> rangeActions = new HashMap<>();
        rangeActions.put(preventiveState, Set.of(pstRangeAction));
        rangeActions.put(curativeState, Set.of(cra));
        Mockito.when(optimizationPerimeter.getRangeActionsPerState()).thenReturn(rangeActions);
        Mockito.when(optimizationPerimeter.getMainOptimizationState()).thenReturn(preventiveState);

        RangeActionsOptimizationParameters rangeActionParameters = RangeActionsOptimizationParameters.buildFromRaoParameters(new RaoParameters());

        MarginCoreProblemFiller coreProblemFiller = new MarginCoreProblemFiller(
            optimizationPerimeter,
            initialRangeActionSetpointResult,
            rangeActionParameters,
            Unit.MEGAWATT,
            false, RangeActionsOptimizationParameters.PstModel.APPROXIMATED_INTEGERS, null);

        Map<State, Set<PstRangeAction>> pstRangeActions = new HashMap<>();
        pstRangeActions.put(preventiveState, Set.of(pstRangeAction));
        pstRangeActions.put(curativeState, Set.of(cra));
        discretePstTapFiller = new DiscretePstTapFiller(
            optimizationPerimeter,
            pstRangeActions,
<<<<<<< HEAD
            initialRangeActionSetpointResult,
            new RangeActionsOptimizationParameters(),
            true);
=======
            initialRangeActionSetpointResult, null);
>>>>>>> cf3dc61c

        linearProblem = new LinearProblemBuilder()
            .withProblemFiller(coreProblemFiller)
            .withProblemFiller(discretePstTapFiller)
            .withSolver(RangeActionsOptimizationParameters.Solver.SCIP)
            .withInitialRangeActionActivationResult(getInitialRangeActionActivationResult())
            .build();

        // fill linear problem
        linearProblem.fill(flowResult, sensitivityResult);
    }

    private void checkContent(PstRangeAction pst, State state, int initialTap, int minAbsoluteTap, int maxAbsoluteTap, boolean firstIteration) {
        double initialSetpoint = tapToAngle.get(initialTap);

        // check that all constraints and variables exists
        OpenRaoMPVariable setpointV = linearProblem.getRangeActionSetpointVariable(pst, state, Optional.empty());
        OpenRaoMPVariable variationUpV = linearProblem.getPstTapVariationVariable(pst, state, LinearProblem.VariationDirectionExtension.UPWARD, Optional.empty());
        OpenRaoMPVariable variationDownV = linearProblem.getPstTapVariationVariable(pst, state, LinearProblem.VariationDirectionExtension.DOWNWARD, Optional.empty());
        OpenRaoMPVariable binaryUpV = linearProblem.getPstTapVariationBinary(pst, state, LinearProblem.VariationDirectionExtension.UPWARD, Optional.empty());
        OpenRaoMPVariable binaryDownV = linearProblem.getPstTapVariationBinary(pst, state, LinearProblem.VariationDirectionExtension.DOWNWARD, Optional.empty());
        OpenRaoMPConstraint tapToAngleConversionC = linearProblem.getTapToAngleConversionConstraint(pst, state, Optional.empty());
        OpenRaoMPConstraint upOrDownC = linearProblem.getUpOrDownPstVariationConstraint(pst, state, Optional.empty());
        OpenRaoMPConstraint upVariationC = linearProblem.getIsVariationInDirectionConstraint(pst, state, LinearProblem.VariationReferenceExtension.PREVIOUS_ITERATION, LinearProblem.VariationDirectionExtension.UPWARD, Optional.empty());
        OpenRaoMPConstraint downVariationC = linearProblem.getIsVariationInDirectionConstraint(pst, state, LinearProblem.VariationReferenceExtension.PREVIOUS_ITERATION, LinearProblem.VariationDirectionExtension.DOWNWARD, Optional.empty());

        assertNotNull(setpointV);
        assertNotNull(variationUpV);
        assertNotNull(variationDownV);
        assertNotNull(binaryUpV);
        assertNotNull(binaryDownV);
        assertNotNull(tapToAngleConversionC);
        assertNotNull(upOrDownC);
        assertNotNull(upVariationC);
        assertNotNull(downVariationC);

        // check variable bounds
        assertEquals(0, variationUpV.lb(), 1e-6);
        assertEquals(maxAbsoluteTap - minAbsoluteTap, variationUpV.ub(), 1e-6);
        assertEquals(0, variationDownV.lb(), 1e-6);
        assertEquals(maxAbsoluteTap - minAbsoluteTap, variationDownV.ub(), 1e-6);
        assertEquals(0, binaryUpV.lb(), 1e-6);
        assertEquals(1, binaryUpV.ub(), 1e-6);
        assertEquals(0, binaryDownV.lb(), 1e-6);
        assertEquals(1, binaryDownV.ub(), 1e-6);

        // check tap to angle conversion constraints
        assertEquals(initialSetpoint, tapToAngleConversionC.lb(), 1e-6);
        assertEquals(initialSetpoint, tapToAngleConversionC.ub(), 1e-6);
        assertEquals(1, tapToAngleConversionC.getCoefficient(setpointV), 1e-6);
        double coeffUp;
        double coeffDown;
        if (firstIteration) {
            coeffUp = -(tapToAngle.get(maxAbsoluteTap) - tapToAngle.get(initialTap)) / (maxAbsoluteTap - initialTap);
            coeffDown = -(tapToAngle.get(minAbsoluteTap) - tapToAngle.get(initialTap)) / (initialTap - minAbsoluteTap);
        } else {
            coeffUp = -(tapToAngle.get(initialTap + 1) - tapToAngle.get(initialTap));
            coeffDown = -(tapToAngle.get(initialTap - 1) - tapToAngle.get(initialTap));
        }
        assertEquals(coeffUp, tapToAngleConversionC.getCoefficient(variationUpV), 1e-6);
        assertEquals(coeffDown, tapToAngleConversionC.getCoefficient(variationDownV), 1e-6);

        // check other constraints
        assertEquals(1, upOrDownC.ub(), 1e-6);
        assertEquals(1, upOrDownC.getCoefficient(binaryUpV), 1e-6);
        assertEquals(1, upOrDownC.getCoefficient(binaryDownV), 1e-6);

        assertEquals(0, upVariationC.ub(), 1e-6);
        assertEquals(1, upVariationC.getCoefficient(variationUpV), 1e-6);
        assertEquals(-(maxAbsoluteTap - initialTap), upVariationC.getCoefficient(binaryUpV), 1e-6);

        assertEquals(0, downVariationC.ub(), 1e-6);
        assertEquals(1, downVariationC.getCoefficient(variationDownV), 1e-6);
        assertEquals(-(initialTap - minAbsoluteTap), downVariationC.getCoefficient(binaryDownV), 1e-6);
    }

    private void checkPstRelativeTapConstraint(double expectedLb, double expectedUb) {
        OpenRaoMPVariable variationUpV = linearProblem.getPstTapVariationVariable(pstRangeAction, preventiveState, LinearProblem.VariationDirectionExtension.UPWARD, Optional.empty());
        OpenRaoMPVariable variationDownV = linearProblem.getPstTapVariationVariable(pstRangeAction, preventiveState, LinearProblem.VariationDirectionExtension.DOWNWARD, Optional.empty());
        OpenRaoMPVariable craVariationUpV = linearProblem.getPstTapVariationVariable(cra, curativeState, LinearProblem.VariationDirectionExtension.UPWARD, Optional.empty());
        OpenRaoMPVariable craVariationDownV = linearProblem.getPstTapVariationVariable(cra, curativeState, LinearProblem.VariationDirectionExtension.DOWNWARD, Optional.empty());
        OpenRaoMPConstraint craRelativeTapC = linearProblem.getPstRelativeTapConstraint(cra, curativeState, Optional.empty());

        assertNotNull(craRelativeTapC);

        assertEquals(expectedLb, craRelativeTapC.lb(), linearProblem.infinity() * 1e-3);
        assertEquals(expectedUb, craRelativeTapC.ub(), 1e-6);
        assertEquals(1, craRelativeTapC.getCoefficient(craVariationUpV));
        assertEquals(-1, craRelativeTapC.getCoefficient(craVariationDownV));
        assertEquals(-1, craRelativeTapC.getCoefficient(variationUpV));
        assertEquals(1, craRelativeTapC.getCoefficient(variationDownV));
    }

    @ParameterizedTest
    @ValueSource(booleans = {true, false})
    void testFillAndUpdateMethods(boolean costOptimization) throws IOException {
        setUpAndFill(costOptimization);
        checkContent(pstRangeAction, preventiveState, 0, -15, 15, true);
        checkContent(cra, curativeState, 0, -16, 16, true);
        checkPstRelativeTapConstraint(-10, 7);

        // update linear problem, with a new PST tap equal to -4
        double alphaBeforeUpdate = tapToAngle.get(-4);
        RangeActionActivationResultImpl rangeActionActivationResultBeforeUpdate = new RangeActionActivationResultImpl(new RangeActionSetpointResultImpl(Map.of(this.pstRangeAction, alphaBeforeUpdate, cra, alphaBeforeUpdate)));
        // Update between sensi iterations considering the following optimal result of the 1st iteration:
        // pra optimal tap = -4, cra optimal tap = -6
        rangeActionActivationResultBeforeUpdate.putResult(pra, preventiveState, tapToAngle.get(-4));
        rangeActionActivationResultBeforeUpdate.putResult(cra, curativeState, tapToAngle.get(-6));
        linearProblem.updateBetweenSensiIteration(flowResult, sensitivityResult, rangeActionActivationResultBeforeUpdate);

        checkContent(pra, preventiveState, -4, -15, 15, false);
        checkContent(cra, curativeState, -6, -16, 16, false);
        checkPstRelativeTapConstraint(-8, 9);

        if (costOptimization) {
            assertEquals(10.0, linearProblem.getObjective().getCoefficient(linearProblem.getTotalPstRangeActionTapVariationVariable(pra, preventiveState, LinearProblem.VariationDirectionExtension.UPWARD)));
            assertEquals(10.0, linearProblem.getObjective().getCoefficient(linearProblem.getTotalPstRangeActionTapVariationVariable(pra, preventiveState, LinearProblem.VariationDirectionExtension.UPWARD)));
            assertEquals(0.01, linearProblem.getObjective().getCoefficient(linearProblem.getTotalPstRangeActionTapVariationVariable(cra, curativeState, LinearProblem.VariationDirectionExtension.UPWARD)), 1e-2);
            assertEquals(0.01, linearProblem.getObjective().getCoefficient(linearProblem.getTotalPstRangeActionTapVariationVariable(cra, curativeState, LinearProblem.VariationDirectionExtension.DOWNWARD)), 1e-2);
        }
    }

    @Test
    void testUpdateBetweenMipIteration() throws IOException {
        setUpAndFill(false);
        RangeActionActivationResultImpl rangeActionActivationResult =
            new RangeActionActivationResultImpl(new RangeActionSetpointResultImpl(Map.of(pra, 0., cra, 0.)));

        // Update between MIP iterations considering the following optimal result of the 1st iteration:
        // pra optimal tap = 10, cra optimal tap = 15
        rangeActionActivationResult.putResult(pra, preventiveState, tapToAngle.get(10));
        rangeActionActivationResult.putResult(cra, curativeState, tapToAngle.get(15));
        linearProblem.updateBetweenMipIteration(rangeActionActivationResult);

        checkContent(pstRangeAction, preventiveState, 10, -15, 15, false);
        checkContent(cra, curativeState, 15, -16, 16, false);
        checkPstRelativeTapConstraint(-15, 2);
    }
}<|MERGE_RESOLUTION|>--- conflicted
+++ resolved
@@ -96,13 +96,9 @@
         discretePstTapFiller = new DiscretePstTapFiller(
             optimizationPerimeter,
             pstRangeActions,
-<<<<<<< HEAD
             initialRangeActionSetpointResult,
             new RangeActionsOptimizationParameters(),
-            true);
-=======
-            initialRangeActionSetpointResult, null);
->>>>>>> cf3dc61c
+            true, null);
 
         linearProblem = new LinearProblemBuilder()
             .withProblemFiller(coreProblemFiller)
