--- conflicted
+++ resolved
@@ -345,7 +345,6 @@
     private void assertIsOnFlowInCountryAvailable(RemedialAction<?> ra, State optimizedState, FlowResult flowResult, boolean available) {
         assertEquals(available, isRemedialActionAvailable(ra, optimizedState, flowResult, ra.getFlowCnecsConstrainingUsageRules(crac.getFlowCnecs(), network, optimizedState), network, raoParameters));
     }
-<<<<<<< HEAD
 
     @Test
     void testCnecShouldBeOptimizedBasic() {
@@ -426,6 +425,4 @@
         OpenRaoException exception = assertThrows(OpenRaoException.class, () -> RaoUtil.checkParameters(raoParameters, raoInput));
         assertEquals("The PSTs must be approximated as integers to use the limitations of elementary actions as a constraint in the RAO.", exception.getMessage());
     }
-=======
->>>>>>> 4ae5201a
 }