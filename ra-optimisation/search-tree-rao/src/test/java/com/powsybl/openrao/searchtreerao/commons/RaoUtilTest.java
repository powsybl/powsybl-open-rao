--- conflicted
+++ resolved
@@ -9,9 +9,12 @@
 
 import ch.qos.logback.classic.spi.ILoggingEvent;
 import ch.qos.logback.core.read.ListAppender;
+import ch.qos.logback.classic.spi.ILoggingEvent;
+import ch.qos.logback.core.read.ListAppender;
 import com.powsybl.contingency.Contingency;
 import com.powsybl.openrao.commons.OpenRaoException;
 import com.powsybl.openrao.commons.Unit;
+import com.powsybl.openrao.commons.logs.RaoBusinessWarns;
 import com.powsybl.openrao.commons.logs.RaoBusinessWarns;
 import com.powsybl.openrao.data.crac.api.Crac;
 import com.powsybl.openrao.data.crac.api.Instant;
@@ -27,6 +30,7 @@
 import com.powsybl.openrao.data.crac.api.usagerule.OnConstraint;
 import com.powsybl.openrao.data.crac.api.usagerule.OnInstant;
 import com.powsybl.openrao.data.crac.api.usagerule.UsageMethod;
+import com.powsybl.openrao.data.crac.impl.CracImplFactory;
 import com.powsybl.openrao.data.crac.impl.CracImplFactory;
 import com.powsybl.openrao.data.crac.impl.utils.CommonCracCreation;
 import com.powsybl.openrao.data.crac.impl.utils.NetworkImportsUtil;
@@ -420,7 +424,6 @@
     }
 
     @Test
-<<<<<<< HEAD
     void testMegawattWithAc() {
         raoParameters.addExtension(OpenRaoSearchTreeParameters.class, new OpenRaoSearchTreeParameters());
         OpenRaoSearchTreeParameters searchTreeParameters = raoParameters.getExtension(OpenRaoSearchTreeParameters.class);
@@ -449,8 +452,6 @@
     }
 
     @Test
-=======
->>>>>>> ea80e636
     void checkWarningThresholdInMwWithAc() {
         ch.qos.logback.classic.Logger logger = (ch.qos.logback.classic.Logger) LoggerFactory.getLogger(RaoBusinessWarns.class);
         ListAppender<ILoggingEvent> listAppender = new ListAppender<>();
@@ -495,17 +496,9 @@
         String expectedMsg1 = "A threshold for the flowCnec cnecOneMwThresholdOneAmpThreshold is defined in MW but the loadflow computation is in AC. It will be imprecisely converted by the RAO which could create uncoherent results due to side effects";
         String expectedMsg2 = "A threshold for the flowCnec cnecOneMwThreshold is defined in MW but the loadflow computation is in AC. It will be imprecisely converted by the RAO which could create uncoherent results due to side effects";
         String notExpectedMsg = "A threshold for the flowCnec cnecOneAmpThreshold is defined in MW but the loadflow computation is in AC. It will be imprecisely converted by the RAO which could create uncoherent results due to side effects";
-<<<<<<< HEAD
-        assertTrue(logsList.stream().anyMatch(e -> e.getMessage().contains(expectedMsg1)));
-        assertTrue(logsList.stream().anyMatch(e -> e.getMessage().contains(expectedMsg2)));
-        assertFalse(logsList.stream().anyMatch(e -> e.getMessage().contains(notExpectedMsg)));
-    }
-
-=======
         assertEquals(2, logsList.size());
         assertEquals(expectedMsg1, logsList.get(0).getMessage());
         assertEquals(expectedMsg2, logsList.get(1).getMessage());
         assertFalse(logsList.stream().anyMatch(e -> e.getMessage().contains(notExpectedMsg)));
     }
->>>>>>> ea80e636
 }