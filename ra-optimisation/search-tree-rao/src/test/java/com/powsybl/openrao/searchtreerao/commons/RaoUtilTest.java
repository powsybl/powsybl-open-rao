--- conflicted
+++ resolved
@@ -28,11 +28,8 @@
 import com.powsybl.openrao.raoapi.parameters.extensions.RelativeMarginsParametersExtension;
 import com.powsybl.openrao.searchtreerao.result.api.FlowResult;
 import com.powsybl.openrao.searchtreerao.result.api.PrePerimeterResult;
-<<<<<<< HEAD
 import com.powsybl.openrao.searchtreerao.result.api.RangeActionResult;
 import com.powsybl.openrao.searchtreerao.result.api.SensitivityResult;
-=======
->>>>>>> 4ae5201a
 import com.powsybl.glsk.commons.ZonalData;
 import com.powsybl.glsk.ucte.UcteGlskDocument;
 import com.powsybl.iidm.network.Country;
@@ -349,79 +346,4 @@
     private void assertIsOnFlowInCountryAvailable(RemedialAction<?> ra, State optimizedState, FlowResult flowResult, boolean available) {
         assertEquals(available, isRemedialActionAvailable(ra, optimizedState, flowResult, ra.getFlowCnecsConstrainingUsageRules(crac.getFlowCnecs(), network, optimizedState), network, raoParameters));
     }
-<<<<<<< HEAD
-
-    @Test
-    void testCnecShouldBeOptimizedBasic() {
-        FlowCnec cnec = crac.getFlowCnec("cnec1basecase");
-        PstRangeAction pst = crac.getPstRangeAction("pst");
-        FlowResult flowResult = mock(FlowResult.class);
-        RangeActionResult prePerimeterRangeActionResult = mock(PerimeterResultWithAllCnecs.class);
-        SensitivityResult sensitivityResult = mock(SensitivityResult.class);
-
-        // Cnec not in map
-        assertTrue(RaoUtil.cnecShouldBeOptimized(Map.of(), flowResult, cnec, Side.LEFT, Map.of(), prePerimeterRangeActionResult, sensitivityResult, Unit.MEGAWATT));
-
-        // Margins > 0
-        when(flowResult.getFlow(cnec, Side.LEFT, Unit.MEGAWATT)).thenReturn(0.);
-        assertFalse(RaoUtil.cnecShouldBeOptimized(Map.of(cnec, pst), flowResult, cnec, Side.LEFT, Map.of(), prePerimeterRangeActionResult, sensitivityResult, Unit.MEGAWATT));
-    }
-
-    @Test
-    void testCnecShouldBeOptimizedUpper() {
-        FlowCnec cnec = crac.getFlowCnec("cnec1basecase");
-        PstRangeAction pst = crac.getPstRangeAction("pst");
-        FlowResult flowResult = mock(FlowResult.class);
-        RangeActionResult prePerimeterRangeActionResult = mock(PerimeterResultWithAllCnecs.class);
-        SensitivityResult sensitivityResult = mock(SensitivityResult.class);
-        Map<FlowCnec, RangeAction<?>> map = Map.of(cnec, pst);
-
-        // Upper margin < 0 (max threshold is 2279 A)
-        when(flowResult.getFlow(cnec, Side.LEFT, Unit.AMPERE)).thenReturn(2379.);
-
-        // Sensi > 0
-        when(sensitivityResult.getSensitivityValue(cnec, Side.LEFT, pst, Unit.MEGAWATT)).thenReturn(33.); // = 50 A
-        // Some taps left (PST at set-point -4.22, can go down to -6.2)
-        assertFalse(RaoUtil.cnecShouldBeOptimized(map, flowResult, cnec, Side.LEFT, Map.of(pst, -4.22), prePerimeterRangeActionResult, sensitivityResult, Unit.AMPERE));
-        // Not enough taps left
-        assertTrue(RaoUtil.cnecShouldBeOptimized(map, flowResult, cnec, Side.LEFT, Map.of(pst, -5.22), prePerimeterRangeActionResult, sensitivityResult, Unit.AMPERE));
-        // Sensi < 0
-        when(sensitivityResult.getSensitivityValue(cnec, Side.LEFT, pst, Unit.MEGAWATT)).thenReturn(-33.); // = -50 A
-        // Some taps left (PST at set-point 4.22, can go up to 6.2)
-        assertFalse(RaoUtil.cnecShouldBeOptimized(map, flowResult, cnec, Side.LEFT, Map.of(pst, 4.22), prePerimeterRangeActionResult, sensitivityResult, Unit.AMPERE));
-        // Not enough taps left
-        assertTrue(RaoUtil.cnecShouldBeOptimized(map, flowResult, cnec, Side.LEFT, Map.of(pst, 5.22), prePerimeterRangeActionResult, sensitivityResult, Unit.AMPERE));
-    }
-
-    @Test
-    void testCnecShouldBeOptimizedLower() {
-        FlowCnec cnec = crac.getFlowCnec("cnec1basecase");
-        PstRangeAction pst = crac.getPstRangeAction("pst");
-        FlowResult flowResult = mock(FlowResult.class);
-        RangeActionResult prePerimeterRangeActionResult = mock(PerimeterResultWithAllCnecs.class);
-        SensitivityResult sensitivityResult = mock(SensitivityResult.class);
-        Map<FlowCnec, RangeAction<?>> map = Map.of(cnec, pst);
-
-        // Lower margin < 0 (min threshold is -1500 MW)
-        when(flowResult.getFlow(cnec, Side.LEFT, Unit.MEGAWATT)).thenReturn(-1700.);
-
-        // Sensi > 0
-        when(sensitivityResult.getSensitivityValue(cnec, Side.LEFT, pst, Unit.MEGAWATT)).thenReturn(50.);
-        // Some taps left (PST at set-point 2.22, can go up to 6.2)
-        when(prePerimeterRangeActionResult.getSetpoint(pst)).thenReturn(2.22);
-        assertFalse(RaoUtil.cnecShouldBeOptimized(map, flowResult, cnec, Side.LEFT, Map.of(), prePerimeterRangeActionResult, sensitivityResult, Unit.MEGAWATT));
-        // Not enough taps left
-        when(prePerimeterRangeActionResult.getSetpoint(pst)).thenReturn(3.22);
-        assertTrue(RaoUtil.cnecShouldBeOptimized(map, flowResult, cnec, Side.LEFT, Map.of(), prePerimeterRangeActionResult, sensitivityResult, Unit.MEGAWATT));
-        // Sensi < 0
-        when(sensitivityResult.getSensitivityValue(cnec, Side.LEFT, pst, Unit.MEGAWATT)).thenReturn(-50.);
-        // Some taps left (PST at set-point -2.22, can go down to -6.2)
-        when(prePerimeterRangeActionResult.getSetpoint(pst)).thenReturn(-2.22);
-        assertFalse(RaoUtil.cnecShouldBeOptimized(map, flowResult, cnec, Side.LEFT, Map.of(), prePerimeterRangeActionResult, sensitivityResult, Unit.MEGAWATT));
-        // Not enough taps left
-        when(prePerimeterRangeActionResult.getSetpoint(pst)).thenReturn(-3.22);
-        assertTrue(RaoUtil.cnecShouldBeOptimized(map, flowResult, cnec, Side.LEFT, Map.of(), prePerimeterRangeActionResult, sensitivityResult, Unit.MEGAWATT));
-    }
-=======
->>>>>>> 4ae5201a
 }