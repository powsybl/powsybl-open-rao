/*
 * Copyright (c) 2020, RTE (http://www.rte-france.com)
 * This Source Code Form is subject to the terms of the Mozilla Public
 * License, v. 2.0. If a copy of the MPL was not distributed with this
 * file, You can obtain one at http://mozilla.org/MPL/2.0/.
 */

package com.powsybl.openrao.searchtreerao.linearoptimisation.algorithms.fillers;

import com.powsybl.openrao.commons.OpenRaoException;
import com.powsybl.openrao.commons.Unit;
import com.powsybl.openrao.data.crac.api.State;
import com.powsybl.openrao.data.crac.api.cnec.FlowCnec;
import com.powsybl.iidm.network.TwoSides;
import com.powsybl.openrao.data.crac.api.rangeaction.RangeAction;
import com.powsybl.openrao.data.crac.loopflowextension.LoopFlowThresholdAdder;
import com.powsybl.openrao.raoapi.parameters.RaoParameters;
import com.powsybl.openrao.raoapi.parameters.extensions.SearchTreeRaoRangeActionsOptimizationParameters;
import com.powsybl.openrao.raoapi.parameters.extensions.LoopFlowParametersExtension;
import com.powsybl.openrao.raoapi.parameters.extensions.PtdfApproximation;
import com.powsybl.openrao.searchtreerao.commons.optimizationperimeters.OptimizationPerimeter;
import com.powsybl.openrao.searchtreerao.linearoptimisation.algorithms.linearproblem.OpenRaoMPConstraint;
import com.powsybl.openrao.searchtreerao.linearoptimisation.algorithms.linearproblem.OpenRaoMPVariable;
import com.powsybl.openrao.searchtreerao.linearoptimisation.algorithms.linearproblem.LinearProblem;
import com.powsybl.openrao.searchtreerao.linearoptimisation.algorithms.linearproblem.LinearProblemBuilder;
import com.powsybl.openrao.searchtreerao.result.api.FlowResult;
import com.powsybl.openrao.searchtreerao.result.api.RangeActionSetpointResult;
import com.powsybl.openrao.searchtreerao.result.impl.RangeActionActivationResultImpl;
import com.powsybl.openrao.searchtreerao.result.impl.RangeActionSetpointResultImpl;
import org.junit.jupiter.api.BeforeEach;
import org.junit.jupiter.api.Test;
import org.mockito.Mockito;

import java.io.IOException;
import java.util.HashMap;
import java.util.Map;
import java.util.Optional;
import java.util.Set;

import static org.junit.jupiter.api.Assertions.*;
import static org.mockito.Mockito.when;

/**
 * @author Pengbo Wang {@literal <pengbo.wang at rte-international.com>}
 * @author Baptiste Seguinot{@literal <baptiste.seguinot at rte-france.com>}
 */
class MaxLoopFlowFillerTest extends AbstractFillerTest {
    private LinearProblem linearProblem;
    private MarginCoreProblemFiller coreProblemFiller;
    private MaxLoopFlowFiller maxLoopFlowFiller;
    private LoopFlowParametersExtension loopFlowParameters;
    private FlowCnec cnecOn2sides;

    @BeforeEach
    public void setUp() throws IOException {
        init();

        cnecOn2sides = crac.newFlowCnec()
            .withId("cnec-2-sides")
            .withNetworkElement("BBE2AA1  FFR3AA1  1")
            .withInstant(PREVENTIVE_INSTANT_ID)
            .newThreshold().withUnit(Unit.MEGAWATT).withMax(1000.).withSide(TwoSides.ONE).add()
            .newThreshold().withUnit(Unit.MEGAWATT).withMax(1000.).withSide(TwoSides.TWO).add()
            .add();
        cnecOn2sides.newExtension(LoopFlowThresholdAdder.class).withValue(100.).withUnit(Unit.MEGAWATT).add();

        State state = crac.getPreventiveState();
        double initialAlpha = network.getTwoWindingsTransformer(RANGE_ACTION_ELEMENT_ID).getPhaseTapChanger().getCurrentStep().getAlpha();
        RangeActionSetpointResult initialRangeActionSetpointResult = new RangeActionSetpointResultImpl(Map.of(pstRangeAction, initialAlpha));
        OptimizationPerimeter optimizationPerimeter = Mockito.mock(OptimizationPerimeter.class);
        Mockito.when(optimizationPerimeter.getFlowCnecs()).thenReturn(Set.of(cnec1, cnecOn2sides));

        Map<State, Set<RangeAction<?>>> rangeActions = new HashMap<>();
        rangeActions.put(state, Set.of(pstRangeAction));
        Mockito.when(optimizationPerimeter.getRangeActionsPerState()).thenReturn(rangeActions);

<<<<<<< HEAD
        coreProblemFiller = new CoreProblemFiller(
=======
        RangeActionsOptimizationParameters rangeActionParameters = RangeActionsOptimizationParameters.buildFromRaoParameters(new RaoParameters());
        coreProblemFiller = new MarginCoreProblemFiller(
>>>>>>> 05b5db13
            optimizationPerimeter,
            initialRangeActionSetpointResult,
            (new RaoParameters()).getRangeActionsOptimizationParameters(),
            null,
            Unit.MEGAWATT,
<<<<<<< HEAD
            false, SearchTreeRaoRangeActionsOptimizationParameters.PstModel.CONTINUOUS
        );
=======
            false, RangeActionsOptimizationParameters.PstModel.CONTINUOUS,
            null);
>>>>>>> 05b5db13
        cnec1.newExtension(LoopFlowThresholdAdder.class).withValue(100.).withUnit(Unit.MEGAWATT).add();
    }

    private void createMaxLoopFlowFiller(double initialLoopFlowValue) {
        FlowResult initialFlowResult = Mockito.mock(FlowResult.class);
        when(initialFlowResult.getLoopFlow(cnec1, TwoSides.ONE, Unit.MEGAWATT)).thenReturn(initialLoopFlowValue);
        maxLoopFlowFiller = new MaxLoopFlowFiller(
                Set.of(cnec1),
                initialFlowResult,
                loopFlowParameters,
            null);
    }

    private void setCommercialFlowValue(double commercialFlowValue) {
        when(flowResult.getCommercialFlow(cnec1, TwoSides.ONE, Unit.MEGAWATT)).thenReturn(commercialFlowValue);
    }

    private void buildLinearProblem() {
        linearProblem = new LinearProblemBuilder()
            .withProblemFiller(coreProblemFiller)
            .withProblemFiller(maxLoopFlowFiller)
            .withSolver(SearchTreeRaoRangeActionsOptimizationParameters.Solver.SCIP)
            .withInitialRangeActionActivationResult(getInitialRangeActionActivationResult())
            .build();
        linearProblem.fill(flowResult, sensitivityResult);
    }

    private void updateLinearProblem() {
        linearProblem.updateBetweenSensiIteration(flowResult, sensitivityResult, Mockito.mock(RangeActionActivationResultImpl.class));
    }

    @Test
    void testFill1() {
        loopFlowParameters = new LoopFlowParametersExtension();
        loopFlowParameters.setPtdfApproximation(PtdfApproximation.FIXED_PTDF);
        loopFlowParameters.setAcceptableIncrease(13);
        loopFlowParameters.setViolationCost(10);
        loopFlowParameters.setConstraintAdjustmentCoefficient(5);

        createMaxLoopFlowFiller(0);
        setCommercialFlowValue(49);
        buildLinearProblem();

        // check flow constraint for cnec1
        OpenRaoMPConstraint loopFlowConstraintUb = linearProblem.getMaxLoopFlowConstraint(cnec1, TwoSides.ONE, LinearProblem.BoundExtension.UPPER_BOUND, Optional.empty());
        OpenRaoMPConstraint loopFlowConstraintLb = linearProblem.getMaxLoopFlowConstraint(cnec1, TwoSides.ONE, LinearProblem.BoundExtension.LOWER_BOUND, Optional.empty());

        assertNotNull(loopFlowConstraintUb);
        assertNotNull(loopFlowConstraintLb);

        assertEquals(-(100 - 5.) + 49.0 - 0.01, loopFlowConstraintLb.lb(), DOUBLE_TOLERANCE);
        assertEquals((100 - 5.) + 49.0 + 0.01, loopFlowConstraintUb.ub(), DOUBLE_TOLERANCE);

        OpenRaoMPVariable flowVariable = linearProblem.getFlowVariable(cnec1, TwoSides.ONE, Optional.empty());
        assertEquals(1, loopFlowConstraintUb.getCoefficient(flowVariable), 0.1);
        assertEquals(1, loopFlowConstraintLb.getCoefficient(flowVariable), 0.1);

        // violation cost
        assertEquals(10., linearProblem.getObjective().getCoefficient(linearProblem.getLoopflowViolationVariable(cnec1, TwoSides.ONE, Optional.empty())), DOUBLE_TOLERANCE);
    }

    @Test
    void testFill2() {
        loopFlowParameters = new LoopFlowParametersExtension();
        loopFlowParameters.setPtdfApproximation(PtdfApproximation.FIXED_PTDF);
        loopFlowParameters.setAcceptableIncrease(30);
        loopFlowParameters.setViolationCost(10);
        loopFlowParameters.setConstraintAdjustmentCoefficient(5);

        createMaxLoopFlowFiller(80);
        setCommercialFlowValue(49);
        buildLinearProblem();

        // check flow constraint for cnec1
        OpenRaoMPConstraint loopFlowConstraintUb = linearProblem.getMaxLoopFlowConstraint(cnec1, TwoSides.ONE, LinearProblem.BoundExtension.UPPER_BOUND, Optional.empty());
        OpenRaoMPConstraint loopFlowConstraintLb = linearProblem.getMaxLoopFlowConstraint(cnec1, TwoSides.ONE, LinearProblem.BoundExtension.LOWER_BOUND, Optional.empty());

        assertNotNull(loopFlowConstraintUb);
        assertNotNull(loopFlowConstraintLb);

        assertEquals(-(110 - 5.) + 49.0 - 0.01, loopFlowConstraintLb.lb(), DOUBLE_TOLERANCE);
        assertEquals((110 - 5.) + 49.0 + 0.01, loopFlowConstraintUb.ub(), DOUBLE_TOLERANCE);

        OpenRaoMPVariable flowVariable = linearProblem.getFlowVariable(cnec1, TwoSides.ONE, Optional.empty());
        assertEquals(1, loopFlowConstraintUb.getCoefficient(flowVariable), DOUBLE_TOLERANCE);
        assertEquals(1, loopFlowConstraintLb.getCoefficient(flowVariable), DOUBLE_TOLERANCE);
    }

    @Test
    void testShouldUpdate() {
        loopFlowParameters = new LoopFlowParametersExtension();
        loopFlowParameters.setPtdfApproximation(PtdfApproximation.UPDATE_PTDF_WITH_TOPO_AND_PST);
        loopFlowParameters.setAcceptableIncrease(0);
        loopFlowParameters.setViolationCost(10);
        loopFlowParameters.setConstraintAdjustmentCoefficient(5);

        createMaxLoopFlowFiller(0);
        setCommercialFlowValue(49);
        buildLinearProblem();

        // update loop-flow value
        setCommercialFlowValue(67);
        updateLinearProblem();

        // check flow constraint for cnec1
        OpenRaoMPConstraint loopFlowConstraintUb = linearProblem.getMaxLoopFlowConstraint(cnec1, TwoSides.ONE, LinearProblem.BoundExtension.UPPER_BOUND, Optional.empty());
        OpenRaoMPConstraint loopFlowConstraintLb = linearProblem.getMaxLoopFlowConstraint(cnec1, TwoSides.ONE, LinearProblem.BoundExtension.LOWER_BOUND, Optional.empty());

        assertEquals(-(100 - 5.) + 67.0 - 0.01, loopFlowConstraintLb.lb(), DOUBLE_TOLERANCE);
        assertEquals((100 - 5.) + 67.0 + 0.01, loopFlowConstraintUb.ub(), DOUBLE_TOLERANCE);

        OpenRaoMPVariable flowVariable = linearProblem.getFlowVariable(cnec1, TwoSides.ONE, Optional.empty());
        assertEquals(1, loopFlowConstraintUb.getCoefficient(flowVariable), DOUBLE_TOLERANCE);
        assertEquals(1, loopFlowConstraintLb.getCoefficient(flowVariable), DOUBLE_TOLERANCE);
    }

    @Test
    void testFill2Sides() {
        loopFlowParameters = new LoopFlowParametersExtension();
        loopFlowParameters.setPtdfApproximation(PtdfApproximation.FIXED_PTDF);
        loopFlowParameters.setAcceptableIncrease(13);
        loopFlowParameters.setViolationCost(10);
        loopFlowParameters.setConstraintAdjustmentCoefficient(5);

        FlowResult initialFlowResult = Mockito.mock(FlowResult.class);
        when(initialFlowResult.getLoopFlow(cnecOn2sides, TwoSides.ONE, Unit.MEGAWATT)).thenReturn(0.);
        when(initialFlowResult.getLoopFlow(cnecOn2sides, TwoSides.TWO, Unit.MEGAWATT)).thenReturn(10.);
        maxLoopFlowFiller = new MaxLoopFlowFiller(
            Set.of(cnecOn2sides),
            initialFlowResult,
            loopFlowParameters,
            null);

        when(flowResult.getCommercialFlow(cnecOn2sides, TwoSides.ONE, Unit.MEGAWATT)).thenReturn(49.);
        when(flowResult.getCommercialFlow(cnecOn2sides, TwoSides.TWO, Unit.MEGAWATT)).thenReturn(69.);

        buildLinearProblem();

        // Check left side
        OpenRaoMPConstraint loopFlowConstraintUb = linearProblem.getMaxLoopFlowConstraint(cnecOn2sides, TwoSides.ONE, LinearProblem.BoundExtension.UPPER_BOUND, Optional.empty());
        OpenRaoMPConstraint loopFlowConstraintLb = linearProblem.getMaxLoopFlowConstraint(cnecOn2sides, TwoSides.ONE, LinearProblem.BoundExtension.LOWER_BOUND, Optional.empty());

        assertNotNull(loopFlowConstraintUb);
        assertNotNull(loopFlowConstraintLb);

        assertEquals(-(100 - 5.) + 49.0 - 0.01, loopFlowConstraintLb.lb(), DOUBLE_TOLERANCE);
        assertEquals((100 - 5.) + 49.0 + 0.01, loopFlowConstraintUb.ub(), DOUBLE_TOLERANCE);

        OpenRaoMPVariable flowVariable = linearProblem.getFlowVariable(cnecOn2sides, TwoSides.ONE, Optional.empty());
        assertEquals(1, loopFlowConstraintUb.getCoefficient(flowVariable), 0.1);
        assertEquals(1, loopFlowConstraintLb.getCoefficient(flowVariable), 0.1);

        // Check right side
        loopFlowConstraintUb = linearProblem.getMaxLoopFlowConstraint(cnecOn2sides, TwoSides.TWO, LinearProblem.BoundExtension.UPPER_BOUND, Optional.empty());
        loopFlowConstraintLb = linearProblem.getMaxLoopFlowConstraint(cnecOn2sides, TwoSides.TWO, LinearProblem.BoundExtension.LOWER_BOUND, Optional.empty());

        assertNotNull(loopFlowConstraintUb);
        assertNotNull(loopFlowConstraintLb);

        assertEquals(-(100 - 5.) + 69.0 - 0.01, loopFlowConstraintLb.lb(), DOUBLE_TOLERANCE);
        assertEquals((100 - 5.) + 69.0 + 0.01, loopFlowConstraintUb.ub(), DOUBLE_TOLERANCE);

        flowVariable = linearProblem.getFlowVariable(cnecOn2sides, TwoSides.TWO, Optional.empty());
        assertEquals(1, loopFlowConstraintUb.getCoefficient(flowVariable), 0.1);
        assertEquals(1, loopFlowConstraintLb.getCoefficient(flowVariable), 0.1);

        // violation cost
        assertEquals(10. / 2, linearProblem.getObjective().getCoefficient(linearProblem.getLoopflowViolationVariable(cnecOn2sides, TwoSides.ONE, Optional.empty())), DOUBLE_TOLERANCE);
        assertEquals(10. / 2, linearProblem.getObjective().getCoefficient(linearProblem.getLoopflowViolationVariable(cnecOn2sides, TwoSides.TWO, Optional.empty())), DOUBLE_TOLERANCE);
    }

    @Test
    void testFilterCnecWithNoInitialFlow() {
        loopFlowParameters = new LoopFlowParametersExtension();
        loopFlowParameters.setPtdfApproximation(PtdfApproximation.FIXED_PTDF);
        loopFlowParameters.setAcceptableIncrease(13);
        loopFlowParameters.setViolationCost(10);
        loopFlowParameters.setConstraintAdjustmentCoefficient(5);

        FlowResult initialFlowResult = Mockito.mock(FlowResult.class);
        when(initialFlowResult.getLoopFlow(cnec1, TwoSides.ONE, Unit.MEGAWATT)).thenReturn(90.);
        when(initialFlowResult.getFlow(cnec1, TwoSides.ONE, Unit.MEGAWATT)).thenReturn(Double.NaN);
        maxLoopFlowFiller = new MaxLoopFlowFiller(
            Set.of(cnec1),
            initialFlowResult,
            loopFlowParameters,
            null);
        setCommercialFlowValue(49);
        buildLinearProblem();

        Exception e = assertThrows(OpenRaoException.class, () -> linearProblem.getMaxLoopFlowConstraint(cnec1, TwoSides.ONE, LinearProblem.BoundExtension.UPPER_BOUND, Optional.empty()));
        assertEquals("Constraint Tieline BE FR - N - preventive_one_maxloopflow_upper_bound_constraint has not been created yet", e.getMessage());
        e = assertThrows(OpenRaoException.class, () -> linearProblem.getMaxLoopFlowConstraint(cnec1, TwoSides.ONE, LinearProblem.BoundExtension.LOWER_BOUND, Optional.empty()));
        assertEquals("Constraint Tieline BE FR - N - preventive_one_maxloopflow_lower_bound_constraint has not been created yet", e.getMessage());
        e = assertThrows(OpenRaoException.class, () -> linearProblem.getLoopflowViolationVariable(cnec1, TwoSides.ONE, Optional.empty()));
        assertEquals("Variable Tieline BE FR - N - preventive_one_loopflowviolation_variable has not been created yet", e.getMessage());
    }
}<|MERGE_RESOLUTION|>--- conflicted
+++ resolved
@@ -14,6 +14,7 @@
 import com.powsybl.iidm.network.TwoSides;
 import com.powsybl.openrao.data.crac.api.rangeaction.RangeAction;
 import com.powsybl.openrao.data.crac.loopflowextension.LoopFlowThresholdAdder;
+import com.powsybl.openrao.raoapi.parameters.RangeActionsOptimizationParameters;
 import com.powsybl.openrao.raoapi.parameters.RaoParameters;
 import com.powsybl.openrao.raoapi.parameters.extensions.SearchTreeRaoRangeActionsOptimizationParameters;
 import com.powsybl.openrao.raoapi.parameters.extensions.LoopFlowParametersExtension;
@@ -74,24 +75,17 @@
         rangeActions.put(state, Set.of(pstRangeAction));
         Mockito.when(optimizationPerimeter.getRangeActionsPerState()).thenReturn(rangeActions);
 
-<<<<<<< HEAD
-        coreProblemFiller = new CoreProblemFiller(
-=======
-        RangeActionsOptimizationParameters rangeActionParameters = RangeActionsOptimizationParameters.buildFromRaoParameters(new RaoParameters());
+        RangeActionsOptimizationParameters rangeActionParameters = (new RaoParameters()).getRangeActionsOptimizationParameters();
         coreProblemFiller = new MarginCoreProblemFiller(
->>>>>>> 05b5db13
             optimizationPerimeter,
             initialRangeActionSetpointResult,
-            (new RaoParameters()).getRangeActionsOptimizationParameters(),
+            rangeActionParameters,
             null,
             Unit.MEGAWATT,
-<<<<<<< HEAD
-            false, SearchTreeRaoRangeActionsOptimizationParameters.PstModel.CONTINUOUS
+            false,
+            SearchTreeRaoRangeActionsOptimizationParameters.PstModel.CONTINUOUS,
+            null
         );
-=======
-            false, RangeActionsOptimizationParameters.PstModel.CONTINUOUS,
-            null);
->>>>>>> 05b5db13
         cnec1.newExtension(LoopFlowThresholdAdder.class).withValue(100.).withUnit(Unit.MEGAWATT).add();
     }
 
