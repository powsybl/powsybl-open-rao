/*
 * Copyright (c) 2020, RTE (http://www.rte-france.com)
 * This Source Code Form is subject to the terms of the Mozilla Public
 * License, v. 2.0. If a copy of the MPL was not distributed with this
 * file, You can obtain one at http://mozilla.org/MPL/2.0/.
 */

package com.powsybl.openrao.searchtreerao.linearoptimisation.algorithms.fillers;

import com.powsybl.openrao.commons.OpenRaoException;
import com.powsybl.openrao.commons.Unit;
import com.powsybl.openrao.data.crac.api.State;
import com.powsybl.openrao.data.crac.api.cnec.FlowCnec;
import com.powsybl.iidm.network.TwoSides;
import com.powsybl.openrao.data.crac.api.rangeaction.RangeAction;
import com.powsybl.openrao.data.crac.loopflowextension.LoopFlowThresholdAdder;
import com.powsybl.openrao.raoapi.parameters.RangeActionsOptimizationParameters;
import com.powsybl.openrao.raoapi.parameters.RaoParameters;
import com.powsybl.openrao.raoapi.parameters.extensions.SearchTreeRaoLoopFlowParameters;
import com.powsybl.openrao.raoapi.parameters.extensions.SearchTreeRaoRangeActionsOptimizationParameters;
import com.powsybl.openrao.raoapi.parameters.LoopFlowParameters;
import com.powsybl.openrao.raoapi.parameters.extensions.PtdfApproximation;
import com.powsybl.openrao.searchtreerao.commons.optimizationperimeters.OptimizationPerimeter;
import com.powsybl.openrao.searchtreerao.linearoptimisation.algorithms.linearproblem.OpenRaoMPConstraint;
import com.powsybl.openrao.searchtreerao.linearoptimisation.algorithms.linearproblem.OpenRaoMPVariable;
import com.powsybl.openrao.searchtreerao.linearoptimisation.algorithms.linearproblem.LinearProblem;
import com.powsybl.openrao.searchtreerao.linearoptimisation.algorithms.linearproblem.LinearProblemBuilder;
import com.powsybl.openrao.searchtreerao.result.api.FlowResult;
import com.powsybl.openrao.searchtreerao.result.api.RangeActionSetpointResult;
import com.powsybl.openrao.searchtreerao.result.impl.RangeActionActivationResultImpl;
import com.powsybl.openrao.searchtreerao.result.impl.RangeActionSetpointResultImpl;
import org.junit.jupiter.api.BeforeEach;
import org.junit.jupiter.api.Test;
import org.mockito.Mockito;

import java.io.IOException;
import java.util.HashMap;
import java.util.Map;
import java.util.Optional;
import java.util.Set;

import static org.junit.jupiter.api.Assertions.*;
import static org.mockito.Mockito.when;

/**
 * @author Pengbo Wang {@literal <pengbo.wang at rte-international.com>}
 * @author Baptiste Seguinot{@literal <baptiste.seguinot at rte-france.com>}
 */
class MaxLoopFlowFillerTest extends AbstractFillerTest {
    private LinearProblem linearProblem;
    private MarginCoreProblemFiller coreProblemFiller;
    private MaxLoopFlowFiller maxLoopFlowFiller;
    private LoopFlowParameters loopFlowParameters;
    private SearchTreeRaoLoopFlowParameters loopFlowParametersExtension;
    private FlowCnec cnecOn2sides;

    @BeforeEach
    public void setUp() throws IOException {
        init();

        cnecOn2sides = crac.newFlowCnec()
            .withId("cnec-2-sides")
            .withNetworkElement("BBE2AA1  FFR3AA1  1")
            .withInstant(PREVENTIVE_INSTANT_ID)
            .newThreshold().withUnit(Unit.MEGAWATT).withMax(1000.).withSide(TwoSides.ONE).add()
            .newThreshold().withUnit(Unit.MEGAWATT).withMax(1000.).withSide(TwoSides.TWO).add()
            .add();
        cnecOn2sides.newExtension(LoopFlowThresholdAdder.class).withValue(100.).withUnit(Unit.MEGAWATT).add();

        State state = crac.getPreventiveState();
        double initialAlpha = network.getTwoWindingsTransformer(RANGE_ACTION_ELEMENT_ID).getPhaseTapChanger().getCurrentStep().getAlpha();
        RangeActionSetpointResult initialRangeActionSetpointResult = new RangeActionSetpointResultImpl(Map.of(pstRangeAction, initialAlpha));
        OptimizationPerimeter optimizationPerimeter = Mockito.mock(OptimizationPerimeter.class);
        Mockito.when(optimizationPerimeter.getFlowCnecs()).thenReturn(Set.of(cnec1, cnecOn2sides));

        Map<State, Set<RangeAction<?>>> rangeActions = new HashMap<>();
        rangeActions.put(state, Set.of(pstRangeAction));
        Mockito.when(optimizationPerimeter.getRangeActionsPerState()).thenReturn(rangeActions);

        RangeActionsOptimizationParameters rangeActionParameters = (new RaoParameters()).getRangeActionsOptimizationParameters();
        coreProblemFiller = new MarginCoreProblemFiller(
            optimizationPerimeter,
            initialRangeActionSetpointResult,
            rangeActionParameters,
            null,
            Unit.MEGAWATT,
            false,
            SearchTreeRaoRangeActionsOptimizationParameters.PstModel.CONTINUOUS,
            null
        );
        cnec1.newExtension(LoopFlowThresholdAdder.class).withValue(100.).withUnit(Unit.MEGAWATT).add();
    }

    private void createMaxLoopFlowFiller(double initialLoopFlowValue) {
        FlowResult initialFlowResult = Mockito.mock(FlowResult.class);
        when(initialFlowResult.getLoopFlow(cnec1, TwoSides.ONE, Unit.MEGAWATT)).thenReturn(initialLoopFlowValue);
        maxLoopFlowFiller = new MaxLoopFlowFiller(
                Set.of(cnec1),
                initialFlowResult,
                loopFlowParameters,
<<<<<<< HEAD
                loopFlowParametersExtension
        );
=======
            null);
>>>>>>> 99d37d1d
    }

    private void setCommercialFlowValue(double commercialFlowValue) {
        when(flowResult.getCommercialFlow(cnec1, TwoSides.ONE, Unit.MEGAWATT)).thenReturn(commercialFlowValue);
    }

    private void buildLinearProblem() {
        linearProblem = new LinearProblemBuilder()
            .withProblemFiller(coreProblemFiller)
            .withProblemFiller(maxLoopFlowFiller)
            .withSolver(SearchTreeRaoRangeActionsOptimizationParameters.Solver.SCIP)
            .withInitialRangeActionActivationResult(getInitialRangeActionActivationResult())
            .build();
        linearProblem.fill(flowResult, sensitivityResult);
    }

    private void updateLinearProblem() {
        linearProblem.updateBetweenSensiIteration(flowResult, sensitivityResult, Mockito.mock(RangeActionActivationResultImpl.class));
    }

    @Test
    void testFill1() {
        loopFlowParameters = new LoopFlowParameters();
        loopFlowParametersExtension = new SearchTreeRaoLoopFlowParameters();
        loopFlowParametersExtension.setPtdfApproximation(PtdfApproximation.FIXED_PTDF);
        loopFlowParameters.setAcceptableIncrease(13);
        loopFlowParametersExtension.setViolationCost(10);
        loopFlowParametersExtension.setConstraintAdjustmentCoefficient(5);

        createMaxLoopFlowFiller(0);
        setCommercialFlowValue(49);
        buildLinearProblem();

        // check flow constraint for cnec1
        OpenRaoMPConstraint loopFlowConstraintUb = linearProblem.getMaxLoopFlowConstraint(cnec1, TwoSides.ONE, LinearProblem.BoundExtension.UPPER_BOUND, Optional.empty());
        OpenRaoMPConstraint loopFlowConstraintLb = linearProblem.getMaxLoopFlowConstraint(cnec1, TwoSides.ONE, LinearProblem.BoundExtension.LOWER_BOUND, Optional.empty());

        assertNotNull(loopFlowConstraintUb);
        assertNotNull(loopFlowConstraintLb);

        assertEquals(-(100 - 5.) + 49.0 - 0.01, loopFlowConstraintLb.lb(), DOUBLE_TOLERANCE);
        assertEquals((100 - 5.) + 49.0 + 0.01, loopFlowConstraintUb.ub(), DOUBLE_TOLERANCE);

        OpenRaoMPVariable flowVariable = linearProblem.getFlowVariable(cnec1, TwoSides.ONE, Optional.empty());
        assertEquals(1, loopFlowConstraintUb.getCoefficient(flowVariable), 0.1);
        assertEquals(1, loopFlowConstraintLb.getCoefficient(flowVariable), 0.1);

        // violation cost
        assertEquals(10., linearProblem.getObjective().getCoefficient(linearProblem.getLoopflowViolationVariable(cnec1, TwoSides.ONE, Optional.empty())), DOUBLE_TOLERANCE);
    }

    @Test
    void testFill2() {
        loopFlowParameters = new LoopFlowParameters();
        loopFlowParametersExtension = new SearchTreeRaoLoopFlowParameters();
        loopFlowParametersExtension.setPtdfApproximation(PtdfApproximation.FIXED_PTDF);
        loopFlowParameters.setAcceptableIncrease(30);
        loopFlowParametersExtension.setViolationCost(10);
        loopFlowParametersExtension.setConstraintAdjustmentCoefficient(5);

        createMaxLoopFlowFiller(80);
        setCommercialFlowValue(49);
        buildLinearProblem();

        // check flow constraint for cnec1
        OpenRaoMPConstraint loopFlowConstraintUb = linearProblem.getMaxLoopFlowConstraint(cnec1, TwoSides.ONE, LinearProblem.BoundExtension.UPPER_BOUND, Optional.empty());
        OpenRaoMPConstraint loopFlowConstraintLb = linearProblem.getMaxLoopFlowConstraint(cnec1, TwoSides.ONE, LinearProblem.BoundExtension.LOWER_BOUND, Optional.empty());

        assertNotNull(loopFlowConstraintUb);
        assertNotNull(loopFlowConstraintLb);

        assertEquals(-(110 - 5.) + 49.0 - 0.01, loopFlowConstraintLb.lb(), DOUBLE_TOLERANCE);
        assertEquals((110 - 5.) + 49.0 + 0.01, loopFlowConstraintUb.ub(), DOUBLE_TOLERANCE);

        OpenRaoMPVariable flowVariable = linearProblem.getFlowVariable(cnec1, TwoSides.ONE, Optional.empty());
        assertEquals(1, loopFlowConstraintUb.getCoefficient(flowVariable), DOUBLE_TOLERANCE);
        assertEquals(1, loopFlowConstraintLb.getCoefficient(flowVariable), DOUBLE_TOLERANCE);
    }

    @Test
    void testShouldUpdate() {
        loopFlowParameters = new LoopFlowParameters();
        loopFlowParametersExtension = new SearchTreeRaoLoopFlowParameters();
        loopFlowParametersExtension.setPtdfApproximation(PtdfApproximation.UPDATE_PTDF_WITH_TOPO_AND_PST);
        loopFlowParameters.setAcceptableIncrease(0);
        loopFlowParametersExtension.setViolationCost(10);
        loopFlowParametersExtension.setConstraintAdjustmentCoefficient(5);

        createMaxLoopFlowFiller(0);
        setCommercialFlowValue(49);
        buildLinearProblem();

        // update loop-flow value
        setCommercialFlowValue(67);
        updateLinearProblem();

        // check flow constraint for cnec1
        OpenRaoMPConstraint loopFlowConstraintUb = linearProblem.getMaxLoopFlowConstraint(cnec1, TwoSides.ONE, LinearProblem.BoundExtension.UPPER_BOUND, Optional.empty());
        OpenRaoMPConstraint loopFlowConstraintLb = linearProblem.getMaxLoopFlowConstraint(cnec1, TwoSides.ONE, LinearProblem.BoundExtension.LOWER_BOUND, Optional.empty());

        assertEquals(-(100 - 5.) + 67.0 - 0.01, loopFlowConstraintLb.lb(), DOUBLE_TOLERANCE);
        assertEquals((100 - 5.) + 67.0 + 0.01, loopFlowConstraintUb.ub(), DOUBLE_TOLERANCE);

        OpenRaoMPVariable flowVariable = linearProblem.getFlowVariable(cnec1, TwoSides.ONE, Optional.empty());
        assertEquals(1, loopFlowConstraintUb.getCoefficient(flowVariable), DOUBLE_TOLERANCE);
        assertEquals(1, loopFlowConstraintLb.getCoefficient(flowVariable), DOUBLE_TOLERANCE);
    }

    @Test
    void testFill2Sides() {
        loopFlowParameters = new LoopFlowParameters();
        loopFlowParametersExtension = new SearchTreeRaoLoopFlowParameters();
        loopFlowParametersExtension.setPtdfApproximation(PtdfApproximation.FIXED_PTDF);
        loopFlowParameters.setAcceptableIncrease(13);
        loopFlowParametersExtension.setViolationCost(10);
        loopFlowParametersExtension.setConstraintAdjustmentCoefficient(5);

        FlowResult initialFlowResult = Mockito.mock(FlowResult.class);
        when(initialFlowResult.getLoopFlow(cnecOn2sides, TwoSides.ONE, Unit.MEGAWATT)).thenReturn(0.);
        when(initialFlowResult.getLoopFlow(cnecOn2sides, TwoSides.TWO, Unit.MEGAWATT)).thenReturn(10.);
        maxLoopFlowFiller = new MaxLoopFlowFiller(
            Set.of(cnecOn2sides),
            initialFlowResult,
            loopFlowParameters,
<<<<<<< HEAD
            loopFlowParametersExtension
        );
=======
            null);
>>>>>>> 99d37d1d

        when(flowResult.getCommercialFlow(cnecOn2sides, TwoSides.ONE, Unit.MEGAWATT)).thenReturn(49.);
        when(flowResult.getCommercialFlow(cnecOn2sides, TwoSides.TWO, Unit.MEGAWATT)).thenReturn(69.);

        buildLinearProblem();

        // Check left side
        OpenRaoMPConstraint loopFlowConstraintUb = linearProblem.getMaxLoopFlowConstraint(cnecOn2sides, TwoSides.ONE, LinearProblem.BoundExtension.UPPER_BOUND, Optional.empty());
        OpenRaoMPConstraint loopFlowConstraintLb = linearProblem.getMaxLoopFlowConstraint(cnecOn2sides, TwoSides.ONE, LinearProblem.BoundExtension.LOWER_BOUND, Optional.empty());

        assertNotNull(loopFlowConstraintUb);
        assertNotNull(loopFlowConstraintLb);

        assertEquals(-(100 - 5.) + 49.0 - 0.01, loopFlowConstraintLb.lb(), DOUBLE_TOLERANCE);
        assertEquals((100 - 5.) + 49.0 + 0.01, loopFlowConstraintUb.ub(), DOUBLE_TOLERANCE);

        OpenRaoMPVariable flowVariable = linearProblem.getFlowVariable(cnecOn2sides, TwoSides.ONE, Optional.empty());
        assertEquals(1, loopFlowConstraintUb.getCoefficient(flowVariable), 0.1);
        assertEquals(1, loopFlowConstraintLb.getCoefficient(flowVariable), 0.1);

        // Check right side
        loopFlowConstraintUb = linearProblem.getMaxLoopFlowConstraint(cnecOn2sides, TwoSides.TWO, LinearProblem.BoundExtension.UPPER_BOUND, Optional.empty());
        loopFlowConstraintLb = linearProblem.getMaxLoopFlowConstraint(cnecOn2sides, TwoSides.TWO, LinearProblem.BoundExtension.LOWER_BOUND, Optional.empty());

        assertNotNull(loopFlowConstraintUb);
        assertNotNull(loopFlowConstraintLb);

        assertEquals(-(100 - 5.) + 69.0 - 0.01, loopFlowConstraintLb.lb(), DOUBLE_TOLERANCE);
        assertEquals((100 - 5.) + 69.0 + 0.01, loopFlowConstraintUb.ub(), DOUBLE_TOLERANCE);

        flowVariable = linearProblem.getFlowVariable(cnecOn2sides, TwoSides.TWO, Optional.empty());
        assertEquals(1, loopFlowConstraintUb.getCoefficient(flowVariable), 0.1);
        assertEquals(1, loopFlowConstraintLb.getCoefficient(flowVariable), 0.1);

        // violation cost
        assertEquals(10. / 2, linearProblem.getObjective().getCoefficient(linearProblem.getLoopflowViolationVariable(cnecOn2sides, TwoSides.ONE, Optional.empty())), DOUBLE_TOLERANCE);
        assertEquals(10. / 2, linearProblem.getObjective().getCoefficient(linearProblem.getLoopflowViolationVariable(cnecOn2sides, TwoSides.TWO, Optional.empty())), DOUBLE_TOLERANCE);
    }

    @Test
    void testFilterCnecWithNoInitialFlow() {
        loopFlowParameters = new LoopFlowParameters();
        loopFlowParametersExtension = new SearchTreeRaoLoopFlowParameters();
        loopFlowParametersExtension.setPtdfApproximation(PtdfApproximation.FIXED_PTDF);
        loopFlowParameters.setAcceptableIncrease(13);
        loopFlowParametersExtension.setViolationCost(10);
        loopFlowParametersExtension.setConstraintAdjustmentCoefficient(5);

        FlowResult initialFlowResult = Mockito.mock(FlowResult.class);
        when(initialFlowResult.getLoopFlow(cnec1, TwoSides.ONE, Unit.MEGAWATT)).thenReturn(90.);
        when(initialFlowResult.getFlow(cnec1, TwoSides.ONE, Unit.MEGAWATT)).thenReturn(Double.NaN);
        maxLoopFlowFiller = new MaxLoopFlowFiller(
            Set.of(cnec1),
            initialFlowResult,
            loopFlowParameters,
<<<<<<< HEAD
            loopFlowParametersExtension
        );
=======
            null);
>>>>>>> 99d37d1d
        setCommercialFlowValue(49);
        buildLinearProblem();

        Exception e = assertThrows(OpenRaoException.class, () -> linearProblem.getMaxLoopFlowConstraint(cnec1, TwoSides.ONE, LinearProblem.BoundExtension.UPPER_BOUND, Optional.empty()));
        assertEquals("Constraint Tieline BE FR - N - preventive_one_maxloopflow_upper_bound_constraint has not been created yet", e.getMessage());
        e = assertThrows(OpenRaoException.class, () -> linearProblem.getMaxLoopFlowConstraint(cnec1, TwoSides.ONE, LinearProblem.BoundExtension.LOWER_BOUND, Optional.empty()));
        assertEquals("Constraint Tieline BE FR - N - preventive_one_maxloopflow_lower_bound_constraint has not been created yet", e.getMessage());
        e = assertThrows(OpenRaoException.class, () -> linearProblem.getLoopflowViolationVariable(cnec1, TwoSides.ONE, Optional.empty()));
        assertEquals("Variable Tieline BE FR - N - preventive_one_loopflowviolation_variable has not been created yet", e.getMessage());
    }
}<|MERGE_RESOLUTION|>--- conflicted
+++ resolved
@@ -95,15 +95,12 @@
         FlowResult initialFlowResult = Mockito.mock(FlowResult.class);
         when(initialFlowResult.getLoopFlow(cnec1, TwoSides.ONE, Unit.MEGAWATT)).thenReturn(initialLoopFlowValue);
         maxLoopFlowFiller = new MaxLoopFlowFiller(
-                Set.of(cnec1),
-                initialFlowResult,
-                loopFlowParameters,
-<<<<<<< HEAD
-                loopFlowParametersExtension
-        );
-=======
-            null);
->>>>>>> 99d37d1d
+            Set.of(cnec1),
+            initialFlowResult,
+            loopFlowParameters,
+            loopFlowParametersExtension,
+            null
+        );
     }
 
     private void setCommercialFlowValue(double commercialFlowValue) {
@@ -228,12 +225,9 @@
             Set.of(cnecOn2sides),
             initialFlowResult,
             loopFlowParameters,
-<<<<<<< HEAD
-            loopFlowParametersExtension
-        );
-=======
-            null);
->>>>>>> 99d37d1d
+            loopFlowParametersExtension,
+            null
+        );
 
         when(flowResult.getCommercialFlow(cnecOn2sides, TwoSides.ONE, Unit.MEGAWATT)).thenReturn(49.);
         when(flowResult.getCommercialFlow(cnecOn2sides, TwoSides.TWO, Unit.MEGAWATT)).thenReturn(69.);
@@ -289,12 +283,9 @@
             Set.of(cnec1),
             initialFlowResult,
             loopFlowParameters,
-<<<<<<< HEAD
-            loopFlowParametersExtension
-        );
-=======
-            null);
->>>>>>> 99d37d1d
+            loopFlowParametersExtension,
+            null
+        );
         setCommercialFlowValue(49);
         buildLinearProblem();
 
