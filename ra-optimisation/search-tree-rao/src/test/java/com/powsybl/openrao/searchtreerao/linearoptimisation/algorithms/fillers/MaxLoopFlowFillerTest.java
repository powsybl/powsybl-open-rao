/*
 * Copyright (c) 2020, RTE (http://www.rte-france.com)
 * This Source Code Form is subject to the terms of the Mozilla Public
 * License, v. 2.0. If a copy of the MPL was not distributed with this
 * file, You can obtain one at http://mozilla.org/MPL/2.0/.
 */

package com.powsybl.openrao.searchtreerao.linearoptimisation.algorithms.fillers;

import com.powsybl.openrao.commons.OpenRaoException;
import com.powsybl.openrao.commons.Unit;
import com.powsybl.openrao.data.cracapi.State;
import com.powsybl.openrao.data.cracapi.cnec.FlowCnec;
import com.powsybl.iidm.network.TwoSides;
import com.powsybl.openrao.data.cracapi.rangeaction.RangeAction;
import com.powsybl.openrao.data.cracloopflowextension.LoopFlowThresholdAdder;
import com.powsybl.openrao.raoapi.parameters.RangeActionsOptimizationParameters;
import com.powsybl.openrao.raoapi.parameters.RaoParameters;
import com.powsybl.openrao.raoapi.parameters.extensions.LoopFlowParametersExtension;
import com.powsybl.openrao.raoapi.parameters.extensions.PtdfApproximation;
import com.powsybl.openrao.searchtreerao.commons.optimizationperimeters.OptimizationPerimeter;
import com.powsybl.openrao.searchtreerao.linearoptimisation.algorithms.linearproblem.OpenRaoMPConstraint;
import com.powsybl.openrao.searchtreerao.linearoptimisation.algorithms.linearproblem.OpenRaoMPVariable;
import com.powsybl.openrao.searchtreerao.linearoptimisation.algorithms.linearproblem.LinearProblem;
import com.powsybl.openrao.searchtreerao.linearoptimisation.algorithms.linearproblem.LinearProblemBuilder;
import com.powsybl.openrao.searchtreerao.result.api.FlowResult;
import com.powsybl.openrao.searchtreerao.result.api.RangeActionResult;
import com.powsybl.openrao.searchtreerao.result.impl.MultiStateRemedialActionResultImpl;
import com.powsybl.openrao.searchtreerao.result.impl.RangeActionResultImpl;
import org.junit.jupiter.api.BeforeEach;
import org.junit.jupiter.api.Test;
import org.mockito.Mockito;

import java.io.IOException;
import java.util.HashMap;
import java.util.Map;
import java.util.Set;

import static org.junit.jupiter.api.Assertions.*;
import static org.mockito.Mockito.when;

/**
 * @author Pengbo Wang {@literal <pengbo.wang at rte-international.com>}
 * @author Baptiste Seguinot{@literal <baptiste.seguinot at rte-france.com>}
 */
class MaxLoopFlowFillerTest extends AbstractFillerTest {
    private LinearProblem linearProblem;
    private CoreProblemFiller coreProblemFiller;
    private MaxLoopFlowFiller maxLoopFlowFiller;
    private LoopFlowParametersExtension loopFlowParameters;
    private FlowCnec cnecOn2sides;

    @BeforeEach
    public void setUp() throws IOException {
        init();

        cnecOn2sides = crac.newFlowCnec()
            .withId("cnec-2-sides")
            .withNetworkElement("BBE2AA1  FFR3AA1  1")
            .withInstant(PREVENTIVE_INSTANT_ID)
            .newThreshold().withUnit(Unit.MEGAWATT).withMax(1000.).withSide(TwoSides.ONE).add()
            .newThreshold().withUnit(Unit.MEGAWATT).withMax(1000.).withSide(TwoSides.TWO).add()
            .add();
        cnecOn2sides.newExtension(LoopFlowThresholdAdder.class).withValue(100.).withUnit(Unit.MEGAWATT).add();

        State state = crac.getPreventiveState();
        RangeActionResult initialRangeActionResult = RangeActionResultImpl.buildWithSetpointsFromNetwork(network, Set.of(pstRangeAction));
        OptimizationPerimeter optimizationPerimeter = Mockito.mock(OptimizationPerimeter.class);
        Mockito.when(optimizationPerimeter.getFlowCnecs()).thenReturn(Set.of(cnec1, cnecOn2sides));

        Map<State, Set<RangeAction<?>>> rangeActions = new HashMap<>();
        rangeActions.put(state, Set.of(pstRangeAction));
        Mockito.when(optimizationPerimeter.getRangeActionsPerState()).thenReturn(rangeActions);

        RangeActionsOptimizationParameters rangeActionParameters = RangeActionsOptimizationParameters.buildFromRaoParameters(new RaoParameters());
        coreProblemFiller = new CoreProblemFiller(
            optimizationPerimeter,
            initialRangeActionResult,
            new MultiStateRemedialActionResultImpl(flowAndSensiResult, optimizationPerimeter),
            rangeActionParameters,
            Unit.MEGAWATT,
            false, RangeActionsOptimizationParameters.PstModel.CONTINUOUS
        );
        cnec1.newExtension(LoopFlowThresholdAdder.class).withValue(100.).withUnit(Unit.MEGAWATT).add();
    }

    private void createMaxLoopFlowFiller(double initialLoopFlowValue) {
        FlowResult initialFlowResult = Mockito.mock(FlowResult.class);
        when(initialFlowResult.getLoopFlow(cnec1, TwoSides.ONE, Unit.MEGAWATT)).thenReturn(initialLoopFlowValue);
        maxLoopFlowFiller = new MaxLoopFlowFiller(
                Set.of(cnec1),
                initialFlowResult,
                loopFlowParameters
        );
    }

    private void setCommercialFlowValue(double commercialFlowValue) {
<<<<<<< HEAD
        when(flowAndSensiResult.getCommercialFlow(cnec1, Side.LEFT, Unit.MEGAWATT)).thenReturn(commercialFlowValue);
=======
        when(flowResult.getCommercialFlow(cnec1, TwoSides.ONE, Unit.MEGAWATT)).thenReturn(commercialFlowValue);
>>>>>>> 7a46992a
    }

    private void buildLinearProblem() {
        linearProblem = new LinearProblemBuilder()
            .withProblemFiller(coreProblemFiller)
            .withProblemFiller(maxLoopFlowFiller)
            .withSolver(RangeActionsOptimizationParameters.Solver.SCIP)
            .build();
        linearProblem.fill(flowAndSensiResult);
    }

    private void updateLinearProblem() {
        linearProblem.updateBetweenSensiIteration(flowAndSensiResult, Mockito.mock(MultiStateRemedialActionResultImpl.class));
    }

    @Test
    void testFill1() {
        loopFlowParameters = new LoopFlowParametersExtension();
        loopFlowParameters.setPtdfApproximation(PtdfApproximation.FIXED_PTDF);
        loopFlowParameters.setAcceptableIncrease(13);
        loopFlowParameters.setViolationCost(10);
        loopFlowParameters.setConstraintAdjustmentCoefficient(5);

        createMaxLoopFlowFiller(0);
        setCommercialFlowValue(49);
        buildLinearProblem();

        // check flow constraint for cnec1
        OpenRaoMPConstraint loopFlowConstraintUb = linearProblem.getMaxLoopFlowConstraint(cnec1, TwoSides.ONE, LinearProblem.BoundExtension.UPPER_BOUND);
        OpenRaoMPConstraint loopFlowConstraintLb = linearProblem.getMaxLoopFlowConstraint(cnec1, TwoSides.ONE, LinearProblem.BoundExtension.LOWER_BOUND);

        assertNotNull(loopFlowConstraintUb);
        assertNotNull(loopFlowConstraintLb);

        assertEquals(-(100 - 5.) + 49.0 - 0.01, loopFlowConstraintLb.lb(), DOUBLE_TOLERANCE);
        assertEquals((100 - 5.) + 49.0 + 0.01, loopFlowConstraintUb.ub(), DOUBLE_TOLERANCE);

        OpenRaoMPVariable flowVariable = linearProblem.getFlowVariable(cnec1, TwoSides.ONE);
        assertEquals(1, loopFlowConstraintUb.getCoefficient(flowVariable), 0.1);
        assertEquals(1, loopFlowConstraintLb.getCoefficient(flowVariable), 0.1);

        // violation cost
        assertEquals(10., linearProblem.getObjective().getCoefficient(linearProblem.getLoopflowViolationVariable(cnec1, TwoSides.ONE)), DOUBLE_TOLERANCE);
    }

    @Test
    void testFill2() {
        loopFlowParameters = new LoopFlowParametersExtension();
        loopFlowParameters.setPtdfApproximation(PtdfApproximation.FIXED_PTDF);
        loopFlowParameters.setAcceptableIncrease(30);
        loopFlowParameters.setViolationCost(10);
        loopFlowParameters.setConstraintAdjustmentCoefficient(5);

        createMaxLoopFlowFiller(80);
        setCommercialFlowValue(49);
        buildLinearProblem();

        // check flow constraint for cnec1
        OpenRaoMPConstraint loopFlowConstraintUb = linearProblem.getMaxLoopFlowConstraint(cnec1, TwoSides.ONE, LinearProblem.BoundExtension.UPPER_BOUND);
        OpenRaoMPConstraint loopFlowConstraintLb = linearProblem.getMaxLoopFlowConstraint(cnec1, TwoSides.ONE, LinearProblem.BoundExtension.LOWER_BOUND);

        assertNotNull(loopFlowConstraintUb);
        assertNotNull(loopFlowConstraintLb);

        assertEquals(-(110 - 5.) + 49.0 - 0.01, loopFlowConstraintLb.lb(), DOUBLE_TOLERANCE);
        assertEquals((110 - 5.) + 49.0 + 0.01, loopFlowConstraintUb.ub(), DOUBLE_TOLERANCE);

        OpenRaoMPVariable flowVariable = linearProblem.getFlowVariable(cnec1, TwoSides.ONE);
        assertEquals(1, loopFlowConstraintUb.getCoefficient(flowVariable), DOUBLE_TOLERANCE);
        assertEquals(1, loopFlowConstraintLb.getCoefficient(flowVariable), DOUBLE_TOLERANCE);
    }

    @Test
    void testShouldUpdate() {
        loopFlowParameters = new LoopFlowParametersExtension();
        loopFlowParameters.setPtdfApproximation(PtdfApproximation.UPDATE_PTDF_WITH_TOPO_AND_PST);
        loopFlowParameters.setAcceptableIncrease(0);
        loopFlowParameters.setViolationCost(10);
        loopFlowParameters.setConstraintAdjustmentCoefficient(5);

        createMaxLoopFlowFiller(0);
        setCommercialFlowValue(49);
        buildLinearProblem();

        // update loop-flow value
        setCommercialFlowValue(67);
        updateLinearProblem();

        // check flow constraint for cnec1
        OpenRaoMPConstraint loopFlowConstraintUb = linearProblem.getMaxLoopFlowConstraint(cnec1, TwoSides.ONE, LinearProblem.BoundExtension.UPPER_BOUND);
        OpenRaoMPConstraint loopFlowConstraintLb = linearProblem.getMaxLoopFlowConstraint(cnec1, TwoSides.ONE, LinearProblem.BoundExtension.LOWER_BOUND);

        assertEquals(-(100 - 5.) + 67.0 - 0.01, loopFlowConstraintLb.lb(), DOUBLE_TOLERANCE);
        assertEquals((100 - 5.) + 67.0 + 0.01, loopFlowConstraintUb.ub(), DOUBLE_TOLERANCE);

        OpenRaoMPVariable flowVariable = linearProblem.getFlowVariable(cnec1, TwoSides.ONE);
        assertEquals(1, loopFlowConstraintUb.getCoefficient(flowVariable), DOUBLE_TOLERANCE);
        assertEquals(1, loopFlowConstraintLb.getCoefficient(flowVariable), DOUBLE_TOLERANCE);
    }

    @Test
    void testFill2Sides() {
        loopFlowParameters = new LoopFlowParametersExtension();
        loopFlowParameters.setPtdfApproximation(PtdfApproximation.FIXED_PTDF);
        loopFlowParameters.setAcceptableIncrease(13);
        loopFlowParameters.setViolationCost(10);
        loopFlowParameters.setConstraintAdjustmentCoefficient(5);

        FlowResult initialFlowResult = Mockito.mock(FlowResult.class);
        when(initialFlowResult.getLoopFlow(cnecOn2sides, TwoSides.ONE, Unit.MEGAWATT)).thenReturn(0.);
        when(initialFlowResult.getLoopFlow(cnecOn2sides, TwoSides.TWO, Unit.MEGAWATT)).thenReturn(10.);
        maxLoopFlowFiller = new MaxLoopFlowFiller(
            Set.of(cnecOn2sides),
            initialFlowResult,
            loopFlowParameters
        );

<<<<<<< HEAD
        when(flowAndSensiResult.getCommercialFlow(cnecOn2sides, Side.LEFT, Unit.MEGAWATT)).thenReturn(49.);
        when(flowAndSensiResult.getCommercialFlow(cnecOn2sides, Side.RIGHT, Unit.MEGAWATT)).thenReturn(69.);
=======
        when(flowResult.getCommercialFlow(cnecOn2sides, TwoSides.ONE, Unit.MEGAWATT)).thenReturn(49.);
        when(flowResult.getCommercialFlow(cnecOn2sides, TwoSides.TWO, Unit.MEGAWATT)).thenReturn(69.);
>>>>>>> 7a46992a

        buildLinearProblem();

        // Check left side
        OpenRaoMPConstraint loopFlowConstraintUb = linearProblem.getMaxLoopFlowConstraint(cnecOn2sides, TwoSides.ONE, LinearProblem.BoundExtension.UPPER_BOUND);
        OpenRaoMPConstraint loopFlowConstraintLb = linearProblem.getMaxLoopFlowConstraint(cnecOn2sides, TwoSides.ONE, LinearProblem.BoundExtension.LOWER_BOUND);

        assertNotNull(loopFlowConstraintUb);
        assertNotNull(loopFlowConstraintLb);

        assertEquals(-(100 - 5.) + 49.0 - 0.01, loopFlowConstraintLb.lb(), DOUBLE_TOLERANCE);
        assertEquals((100 - 5.) + 49.0 + 0.01, loopFlowConstraintUb.ub(), DOUBLE_TOLERANCE);

        OpenRaoMPVariable flowVariable = linearProblem.getFlowVariable(cnecOn2sides, TwoSides.ONE);
        assertEquals(1, loopFlowConstraintUb.getCoefficient(flowVariable), 0.1);
        assertEquals(1, loopFlowConstraintLb.getCoefficient(flowVariable), 0.1);

        // Check right side
        loopFlowConstraintUb = linearProblem.getMaxLoopFlowConstraint(cnecOn2sides, TwoSides.TWO, LinearProblem.BoundExtension.UPPER_BOUND);
        loopFlowConstraintLb = linearProblem.getMaxLoopFlowConstraint(cnecOn2sides, TwoSides.TWO, LinearProblem.BoundExtension.LOWER_BOUND);

        assertNotNull(loopFlowConstraintUb);
        assertNotNull(loopFlowConstraintLb);

        assertEquals(-(100 - 5.) + 69.0 - 0.01, loopFlowConstraintLb.lb(), DOUBLE_TOLERANCE);
        assertEquals((100 - 5.) + 69.0 + 0.01, loopFlowConstraintUb.ub(), DOUBLE_TOLERANCE);

        flowVariable = linearProblem.getFlowVariable(cnecOn2sides, TwoSides.TWO);
        assertEquals(1, loopFlowConstraintUb.getCoefficient(flowVariable), 0.1);
        assertEquals(1, loopFlowConstraintLb.getCoefficient(flowVariable), 0.1);

        // violation cost
        assertEquals(10. / 2, linearProblem.getObjective().getCoefficient(linearProblem.getLoopflowViolationVariable(cnecOn2sides, TwoSides.ONE)), DOUBLE_TOLERANCE);
        assertEquals(10. / 2, linearProblem.getObjective().getCoefficient(linearProblem.getLoopflowViolationVariable(cnecOn2sides, TwoSides.TWO)), DOUBLE_TOLERANCE);
    }

    @Test
    void testFilterCnecWithNoInitialFlow() {
        loopFlowParameters = new LoopFlowParametersExtension();
        loopFlowParameters.setPtdfApproximation(PtdfApproximation.FIXED_PTDF);
        loopFlowParameters.setAcceptableIncrease(13);
        loopFlowParameters.setViolationCost(10);
        loopFlowParameters.setConstraintAdjustmentCoefficient(5);

        FlowResult initialFlowResult = Mockito.mock(FlowResult.class);
        when(initialFlowResult.getLoopFlow(cnec1, TwoSides.ONE, Unit.MEGAWATT)).thenReturn(90.);
        when(initialFlowResult.getFlow(cnec1, TwoSides.ONE, Unit.MEGAWATT)).thenReturn(Double.NaN);
        maxLoopFlowFiller = new MaxLoopFlowFiller(
            Set.of(cnec1),
            initialFlowResult,
            loopFlowParameters
        );
        setCommercialFlowValue(49);
        buildLinearProblem();

        Exception e = assertThrows(OpenRaoException.class, () -> linearProblem.getMaxLoopFlowConstraint(cnec1, TwoSides.ONE, LinearProblem.BoundExtension.UPPER_BOUND));
        assertEquals("Constraint Tieline BE FR - N - preventive_one_maxloopflow_upper_bound_constraint has not been created yet", e.getMessage());
        e = assertThrows(OpenRaoException.class, () -> linearProblem.getMaxLoopFlowConstraint(cnec1, TwoSides.ONE, LinearProblem.BoundExtension.LOWER_BOUND));
        assertEquals("Constraint Tieline BE FR - N - preventive_one_maxloopflow_lower_bound_constraint has not been created yet", e.getMessage());
        e = assertThrows(OpenRaoException.class, () -> linearProblem.getLoopflowViolationVariable(cnec1, TwoSides.ONE));
        assertEquals("Variable Tieline BE FR - N - preventive_one_loopflowviolation_variable has not been created yet", e.getMessage());
    }
}<|MERGE_RESOLUTION|>--- conflicted
+++ resolved
@@ -95,11 +95,7 @@
     }
 
     private void setCommercialFlowValue(double commercialFlowValue) {
-<<<<<<< HEAD
-        when(flowAndSensiResult.getCommercialFlow(cnec1, Side.LEFT, Unit.MEGAWATT)).thenReturn(commercialFlowValue);
-=======
-        when(flowResult.getCommercialFlow(cnec1, TwoSides.ONE, Unit.MEGAWATT)).thenReturn(commercialFlowValue);
->>>>>>> 7a46992a
+        when(flowAndSensiResult.getCommercialFlow(cnec1, TwoSides.ONE, Unit.MEGAWATT)).thenReturn(commercialFlowValue);
     }
 
     private void buildLinearProblem() {
@@ -217,13 +213,8 @@
             loopFlowParameters
         );
 
-<<<<<<< HEAD
-        when(flowAndSensiResult.getCommercialFlow(cnecOn2sides, Side.LEFT, Unit.MEGAWATT)).thenReturn(49.);
-        when(flowAndSensiResult.getCommercialFlow(cnecOn2sides, Side.RIGHT, Unit.MEGAWATT)).thenReturn(69.);
-=======
-        when(flowResult.getCommercialFlow(cnecOn2sides, TwoSides.ONE, Unit.MEGAWATT)).thenReturn(49.);
-        when(flowResult.getCommercialFlow(cnecOn2sides, TwoSides.TWO, Unit.MEGAWATT)).thenReturn(69.);
->>>>>>> 7a46992a
+        when(flowAndSensiResult.getCommercialFlow(cnecOn2sides, TwoSides.ONE, Unit.MEGAWATT)).thenReturn(49.);
+        when(flowAndSensiResult.getCommercialFlow(cnecOn2sides, TwoSides.TWO, Unit.MEGAWATT)).thenReturn(69.);
 
         buildLinearProblem();
 
