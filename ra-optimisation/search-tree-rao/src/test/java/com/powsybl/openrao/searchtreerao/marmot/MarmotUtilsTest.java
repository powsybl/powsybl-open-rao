/*
 * Copyright (c) 2025, RTE (http://www.rte-france.com)
 * This Source Code Form is subject to the terms of the Mozilla Public
 * License, v. 2.0. If a copy of the MPL was not distributed with this
 * file, You can obtain one at http://mozilla.org/MPL/2.0/.
 */

package com.powsybl.openrao.searchtreerao.marmot;

import com.powsybl.iidm.network.Network;
import com.powsybl.iidm.network.TwoSides;
import com.powsybl.openrao.commons.TemporalData;
import com.powsybl.openrao.commons.TemporalDataImpl;
import com.powsybl.openrao.commons.Unit;
import com.powsybl.openrao.data.crac.api.Crac;
import com.powsybl.openrao.data.crac.api.cnec.FlowCnec;
import com.powsybl.openrao.data.crac.api.rangeaction.PstRangeAction;
import com.powsybl.openrao.data.crac.api.rangeaction.RangeAction;
import com.powsybl.openrao.data.raoresult.api.RaoResult;
import com.powsybl.openrao.raoapi.RaoInput;
import com.powsybl.openrao.raoapi.parameters.RaoParameters;
import com.powsybl.openrao.raoapi.parameters.extensions.OpenRaoSearchTreeParameters;
import com.powsybl.openrao.searchtreerao.marmot.results.GlobalLinearOptimizationResult;
import com.powsybl.openrao.searchtreerao.result.api.FlowResult;
import com.powsybl.openrao.searchtreerao.result.api.PrePerimeterResult;
import com.powsybl.openrao.searchtreerao.result.api.RangeActionSetpointResult;
import com.powsybl.openrao.searchtreerao.result.api.SensitivityResult;
import org.junit.jupiter.api.BeforeEach;
import org.junit.jupiter.api.Test;
import org.mockito.Mockito;

import java.io.IOException;
import java.time.OffsetDateTime;
import java.time.ZoneOffset;
import java.util.List;
import java.util.Map;
import java.util.Set;

import static com.powsybl.openrao.searchtreerao.marmot.MarmotUtils.getPostOptimizationResults;
import static com.powsybl.openrao.searchtreerao.marmot.MarmotUtils.getPreventivePerimeterCnecs;
import static com.powsybl.openrao.searchtreerao.marmot.MarmotUtils.getTopologicalOptimizationResult;
import static com.powsybl.openrao.searchtreerao.marmot.MarmotUtils.runSensitivityAnalysis;
import static org.junit.jupiter.api.Assertions.assertEquals;

/**
 * @author Thomas Bouquet {@literal <thomas.bouquet at rte-france.com>}
 * @author Roxane Chen {@literal <roxane.chen at rte-france.com>}
 */
class MarmotUtilsTest {
    private Crac crac1;
    private Crac crac2;
    private Crac crac3;
    private final OffsetDateTime timestamp1 = OffsetDateTime.of(2024, 12, 10, 16, 21, 0, 0, ZoneOffset.UTC);
    private final OffsetDateTime timestamp2 = OffsetDateTime.of(2024, 12, 10, 17, 21, 0, 0, ZoneOffset.UTC);
    private final OffsetDateTime timestamp3 = OffsetDateTime.of(2024, 12, 10, 18, 21, 0, 0, ZoneOffset.UTC);
    RaoParameters parameters;
    TemporalData<RaoInput> inputs;
    private static final double DOUBLE_TOLERANCE = 1e-4;
    private static final double AMPERE_MEGAWATT_TOLERANCE = 1.0;

    @BeforeEach
    void setUp() throws IOException {
        Network network1 = Network.read("12Nodes_2_pst.uct", MarmotUtilsTest.class.getResourceAsStream("/network/12Nodes_2_pst.uct"));
        Network network2 = Network.read("12Nodes_2_pst.uct", MarmotUtilsTest.class.getResourceAsStream("/network/12Nodes_2_pst.uct"));
        Network network3 = Network.read("12Nodes_2_pst.uct", MarmotUtilsTest.class.getResourceAsStream("/network/12Nodes_2_pst.uct"));

        crac1 = Crac.read("small-crac-2pst-1600.json", MarmotUtilsTest.class.getResourceAsStream("/crac/small-crac-2pst-1600.json"), network1);
        crac2 = Crac.read("small-crac-2pst-1700.json", MarmotUtilsTest.class.getResourceAsStream("/crac/small-crac-2pst-1700.json"), network2);
        crac3 = Crac.read("small-crac-2pst-1800.json", MarmotUtilsTest.class.getResourceAsStream("/crac/small-crac-2pst-1800.json"), network3);

        RaoInput raoInput1 = RaoInput.build(network1, crac1).build();
        RaoInput raoInput2 = RaoInput.build(network2, crac2).build();
        RaoInput raoInput3 = RaoInput.build(network3, crac3).build();

        inputs = new TemporalDataImpl<>(Map.of(timestamp1, raoInput1, timestamp2, raoInput2, timestamp3, raoInput3));
        parameters = new RaoParameters();
        parameters.addExtension(OpenRaoSearchTreeParameters.class, new OpenRaoSearchTreeParameters());
        parameters.getExtension(OpenRaoSearchTreeParameters.class).getLoadFlowAndSensitivityParameters().getSensitivityWithLoadFlowParameters().getLoadFlowParameters().setDc(true);
    }

    @Test
    void testGetPreventivePerimeterCnecs() {
        FlowCnec preventiveCnecTimestamp1 = crac1.getFlowCnec("cnecDeNlPrev - 1600");
        FlowCnec outageCnecTimestamp1 = crac1.getFlowCnec("cnecDeNlOut - 1600");
        assertEquals(Set.of(preventiveCnecTimestamp1, outageCnecTimestamp1), getPreventivePerimeterCnecs(crac1));
    }

    @Test
    void testRunInitialSensitivityAnalysis() {
        FlowCnec preventiveCnecTimestamp1 = crac1.getFlowCnec("cnecDeNlPrev - 1600");
        FlowCnec outageCnecTimestamp1 = crac1.getFlowCnec("cnecDeNlOut - 1600");
        FlowCnec preventiveCnecTimestamp2 = crac2.getFlowCnec("cnecDeNlPrev - 1700");
        FlowCnec outageCnecTimestamp2 = crac2.getFlowCnec("cnecDeNlOut - 1700");
        FlowCnec preventiveCnecTimestamp3 = crac3.getFlowCnec("cnecDeNlPrev - 1800");
        FlowCnec outageCnecTimestamp3 = crac3.getFlowCnec("cnecDeNlOut - 1800");

        RangeAction<?> pstBeTimestamp1 = crac1.getRangeAction("pstBe - 1600");
        RangeAction<?> pstBeTimestamp2 = crac2.getRangeAction("pstBe - 1700");
        RangeAction<?> pstBeTimestamp3 = crac3.getRangeAction("pstBe - 1800");
        RangeAction<?> pstDeTimestamp3 = crac3.getRangeAction("pstDe - 1800");

        // Timestamp 1
        PrePerimeterResult prePerimeterResult1 = runSensitivityAnalysis(inputs.getData(timestamp1).get(), parameters);

        FlowResult flowResultTimestamp1 = prePerimeterResult1.getFlowResult();
        assertFlowValueMw(flowResultTimestamp1, preventiveCnecTimestamp1, -382.0);
        assertFlowValueMw(flowResultTimestamp1, outageCnecTimestamp1, -1000.0);

        SensitivityResult sensitivityResultTimestamp1 = prePerimeterResult1.getSensitivityResult();
        assertSensitivityValue(sensitivityResultTimestamp1, preventiveCnecTimestamp1, pstBeTimestamp1, 25.202534);
        assertSensitivityValue(sensitivityResultTimestamp1, outageCnecTimestamp1, pstBeTimestamp1, 0.0);

        RangeActionSetpointResult setPointResultTimestamp1 = prePerimeterResult1.getRangeActionSetpointResult();
        assertEquals(12, setPointResultTimestamp1.getTap((PstRangeAction) pstBeTimestamp1));

        // Timestamp 2
        PrePerimeterResult prePerimeterResult2 = runSensitivityAnalysis(inputs.getData(timestamp2).get(), parameters);

        FlowResult flowResultTimestamp2 = prePerimeterResult2.getFlowResult();
        assertFlowValueMw(flowResultTimestamp2, preventiveCnecTimestamp2, -382.0);
        assertFlowValueMw(flowResultTimestamp2, outageCnecTimestamp2, -1000.0);

        SensitivityResult sensitivityResultTimestamp2 = prePerimeterResult2.getSensitivityResult();
        assertSensitivityValue(sensitivityResultTimestamp2, preventiveCnecTimestamp2, pstBeTimestamp2, 25.202534);
        assertSensitivityValue(sensitivityResultTimestamp2, outageCnecTimestamp2, pstBeTimestamp2, 0.0);

        RangeActionSetpointResult setPointResultTimestamp2 = prePerimeterResult2.getRangeActionSetpointResult();
        assertEquals(12, setPointResultTimestamp2.getTap((PstRangeAction) pstBeTimestamp2));

        // Timestamp 3
        PrePerimeterResult prePerimeterResult3 = runSensitivityAnalysis(inputs.getData(timestamp3).get(), parameters);

        FlowResult flowResultTimestamp3 = prePerimeterResult3.getFlowResult();
        assertFlowValueMw(flowResultTimestamp3, preventiveCnecTimestamp3, -382.0);
        assertFlowValueMw(flowResultTimestamp3, outageCnecTimestamp3, -1000.0);

        SensitivityResult sensitivityResultTimestamp3 = prePerimeterResult3.getSensitivityResult();
        assertSensitivityValue(sensitivityResultTimestamp3, preventiveCnecTimestamp3, pstBeTimestamp3, 25.202534);
        assertSensitivityValue(sensitivityResultTimestamp3, outageCnecTimestamp3, pstBeTimestamp3, 0.0);
        assertSensitivityValue(sensitivityResultTimestamp3, preventiveCnecTimestamp3, pstDeTimestamp3, 25.202534);
        assertSensitivityValue(sensitivityResultTimestamp3, outageCnecTimestamp3, pstDeTimestamp3, 0.0);

        RangeActionSetpointResult setPointResultTimestamp3 = prePerimeterResult3.getRangeActionSetpointResult();
        assertEquals(12, setPointResultTimestamp3.getTap((PstRangeAction) pstBeTimestamp3));
        assertEquals(0, setPointResultTimestamp3.getTap((PstRangeAction) pstDeTimestamp3));

    }

    private static void assertFlowValueMw(FlowResult flowResult, FlowCnec flowCnec, double expectedFlowMw) {
        assertEquals(expectedFlowMw, flowResult.getFlow(flowCnec, TwoSides.ONE, Unit.MEGAWATT), AMPERE_MEGAWATT_TOLERANCE);
    }

    private static void assertSensitivityValue(SensitivityResult sensitivityResult, FlowCnec flowCnec, RangeAction<?> rangeAction, double expectedSensitivityValue) {
        assertEquals(expectedSensitivityValue, sensitivityResult.getSensitivityValue(flowCnec, TwoSides.ONE, rangeAction, Unit.MEGAWATT), DOUBLE_TOLERANCE);
    }

    @Test
    void testGetTopologicalOptimizationResult() {
        RaoResult raoResult1 = Mockito.mock(RaoResult.class);
        RaoResult raoResult2 = Mockito.mock(RaoResult.class);
        RaoResult raoResult3 = Mockito.mock(RaoResult.class);
        TemporalData<RaoResult> raoResults = new TemporalDataImpl<>(Map.of(timestamp1, raoResult1, timestamp2, raoResult2, timestamp3, raoResult3));

        TemporalData<TopologicalOptimizationResult> topologicalOptimizationResults = getTopologicalOptimizationResult(inputs, raoResults);
        assertEquals(List.of(timestamp1, timestamp2, timestamp3), topologicalOptimizationResults.getTimestamps());

        TopologicalOptimizationResult topologicalOptimizationResult1 = topologicalOptimizationResults.getData(timestamp1).get();
        assertEquals(crac1, topologicalOptimizationResult1.raoInput().getCrac());
        assertEquals(raoResult1, topologicalOptimizationResult1.topologicalOptimizationResult());

        TopologicalOptimizationResult topologicalOptimizationResult2 = topologicalOptimizationResults.getData(timestamp2).get();
        assertEquals(crac2, topologicalOptimizationResult2.raoInput().getCrac());
        assertEquals(raoResult2, topologicalOptimizationResult2.topologicalOptimizationResult());

        TopologicalOptimizationResult topologicalOptimizationResult3 = topologicalOptimizationResults.getData(timestamp3).get();
        assertEquals(crac3, topologicalOptimizationResult3.raoInput().getCrac());
        assertEquals(raoResult3, topologicalOptimizationResult3.topologicalOptimizationResult());
    }

    @Test
    void testGetPostOptimizationResults() {
        RaoResult raoResult1 = Mockito.mock(RaoResult.class);
        RaoResult raoResult2 = Mockito.mock(RaoResult.class);
        RaoResult raoResult3 = Mockito.mock(RaoResult.class);
        TemporalData<RaoResult> raoResults = new TemporalDataImpl<>(Map.of(timestamp1, raoResult1, timestamp2, raoResult2, timestamp3, raoResult3));

        PrePerimeterResult initialResult1 = Mockito.mock(PrePerimeterResult.class);
        PrePerimeterResult initialResult2 = Mockito.mock(PrePerimeterResult.class);
        PrePerimeterResult initialResult3 = Mockito.mock(PrePerimeterResult.class);
        TemporalData<PrePerimeterResult> initialResults = new TemporalDataImpl<>(Map.of(timestamp1, initialResult1, timestamp2, initialResult2, timestamp3, initialResult3));

        PrePerimeterResult prePerimeterResult1 = Mockito.mock(PrePerimeterResult.class);
        PrePerimeterResult prePerimeterResult2 = Mockito.mock(PrePerimeterResult.class);
        PrePerimeterResult prePerimeterResult3 = Mockito.mock(PrePerimeterResult.class);
        TemporalData<PrePerimeterResult> prePerimeterResults = new TemporalDataImpl<>(Map.of(timestamp1, prePerimeterResult1, timestamp2, prePerimeterResult2, timestamp3, prePerimeterResult3));

        GlobalLinearOptimizationResult globalLinearOptimizationResult = Mockito.mock(GlobalLinearOptimizationResult.class);

<<<<<<< HEAD
        TemporalData<PostOptimizationResult> postOptimizationResults = getPostOptimizationResults(inputs, initialResults, prePerimeterResults, globalLinearOptimizationResult, raoResults, parameters);
=======
        TemporalData<PostOptimizationResult> postOptimizationResults = getPostOptimizationResults(inputs, initialResults, globalLinearOptimizationResult, raoResults, parameters);
>>>>>>> 0b3e9077
        assertEquals(List.of(timestamp1, timestamp2, timestamp3), postOptimizationResults.getTimestamps());

        PostOptimizationResult postOptimizationResult1 = postOptimizationResults.getData(timestamp1).get();
        assertEquals(crac1, postOptimizationResult1.raoInput().getCrac());
        assertEquals(initialResult1, postOptimizationResult1.initialResult());
<<<<<<< HEAD
        assertEquals(prePerimeterResult1, postOptimizationResult1.prePerimeterFlowResult());
=======
        assertEquals(initialResult1, postOptimizationResult1.prePerimeterFlowResult());
>>>>>>> 0b3e9077
        assertEquals(raoResult1, postOptimizationResult1.topologicalOptimizationResult());

        PostOptimizationResult postOptimizationResult2 = postOptimizationResults.getData(timestamp2).get();
        assertEquals(crac2, postOptimizationResult2.raoInput().getCrac());
        assertEquals(initialResult2, postOptimizationResult2.initialResult());
<<<<<<< HEAD
        assertEquals(prePerimeterResult2, postOptimizationResult2.prePerimeterFlowResult());
=======
        assertEquals(initialResult2, postOptimizationResult2.prePerimeterFlowResult());
>>>>>>> 0b3e9077
        assertEquals(raoResult2, postOptimizationResult2.topologicalOptimizationResult());

        PostOptimizationResult postOptimizationResult3 = postOptimizationResults.getData(timestamp3).get();
        assertEquals(crac3, postOptimizationResult3.raoInput().getCrac());
        assertEquals(initialResult3, postOptimizationResult3.initialResult());
<<<<<<< HEAD
        assertEquals(prePerimeterResult3, postOptimizationResult3.prePerimeterFlowResult());
=======
        assertEquals(initialResult3, postOptimizationResult3.prePerimeterFlowResult());
>>>>>>> 0b3e9077
        assertEquals(raoResult3, postOptimizationResult3.topologicalOptimizationResult());
    }
}<|MERGE_RESOLUTION|>--- conflicted
+++ resolved
@@ -196,41 +196,25 @@
 
         GlobalLinearOptimizationResult globalLinearOptimizationResult = Mockito.mock(GlobalLinearOptimizationResult.class);
 
-<<<<<<< HEAD
-        TemporalData<PostOptimizationResult> postOptimizationResults = getPostOptimizationResults(inputs, initialResults, prePerimeterResults, globalLinearOptimizationResult, raoResults, parameters);
-=======
         TemporalData<PostOptimizationResult> postOptimizationResults = getPostOptimizationResults(inputs, initialResults, globalLinearOptimizationResult, raoResults, parameters);
->>>>>>> 0b3e9077
         assertEquals(List.of(timestamp1, timestamp2, timestamp3), postOptimizationResults.getTimestamps());
 
         PostOptimizationResult postOptimizationResult1 = postOptimizationResults.getData(timestamp1).get();
         assertEquals(crac1, postOptimizationResult1.raoInput().getCrac());
         assertEquals(initialResult1, postOptimizationResult1.initialResult());
-<<<<<<< HEAD
-        assertEquals(prePerimeterResult1, postOptimizationResult1.prePerimeterFlowResult());
-=======
         assertEquals(initialResult1, postOptimizationResult1.prePerimeterFlowResult());
->>>>>>> 0b3e9077
         assertEquals(raoResult1, postOptimizationResult1.topologicalOptimizationResult());
 
         PostOptimizationResult postOptimizationResult2 = postOptimizationResults.getData(timestamp2).get();
         assertEquals(crac2, postOptimizationResult2.raoInput().getCrac());
         assertEquals(initialResult2, postOptimizationResult2.initialResult());
-<<<<<<< HEAD
-        assertEquals(prePerimeterResult2, postOptimizationResult2.prePerimeterFlowResult());
-=======
         assertEquals(initialResult2, postOptimizationResult2.prePerimeterFlowResult());
->>>>>>> 0b3e9077
         assertEquals(raoResult2, postOptimizationResult2.topologicalOptimizationResult());
 
         PostOptimizationResult postOptimizationResult3 = postOptimizationResults.getData(timestamp3).get();
         assertEquals(crac3, postOptimizationResult3.raoInput().getCrac());
         assertEquals(initialResult3, postOptimizationResult3.initialResult());
-<<<<<<< HEAD
-        assertEquals(prePerimeterResult3, postOptimizationResult3.prePerimeterFlowResult());
-=======
         assertEquals(initialResult3, postOptimizationResult3.prePerimeterFlowResult());
->>>>>>> 0b3e9077
         assertEquals(raoResult3, postOptimizationResult3.topologicalOptimizationResult());
     }
 }