/*
 * Copyright (c) 2021, RTE (http://www.rte-france.com)
 * This Source Code Form is subject to the terms of the Mozilla Public
 * License, v. 2.0. If a copy of the MPL was not distributed with this
 * file, You can obtain one at http://mozilla.org/MPL/2.0/.
 */

package com.powsybl.openrao.searchtreerao.result.impl;

import com.powsybl.openrao.commons.OpenRaoException;
import com.powsybl.openrao.data.cracapi.Instant;
import com.powsybl.openrao.data.cracapi.State;
import com.powsybl.openrao.data.cracapi.cnec.FlowCnec;
import com.powsybl.openrao.data.cracapi.networkaction.NetworkAction;
import com.powsybl.openrao.data.cracapi.rangeaction.HvdcRangeAction;
import com.powsybl.openrao.data.cracapi.rangeaction.PstRangeAction;
import com.powsybl.openrao.data.cracapi.rangeaction.RangeAction;
import com.powsybl.openrao.data.raoresultapi.ComputationStatus;
import com.powsybl.openrao.searchtreerao.result.api.PrePerimeterResult;
import com.powsybl.sensitivity.SensitivityVariableSet;
import org.junit.jupiter.api.BeforeEach;
import org.junit.jupiter.api.Test;

import java.util.*;

import static org.mockito.ArgumentMatchers.anyInt;
import static org.mockito.ArgumentMatchers.eq;
import static org.mockito.Mockito.mock;
import static org.mockito.Mockito.when;
import static org.junit.jupiter.api.Assertions.*;
import static com.powsybl.openrao.commons.Unit.*;
import static com.powsybl.iidm.network.TwoSides.ONE;
import static com.powsybl.iidm.network.TwoSides.TWO;

/**
 * @author Peter Mitri {@literal <peter.mitri at rte-france.com>}
 */
class AutomatonPerimeterResultImplTest {
    private static final double DOUBLE_TOLERANCE = 1e-3;

    private State state1;
    private FlowCnec cnec1;
    private FlowCnec cnec2;
    private NetworkAction networkAction1;
    private NetworkAction networkAction2;
    private PstRangeAction pstRangeActionShifted;
    private HvdcRangeAction hvdcRangeActionShifted;
    private RangeAction<?> unshiftedRangeAction;
    private Map<RangeAction<?>, Double> rangeActionsWithSetpoint;
    private AutomatonPerimeterResultImpl result;
    private PrePerimeterResult postAutoSensitivity;

    @BeforeEach
    public void setUp() {
        Instant instant = mock(Instant.class);
        state1 = mock(State.class);
        when(state1.getInstant()).thenReturn(instant);
        cnec1 = mock(FlowCnec.class);
        when(cnec1.getState()).thenReturn(state1);
        cnec2 = mock(FlowCnec.class);
        when(cnec2.getState()).thenReturn(state1);
        networkAction1 = mock(NetworkAction.class);
        networkAction2 = mock(NetworkAction.class);
        pstRangeActionShifted = mock(PstRangeAction.class);
        hvdcRangeActionShifted = mock(HvdcRangeAction.class);
        unshiftedRangeAction = mock(RangeAction.class);
        postAutoSensitivity = mock(PrePerimeterResult.class);
        // Define rangeActionsWithSetpoint
        rangeActionsWithSetpoint = new HashMap<>();
        rangeActionsWithSetpoint.put(pstRangeActionShifted, 1.0);
        rangeActionsWithSetpoint.put(hvdcRangeActionShifted, 2.0);
        rangeActionsWithSetpoint.put(unshiftedRangeAction, 3.0);
        result = new AutomatonPerimeterResultImpl(postAutoSensitivity, Set.of(networkAction1), Set.of(), Set.of(pstRangeActionShifted, hvdcRangeActionShifted), rangeActionsWithSetpoint, state1);
    }

    @Test
    void testGetPostAutomatonSensitivityAnalysisOutput() {
        assertEquals(postAutoSensitivity, result.getPostAutomatonSensitivityAnalysisOutput());
    }

    @Test
    void testGetFlow() {
<<<<<<< HEAD
        when(postAutoSensitivity.getFlow(cnec1, RIGHT, AMPERE, cnec1.getState().getInstant())).thenReturn(10.);
        when(postAutoSensitivity.getFlow(cnec1, RIGHT, MEGAWATT, cnec1.getState().getInstant())).thenReturn(100.);
        assertEquals(10., result.getFlow(cnec1, RIGHT, AMPERE, cnec1.getState().getInstant()), DOUBLE_TOLERANCE);
        assertEquals(100., result.getFlow(cnec1, RIGHT, MEGAWATT, cnec1.getState().getInstant()), DOUBLE_TOLERANCE);
=======
        when(postAutoSensitivity.getFlow(cnec1, TWO, AMPERE)).thenReturn(10.);
        when(postAutoSensitivity.getFlow(cnec1, TWO, MEGAWATT)).thenReturn(100.);
        assertEquals(10., result.getFlow(cnec1, TWO, AMPERE), DOUBLE_TOLERANCE);
        assertEquals(100., result.getFlow(cnec1, TWO, MEGAWATT), DOUBLE_TOLERANCE);
>>>>>>> a30659ba
    }

    @Test
    void testGetCommercialFlow() {
        when(postAutoSensitivity.getCommercialFlow(cnec1, TWO, AMPERE)).thenReturn(10.);
        when(postAutoSensitivity.getCommercialFlow(cnec1, TWO, MEGAWATT)).thenReturn(100.);
        assertEquals(10., result.getCommercialFlow(cnec1, TWO, AMPERE), DOUBLE_TOLERANCE);
        assertEquals(100., result.getCommercialFlow(cnec1, TWO, MEGAWATT), DOUBLE_TOLERANCE);
    }

    @Test
    void testGetPtdfZonalSum() {
        when(postAutoSensitivity.getPtdfZonalSum(cnec1, TWO)).thenReturn(10.);
        assertEquals(10., result.getPtdfZonalSum(cnec1, TWO), DOUBLE_TOLERANCE);
    }

    @Test
    void testGetPtdfZonalSums() {
        when(postAutoSensitivity.getPtdfZonalSums()).thenReturn(Map.of(cnec1, Map.of(TWO, 0.1)));
        assertEquals(Map.of(cnec1, Map.of(TWO, 0.1)), result.getPtdfZonalSums());
    }

    @Test
    void testGetActivatedRangeActions() {
        assertEquals(Set.of(pstRangeActionShifted, hvdcRangeActionShifted), result.getActivatedRangeActions(state1));
    }

    @Test
    void testIsNetworkActionActivated() {
        assertTrue(result.isActivated(networkAction1));
        assertFalse(result.isActivated(networkAction2));
    }

    @Test
    void testGetActivatedNetworkActions() {
        assertEquals(Set.of(networkAction1), result.getActivatedNetworkActions());
        assertEquals(Set.of(networkAction1), result.getForcedNetworkActions());
        assertEquals(Set.of(), result.getSelectedNetworkActions());
    }

    @Test
    void testGetFunctionalCost() {
        when(postAutoSensitivity.getFunctionalCost()).thenReturn(350.);
        assertEquals(350., result.getFunctionalCost(), DOUBLE_TOLERANCE);
    }

    @Test
    void testGetMostLimitingElements() {
        when(postAutoSensitivity.getMostLimitingElements(anyInt())).thenReturn(List.of(cnec2, cnec1));
        assertEquals(List.of(cnec2, cnec1), result.getMostLimitingElements(100));
    }

    @Test
    void testGetVirtualCost() {
        when(postAutoSensitivity.getVirtualCost()).thenReturn(350.);
        assertEquals(350., result.getVirtualCost(), DOUBLE_TOLERANCE);
    }

    @Test
    void testGetVirtualCostNames() {
        when(postAutoSensitivity.getVirtualCostNames()).thenReturn(Set.of("lf", "mnec"));
        assertEquals(Set.of("lf", "mnec"), result.getVirtualCostNames());
    }

    @Test
    void testGetVirtualCostByName() {
        when(postAutoSensitivity.getVirtualCost("lf")).thenReturn(350.);
        when(postAutoSensitivity.getVirtualCost("mnec")).thenReturn(3500.);
        assertEquals(350., result.getVirtualCost("lf"), DOUBLE_TOLERANCE);
        assertEquals(3500., result.getVirtualCost("mnec"), DOUBLE_TOLERANCE);
    }

    @Test
    void testGetCostlyElements() {
        when(postAutoSensitivity.getCostlyElements(eq("lf"), anyInt())).thenReturn(List.of(cnec2));
        when(postAutoSensitivity.getCostlyElements(eq("mnec"), anyInt())).thenReturn(List.of(cnec2, cnec1));
        assertEquals(List.of(cnec2), result.getCostlyElements("lf", 100));
        assertEquals(List.of(cnec2, cnec1), result.getCostlyElements("mnec", 1000));
    }

    @Test
    void testGetRangeActions() {
        when(postAutoSensitivity.getRangeActions()).thenReturn(rangeActionsWithSetpoint.keySet());
        assertEquals(Set.of(pstRangeActionShifted, hvdcRangeActionShifted, unshiftedRangeAction), result.getRangeActions());
    }

    @Test
    //TODO modify
    void testGetTapsAndSetpoints() {
        when(postAutoSensitivity.getSetpoint(pstRangeActionShifted)).thenReturn(rangeActionsWithSetpoint.get(pstRangeActionShifted));
        when(postAutoSensitivity.getSetpoint(unshiftedRangeAction)).thenReturn(rangeActionsWithSetpoint.get(unshiftedRangeAction));
        when(postAutoSensitivity.getSetpoint(unshiftedRangeAction)).thenReturn(rangeActionsWithSetpoint.get(unshiftedRangeAction));
        when(postAutoSensitivity.getSetpoint(hvdcRangeActionShifted)).thenReturn(rangeActionsWithSetpoint.get(hvdcRangeActionShifted));
        when(pstRangeActionShifted.convertAngleToTap(rangeActionsWithSetpoint.get(pstRangeActionShifted))).thenReturn(55);
        assertEquals(55, result.getOptimizedTap(pstRangeActionShifted, state1));
        assertEquals(1., result.getOptimizedSetpoint(pstRangeActionShifted, state1), DOUBLE_TOLERANCE);
        assertEquals(2., result.getOptimizedSetpoint(hvdcRangeActionShifted, state1), DOUBLE_TOLERANCE);
        assertEquals(3., result.getOptimizedSetpoint(unshiftedRangeAction, state1), DOUBLE_TOLERANCE);
        assertEquals(rangeActionsWithSetpoint, result.getOptimizedSetpointsOnState(state1));
        assertEquals(Map.of(pstRangeActionShifted, 55), result.getOptimizedTapsOnState(state1));
    }

    @Test
    void testWrongState() {
        State wrongState = mock(State.class);
        assertThrows(OpenRaoException.class, () -> result.getActivatedRangeActions(wrongState));
    }

    @Test
    void testGetSensitivityStatus() {
        when(postAutoSensitivity.getSensitivityStatus()).thenReturn(ComputationStatus.DEFAULT);
        assertEquals(ComputationStatus.DEFAULT, result.getSensitivityStatus());
    }

    @Test
    void testGetSensitivityOnRangeAction() {
        RangeAction<?> rangeAction = mock(RangeAction.class);
        when(postAutoSensitivity.getSensitivityValue(cnec1, TWO, rangeAction, MEGAWATT)).thenReturn(100.);
        when(postAutoSensitivity.getSensitivityValue(cnec1, TWO, rangeAction, AMPERE)).thenReturn(1000.);
        when(postAutoSensitivity.getSensitivityValue(cnec2, ONE, rangeAction, MEGAWATT)).thenReturn(200.);
        when(postAutoSensitivity.getSensitivityValue(cnec2, ONE, rangeAction, AMPERE)).thenReturn(2000.);
        assertEquals(100., result.getSensitivityValue(cnec1, TWO, rangeAction, MEGAWATT), DOUBLE_TOLERANCE);
        assertEquals(1000., result.getSensitivityValue(cnec1, TWO, rangeAction, AMPERE), DOUBLE_TOLERANCE);
        assertEquals(200., result.getSensitivityValue(cnec2, ONE, rangeAction, MEGAWATT), DOUBLE_TOLERANCE);
        assertEquals(2000., result.getSensitivityValue(cnec2, ONE, rangeAction, AMPERE), DOUBLE_TOLERANCE);
    }

    @Test
    void testGetSensitivityOnLinearGlsk() {
        SensitivityVariableSet linearGlsk = mock(SensitivityVariableSet.class);
        when(postAutoSensitivity.getSensitivityValue(cnec1, TWO, linearGlsk, MEGAWATT)).thenReturn(100.);
        when(postAutoSensitivity.getSensitivityValue(cnec1, TWO, linearGlsk, AMPERE)).thenReturn(1000.);
        when(postAutoSensitivity.getSensitivityValue(cnec2, ONE, linearGlsk, MEGAWATT)).thenReturn(200.);
        when(postAutoSensitivity.getSensitivityValue(cnec2, ONE, linearGlsk, AMPERE)).thenReturn(2000.);
        assertEquals(100., result.getSensitivityValue(cnec1, TWO, linearGlsk, MEGAWATT), DOUBLE_TOLERANCE);
        assertEquals(1000., result.getSensitivityValue(cnec1, TWO, linearGlsk, AMPERE), DOUBLE_TOLERANCE);
        assertEquals(200., result.getSensitivityValue(cnec2, ONE, linearGlsk, MEGAWATT), DOUBLE_TOLERANCE);
        assertEquals(2000., result.getSensitivityValue(cnec2, ONE, linearGlsk, AMPERE), DOUBLE_TOLERANCE);
    }
}<|MERGE_RESOLUTION|>--- conflicted
+++ resolved
@@ -80,17 +80,10 @@
 
     @Test
     void testGetFlow() {
-<<<<<<< HEAD
-        when(postAutoSensitivity.getFlow(cnec1, RIGHT, AMPERE, cnec1.getState().getInstant())).thenReturn(10.);
-        when(postAutoSensitivity.getFlow(cnec1, RIGHT, MEGAWATT, cnec1.getState().getInstant())).thenReturn(100.);
-        assertEquals(10., result.getFlow(cnec1, RIGHT, AMPERE, cnec1.getState().getInstant()), DOUBLE_TOLERANCE);
-        assertEquals(100., result.getFlow(cnec1, RIGHT, MEGAWATT, cnec1.getState().getInstant()), DOUBLE_TOLERANCE);
-=======
         when(postAutoSensitivity.getFlow(cnec1, TWO, AMPERE)).thenReturn(10.);
         when(postAutoSensitivity.getFlow(cnec1, TWO, MEGAWATT)).thenReturn(100.);
         assertEquals(10., result.getFlow(cnec1, TWO, AMPERE), DOUBLE_TOLERANCE);
         assertEquals(100., result.getFlow(cnec1, TWO, MEGAWATT), DOUBLE_TOLERANCE);
->>>>>>> a30659ba
     }
 
     @Test
