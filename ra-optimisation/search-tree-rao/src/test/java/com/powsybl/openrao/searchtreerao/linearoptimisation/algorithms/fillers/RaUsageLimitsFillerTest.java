--- conflicted
+++ resolved
@@ -14,6 +14,7 @@
 import com.powsybl.openrao.data.crac.api.rangeaction.InjectionRangeAction;
 import com.powsybl.openrao.data.crac.api.rangeaction.PstRangeAction;
 import com.powsybl.openrao.data.crac.api.rangeaction.RangeAction;
+import com.powsybl.openrao.raoapi.parameters.RangeActionsOptimizationParameters;
 import com.powsybl.openrao.raoapi.parameters.RaoParameters;
 import com.powsybl.openrao.raoapi.parameters.extensions.SearchTreeRaoRangeActionsOptimizationParameters.PstModel;
 import com.powsybl.openrao.raoapi.parameters.extensions.SearchTreeRaoRangeActionsOptimizationParameters.Solver;
@@ -106,23 +107,17 @@
         rangeActionsPerState.put(state, rangeActions);
         Mockito.when(optimizationPerimeter.getRangeActionsPerState()).thenReturn(rangeActionsPerState);
 
-<<<<<<< HEAD
-        coreProblemFiller = new CoreProblemFiller(
-=======
-        RangeActionsOptimizationParameters rangeActionParameters = RangeActionsOptimizationParameters.buildFromRaoParameters(new RaoParameters());
+        RangeActionsOptimizationParameters rangeActionParameters = (new RaoParameters()).getRangeActionsOptimizationParameters();
 
         coreProblemFiller = new MarginCoreProblemFiller(
->>>>>>> 05b5db13
             optimizationPerimeter,
             prePerimeterRangeActionSetpointResult,
-            (new RaoParameters()).getRangeActionsOptimizationParameters(),
+            rangeActionParameters,
             null,
             Unit.MEGAWATT,
-<<<<<<< HEAD
-            false, PstModel.CONTINUOUS);
-=======
-            false, RangeActionsOptimizationParameters.PstModel.CONTINUOUS, null);
->>>>>>> 05b5db13
+            false,
+            PstModel.CONTINUOUS,
+            null);
     }
 
     @Test
