--- conflicted
+++ resolved
@@ -123,11 +123,7 @@
             prePerimeterRangeActionSetpointResult,
             raLimitationParameters,
             false,
-<<<<<<< HEAD
-            network, false);
-=======
-            network, null);
->>>>>>> cf3dc61c
+            network, false);
         linearProblem = new LinearProblemBuilder()
             .withProblemFiller(coreProblemFiller)
             .withProblemFiller(raUsageLimitsFiller)
@@ -150,11 +146,7 @@
             prePerimeterRangeActionSetpointResult,
             raLimitationParameters,
             false,
-<<<<<<< HEAD
-            network, false);
-=======
-            network, null);
->>>>>>> cf3dc61c
+            network, false);
         linearProblem = new LinearProblemBuilder()
             .withProblemFiller(coreProblemFiller)
             .withProblemFiller(raUsageLimitsFiller)
@@ -187,11 +179,7 @@
             prePerimeterRangeActionSetpointResult,
             raLimitationParameters,
             true,
-<<<<<<< HEAD
-            network, false);
-=======
-            network, null);
->>>>>>> cf3dc61c
+            network, false);
         linearProblem = new LinearProblemBuilder()
             .withProblemFiller(coreProblemFiller)
             .withProblemFiller(raUsageLimitsFiller)
@@ -224,11 +212,7 @@
             prePerimeterRangeActionSetpointResult,
             raLimitationParameters,
             false,
-<<<<<<< HEAD
-            network, false);
-=======
-            network, null);
->>>>>>> cf3dc61c
+            network, false);
         linearProblem = new LinearProblemBuilder()
             .withProblemFiller(coreProblemFiller)
             .withProblemFiller(raUsageLimitsFiller)
@@ -261,11 +245,7 @@
             prePerimeterRangeActionSetpointResult,
             raLimitationParameters,
             false,
-<<<<<<< HEAD
-            network, false);
-=======
-            network, null);
->>>>>>> cf3dc61c
+            network, false);
         linearProblem = new LinearProblemBuilder()
             .withProblemFiller(coreProblemFiller)
             .withProblemFiller(raUsageLimitsFiller)
@@ -286,11 +266,7 @@
             prePerimeterRangeActionSetpointResult,
             raLimitationParameters,
             false,
-<<<<<<< HEAD
-            network, false);
-=======
-            network, null);
->>>>>>> cf3dc61c
+            network, false);
 
         linearProblem = new LinearProblemBuilder()
             .withProblemFiller(coreProblemFiller)
@@ -317,11 +293,7 @@
             prePerimeterRangeActionSetpointResult,
             raLimitationParameters,
             false,
-<<<<<<< HEAD
-            network, false);
-=======
-            network, null);
->>>>>>> cf3dc61c
+            network, false);
 
         linearProblem = new LinearProblemBuilder()
             .withProblemFiller(coreProblemFiller)
@@ -344,11 +316,7 @@
             prePerimeterRangeActionSetpointResult,
             raLimitationParameters,
             false,
-<<<<<<< HEAD
-            network, false);
-=======
-            network, null);
->>>>>>> cf3dc61c
+            network, false);
 
         linearProblem = new LinearProblemBuilder()
             .withProblemFiller(coreProblemFiller)
@@ -379,11 +347,7 @@
             prePerimeterRangeActionSetpointResult,
             raLimitationParameters,
             false,
-<<<<<<< HEAD
-            network, false);
-=======
-            network, null);
->>>>>>> cf3dc61c
+            network, false);
         linearProblem = new LinearProblemBuilder()
             .withProblemFiller(coreProblemFiller)
             .withProblemFiller(raUsageLimitsFiller)
@@ -416,11 +380,7 @@
             prePerimeterRangeActionSetpointResult,
             raLimitationParameters,
             false,
-<<<<<<< HEAD
-            network, false);
-=======
-            network, null);
->>>>>>> cf3dc61c
+            network, false);
         linearProblem = new LinearProblemBuilder()
             .withProblemFiller(coreProblemFiller)
             .withProblemFiller(raUsageLimitsFiller)
@@ -442,11 +402,7 @@
             prePerimeterRangeActionSetpointResult,
             raLimitationParameters,
             false,
-<<<<<<< HEAD
-            network, false);
-=======
-            network, null);
->>>>>>> cf3dc61c
+            network, false);
         linearProblem = new LinearProblemBuilder()
             .withProblemFiller(coreProblemFiller)
             .withProblemFiller(raUsageLimitsFiller)
@@ -468,11 +424,7 @@
             prePerimeterRangeActionSetpointResult,
             raLimitationParameters,
             false,
-<<<<<<< HEAD
-            network, false);
-=======
-            network, null);
->>>>>>> cf3dc61c
+            network, false);
         linearProblem = new LinearProblemBuilder()
             .withProblemFiller(coreProblemFiller)
             .withProblemFiller(raUsageLimitsFiller)
@@ -499,11 +451,7 @@
             prePerimeterRangeActionSetpointResult,
             raLimitationParameters,
             false,
-<<<<<<< HEAD
-            network, false);
-=======
-            network, null);
->>>>>>> cf3dc61c
+            network, false);
 
         linearProblem = new LinearProblemBuilder()
             .withProblemFiller(coreProblemFiller)
@@ -544,11 +492,7 @@
             prePerimeterRangeActionSetpointResult,
             raLimitationParameters,
             false,
-<<<<<<< HEAD
-            network, false);
-=======
-            network, null);
->>>>>>> cf3dc61c
+            network, false);
 
         linearProblem = new LinearProblemBuilder()
             .withProblemFiller(coreProblemFiller)
@@ -595,11 +539,7 @@
             prePerimeterRangeActionSetpointResult,
             raLimitationParameters,
             true,
-<<<<<<< HEAD
-            network, false);
-=======
-            network, null);
->>>>>>> cf3dc61c
+            network, false);
 
         Map<State, Set<PstRangeAction>> pstRangeActionsPerState = new HashMap<>();
         rangeActionsPerState.forEach((s, rangeActionSet) -> rangeActionSet.stream().filter(PstRangeAction.class::isInstance).map(PstRangeAction.class::cast).forEach(pstRangeAction -> pstRangeActionsPerState.computeIfAbsent(s, e -> new HashSet<>()).add(pstRangeAction)));
@@ -608,11 +548,7 @@
         when(optimizationPerimeter.getMainOptimizationState()).thenReturn(state);
         when(optimizationPerimeter.getRangeActionsPerState()).thenReturn(rangeActionsPerState);
 
-<<<<<<< HEAD
         DiscretePstTapFiller discretePstTapFiller = new DiscretePstTapFiller(optimizationPerimeter, pstRangeActionsPerState, prePerimeterRangeActionSetpointResult, new RangeActionsOptimizationParameters(), false);
-=======
-        DiscretePstTapFiller discretePstTapFiller = new DiscretePstTapFiller(optimizationPerimeter, pstRangeActionsPerState, prePerimeterRangeActionSetpointResult, null);
->>>>>>> cf3dc61c
 
         linearProblem = new LinearProblemBuilder()
             .withProblemFiller(coreProblemFiller)
