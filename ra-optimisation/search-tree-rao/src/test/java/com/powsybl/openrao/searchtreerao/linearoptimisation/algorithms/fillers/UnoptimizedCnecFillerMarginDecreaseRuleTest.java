--- conflicted
+++ resolved
@@ -96,11 +96,7 @@
 
     private void buildLinearProblemWithMaxMinMargin(boolean initialFlowsAreNan) {
         UnoptimizedCnecParameters unoptimizedCnecParameters = new UnoptimizedCnecParameters(Set.of("NL"));
-<<<<<<< HEAD
         MaxMinMarginFiller maxMinMarginFiller = new MaxMinMarginFiller(Set.of(cnecNl, cnecFr), Unit.MEGAWATT, false);
-=======
-        MaxMinMarginFiller maxMinMarginFiller = new MaxMinMarginFiller(Set.of(cnecNl, cnecFr), Unit.MEGAWATT, null);
->>>>>>> cf3dc61c
         FlowResult initialFlowResult = Mockito.mock(FlowResult.class);
         when(initialFlowResult.getMargin(cnecNl, TwoSides.TWO, Unit.MEGAWATT)).thenReturn(400.);
         when(initialFlowResult.getMargin(cnecFr, TwoSides.ONE, Unit.MEGAWATT)).thenReturn(600.);
