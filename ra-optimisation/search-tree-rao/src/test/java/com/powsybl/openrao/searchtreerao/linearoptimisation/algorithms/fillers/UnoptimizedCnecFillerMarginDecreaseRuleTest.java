/*
 * Copyright (c) 2021, RTE (http://www.rte-france.com)
 * This Source Code Form is subject to the terms of the Mozilla Public
 * License, v. 2.0. If a copy of the MPL was not distributed with this
 * file, You can obtain one at http://mozilla.org/MPL/2.0/.
 */

package com.powsybl.openrao.searchtreerao.linearoptimisation.algorithms.fillers;

import com.powsybl.openrao.commons.OpenRaoException;
import com.powsybl.openrao.commons.Unit;
import com.powsybl.openrao.data.cracapi.State;
import com.powsybl.openrao.data.cracapi.cnec.FlowCnec;
import com.powsybl.openrao.data.cracapi.cnec.Side;
import com.powsybl.openrao.data.cracapi.rangeaction.RangeAction;
import com.powsybl.openrao.raoapi.parameters.RangeActionsOptimizationParameters;
import com.powsybl.openrao.raoapi.parameters.RaoParameters;
import com.powsybl.openrao.raoapi.parameters.extensions.RelativeMarginsParametersExtension;
import com.powsybl.openrao.searchtreerao.commons.optimizationperimeters.OptimizationPerimeter;
import com.powsybl.openrao.searchtreerao.commons.parameters.UnoptimizedCnecParameters;
import com.powsybl.openrao.searchtreerao.linearoptimisation.algorithms.linearproblem.OpenRaoMPConstraint;
import com.powsybl.openrao.searchtreerao.linearoptimisation.algorithms.linearproblem.OpenRaoMPVariable;
import com.powsybl.openrao.searchtreerao.linearoptimisation.algorithms.linearproblem.LinearProblem;
import com.powsybl.openrao.searchtreerao.commons.RaoUtil;
import com.powsybl.openrao.searchtreerao.linearoptimisation.algorithms.linearproblem.LinearProblemBuilder;
import com.powsybl.openrao.searchtreerao.result.api.FlowResult;
import com.powsybl.openrao.searchtreerao.result.api.RangeActionSetpointResult;
import com.powsybl.openrao.searchtreerao.result.impl.RangeActionActivationResultImpl;
import com.powsybl.openrao.searchtreerao.result.impl.RangeActionSetpointResultImpl;
import org.junit.jupiter.api.BeforeEach;
import org.junit.jupiter.api.Test;
import org.mockito.Mockito;

import java.util.*;

import static com.powsybl.openrao.commons.Unit.MEGAWATT;
import static org.junit.jupiter.api.Assertions.*;
import static org.mockito.Mockito.when;

/**
 * @author Peter Mitri {@literal <peter.mitri at rte-france.com>}
 */
class UnoptimizedCnecFillerMarginDecreaseRuleTest extends AbstractFillerTest {
    private static final double MAX_ABS_THRESHOLD = 1000;

    private LinearProblem linearProblem;
    private CoreProblemFiller coreProblemFiller;
    private UnoptimizedCnecFiller unoptimizedCnecFiller;
    private FlowCnec cnecNl;
    private FlowCnec cnecFr;
    private double constraintCoeff;
    private OptimizationPerimeter optimizationPerimeter;
    private RangeActionsOptimizationParameters rangeActionParameters;

    @BeforeEach
    public void setUp() {
        init();

        // Add a cnec
        cnecNl = crac.newFlowCnec()
                .withId("Line NL - N - preventive")
                .withNetworkElement("NNL1AA1  NNL2AA1  1")
                .newThreshold().withSide(Side.RIGHT).withMax(800.0).withMin(-1000.).withUnit(Unit.MEGAWATT).add()
                .withOptimized(true)
                .withInstant(PREVENTIVE_INSTANT_ID)
                .withOperator("NL")
                .add();

        // Set initial margins on both preventive CNECs
        cnecFr = crac.getFlowCnec("Tieline BE FR - N - preventive");

        RangeActionSetpointResult initialRangeActionSetpointResult = new RangeActionSetpointResultImpl(Collections.emptyMap());

        optimizationPerimeter = Mockito.mock(OptimizationPerimeter.class);
        Mockito.when(optimizationPerimeter.getFlowCnecs()).thenReturn(Set.of(cnecNl, cnecFr));

        Map<State, Set<RangeAction<?>>> rangeActions = new HashMap<>();
        rangeActions.put(cnec1.getState(), Collections.emptySet());
        Mockito.when(optimizationPerimeter.getRangeActionsPerState()).thenReturn(rangeActions);

        RaoParameters raoParameters = new RaoParameters();
        raoParameters.getRangeActionsOptimizationParameters().setPstPenaltyCost(0.01);
        raoParameters.getRangeActionsOptimizationParameters().setHvdcPenaltyCost(0.01);
        raoParameters.getRangeActionsOptimizationParameters().setInjectionRaPenaltyCost(0.01);
        rangeActionParameters = RangeActionsOptimizationParameters.buildFromRaoParameters(raoParameters);

        coreProblemFiller = new CoreProblemFiller(
            optimizationPerimeter,
            initialRangeActionSetpointResult,
            new RangeActionActivationResultImpl(initialRangeActionSetpointResult),
            rangeActionParameters,
            MEGAWATT,
            false);
    }

    private void buildLinearProblemWithMaxMinMargin() {
<<<<<<< HEAD
        UnoptimizedCnecParameters unoptimizedCnecParameters = new UnoptimizedCnecParameters(Set.of("NL"));
=======
        buildLinearProblemWithMaxMinMargin(false);
    }

    private void buildLinearProblemWithMaxMinMargin(boolean initialFlowsAreNan) {
        UnoptimizedCnecParameters unoptimizedCnecParameters = new UnoptimizedCnecParameters(Set.of("NL"), null);
>>>>>>> 8210fdb0
        MaxMinMarginFiller maxMinMarginFiller = new MaxMinMarginFiller(Set.of(cnecNl, cnecFr), Unit.MEGAWATT);
        FlowResult initialFlowResult = Mockito.mock(FlowResult.class);
        when(initialFlowResult.getMargin(cnecNl, Side.RIGHT, Unit.MEGAWATT)).thenReturn(400.);
        when(initialFlowResult.getMargin(cnecFr, Side.LEFT, Unit.MEGAWATT)).thenReturn(600.);
        if (initialFlowsAreNan) {
            when(initialFlowResult.getFlow(cnecNl, Side.RIGHT, MEGAWATT)).thenReturn(Double.NaN);
            when(initialFlowResult.getFlow(cnecFr, Side.LEFT, MEGAWATT)).thenReturn(Double.NaN);
        }
        unoptimizedCnecFiller = new UnoptimizedCnecFiller(
                optimizationPerimeter,
                Set.of(cnecNl, cnecFr),
                initialFlowResult,
                unoptimizedCnecParameters,
                rangeActionParameters
        );
        linearProblem = new LinearProblemBuilder()
            .withProblemFiller(coreProblemFiller)
            .withProblemFiller(maxMinMarginFiller)
            .withProblemFiller(unoptimizedCnecFiller)
            .withSolver(RangeActionsOptimizationParameters.Solver.SCIP)
            .build();
        linearProblem.fill(flowResult, sensitivityResult);
    }

    private void buildLinearProblemWithMaxMinRelativeMargin() {
        RelativeMarginsParametersExtension maxMinRelativeMarginParameters = new RelativeMarginsParametersExtension();

        UnoptimizedCnecParameters unoptimizedCnecParameters = new UnoptimizedCnecParameters(Set.of("NL"));
        FlowResult initialFlowResult = Mockito.mock(FlowResult.class);
        when(initialFlowResult.getMargin(cnecNl, Side.RIGHT, Unit.MEGAWATT)).thenReturn(400.);
        when(initialFlowResult.getMargin(cnecFr, Side.LEFT, Unit.MEGAWATT)).thenReturn(600.);
        when(initialFlowResult.getPtdfZonalSum(cnecNl, Side.RIGHT)).thenReturn(0.5);
        when(initialFlowResult.getPtdfZonalSum(cnecFr, Side.LEFT)).thenReturn(2.6);
        MaxMinRelativeMarginFiller maxMinRelativeMarginFiller = new MaxMinRelativeMarginFiller(
                Set.of(cnecNl, cnecFr),
                initialFlowResult,
                Unit.MEGAWATT,
                maxMinRelativeMarginParameters
        );
        double relMarginCoef = Math.max(initialFlowResult.getPtdfZonalSum(cnecFr, Side.LEFT), maxMinRelativeMarginParameters.getPtdfSumLowerBound());
        double unitConversionCoefficient = RaoUtil.getFlowUnitMultiplier(cnecFr, Side.LEFT, MEGAWATT, MEGAWATT);
        constraintCoeff = 5 * RaoUtil.getLargestCnecThreshold(Set.of(cnecNl, cnecFr), MEGAWATT) / maxMinRelativeMarginParameters.getPtdfSumLowerBound() * unitConversionCoefficient * relMarginCoef;

        unoptimizedCnecFiller = new UnoptimizedCnecFiller(
                optimizationPerimeter,
                Set.of(cnecNl, cnecFr),
                initialFlowResult,
                unoptimizedCnecParameters,
                rangeActionParameters
        );
        linearProblem = new LinearProblemBuilder()
            .withProblemFiller(coreProblemFiller)
            .withProblemFiller(maxMinRelativeMarginFiller)
            .withProblemFiller(unoptimizedCnecFiller)
            .withSolver(RangeActionsOptimizationParameters.Solver.SCIP)
            .build();
        linearProblem.fill(flowResult, sensitivityResult);
    }

    @Test
    void testCnecsNotToOptimizeBinaryVar() {
        buildLinearProblemWithMaxMinMargin();

        // Verify existence of margin_decrease binary variable
        Exception e = assertThrows(OpenRaoException.class, () -> linearProblem.getOptimizeCnecBinaryVariable(cnecFr, Side.LEFT));
        assertEquals("Variable Tieline BE FR - N - preventive_left_optimizecnec_variable has not been created yet", e.getMessage());
        OpenRaoMPVariable binaryVar = linearProblem.getOptimizeCnecBinaryVariable(cnecNl, Side.RIGHT);
        assertNotNull(binaryVar);

        // Get flow variable
        OpenRaoMPVariable flowVar = linearProblem.getFlowVariable(cnecNl, Side.RIGHT);

        // Verify existence of margin_decrease definition constraints
        e = assertThrows(OpenRaoException.class, () -> linearProblem.getDontOptimizeCnecConstraint(cnecFr, Side.LEFT, LinearProblem.MarginExtension.BELOW_THRESHOLD));
        assertEquals("Constraint Tieline BE FR - N - preventive_left_optimizecnecbelow_threshold_constraint has not been created yet", e.getMessage());
        e = assertThrows(OpenRaoException.class, () -> linearProblem.getDontOptimizeCnecConstraint(cnecFr, Side.LEFT, LinearProblem.MarginExtension.ABOVE_THRESHOLD));
        assertEquals("Constraint Tieline BE FR - N - preventive_left_optimizecnecabove_threshold_constraint has not been created yet", e.getMessage());

        OpenRaoMPConstraint marginDecreaseConstraintMin = linearProblem.getDontOptimizeCnecConstraint(cnecNl, Side.RIGHT, LinearProblem.MarginExtension.BELOW_THRESHOLD);
        assertNotNull(marginDecreaseConstraintMin);
        assertEquals(LinearProblem.infinity(), marginDecreaseConstraintMin.ub(), INFINITY_TOLERANCE);
        assertEquals(-1000 + (800 - 400), marginDecreaseConstraintMin.lb(), DOUBLE_TOLERANCE);
        assertEquals(1.0, marginDecreaseConstraintMin.getCoefficient(flowVar), DOUBLE_TOLERANCE);
        assertEquals(20 * 1000, marginDecreaseConstraintMin.getCoefficient(binaryVar), DOUBLE_TOLERANCE); // 1000 being the largest cnec threshold

        OpenRaoMPConstraint marginDecreaseConstraintMax = linearProblem.getDontOptimizeCnecConstraint(cnecNl, Side.RIGHT, LinearProblem.MarginExtension.ABOVE_THRESHOLD);
        assertNotNull(marginDecreaseConstraintMax);
        assertEquals(LinearProblem.infinity(), marginDecreaseConstraintMax.ub(), INFINITY_TOLERANCE);
        assertEquals(-800 + (800 - 400), marginDecreaseConstraintMax.lb(), DOUBLE_TOLERANCE);
        assertEquals(-1.0, marginDecreaseConstraintMax.getCoefficient(flowVar), DOUBLE_TOLERANCE);
        assertEquals(20 * 1000, marginDecreaseConstraintMax.getCoefficient(binaryVar), DOUBLE_TOLERANCE); // 1000 being the largest cnec threshold
    }

    @Test
    void testExcludeCnecsNotToOptimizeInMinMargin() {
        buildLinearProblemWithMaxMinMargin();

        // Test that cnecFr's constraint does not have a bigM
        assertEquals(750.0, linearProblem.getMinimumMarginConstraint(cnecFr, Side.LEFT, LinearProblem.MarginExtension.BELOW_THRESHOLD).ub(), DOUBLE_TOLERANCE);
        assertEquals(750.0, linearProblem.getMinimumMarginConstraint(cnecFr, Side.LEFT, LinearProblem.MarginExtension.ABOVE_THRESHOLD).ub(), DOUBLE_TOLERANCE);

        // Test that cnecNl's constraint does have a bigM
        OpenRaoMPVariable marginDecreaseVariable = linearProblem.getOptimizeCnecBinaryVariable(cnecNl, Side.RIGHT);
        OpenRaoMPConstraint minMarginDefMin = linearProblem.getMinimumMarginConstraint(cnecNl, Side.RIGHT, LinearProblem.MarginExtension.BELOW_THRESHOLD);
        assertEquals(1000 + 2 * MAX_ABS_THRESHOLD, minMarginDefMin.ub(), DOUBLE_TOLERANCE);
        assertEquals(2 * MAX_ABS_THRESHOLD, minMarginDefMin.getCoefficient(marginDecreaseVariable), DOUBLE_TOLERANCE);
        OpenRaoMPConstraint minMarginDefMax = linearProblem.getMinimumMarginConstraint(cnecNl, Side.RIGHT, LinearProblem.MarginExtension.ABOVE_THRESHOLD);
        assertEquals(800 + 2 * MAX_ABS_THRESHOLD, minMarginDefMax.ub(), DOUBLE_TOLERANCE);
        assertEquals(2 * MAX_ABS_THRESHOLD, minMarginDefMax.getCoefficient(marginDecreaseVariable), DOUBLE_TOLERANCE);
    }

    @Test
    void testCnecsNotToOptimizeBinaryVarRelative() {
        buildLinearProblemWithMaxMinRelativeMargin();

        // Verify existence of margin_decrease binary variable
        Exception e = assertThrows(OpenRaoException.class, () -> linearProblem.getOptimizeCnecBinaryVariable(cnecFr, Side.LEFT));
        assertEquals("Variable Tieline BE FR - N - preventive_left_optimizecnec_variable has not been created yet", e.getMessage());
        OpenRaoMPVariable binaryVar = linearProblem.getOptimizeCnecBinaryVariable(cnecNl, Side.RIGHT);
        assertNotNull(binaryVar);

        // Get flow variable
        OpenRaoMPVariable flowVar = linearProblem.getFlowVariable(cnecNl, Side.RIGHT);

        // Verify existence of margin_decrease definition constraints
        e = assertThrows(OpenRaoException.class, () -> linearProblem.getDontOptimizeCnecConstraint(cnecFr, Side.LEFT, LinearProblem.MarginExtension.BELOW_THRESHOLD));
        assertEquals("Constraint Tieline BE FR - N - preventive_left_optimizecnecbelow_threshold_constraint has not been created yet", e.getMessage());
        e = assertThrows(OpenRaoException.class, () -> linearProblem.getDontOptimizeCnecConstraint(cnecFr, Side.LEFT, LinearProblem.MarginExtension.ABOVE_THRESHOLD));
        assertEquals("Constraint Tieline BE FR - N - preventive_left_optimizecnecabove_threshold_constraint has not been created yet", e.getMessage());

        OpenRaoMPConstraint marginDecreaseConstraintMin = linearProblem.getDontOptimizeCnecConstraint(cnecNl, Side.RIGHT, LinearProblem.MarginExtension.BELOW_THRESHOLD);
        assertNotNull(marginDecreaseConstraintMin);
        assertEquals(LinearProblem.infinity(), marginDecreaseConstraintMin.ub(), INFINITY_TOLERANCE);
        assertEquals(-1000 + (800 - 400), marginDecreaseConstraintMin.lb(), DOUBLE_TOLERANCE);
        assertEquals(1.0, marginDecreaseConstraintMin.getCoefficient(flowVar), DOUBLE_TOLERANCE);
        assertEquals(20 * 1000, marginDecreaseConstraintMin.getCoefficient(binaryVar), DOUBLE_TOLERANCE); // 1000 being the largest cnec threshold

        OpenRaoMPConstraint marginDecreaseConstraintMax = linearProblem.getDontOptimizeCnecConstraint(cnecNl, Side.RIGHT, LinearProblem.MarginExtension.ABOVE_THRESHOLD);
        assertNotNull(marginDecreaseConstraintMax);
        assertEquals(LinearProblem.infinity(), marginDecreaseConstraintMax.ub(), INFINITY_TOLERANCE);
        assertEquals(-800 + (800 - 400), marginDecreaseConstraintMax.lb(), DOUBLE_TOLERANCE);
        assertEquals(-1.0, marginDecreaseConstraintMax.getCoefficient(flowVar), DOUBLE_TOLERANCE);
        assertEquals(20 * 1000, marginDecreaseConstraintMax.getCoefficient(binaryVar), DOUBLE_TOLERANCE); // 1000 being the largest cnec threshold
    }

    @Test
    void testExcludeCnecsNotToOptimizeInMinMarginRelative() {
        buildLinearProblemWithMaxMinRelativeMargin();

        // Test that cnecFr's constraint does not have a bigM
        assertEquals(750.0, linearProblem.getMinimumMarginConstraint(cnecFr, Side.LEFT, LinearProblem.MarginExtension.BELOW_THRESHOLD).ub(), DOUBLE_TOLERANCE);
        assertEquals(750.0, linearProblem.getMinimumMarginConstraint(cnecFr, Side.LEFT, LinearProblem.MarginExtension.ABOVE_THRESHOLD).ub(), DOUBLE_TOLERANCE);
        // All cnecs now have fmax + maxNegativeRelativeRam * unitConversionCoefficient * relMarginCoef OR - fmin + maxNegativeRelativeRam * unitConversionCoefficient * relMarginCoef as mMRM ub
        assertEquals(750.0 + constraintCoeff, linearProblem.getMinimumRelativeMarginConstraint(cnecFr, Side.LEFT, LinearProblem.MarginExtension.BELOW_THRESHOLD).ub(), DOUBLE_TOLERANCE);
        assertEquals(750.0 + constraintCoeff, linearProblem.getMinimumRelativeMarginConstraint(cnecFr, Side.LEFT, LinearProblem.MarginExtension.ABOVE_THRESHOLD).ub(), DOUBLE_TOLERANCE);

        // Test that cnecNl's constraint does have a bigM
        OpenRaoMPVariable marginDecreaseVariable = linearProblem.getOptimizeCnecBinaryVariable(cnecNl, Side.RIGHT);
        OpenRaoMPConstraint minMarginDefMin = linearProblem.getMinimumMarginConstraint(cnecNl, Side.RIGHT, LinearProblem.MarginExtension.BELOW_THRESHOLD);
        assertEquals(1000 + 2 * MAX_ABS_THRESHOLD, minMarginDefMin.ub(), DOUBLE_TOLERANCE);
        assertEquals(2 * MAX_ABS_THRESHOLD, minMarginDefMin.getCoefficient(marginDecreaseVariable), DOUBLE_TOLERANCE);
        OpenRaoMPConstraint minMarginDefMax = linearProblem.getMinimumMarginConstraint(cnecNl, Side.RIGHT, LinearProblem.MarginExtension.ABOVE_THRESHOLD);
        assertEquals(800 + 2 * MAX_ABS_THRESHOLD, minMarginDefMax.ub(), DOUBLE_TOLERANCE);
        assertEquals(2 * MAX_ABS_THRESHOLD, minMarginDefMax.getCoefficient(marginDecreaseVariable), DOUBLE_TOLERANCE);
    }

    @Test
    void testFilterCnecWithInitialNanFlow() {
        buildLinearProblemWithMaxMinMargin(true);

        Exception e = assertThrows(OpenRaoException.class, () -> linearProblem.getOptimizeCnecBinaryVariable(cnecFr, Side.RIGHT));
        assertEquals("Variable Tieline BE FR - N - preventive_right_optimizecnec_variable has not been created yet", e.getMessage());

        e = assertThrows(OpenRaoException.class, () -> linearProblem.getOptimizeCnecBinaryVariable(cnecNl, Side.LEFT));
        assertEquals("Variable Line NL - N - preventive_left_optimizecnec_variable has not been created yet", e.getMessage());
    }
}<|MERGE_RESOLUTION|>--- conflicted
+++ resolved
@@ -94,15 +94,11 @@
     }
 
     private void buildLinearProblemWithMaxMinMargin() {
-<<<<<<< HEAD
+        buildLinearProblemWithMaxMinMargin(false);
+    }
+
+    private void buildLinearProblemWithMaxMinMargin(boolean initialFlowsAreNan) {
         UnoptimizedCnecParameters unoptimizedCnecParameters = new UnoptimizedCnecParameters(Set.of("NL"));
-=======
-        buildLinearProblemWithMaxMinMargin(false);
-    }
-
-    private void buildLinearProblemWithMaxMinMargin(boolean initialFlowsAreNan) {
-        UnoptimizedCnecParameters unoptimizedCnecParameters = new UnoptimizedCnecParameters(Set.of("NL"), null);
->>>>>>> 8210fdb0
         MaxMinMarginFiller maxMinMarginFiller = new MaxMinMarginFiller(Set.of(cnecNl, cnecFr), Unit.MEGAWATT);
         FlowResult initialFlowResult = Mockito.mock(FlowResult.class);
         when(initialFlowResult.getMargin(cnecNl, Side.RIGHT, Unit.MEGAWATT)).thenReturn(400.);
