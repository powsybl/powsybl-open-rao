--- conflicted
+++ resolved
@@ -578,15 +578,9 @@
 
         when(rootLeafPerimeterResult.getCostlyElements(eq("loop-flow-cost"), anyInt())).thenReturn(List.of(cnec));
         when(rootLeaf.getIdentifier()).thenReturn("leaf-id");
-<<<<<<< HEAD
-        when(rootLeafPerimeterResult.getMargin(cnec, Side.LEFT, Unit.MEGAWATT)).thenReturn(-135.);
-        when(rootLeafPerimeterResult.getMargin(cnec, Side.RIGHT, Unit.MEGAWATT)).thenReturn(-134.);
-        when(rootLeafPerimeterResult.getFlow(cnec, Side.LEFT, Unit.MEGAWATT)).thenReturn(1135.);
-=======
-        when(rootLeaf.getMargin(cnec, TwoSides.ONE, Unit.MEGAWATT)).thenReturn(-135.);
-        when(rootLeaf.getMargin(cnec, TwoSides.TWO, Unit.MEGAWATT)).thenReturn(-134.);
-        when(rootLeaf.getFlow(cnec, TwoSides.ONE, Unit.MEGAWATT)).thenReturn(1135.);
->>>>>>> 7a46992a
+        when(rootLeafPerimeterResult.getMargin(cnec, TwoSides.ONE, Unit.MEGAWATT)).thenReturn(-135.);
+        when(rootLeafPerimeterResult.getMargin(cnec, TwoSides.TWO, Unit.MEGAWATT)).thenReturn(-134.);
+        when(rootLeafPerimeterResult.getFlow(cnec, TwoSides.ONE, Unit.MEGAWATT)).thenReturn(1135.);
     }
 
     @Test
