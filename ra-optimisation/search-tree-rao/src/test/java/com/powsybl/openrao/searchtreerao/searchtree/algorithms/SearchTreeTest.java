/*
 * Copyright (c) 2020, RTE (http://www.rte-france.com)
 * This Source Code Form is subject to the terms of the Mozilla Public
 * License, v. 2.0. If a copy of the MPL was not distributed with this
 * file, You can obtain one at http://mozilla.org/MPL/2.0/.
 */

package com.powsybl.openrao.searchtreerao.searchtree.algorithms;

import ch.qos.logback.classic.Logger;
import ch.qos.logback.classic.spi.ILoggingEvent;
import ch.qos.logback.core.read.ListAppender;
import com.powsybl.openrao.commons.OpenRaoException;
import com.powsybl.openrao.commons.Unit;
import com.powsybl.openrao.commons.logs.RaoBusinessLogs;
import com.powsybl.openrao.commons.logs.TechnicalLogs;
import com.powsybl.openrao.data.cracapi.*;
import com.powsybl.openrao.data.cracapi.cnec.FlowCnec;
import com.powsybl.iidm.network.TwoSides;
import com.powsybl.openrao.data.cracapi.networkaction.NetworkAction;
import com.powsybl.openrao.data.cracapi.rangeaction.PstRangeAction;
import com.powsybl.openrao.data.cracapi.rangeaction.RangeAction;
import com.powsybl.openrao.data.cracapi.usagerule.UsageMethod;
import com.powsybl.openrao.data.raoresultapi.ComputationStatus;
import com.powsybl.openrao.raoapi.parameters.ObjectiveFunctionParameters;
import com.powsybl.openrao.searchtreerao.commons.NetworkActionCombination;
import com.powsybl.openrao.searchtreerao.commons.SensitivityComputer;
import com.powsybl.openrao.searchtreerao.commons.ToolProvider;
import com.powsybl.openrao.searchtreerao.commons.objectivefunctionevaluator.ObjectiveFunction;
import com.powsybl.openrao.searchtreerao.commons.optimizationperimeters.OptimizationPerimeter;
import com.powsybl.openrao.searchtreerao.commons.parameters.NetworkActionParameters;
import com.powsybl.openrao.searchtreerao.commons.parameters.TreeParameters;
import com.powsybl.openrao.searchtreerao.result.api.*;
import com.powsybl.openrao.searchtreerao.result.impl.RangeActionActivationResultImpl;
import com.powsybl.openrao.searchtreerao.searchtree.inputs.SearchTreeInput;
import com.powsybl.openrao.searchtreerao.searchtree.parameters.SearchTreeParameters;
import com.powsybl.openrao.sensitivityanalysis.AppliedRemedialActions;
import com.powsybl.openrao.util.AbstractNetworkPool;
import com.powsybl.iidm.network.Network;
import com.powsybl.iidm.network.VariantManager;
import org.junit.jupiter.api.BeforeEach;
import org.junit.jupiter.api.Test;
import org.mockito.Mockito;
import org.slf4j.LoggerFactory;

import java.util.*;

import static com.powsybl.openrao.commons.logs.OpenRaoLoggerProvider.TECHNICAL_LOGS;
import static com.powsybl.openrao.searchtreerao.commons.RaoLogger.logRangeActions;
import static org.junit.jupiter.api.Assertions.*;
import static org.mockito.ArgumentMatchers.*;
import static org.mockito.Mockito.*;

/**
 * @author Joris Mancini {@literal <joris.mancini at rte-france.com>}
 */
class SearchTreeTest {

    private static final double DOUBLE_TOLERANCE = 1e-3;

    private SearchTree searchTree;

    private SearchTreeInput searchTreeInput;

    private Network network;
    private final State optimizedState = Mockito.mock(State.class);
    private OptimizationPerimeter optimizationPerimeter;
    private NetworkAction networkAction;
    private List<NetworkActionCombination> availableNaCombinations = new ArrayList<>();
    private Set<NetworkAction> availableNetworkActions;
    private RangeAction<?> rangeAction1;
    private RangeAction<?> rangeAction2;
    private Set<RangeAction<?>> availableRangeActions;
    private PrePerimeterResult prePerimeterResult;
    private AppliedRemedialActions appliedRemedialActions;

    private Leaf rootLeaf;

    private SearchTreeParameters searchTreeParameters;
    private TreeParameters treeParameters;
    private Map<Instant, RaUsageLimits> raLimitationParameters;

    private int leavesInParallel;

    private NetworkActionCombination predefinedNaCombination;

    @BeforeEach
    void setUp() throws Exception {
        setSearchTreeInput();
        searchTreeParameters = Mockito.mock(SearchTreeParameters.class);
        setSearchTreeParameters();
        searchTree = Mockito.spy(new SearchTree(searchTreeInput, searchTreeParameters, true));
        when(searchTreeParameters.getObjectiveFunction()).thenReturn(ObjectiveFunctionParameters.ObjectiveFunctionType.MAX_MIN_MARGIN_IN_MEGAWATT);
        mockNetworkPool(network);
    }

    private void setSearchTreeParameters() {
        int maximumSearchDepth = 1;
        leavesInParallel = 1;
        treeParameters = Mockito.mock(TreeParameters.class);
        when(treeParameters.maximumSearchDepth()).thenReturn(maximumSearchDepth);
        when(treeParameters.leavesInParallel()).thenReturn(leavesInParallel);
        when(searchTreeParameters.getTreeParameters()).thenReturn(treeParameters);
        raLimitationParameters = new HashMap<>();
        when(searchTreeParameters.getRaLimitationParameters()).thenReturn(raLimitationParameters);
        NetworkActionParameters networkActionParameters = Mockito.mock(NetworkActionParameters.class);
        when(searchTreeParameters.getNetworkActionParameters()).thenReturn(networkActionParameters);
        predefinedNaCombination = Mockito.mock(NetworkActionCombination.class);
        when(predefinedNaCombination.getConcatenatedId()).thenReturn("predefinedNa");
        when(networkActionParameters.getNetworkActionCombinations()).thenReturn(List.of(predefinedNaCombination));
    }

    private void setSearchTreeInput() {
        searchTreeInput = Mockito.mock(SearchTreeInput.class);
        appliedRemedialActions = Mockito.mock(AppliedRemedialActions.class);
        when(searchTreeInput.getPreOptimizationAppliedRemedialActions()).thenReturn(appliedRemedialActions);
        network = Mockito.mock(Network.class);
        when(searchTreeInput.getNetwork()).thenReturn(network);
        optimizationPerimeter = Mockito.mock(OptimizationPerimeter.class);
        availableNetworkActions = new HashSet<>();
        when(optimizationPerimeter.getNetworkActions()).thenReturn(availableNetworkActions);
        availableRangeActions = new HashSet<>();
        when(optimizationPerimeter.getRangeActions()).thenReturn(availableRangeActions);
        when(optimizationPerimeter.getMainOptimizationState()).thenReturn(optimizedState);
        FlowCnec cnec = Mockito.mock(FlowCnec.class);
        when(cnec.isOptimized()).thenReturn(true);
        when(optimizationPerimeter.getFlowCnecs()).thenReturn(Set.of(cnec));
        when(searchTreeInput.getOptimizationPerimeter()).thenReturn(optimizationPerimeter);
        prePerimeterResult = Mockito.mock(PrePerimeterResult.class);
        when(searchTreeInput.getPrePerimeterResult()).thenReturn(prePerimeterResult);
        ObjectiveFunction objectiveFunction = Mockito.mock(ObjectiveFunction.class);
        when(searchTreeInput.getObjectiveFunction()).thenReturn(objectiveFunction);
        when(optimizedState.getContingency()).thenReturn(Optional.empty());
        Instant preventiveInstant = Mockito.mock(Instant.class);
        when(preventiveInstant.toString()).thenReturn("preventive");
        when(optimizedState.getInstant()).thenReturn(preventiveInstant);
        rootLeaf = Mockito.mock(Leaf.class);
        when(searchTreeInput.getToolProvider()).thenReturn(Mockito.mock(ToolProvider.class));
        Instant outageInstant = Mockito.mock(Instant.class);
        when(outageInstant.isOutage()).thenReturn(true);
        when(searchTreeInput.getOutageInstant()).thenReturn(outageInstant);
    }

    @Test
    void runOnAFailingRootLeaf() throws Exception {
        raoWithoutLoopFlowLimitation();

        when(rootLeaf.getStatus()).thenReturn(Leaf.Status.ERROR);
        Mockito.doReturn(rootLeaf).when(searchTree).makeLeaf(optimizationPerimeter, network, prePerimeterResult, appliedRemedialActions);

        OptimizationResult result = searchTree.run().get();
        assertEquals(rootLeaf, result);
    }

    @Test
    void runWithoutOptimizingRootLeaf() throws Exception {
        raoWithoutLoopFlowLimitation();

        setStopCriterionAtTargetObjectiveValue(3.);

        double leafCost = 2.;
        when(rootLeaf.getCost()).thenReturn(leafCost);
        when(rootLeaf.getStatus()).thenReturn(Leaf.Status.EVALUATED);
        Mockito.doReturn(rootLeaf).when(searchTree).makeLeaf(optimizationPerimeter, network, prePerimeterResult, appliedRemedialActions);

        OptimizationResult result = searchTree.run().get();
        assertEquals(rootLeaf, result);
        assertEquals(leafCost, result.getCost(), DOUBLE_TOLERANCE);
    }

    private void setStopCriterionAtTargetObjectiveValue(double value) {
        when(treeParameters.stopCriterion()).thenReturn(TreeParameters.StopCriterion.AT_TARGET_OBJECTIVE_VALUE);
        when(treeParameters.targetObjectiveValue()).thenReturn(value);
    }

    @Test
    void runAndOptimizeOnlyRootLeaf() throws Exception {
        raoWithoutLoopFlowLimitation();
        setStopCriterionAtMinObjective();
        when(rootLeaf.getCost()).thenReturn(2.);
        when(rootLeaf.getStatus()).thenReturn(Leaf.Status.EVALUATED, Leaf.Status.OPTIMIZED);
        Mockito.doReturn(rootLeaf).when(searchTree).makeLeaf(optimizationPerimeter, network, prePerimeterResult, appliedRemedialActions);
        OptimizationResult result = searchTree.run().get();
        assertEquals(rootLeaf, result);
        assertEquals(2., result.getCost(), DOUBLE_TOLERANCE);
    }

    @Test
    void rootLeafMeetsTargetObjectiveValue() throws Exception {
        raoWithoutLoopFlowLimitation();
        setStopCriterionAtTargetObjectiveValue(3.);
        searchTreeWithOneChildLeaf();
        when(rootLeaf.getCost()).thenReturn(4., 2.);
        when(rootLeaf.getStatus()).thenReturn(Leaf.Status.EVALUATED, Leaf.Status.OPTIMIZED);
        Mockito.doReturn(rootLeaf).when(searchTree).makeLeaf(optimizationPerimeter, network, prePerimeterResult, appliedRemedialActions);
        OptimizationResult result = searchTree.run().get();
        assertEquals(rootLeaf, result);
        assertEquals(2., result.getCost(), DOUBLE_TOLERANCE);
    }

    @Test
    void runAndIterateOnTreeWithChildLeafInError() throws Exception {
        raoWithoutLoopFlowLimitation();
        setStopCriterionAtMinObjective();
        searchTreeWithOneChildLeaf();

        when(rootLeaf.getCost()).thenReturn(4.);
        when(rootLeaf.getStatus()).thenReturn(Leaf.Status.EVALUATED, Leaf.Status.OPTIMIZED);
        Mockito.doReturn(rootLeaf).when(searchTree).makeLeaf(optimizationPerimeter, network, prePerimeterResult, appliedRemedialActions);

        Leaf childLeaf = Mockito.mock(Leaf.class);
        when(childLeaf.getStatus()).thenReturn(Leaf.Status.ERROR);
        Mockito.doReturn(childLeaf).when(searchTree).createChildLeaf(network, new NetworkActionCombination(networkAction), false);

        OptimizationResult result = searchTree.run().get();
        assertEquals(rootLeaf, result);
        assertEquals(4., result.getCost(), DOUBLE_TOLERANCE);
    }

    private void setLeafStatusToEvaluated(Leaf leaf) {
        SensitivityComputer sensitivityComputer = Mockito.mock(SensitivityComputer.class);
        SensitivityResult sensitivityResult = Mockito.mock(SensitivityResult.class);
        when(sensitivityComputer.getSensitivityResult()).thenReturn(sensitivityResult);
        when(sensitivityResult.getSensitivityStatus()).thenReturn(ComputationStatus.DEFAULT);
        when(sensitivityComputer.getBranchResult(network)).thenReturn(null);
        Mockito.doNothing().when(sensitivityComputer).compute(network);
        ObjectiveFunction objectiveFunction = Mockito.mock(ObjectiveFunction.class);
        when(objectiveFunction.evaluate(any(), any(), any(), any())).thenReturn(null);
        leaf.evaluate(objectiveFunction, sensitivityComputer);
    }

    @Test
    void testCreateChildLeafFiltersOutRangeActionWhenNeeded() {
        searchTreeWithOneChildLeaf();
        when(networkAction.apply(network)).thenReturn(true);
        NetworkActionCombination naCombination = new NetworkActionCombination(networkAction);

        // 1) Mock rootLeaf and previousDepthOptimalLeaf to return Set.of(rangeAction)
        RangeAction<?> rangeAction = Mockito.mock(RangeAction.class);
        RangeActionActivationResultImpl rangeActionActivationResult = Mockito.mock(RangeActionActivationResultImpl.class);
        when(rangeActionActivationResult.getRangeActions()).thenReturn(Set.of(rangeAction));
        when(rootLeaf.getRangeActionActivationResult()).thenReturn(rangeActionActivationResult);
        doReturn(rootLeaf).when(searchTree).makeLeaf(any(), any(), any(), any());
        searchTree.initLeaves(searchTreeInput);

        // 2) Create 2 Leaf with different shouldRangeActionBeRemoved value
        Leaf filteredLeaf = searchTree.createChildLeaf(network, naCombination, true);
        Leaf unfilteredLeaf = searchTree.createChildLeaf(network, naCombination, false);

        // 3) Mocks a sensitivity computer to set leaf.status to EVALUATED
        setLeafStatusToEvaluated(filteredLeaf);
        setLeafStatusToEvaluated(unfilteredLeaf);

        // 4) Asserts that unfilteredLeaf keeps in memory activated range actions of parentLeaf
        assertEquals(rangeActionActivationResult, unfilteredLeaf.getRangeActionActivationResult());
        assertEquals(Set.of(rangeAction), unfilteredLeaf.getRangeActionActivationResult().getRangeActions());

        // 5) Asserts that the filteredLeaf reset activated range actions of parentLeaf
        assertEquals(Set.of(), filteredLeaf.getRangeActionActivationResult().getRangeActions());
    }

    @Test
    void runAndIterateOnTreeWithABetterChildLeaf() throws Exception {
        raoWithoutLoopFlowLimitation();
        setStopCriterionAtMinObjective();
        searchTreeWithOneChildLeaf();
        Leaf childLeaf = Mockito.mock(Leaf.class);

        double rootLeafCostAfterOptim = 4.;
        double childLeafCostAfterOptim = 3.;

        mockLeafsCosts(rootLeafCostAfterOptim, childLeafCostAfterOptim, childLeaf);

        OptimizationResult result = searchTree.run().get();
        assertEquals(childLeaf, result);
    }

    @Test
    void runAndIterateOnTreeWithAWorseChildLeaf() throws Exception {
        raoWithoutLoopFlowLimitation();
        setStopCriterionAtMinObjective();
        searchTreeWithOneChildLeaf();
        Leaf childLeaf = Mockito.mock(Leaf.class);

        double rootLeafCostAfterOptim = 4.;
        double childLeafCostAfterOptim = 5.;

        mockLeafsCosts(rootLeafCostAfterOptim, childLeafCostAfterOptim, childLeaf);

        OptimizationResult result = searchTree.run().get();
        assertEquals(rootLeaf, result);
    }

    @Test
    void runAndIterateOnTreeStopCriterionReached() throws Exception {
        raoWithoutLoopFlowLimitation();
        setStopCriterionAtTargetObjectiveValue(0.);

        NetworkAction networkAction1 = Mockito.mock(NetworkAction.class);
        NetworkAction networkAction2 = Mockito.mock(NetworkAction.class);
        when(networkAction1.getUsageMethod(any())).thenReturn(UsageMethod.AVAILABLE);
        when(networkAction2.getUsageMethod(any())).thenReturn(UsageMethod.AVAILABLE);
        when(networkAction1.getOperator()).thenReturn("operator1");
        when(networkAction2.getOperator()).thenReturn("operator2");
        when(networkAction1.getId()).thenReturn("na1");
        when(networkAction1.getId()).thenReturn("na2");
        availableNetworkActions.add(networkAction1);
        availableNetworkActions.add(networkAction2);
        availableNaCombinations.add(new NetworkActionCombination(networkAction1));
        availableNaCombinations.add(new NetworkActionCombination(networkAction2));

        Leaf childLeaf1 = Mockito.mock(Leaf.class);
        Leaf childLeaf2 = Mockito.mock(Leaf.class);

        double rootLeafCostAfterOptim = 4.;
        double childLeaf1CostAfterOptim = -1.;
        double childLeaf2CostAfterOptim = -2.;

        mockRootLeafCost(rootLeafCostAfterOptim);

        when(childLeaf1.getStatus()).thenReturn(Leaf.Status.EVALUATED, Leaf.Status.OPTIMIZED);
        when(childLeaf1.getCost()).thenReturn(childLeaf1CostAfterOptim);
        Mockito.doReturn(childLeaf1).when(searchTree).createChildLeaf(any(), eq(availableNaCombinations.get(0)), eq(false));

        when(childLeaf2.getStatus()).thenReturn(Leaf.Status.EVALUATED, Leaf.Status.OPTIMIZED);
        when(childLeaf2.getCost()).thenReturn(childLeaf2CostAfterOptim);
        Mockito.doReturn(childLeaf2).when(searchTree).createChildLeaf(any(), eq(availableNaCombinations.get(1)), eq(false));

        OptimizationResult result = searchTree.run().get();
        assertEquals(childLeaf1, result);
    }

    @Test
    void runAndIterateOnTreeWithSlightlyBetterChildLeafAndStopCriterionReached() throws Exception {
        raoWithoutLoopFlowLimitation();
        when(treeParameters.stopCriterion()).thenReturn(TreeParameters.StopCriterion.AT_TARGET_OBJECTIVE_VALUE);
        when(treeParameters.targetObjectiveValue()).thenReturn(0.0);
        searchTreeWithOneChildLeaf();
        Leaf childLeaf = Mockito.mock(Leaf.class);
        when(searchTreeParameters.getNetworkActionParameters().getAbsoluteNetworkActionMinimumImpactThreshold()).thenReturn(10.);

        double rootLeafCostAfterOptim = 1.;
        double childLeafCostAfterOptim = -1.;

        mockLeafsCosts(rootLeafCostAfterOptim, childLeafCostAfterOptim, childLeaf);

        OptimizationResult result = searchTree.run().get();
        assertEquals(childLeaf, result);
    }

    @Test
    void optimizeRootLeafWithRangeActions() throws Exception {
        raoWithoutLoopFlowLimitation();
        setStopCriterionAtMinObjective();

        String tsoName = "TSO";
        raoWithRangeActionsForTso(tsoName);
        int maxPstOfTso = 2;
        setMaxPstPerTso(tsoName, maxPstOfTso);

        mockRootLeafCost(5.);
        when(rootLeaf.getOptimizedSetpoint(rangeAction2, optimizedState)).thenReturn(3.);

        OptimizationResult result = searchTree.run().get();
        assertEquals(3., result.getOptimizedSetpoint(rangeAction2, optimizedState), DOUBLE_TOLERANCE);
    }

    private void raoWithRangeActionsForTso(String tsoName) {
        rangeAction1 = Mockito.mock(PstRangeAction.class);
        rangeAction2 = Mockito.mock(PstRangeAction.class);
        when(rangeAction1.getOperator()).thenReturn(tsoName);
        when(rangeAction1.getName()).thenReturn("PST1");
        when(rangeAction1.getId()).thenReturn("PST1");
        when(rangeAction1.getUsageMethod(any())).thenReturn(UsageMethod.AVAILABLE);
        when(rangeAction1.getMaxAdmissibleSetpoint(anyDouble())).thenReturn(5.);
        when(rangeAction1.getMinAdmissibleSetpoint(anyDouble())).thenReturn(-5.);
        when(rangeAction2.getOperator()).thenReturn(tsoName);
        when(rangeAction2.getName()).thenReturn("PST2");
        when(rangeAction2.getId()).thenReturn("PST2");
        when(rangeAction2.getUsageMethod(any())).thenReturn(UsageMethod.AVAILABLE);
        when(rangeAction2.getMaxAdmissibleSetpoint(anyDouble())).thenReturn(5.);
        when(rangeAction2.getMinAdmissibleSetpoint(anyDouble())).thenReturn(-5.);
        availableRangeActions.add(rangeAction1);
        availableRangeActions.add(rangeAction2);

        FlowCnec mostLimitingElement = Mockito.mock(FlowCnec.class);
        when(rootLeaf.getMostLimitingElements(1)).thenReturn(Collections.singletonList(mostLimitingElement));
    }

    private void mockRootLeafCost(double cost) throws Exception {
        when(rootLeaf.getCost()).thenReturn(cost);
        when(rootLeaf.getVirtualCost()).thenReturn(cost);
        when(rootLeaf.getStatus()).thenReturn(Leaf.Status.EVALUATED, Leaf.Status.OPTIMIZED);
        Mockito.doReturn(rootLeaf).when(searchTree).makeLeaf(optimizationPerimeter, network, prePerimeterResult, appliedRemedialActions);
    }

    private void setMaxPstPerTso(String tsoName, int maxPstOfTso) {
        Map<String, Integer> maxPstPerTso = new HashMap<>();
        maxPstPerTso.put(tsoName, maxPstOfTso);
        RaUsageLimits raUsageLimits = new RaUsageLimits();
        raUsageLimits.setMaxPstPerTso(maxPstPerTso);
        Instant curativeInstant = Mockito.mock(Instant.class);
        when(curativeInstant.getId()).thenReturn("curative");
        raLimitationParameters = Map.of(curativeInstant, raUsageLimits);
        when(searchTreeParameters.getRaLimitationParameters()).thenReturn(raLimitationParameters);
    }

    private void mockLeafsCosts(double rootLeafCostAfterOptim, double childLeafCostAfterOptim, Leaf childLeaf) throws Exception {
        mockRootLeafCost(rootLeafCostAfterOptim);
        when(childLeaf.getStatus()).thenReturn(Leaf.Status.EVALUATED, Leaf.Status.OPTIMIZED);
        when(childLeaf.getCost()).thenReturn(childLeafCostAfterOptim);
        when(childLeaf.getVirtualCost()).thenReturn(childLeafCostAfterOptim);
        Mockito.doReturn(childLeaf).when(searchTree).createChildLeaf(eq(network), any(), eq(false));
    }

    private void mockNetworkPool(Network network) throws Exception {
        VariantManager variantManager = Mockito.mock(VariantManager.class);
        String workingVariantId = "ID";
        when(variantManager.getWorkingVariantId()).thenReturn(workingVariantId);
        when(network.getVariantManager()).thenReturn(variantManager);
        AbstractNetworkPool openRaoNetworkPool = AbstractNetworkPool.create(network, workingVariantId, leavesInParallel, true);
        Mockito.doReturn(openRaoNetworkPool).when(searchTree).makeOpenRaoNetworkPool(network, leavesInParallel);
    }

    private void searchTreeWithOneChildLeaf() {
        networkAction = Mockito.mock(NetworkAction.class);
        when(networkAction.getUsageMethod(any())).thenReturn(UsageMethod.AVAILABLE);
        when(networkAction.getOperator()).thenReturn("operator");
        when(networkAction.getId()).thenReturn("na1");
        availableNetworkActions.add(networkAction);
        availableNaCombinations.add(new NetworkActionCombination(networkAction));
    }

    private void setStopCriterionAtMinObjective() {
        when(treeParameters.stopCriterion()).thenReturn(TreeParameters.StopCriterion.MIN_OBJECTIVE);
    }

    private void raoWithoutLoopFlowLimitation() {
        when(searchTreeParameters.getLoopFlowParameters()).thenReturn(null);
    }

    @Test
    void testPurelyVirtualStopCriterion() {
        raoWithoutLoopFlowLimitation();
        setStopCriterionAtTargetObjectiveValue(-30.);

        FlowCnec mnec = Mockito.mock(FlowCnec.class);
        when(mnec.isOptimized()).thenReturn(false);
        when(optimizationPerimeter.getFlowCnecs()).thenReturn(Set.of(mnec));

        RangeAction ra = Mockito.mock(RangeAction.class);
        when(ra.getUsageMethod(any())).thenReturn(UsageMethod.AVAILABLE);
        when(optimizationPerimeter.getRangeActions()).thenReturn(Set.of(ra));

        double leafCost = 0.;
        when(rootLeaf.getCost()).thenReturn(leafCost);
        when(rootLeaf.getVirtualCost()).thenReturn(0.);
        when(rootLeaf.getStatus()).thenReturn(Leaf.Status.EVALUATED);
        Mockito.doReturn(rootLeaf).when(searchTree).makeLeaf(optimizationPerimeter, network, prePerimeterResult, appliedRemedialActions);
        // rootLeaf should not be optimized : its virtual cost is zero so stop criterion is already reached
        doThrow(OpenRaoException.class).when(rootLeaf).optimize(any(), any());

        try {
            searchTree.run();
        } catch (OpenRaoException e) {
            fail("Should not have optimized rootleaf as it had already reached the stop criterion");
        }
    }

    @Test
    void testLogsVerbose() {
        raoWithoutLoopFlowLimitation();

        when(rootLeaf.getStatus()).thenReturn(Leaf.Status.ERROR);
        when(rootLeaf.toString()).thenReturn("root leaf description");
        Mockito.doReturn(rootLeaf).when(searchTree).makeLeaf(optimizationPerimeter, network, prePerimeterResult, appliedRemedialActions);
        ObjectiveFunctionResult initialResult = Mockito.mock(ObjectiveFunctionResult.class);
        when(initialResult.getFunctionalCost()).thenReturn(0.);
        when(initialResult.getVirtualCost()).thenReturn(0.);
        when(rootLeaf.getPreOptimObjectiveFunctionResult()).thenReturn(initialResult);
        String expectedLog1 = "[DEBUG] Evaluating root leaf";
        String expectedLog2 = "[INFO] Could not evaluate leaf: root leaf description";
        String expectedLog3 = "[INFO] Scenario \"preventive\": initial cost = 0.00 (functional: 0.00, virtual: 0.00), no remedial actions activated, cost after preventive optimization = 0.00 (functional: 0.00, virtual: 0.00)";

        ListAppender<ILoggingEvent> technical = getLogs(TechnicalLogs.class);
        ListAppender<ILoggingEvent> business = getLogs(RaoBusinessLogs.class);
        searchTree.run();
        assertEquals(1, technical.list.size());
        assertEquals(2, business.list.size());
        assertEquals(expectedLog1, technical.list.get(0).toString());
        assertEquals(expectedLog2, business.list.get(0).toString());
        assertEquals(expectedLog3, business.list.get(1).toString());
    }

    @Test
    void testLogsDontVerbose() {
        searchTree = Mockito.spy(new SearchTree(searchTreeInput, searchTreeParameters, false));
        raoWithoutLoopFlowLimitation();

        when(rootLeaf.getStatus()).thenReturn(Leaf.Status.ERROR);
        when(rootLeaf.toString()).thenReturn("root leaf description");
        Mockito.doReturn(rootLeaf).when(searchTree).makeLeaf(optimizationPerimeter, network, prePerimeterResult, appliedRemedialActions);
        ObjectiveFunctionResult initialResult = Mockito.mock(ObjectiveFunctionResult.class);
        when(initialResult.getFunctionalCost()).thenReturn(0.);
        when(initialResult.getVirtualCost()).thenReturn(0.);
        when(rootLeaf.getPreOptimObjectiveFunctionResult()).thenReturn(initialResult);
        String expectedLog1 = "[DEBUG] Evaluating root leaf";
        String expectedLog2 = "[INFO] Could not evaluate leaf: root leaf description";
        String expectedLog3 = "[INFO] Scenario \"preventive\": initial cost = 0.00 (functional: 0.00, virtual: 0.00), no remedial actions activated, cost after preventive optimization = 0.00 (functional: 0.00, virtual: 0.00)";

        ListAppender<ILoggingEvent> technical = getLogs(TechnicalLogs.class);
        ListAppender<ILoggingEvent> business = getLogs(RaoBusinessLogs.class);
        searchTree.run();
        assertEquals(2, technical.list.size());
        assertEquals(1, business.list.size());
        assertEquals(expectedLog1, technical.list.get(0).toString());
        assertEquals(expectedLog2, technical.list.get(1).toString());
        assertEquals(expectedLog3, business.list.get(0).toString());
    }

    private ListAppender<ILoggingEvent> getLogs(Class clazz) {
        Logger logger = (Logger) LoggerFactory.getLogger(clazz);
        ListAppender<ILoggingEvent> listAppender = new ListAppender<>();
        listAppender.start();
        logger.addAppender(listAppender);
        return listAppender;
    }

    @Test
    void testCostSatisfiesStopCriterion() {
        setSearchTreeParameters();

        // MIN_OBJECTIVE
        when(treeParameters.stopCriterion()).thenReturn(TreeParameters.StopCriterion.MIN_OBJECTIVE);
        assertFalse(searchTree.costSatisfiesStopCriterion(-10));
        assertFalse(searchTree.costSatisfiesStopCriterion(-0.1));
        assertFalse(searchTree.costSatisfiesStopCriterion(0));
        assertFalse(searchTree.costSatisfiesStopCriterion(0.1));
        assertFalse(searchTree.costSatisfiesStopCriterion(10));

        // AT_TARGET_OBJECTIVE_VALUE
        when(treeParameters.stopCriterion()).thenReturn(TreeParameters.StopCriterion.AT_TARGET_OBJECTIVE_VALUE);
        when(treeParameters.targetObjectiveValue()).thenReturn(0.);
        assertTrue(searchTree.costSatisfiesStopCriterion(-10));
        assertTrue(searchTree.costSatisfiesStopCriterion(-0.1));
        assertFalse(searchTree.costSatisfiesStopCriterion(0));
        assertFalse(searchTree.costSatisfiesStopCriterion(0.1));
        assertFalse(searchTree.costSatisfiesStopCriterion(10));
    }

    private void setUpForVirtualLogs() {
        setSearchTreeParameters();
        setSearchTreeInput();
        searchTree = Mockito.spy(new SearchTree(searchTreeInput, searchTreeParameters, false));

        FlowCnec cnec = Mockito.mock(FlowCnec.class);
        State state = Mockito.mock(State.class);
        NetworkElement networkElement = Mockito.mock(NetworkElement.class);
        when(cnec.getState()).thenReturn(state);
        when(cnec.getNetworkElement()).thenReturn(networkElement);
        when(cnec.getId()).thenReturn("cnec-id");
        when(cnec.getName()).thenReturn("cnec-name");
        when(cnec.getUpperBound(TwoSides.ONE, Unit.MEGAWATT)).thenReturn(Optional.of(1000.));
        when(state.getId()).thenReturn("state-id");
        when(networkElement.getId()).thenReturn("ne-id");

        when(rootLeaf.getCostlyElements(eq("loop-flow-cost"), anyInt())).thenReturn(List.of(cnec));
        when(rootLeaf.getIdentifier()).thenReturn("leaf-id");
<<<<<<< HEAD
        when(rootLeaf.getMargin(cnec, Side.LEFT, Unit.MEGAWATT)).thenReturn(-135.);
        when(rootLeaf.getMargin(cnec, Side.RIGHT, Unit.MEGAWATT)).thenReturn(-134.);
        when(rootLeaf.getFlow(cnec, Side.LEFT, Unit.MEGAWATT, cnec.getState().getInstant())).thenReturn(1135.);
=======
        when(rootLeaf.getMargin(cnec, TwoSides.ONE, Unit.MEGAWATT)).thenReturn(-135.);
        when(rootLeaf.getMargin(cnec, TwoSides.TWO, Unit.MEGAWATT)).thenReturn(-134.);
        when(rootLeaf.getFlow(cnec, TwoSides.ONE, Unit.MEGAWATT)).thenReturn(1135.);
>>>>>>> a30659ba
    }

    @Test
    void testGetCostlyElementsLogs() {
        setUpForVirtualLogs();

        List<String> logs = searchTree.getVirtualCostlyElementsLogs(rootLeaf, "loop-flow-cost", "Optimized ");
        assertEquals(1, logs.size());
        assertEquals("Optimized leaf-id, limiting \"loop-flow-cost\" constraint #01: flow = 1135.00 MW, threshold = 1000.00 MW, margin = -135.00 MW, element ne-id at state state-id, CNEC ID = \"cnec-id\", CNEC name = \"cnec-name\"", logs.get(0));
    }

    @Test
    void testLogVirtualCostDetails() {
        setUpForVirtualLogs();

        when(treeParameters.stopCriterion()).thenReturn(TreeParameters.StopCriterion.AT_TARGET_OBJECTIVE_VALUE);
        when(treeParameters.targetObjectiveValue()).thenReturn(0.);
        // functional cost = -100 (secure)
        // virtual cost = 200
        // overall cost = 100 (unsecure)
        when(rootLeaf.isRoot()).thenReturn(true);
        when(rootLeaf.getCost()).thenReturn(100.);
        when(rootLeaf.getVirtualCost("loop-flow-cost")).thenReturn(200.);

        // Functional cost does not satisfy stop criterion
        ListAppender<ILoggingEvent> business = getLogs(RaoBusinessLogs.class);
        searchTree.logVirtualCostDetails(rootLeaf, "loop-flow-cost", "Optimized ");
        assertEquals(2, business.list.size());
        assertEquals("[INFO] Optimized leaf-id, stop criterion could have been reached without \"loop-flow-cost\" virtual cost", business.list.get(0).toString());
        assertEquals("[INFO] Optimized leaf-id, limiting \"loop-flow-cost\" constraint #01: flow = 1135.00 MW, threshold = 1000.00 MW, margin = -135.00 MW, element ne-id at state state-id, CNEC ID = \"cnec-id\", CNEC name = \"cnec-name\"", business.list.get(1).toString());
    }

    @Test
    void testLogRangeActions() {
        setUpForVirtualLogs();
        List<ILoggingEvent> logsList = getLogs(TechnicalLogs.class).list;
        logRangeActions(TECHNICAL_LOGS, rootLeaf, searchTreeInput.getOptimizationPerimeter(), "");
        assertEquals("[INFO] No range actions activated", logsList.get(logsList.size() - 1).toString());

        // apply 2 range actions
        rangeAction1 = Mockito.mock(PstRangeAction.class);
        rangeAction2 = Mockito.mock(PstRangeAction.class);
        when(rangeAction1.getName()).thenReturn("PST1");
        when(rangeAction2.getName()).thenReturn("PST2");
        when(searchTreeInput.getOptimizationPerimeter().getRangeActionOptimizationStates()).thenReturn(Set.of(optimizedState));
        when(rootLeaf.getActivatedRangeActions(optimizedState)).thenReturn(Set.of(rangeAction1, rangeAction2));

        logRangeActions(TECHNICAL_LOGS, rootLeaf, searchTreeInput.getOptimizationPerimeter(), "");
        // PST can be logged in any order
        assert logsList.get(logsList.size() - 1).toString().contains("[INFO] range action(s):");
        assert logsList.get(logsList.size() - 1).toString().contains("PST1: 0");
        assert logsList.get(logsList.size() - 1).toString().contains("PST2: 0");
    }

    @Test
    void testSortNaCombinations() {
        NetworkAction na1 = Mockito.mock(NetworkAction.class);
        NetworkAction na2 = Mockito.mock(NetworkAction.class);
        when(na1.getId()).thenReturn("na1");
        when(na2.getId()).thenReturn("na2");

        // 1. First priority given to combinations detected during RAO
        assertEquals(-1, searchTree.deterministicNetworkActionCombinationComparison(
                new NetworkActionCombination(Set.of(na1), true),
                new NetworkActionCombination(Set.of(na2), false)
        ));
        assertEquals(1, searchTree.deterministicNetworkActionCombinationComparison(
                predefinedNaCombination,
                new NetworkActionCombination(Set.of(na2), true)
        ));
        // 2. Second priority given to pre-defined combinations
        assertEquals(-1, searchTree.deterministicNetworkActionCombinationComparison(
                predefinedNaCombination,
                new NetworkActionCombination(Set.of(na2), false)
        ));
        assertEquals(1, searchTree.deterministicNetworkActionCombinationComparison(
                new NetworkActionCombination(Set.of(na2), false),
                predefinedNaCombination
        ));
        // 3. Third priority given to large combinations
        assertEquals(-1, searchTree.deterministicNetworkActionCombinationComparison(
                new NetworkActionCombination(Set.of(na1, na2), false),
                new NetworkActionCombination(Set.of(na2), false)
        ));
        assertEquals(1, searchTree.deterministicNetworkActionCombinationComparison(
                new NetworkActionCombination(Set.of(na1), true),
                new NetworkActionCombination(Set.of(na2, na1), true)
        ));
        // 4. Last priority is random but deterministic
        assertEquals(-1, searchTree.deterministicNetworkActionCombinationComparison(
                new NetworkActionCombination(Set.of(na1), true),
                new NetworkActionCombination(Set.of(na2), true)
        ));
        assertEquals(1, searchTree.deterministicNetworkActionCombinationComparison(
                new NetworkActionCombination(Set.of(na2), false),
                new NetworkActionCombination(Set.of(na1), false)
        ));
    }
}<|MERGE_RESOLUTION|>--- conflicted
+++ resolved
@@ -566,15 +566,9 @@
 
         when(rootLeaf.getCostlyElements(eq("loop-flow-cost"), anyInt())).thenReturn(List.of(cnec));
         when(rootLeaf.getIdentifier()).thenReturn("leaf-id");
-<<<<<<< HEAD
-        when(rootLeaf.getMargin(cnec, Side.LEFT, Unit.MEGAWATT)).thenReturn(-135.);
-        when(rootLeaf.getMargin(cnec, Side.RIGHT, Unit.MEGAWATT)).thenReturn(-134.);
-        when(rootLeaf.getFlow(cnec, Side.LEFT, Unit.MEGAWATT, cnec.getState().getInstant())).thenReturn(1135.);
-=======
         when(rootLeaf.getMargin(cnec, TwoSides.ONE, Unit.MEGAWATT)).thenReturn(-135.);
         when(rootLeaf.getMargin(cnec, TwoSides.TWO, Unit.MEGAWATT)).thenReturn(-134.);
-        when(rootLeaf.getFlow(cnec, TwoSides.ONE, Unit.MEGAWATT)).thenReturn(1135.);
->>>>>>> a30659ba
+        when(rootLeaf.getFlow(cnec, TwoSides.ONE, Unit.MEGAWATT, cnec.getState().getInstant())).thenReturn(1135.);
     }
 
     @Test
