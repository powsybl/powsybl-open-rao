/*
 * Copyright (c) 2022, RTE (http://www.rte-france.com)
 * This Source Code Form is subject to the terms of the Mozilla Public
 * License, v. 2.0. If a copy of the MPL was not distributed with this
 * file, You can obtain one at http://mozilla.org/MPL/2.0/.
 */

package com.powsybl.openrao.searchtreerao.commons.optimizationperimeters;

import com.powsybl.contingency.ContingencyElementType;
import com.powsybl.iidm.network.Network;
import com.powsybl.openrao.commons.Unit;
import com.powsybl.openrao.data.crac.api.Crac;
import com.powsybl.openrao.data.crac.api.CracFactory;
import com.powsybl.openrao.data.crac.api.Instant;
import com.powsybl.openrao.data.crac.api.InstantKind;
import com.powsybl.openrao.data.crac.api.RemedialAction;
import com.powsybl.openrao.data.crac.api.State;
import com.powsybl.openrao.data.crac.api.cnec.FlowCnec;
import com.powsybl.iidm.network.TwoSides;
import com.powsybl.openrao.data.crac.api.networkaction.ActionType;
import com.powsybl.openrao.data.crac.api.rangeaction.RangeAction;
import com.powsybl.openrao.data.crac.impl.utils.NetworkImportsUtil;
import com.powsybl.openrao.data.crac.loopflowextension.LoopFlowThresholdAdder;
import com.powsybl.openrao.raoapi.parameters.RaoParameters;
import com.powsybl.openrao.searchtreerao.result.api.PrePerimeterResult;
import com.powsybl.openrao.searchtreerao.result.api.RangeActionSetpointResult;
import org.junit.jupiter.api.BeforeEach;
import org.junit.jupiter.api.Test;
import org.mockito.Mockito;

<<<<<<< HEAD
/**
 * @author Philippe Edwards {@literal <philippe.edwards at rte-france.com>}
 */
=======
import static org.junit.jupiter.api.Assertions.assertFalse;
import static org.junit.jupiter.api.Assertions.assertTrue;
import static org.mockito.Mockito.when;

>>>>>>> ff36fa1a
abstract class AbstractOptimizationPerimeterTest {
    private static final String PREVENTIVE_INSTANT_ID = "preventive";
    private static final String OUTAGE_INSTANT_ID = "outage";
    private static final String AUTO_INSTANT_ID = "auto";
    private static final String CURATIVE_INSTANT_ID = "curative";

    protected Network network;
    protected Crac crac;
    protected State pState;
    protected State oState1;
    protected State oState2;
    protected State cState1;
    protected State cState2;
    protected FlowCnec pCnec;
    protected FlowCnec oCnec1;
    protected FlowCnec oCnec2;
    protected FlowCnec cCnec1;
    protected FlowCnec cCnec2;
    protected RangeAction<?> pRA;
    protected RangeAction<?> cRA;
    protected RemedialAction<?> pNA;
    protected RemedialAction<?> cNA;
    protected RaoParameters raoParameters;
    protected PrePerimeterResult prePerimeterResult;

    @BeforeEach
    public void setUp() {
        network = NetworkImportsUtil.import12NodesNetwork();
        raoParameters = new RaoParameters();

        crac = CracFactory.findDefault().create("cracId")
            .newInstant(PREVENTIVE_INSTANT_ID, InstantKind.PREVENTIVE)
            .newInstant(OUTAGE_INSTANT_ID, InstantKind.OUTAGE)
            .newInstant(AUTO_INSTANT_ID, InstantKind.AUTO)
            .newInstant(CURATIVE_INSTANT_ID, InstantKind.CURATIVE);
        Instant outageInstant = crac.getInstant(OUTAGE_INSTANT_ID);
        Instant curativeInstant = crac.getInstant(CURATIVE_INSTANT_ID);
        crac.newContingency().withId("outage-1").withContingencyElement("FFR1AA1  FFR3AA1  1", ContingencyElementType.LINE).add();
        crac.newContingency().withId("outage-2").withContingencyElement("FFR2AA1  DDE3AA1  1", ContingencyElementType.LINE).add();

        // one preventive CNEC
        pCnec = crac.newFlowCnec()
            .withId("cnec-prev")
            .withNetworkElement("BBE2AA1  FFR3AA1  1")
            .withInstant(PREVENTIVE_INSTANT_ID)
            .withOptimized(true)
            .newThreshold().withUnit(Unit.MEGAWATT).withMax(500.).withMin(-500.).withSide(TwoSides.ONE).add()
            .add();

        // one outage CNEC for each CO
        oCnec1 = crac.newFlowCnec()
            .withId("cnec-co-outage-1")
            .withNetworkElement("FFR2AA1  FFR3AA1  1")
            .withInstant(OUTAGE_INSTANT_ID)
            .withContingency("outage-1")
            .withMonitored(true)
            .newThreshold().withUnit(Unit.MEGAWATT).withMax(500.).withMin(-500.).withSide(TwoSides.ONE).add()
            .add();
        oCnec1.newExtension(LoopFlowThresholdAdder.class).withUnit(Unit.MEGAWATT).withValue(100.).add();

        oCnec2 = crac.newFlowCnec()
            .withId("cnec-co-outage-2")
            .withNetworkElement("FFR2AA1  FFR3AA1  1")
            .withInstant(OUTAGE_INSTANT_ID)
            .withContingency("outage-2")
            .withOptimized(true).withMonitored(true)
            .newThreshold().withUnit(Unit.MEGAWATT).withMax(500.).withMin(-500.).withSide(TwoSides.ONE).add()
            .add();

        cCnec1 = crac.newFlowCnec()
            .withId("cnec-co-curative-1")
            .withNetworkElement("BBE2AA1  FFR3AA1  1")
            .withInstant(CURATIVE_INSTANT_ID)
            .withContingency("outage-1")
            .withMonitored(true)
            .newThreshold().withUnit(Unit.MEGAWATT).withMax(500.).withMin(-500.).withSide(TwoSides.ONE).add()
            .add();

        cCnec2 = crac.newFlowCnec()
            .withId("cnec-co-curative-2")
            .withNetworkElement("BBE2AA1  FFR3AA1  1")
            .withInstant(CURATIVE_INSTANT_ID)
            .withContingency("outage-2")
            .withOptimized(true)
            .newThreshold().withUnit(Unit.MEGAWATT).withMax(500.).withMin(-500.).withSide(TwoSides.ONE).add()
            .add();
        cCnec2.newExtension(LoopFlowThresholdAdder.class).withUnit(Unit.MEGAWATT).withValue(100.).add();

        // one preventive range action and one curative
        pRA = crac.newInjectionRangeAction().withId("preventive-ra")
            .withNetworkElementAndKey(1, "BBE2AA1 _generator")
            .newRange().withMin(-1000).withMax(1000).add()
            .newOnInstantUsageRule().withInstant(PREVENTIVE_INSTANT_ID).add()
            .add();

        cRA = crac.newInjectionRangeAction().withId("curative-ra")
            .withNetworkElementAndKey(1, "BBE2AA1 _generator")
            .newRange().withMin(-1000).withMax(1000).add()
            .newOnContingencyStateUsageRule().withInstant(CURATIVE_INSTANT_ID).withContingency("outage-1").add()
            .add();

        // one preventive network action and one curative
        pNA = crac.newNetworkAction().withId("preventive-na")
            .newOnInstantUsageRule().withInstant(PREVENTIVE_INSTANT_ID).add()
            .newTerminalsConnectionAction().withActionType(ActionType.OPEN).withNetworkElement("BBE2AA1  FFR3AA1  1").add()
            .add();

        cNA = crac.newNetworkAction().withId("curative-na")
            .withName("complexNetworkActionName")
            .newTerminalsConnectionAction().withActionType(ActionType.OPEN).withNetworkElement("BBE2AA1  FFR3AA1  1").add()
            .newOnContingencyStateUsageRule().withInstant(CURATIVE_INSTANT_ID).withContingency("outage-1").add()
            .add();

        pState = crac.getPreventiveState();
        oState1 = crac.getState("outage-1", outageInstant);
        oState2 = crac.getState("outage-2", outageInstant);
        cState1 = crac.getState("outage-1", curativeInstant);
        cState2 = crac.getState("outage-2", curativeInstant);

        prePerimeterResult = Mockito.mock(PrePerimeterResult.class);
    }

    @Test
    void testDoesPrePerimeterSetpointRespectRange() {
        RangeAction<?> rangeAction = Mockito.mock(RangeAction.class);
        RangeActionSetpointResult prePerimeterSetpoints = Mockito.mock(RangeActionSetpointResult.class);

        //respect range with epsilon
        when(prePerimeterSetpoints.getSetpoint(rangeAction)).thenReturn(100.0 + 0.5 * 1e-6);
        when(rangeAction.getMinAdmissibleSetpoint(100.0 + 0.5 * 1e-6)).thenReturn(0.0);
        when(rangeAction.getMaxAdmissibleSetpoint(100.0 + 0.5 * 1e-6)).thenReturn(100.0);
        assertTrue(AbstractOptimizationPerimeter.doesPrePerimeterSetpointRespectRange(rangeAction, prePerimeterSetpoints));

        // not in range slightly outside of bound +- EPSILON
        when(prePerimeterSetpoints.getSetpoint(rangeAction)).thenReturn(100.0 + 2 * 1e-6);
        when(rangeAction.getMinAdmissibleSetpoint(100.0 + 2 * 1e-6)).thenReturn(0.0);
        when(rangeAction.getMaxAdmissibleSetpoint(100.0 + 2 * 1e-6)).thenReturn(100.0);
        assertFalse(AbstractOptimizationPerimeter.doesPrePerimeterSetpointRespectRange(rangeAction, prePerimeterSetpoints));
    }
}<|MERGE_RESOLUTION|>--- conflicted
+++ resolved
@@ -29,16 +29,13 @@
 import org.junit.jupiter.api.Test;
 import org.mockito.Mockito;
 
-<<<<<<< HEAD
-/**
- * @author Philippe Edwards {@literal <philippe.edwards at rte-france.com>}
- */
-=======
 import static org.junit.jupiter.api.Assertions.assertFalse;
 import static org.junit.jupiter.api.Assertions.assertTrue;
 import static org.mockito.Mockito.when;
 
->>>>>>> ff36fa1a
+/**
+ * @author Philippe Edwards {@literal <philippe.edwards at rte-france.com>}
+ */
 abstract class AbstractOptimizationPerimeterTest {
     private static final String PREVENTIVE_INSTANT_ID = "preventive";
     private static final String OUTAGE_INSTANT_ID = "outage";
