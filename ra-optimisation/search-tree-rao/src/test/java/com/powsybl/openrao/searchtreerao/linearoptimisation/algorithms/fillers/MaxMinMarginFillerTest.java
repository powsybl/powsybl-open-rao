/*
 * Copyright (c) 2020, RTE (http://www.rte-france.com)
 * This Source Code Form is subject to the terms of the Mozilla Public
 * License, v. 2.0. If a copy of the MPL was not distributed with this
 * file, You can obtain one at http://mozilla.org/MPL/2.0/.
 */
package com.powsybl.openrao.searchtreerao.linearoptimisation.algorithms.fillers;

import com.powsybl.openrao.commons.OpenRaoException;
import com.powsybl.openrao.commons.Unit;
import com.powsybl.openrao.data.crac.api.State;
import com.powsybl.iidm.network.TwoSides;
import com.powsybl.openrao.data.crac.api.rangeaction.RangeAction;
import com.powsybl.openrao.raoapi.parameters.RaoParameters;
import com.powsybl.openrao.raoapi.parameters.extensions.SearchTreeRaoRangeActionsOptimizationParameters;
import com.powsybl.openrao.searchtreerao.commons.optimizationperimeters.OptimizationPerimeter;
import com.powsybl.openrao.searchtreerao.linearoptimisation.algorithms.linearproblem.OpenRaoMPConstraint;
import com.powsybl.openrao.searchtreerao.linearoptimisation.algorithms.linearproblem.OpenRaoMPVariable;
import com.powsybl.openrao.searchtreerao.linearoptimisation.algorithms.linearproblem.LinearProblem;
import com.powsybl.openrao.searchtreerao.linearoptimisation.algorithms.linearproblem.LinearProblemBuilder;
import com.powsybl.openrao.searchtreerao.result.api.RangeActionSetpointResult;
import com.powsybl.openrao.searchtreerao.result.impl.RangeActionSetpointResultImpl;
import org.junit.jupiter.api.BeforeEach;
import org.junit.jupiter.api.Test;
import org.mockito.Mockito;

import java.io.IOException;
import java.util.HashMap;
import java.util.Map;
import java.util.Optional;
import java.util.Set;

import static org.junit.jupiter.api.Assertions.assertTrue;
import static org.junit.jupiter.api.Assertions.*;

/**
 * @author Joris Mancini{@literal <joris.mancini at rte-france.com>}
 * @author Baptiste Seguinot{@literal <baptiste.seguinot at rte-france.com>}
 */
class MaxMinMarginFillerTest extends AbstractFillerTest {
    private LinearProblem linearProblem;
    private MarginCoreProblemFiller coreProblemFiller;
    private MaxMinMarginFiller maxMinMarginFiller;

    @BeforeEach
    public void setUp() throws IOException {
        init();
        network.getTwoWindingsTransformer(RANGE_ACTION_ELEMENT_ID).getPhaseTapChanger().setTapPosition(TAP_INITIAL);
        double initialAlpha = network.getTwoWindingsTransformer(RANGE_ACTION_ELEMENT_ID).getPhaseTapChanger().getCurrentStep().getAlpha();
        RangeActionSetpointResult initialRangeActionSetpointResult = new RangeActionSetpointResultImpl(Map.of(pstRangeAction, initialAlpha));

        OptimizationPerimeter optimizationPerimeter = Mockito.mock(OptimizationPerimeter.class);
        Mockito.when(optimizationPerimeter.getFlowCnecs()).thenReturn(Set.of(cnec1));

        Map<State, Set<RangeAction<?>>> rangeActions = new HashMap<>();
        rangeActions.put(cnec1.getState(), Set.of(pstRangeAction));
        Mockito.when(optimizationPerimeter.getRangeActionsPerState()).thenReturn(rangeActions);

        RaoParameters raoParameters = new RaoParameters();
        raoParameters.getRangeActionsOptimizationParameters().setPstRAMinImpactThreshold(0.01);
        raoParameters.getRangeActionsOptimizationParameters().setHvdcRAMinImpactThreshold(0.01);
        raoParameters.getRangeActionsOptimizationParameters().setInjectionRAMinImpactThreshold(0.01);

        coreProblemFiller = new MarginCoreProblemFiller(
            optimizationPerimeter,
            initialRangeActionSetpointResult,
            raoParameters.getRangeActionsOptimizationParameters(),
            null,
            Unit.MEGAWATT,
<<<<<<< HEAD
            false, SearchTreeRaoRangeActionsOptimizationParameters.PstModel.CONTINUOUS);
=======
            false, RangeActionsOptimizationParameters.PstModel.CONTINUOUS, null);
>>>>>>> 05b5db13
    }

    private void createMaxMinMarginFiller(Unit unit) {
        maxMinMarginFiller = new MaxMinMarginFiller(Set.of(cnec1), unit, false, null);
    }

    private void buildLinearProblem() {
        linearProblem = new LinearProblemBuilder()
            .withProblemFiller(coreProblemFiller)
            .withProblemFiller(maxMinMarginFiller)
            .withSolver(SearchTreeRaoRangeActionsOptimizationParameters.Solver.SCIP)
            .withInitialRangeActionActivationResult(getInitialRangeActionActivationResult())
            .build();
        linearProblem.fill(flowResult, sensitivityResult);
    }

    @Test
    void fillWithMaxMinMarginInMegawatt() {
        createMaxMinMarginFiller(Unit.MEGAWATT);
        buildLinearProblem();

        OpenRaoMPVariable flowCnec1 = linearProblem.getFlowVariable(cnec1, TwoSides.ONE, Optional.empty());
        OpenRaoMPVariable absoluteVariation = linearProblem.getAbsoluteRangeActionVariationVariable(pstRangeAction, cnec1.getState(), Optional.empty());

        // check minimum margin variable
        OpenRaoMPVariable minimumMargin = linearProblem.getMinimumMarginVariable(Optional.empty());
        assertNotNull(minimumMargin);

        // check minimum margin constraints
        OpenRaoMPConstraint cnec1AboveThreshold = linearProblem.getMinimumMarginConstraint(cnec1, TwoSides.ONE, LinearProblem.MarginExtension.ABOVE_THRESHOLD, Optional.empty());
        OpenRaoMPConstraint cnec1BelowThreshold = linearProblem.getMinimumMarginConstraint(cnec1, TwoSides.ONE, LinearProblem.MarginExtension.BELOW_THRESHOLD, Optional.empty());
        assertNotNull(cnec1AboveThreshold);
        assertNotNull(cnec1BelowThreshold);
        assertEquals(-linearProblem.infinity(), cnec1BelowThreshold.lb(), linearProblem.infinity() * 1e-3);
        assertEquals(-MIN_FLOW_1, cnec1BelowThreshold.ub(), DOUBLE_TOLERANCE);
        assertEquals(-linearProblem.infinity(), cnec1AboveThreshold.lb(), linearProblem.infinity() * 1e-3);
        assertEquals(MAX_FLOW_1, cnec1AboveThreshold.ub(), DOUBLE_TOLERANCE);
        assertEquals(-1, cnec1BelowThreshold.getCoefficient(flowCnec1), DOUBLE_TOLERANCE);
        assertEquals(1, cnec1AboveThreshold.getCoefficient(flowCnec1), DOUBLE_TOLERANCE);
        assertEquals(1, cnec1BelowThreshold.getCoefficient(minimumMargin), DOUBLE_TOLERANCE);
        assertEquals(1, cnec1AboveThreshold.getCoefficient(minimumMargin), DOUBLE_TOLERANCE);

        // check objective
        assertEquals(0.01, linearProblem.getObjective().getCoefficient(absoluteVariation), DOUBLE_TOLERANCE); // penalty cost
        assertEquals(-1.0, linearProblem.getObjective().getCoefficient(minimumMargin), DOUBLE_TOLERANCE); // penalty cost
        assertTrue(linearProblem.minimization());

        // check the number of variables and constraints
        // total number of variables 6 :
        //      - 5 due to CoreFiller
        //      - minimum margin variable
        // total number of constraints 5 :
        //      - 3 due to CoreFiller
        //      - 2 per CNEC (min margin constraints)
        assertEquals(6, linearProblem.numVariables());
        assertEquals(5, linearProblem.numConstraints());
    }

    @Test
    void fillWithMaxMinMarginInAmpere() {
        createMaxMinMarginFiller(Unit.AMPERE);
        buildLinearProblem();

        OpenRaoMPVariable flowCnec1 = linearProblem.getFlowVariable(cnec1, TwoSides.ONE, Optional.empty());
        OpenRaoMPVariable absoluteVariation = linearProblem.getAbsoluteRangeActionVariationVariable(pstRangeAction, cnec1.getState(), Optional.empty());

        // check minimum margin variable
        OpenRaoMPVariable minimumMargin = linearProblem.getMinimumMarginVariable(Optional.empty());
        assertNotNull(minimumMargin);

        // check minimum margin constraints
        OpenRaoMPConstraint cnec1AboveThreshold = linearProblem.getMinimumMarginConstraint(cnec1, TwoSides.ONE, LinearProblem.MarginExtension.ABOVE_THRESHOLD, Optional.empty());
        OpenRaoMPConstraint cnec1BelowThreshold = linearProblem.getMinimumMarginConstraint(cnec1, TwoSides.ONE, LinearProblem.MarginExtension.BELOW_THRESHOLD, Optional.empty());
        assertNotNull(cnec1AboveThreshold);
        assertNotNull(cnec1BelowThreshold);
        assertEquals(-linearProblem.infinity(), cnec1BelowThreshold.lb(), linearProblem.infinity() * 1e-3);
        assertEquals(-MIN_FLOW_1, cnec1BelowThreshold.ub(), DOUBLE_TOLERANCE);
        assertEquals(-linearProblem.infinity(), cnec1AboveThreshold.lb(), linearProblem.infinity() * 1e-3);
        assertEquals(MAX_FLOW_1, cnec1AboveThreshold.ub(), DOUBLE_TOLERANCE);
        assertEquals(-1, cnec1BelowThreshold.getCoefficient(flowCnec1), DOUBLE_TOLERANCE);
        assertEquals(1, cnec1AboveThreshold.getCoefficient(flowCnec1), DOUBLE_TOLERANCE);

        assertEquals(380.0 * Math.sqrt(3) / 1000, cnec1BelowThreshold.getCoefficient(minimumMargin), DOUBLE_TOLERANCE);
        assertEquals(380.0 * Math.sqrt(3) / 1000, cnec1AboveThreshold.getCoefficient(minimumMargin), DOUBLE_TOLERANCE);

        // check objective
        assertEquals(0.01, linearProblem.getObjective().getCoefficient(absoluteVariation), DOUBLE_TOLERANCE); // penalty cost
        assertEquals(-1.0, linearProblem.getObjective().getCoefficient(minimumMargin), DOUBLE_TOLERANCE); // penalty cost
        assertTrue(linearProblem.minimization());

        // check the number of variables and constraints
        assertEquals(6, linearProblem.numVariables());
        assertEquals(5, linearProblem.numConstraints());
    }

    @Test
    void fillWithMissingFlowVariables() {
        createMaxMinMarginFiller(Unit.MEGAWATT);
        linearProblem = new LinearProblemBuilder()
            .withProblemFiller(maxMinMarginFiller)
            .withSolver(SearchTreeRaoRangeActionsOptimizationParameters.Solver.SCIP)
            .build();

        // AbsoluteRangeActionVariables present, but no the FlowVariables
        linearProblem.addAbsoluteRangeActionVariationVariable(0.0, 0.0, pstRangeAction, cnec1.getState(), Optional.empty());
        Exception e = assertThrows(OpenRaoException.class, () -> linearProblem.fill(flowResult, sensitivityResult));
        assertEquals("Variable Tieline BE FR - N - preventive_one_flow_variable has not been created yet", e.getMessage());
    }

    @Test
    void fillWithMissingRangeActionVariables() {
        try {
            createMaxMinMarginFiller(Unit.MEGAWATT);
            linearProblem = new LinearProblemBuilder()
                .withProblemFiller(maxMinMarginFiller)
                .withSolver(SearchTreeRaoRangeActionsOptimizationParameters.Solver.SCIP)
                .build();

            // FlowVariables present , but not the absoluteRangeActionVariables present,
            // This should work since range actions can be filtered out by the MarginCoreProblemFiller if their number
            // exceeds the max-pst-per-tso parameter
            linearProblem.addFlowVariable(0.0, 0.0, cnec1, TwoSides.ONE, Optional.empty());
            linearProblem.addFlowVariable(0.0, 0.0, cnec2, TwoSides.TWO, Optional.empty());
            linearProblem.fill(flowResult, sensitivityResult);
        } catch (Exception e) {
            fail();
        }
    }
}
<|MERGE_RESOLUTION|>--- conflicted
+++ resolved
@@ -67,11 +67,9 @@
             raoParameters.getRangeActionsOptimizationParameters(),
             null,
             Unit.MEGAWATT,
-<<<<<<< HEAD
-            false, SearchTreeRaoRangeActionsOptimizationParameters.PstModel.CONTINUOUS);
-=======
-            false, RangeActionsOptimizationParameters.PstModel.CONTINUOUS, null);
->>>>>>> 05b5db13
+            false,
+            SearchTreeRaoRangeActionsOptimizationParameters.PstModel.CONTINUOUS,
+            null);
     }
 
     private void createMaxMinMarginFiller(Unit unit) {
