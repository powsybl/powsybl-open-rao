/*
 * Copyright (c) 2020, RTE (http://www.rte-france.com)
 * This Source Code Form is subject to the terms of the Mozilla Public
 * License, v. 2.0. If a copy of the MPL was not distributed with this
 * file, You can obtain one at http://mozilla.org/MPL/2.0/.
 */
package com.powsybl.openrao.searchtreerao.linearoptimisation.algorithms.fillers;

import com.powsybl.openrao.commons.OpenRaoException;
import com.powsybl.openrao.commons.Unit;
import com.powsybl.openrao.data.cracapi.State;
import com.powsybl.iidm.network.TwoSides;
import com.powsybl.openrao.data.cracapi.rangeaction.RangeAction;
import com.powsybl.openrao.raoapi.parameters.RangeActionsOptimizationParameters;
import com.powsybl.openrao.raoapi.parameters.RaoParameters;
import com.powsybl.openrao.searchtreerao.commons.optimizationperimeters.OptimizationPerimeter;
import com.powsybl.openrao.searchtreerao.linearoptimisation.algorithms.linearproblem.OpenRaoMPConstraint;
import com.powsybl.openrao.searchtreerao.linearoptimisation.algorithms.linearproblem.OpenRaoMPVariable;
import com.powsybl.openrao.searchtreerao.linearoptimisation.algorithms.linearproblem.LinearProblem;
import com.powsybl.openrao.searchtreerao.linearoptimisation.algorithms.linearproblem.LinearProblemBuilder;
import com.powsybl.openrao.searchtreerao.result.api.RangeActionResult;
import com.powsybl.openrao.searchtreerao.result.impl.MultiStateRemedialActionResultImpl;
import com.powsybl.openrao.searchtreerao.result.impl.RangeActionResultImpl;
import org.junit.jupiter.api.BeforeEach;
import org.junit.jupiter.api.Test;
import org.mockito.Mockito;

import java.io.IOException;
import java.util.HashMap;
import java.util.Map;
import java.util.Set;

import static org.junit.jupiter.api.Assertions.assertTrue;
import static org.junit.jupiter.api.Assertions.*;

/**
 * @author Joris Mancini{@literal <joris.mancini at rte-france.com>}
 * @author Baptiste Seguinot{@literal <baptiste.seguinot at rte-france.com>}
 */
class MaxMinMarginFillerTest extends AbstractFillerTest {
    private LinearProblem linearProblem;
    private CoreProblemFiller coreProblemFiller;
    private MaxMinMarginFiller maxMinMarginFiller;

    @BeforeEach
    public void setUp() throws IOException {
        init();
        network.getTwoWindingsTransformer(RANGE_ACTION_ELEMENT_ID).getPhaseTapChanger().setTapPosition(TAP_INITIAL);
        RangeActionResult initialRangeActionResult = RangeActionResultImpl.buildWithSetpointsFromNetwork(network, Set.of(pstRangeAction));

        OptimizationPerimeter optimizationPerimeter = Mockito.mock(OptimizationPerimeter.class);
        Mockito.when(optimizationPerimeter.getFlowCnecs()).thenReturn(Set.of(cnec1));

        Map<State, Set<RangeAction<?>>> rangeActions = new HashMap<>();
        rangeActions.put(cnec1.getState(), Set.of(pstRangeAction));
        Mockito.when(optimizationPerimeter.getRangeActionsPerState()).thenReturn(rangeActions);

        RaoParameters raoParameters = new RaoParameters();
        raoParameters.getRangeActionsOptimizationParameters().setPstPenaltyCost(0.01);
        raoParameters.getRangeActionsOptimizationParameters().setHvdcPenaltyCost(0.01);
        raoParameters.getRangeActionsOptimizationParameters().setInjectionRaPenaltyCost(0.01);
        RangeActionsOptimizationParameters rangeActionParameters = RangeActionsOptimizationParameters.buildFromRaoParameters(raoParameters);

        coreProblemFiller = new CoreProblemFiller(
            optimizationPerimeter,
            initialRangeActionResult,
            new MultiStateRemedialActionResultImpl(flowAndSensiResult, optimizationPerimeter),
            rangeActionParameters,
            Unit.MEGAWATT,
            false, RangeActionsOptimizationParameters.PstModel.CONTINUOUS);
    }

    private void createMaxMinMarginFiller(Unit unit) {
        maxMinMarginFiller = new MaxMinMarginFiller(Set.of(cnec1), unit);
    }

    private void buildLinearProblem() {
        linearProblem = new LinearProblemBuilder()
            .withProblemFiller(coreProblemFiller)
            .withProblemFiller(maxMinMarginFiller)
            .withSolver(RangeActionsOptimizationParameters.Solver.SCIP)
            .build();
        linearProblem.fill(flowAndSensiResult);
    }

    @Test
    void fillWithMaxMinMarginInMegawatt() {
        createMaxMinMarginFiller(Unit.MEGAWATT);
        buildLinearProblem();

        OpenRaoMPVariable flowCnec1 = linearProblem.getFlowVariable(cnec1, TwoSides.ONE);
        OpenRaoMPVariable absoluteVariation = linearProblem.getAbsoluteRangeActionVariationVariable(pstRangeAction, cnec1.getState());

        // check minimum margin variable
        OpenRaoMPVariable minimumMargin = linearProblem.getMinimumMarginVariable();
        assertNotNull(minimumMargin);

        // check minimum margin constraints
        OpenRaoMPConstraint cnec1AboveThreshold = linearProblem.getMinimumMarginConstraint(cnec1, TwoSides.ONE, LinearProblem.MarginExtension.ABOVE_THRESHOLD);
        OpenRaoMPConstraint cnec1BelowThreshold = linearProblem.getMinimumMarginConstraint(cnec1, TwoSides.ONE, LinearProblem.MarginExtension.BELOW_THRESHOLD);
        assertNotNull(cnec1AboveThreshold);
        assertNotNull(cnec1BelowThreshold);
        assertEquals(-LinearProblem.infinity(), cnec1BelowThreshold.lb(), INFINITY_TOLERANCE);
        assertEquals(-MIN_FLOW_1, cnec1BelowThreshold.ub(), DOUBLE_TOLERANCE);
        assertEquals(-LinearProblem.infinity(), cnec1AboveThreshold.lb(), INFINITY_TOLERANCE);
        assertEquals(MAX_FLOW_1, cnec1AboveThreshold.ub(), DOUBLE_TOLERANCE);
        assertEquals(-1, cnec1BelowThreshold.getCoefficient(flowCnec1), DOUBLE_TOLERANCE);
        assertEquals(1, cnec1AboveThreshold.getCoefficient(flowCnec1), DOUBLE_TOLERANCE);
        assertEquals(1, cnec1BelowThreshold.getCoefficient(minimumMargin), DOUBLE_TOLERANCE);
        assertEquals(1, cnec1AboveThreshold.getCoefficient(minimumMargin), DOUBLE_TOLERANCE);

        // check objective
        assertEquals(0.01, linearProblem.getObjective().getCoefficient(absoluteVariation), DOUBLE_TOLERANCE); // penalty cost
        assertEquals(-1.0, linearProblem.getObjective().getCoefficient(minimumMargin), DOUBLE_TOLERANCE); // penalty cost
        assertTrue(linearProblem.minimization());

        // check the number of variables and constraints
        // total number of variables 4 :
        //      - 3 due to CoreFiller
        //      - minimum margin variable
        // total number of constraints 5 :
        //      - 3 due to CoreFiller
        //      - 2 per CNEC (min margin constraints)
        assertEquals(4, linearProblem.numVariables());
        assertEquals(5, linearProblem.numConstraints());
    }

    @Test
    void fillWithMaxMinMarginInAmpere() {
        createMaxMinMarginFiller(Unit.AMPERE);
        buildLinearProblem();

        OpenRaoMPVariable flowCnec1 = linearProblem.getFlowVariable(cnec1, TwoSides.ONE);
        OpenRaoMPVariable absoluteVariation = linearProblem.getAbsoluteRangeActionVariationVariable(pstRangeAction, cnec1.getState());

        // check minimum margin variable
        OpenRaoMPVariable minimumMargin = linearProblem.getMinimumMarginVariable();
        assertNotNull(minimumMargin);

        // check minimum margin constraints
        OpenRaoMPConstraint cnec1AboveThreshold = linearProblem.getMinimumMarginConstraint(cnec1, TwoSides.ONE, LinearProblem.MarginExtension.ABOVE_THRESHOLD);
        OpenRaoMPConstraint cnec1BelowThreshold = linearProblem.getMinimumMarginConstraint(cnec1, TwoSides.ONE, LinearProblem.MarginExtension.BELOW_THRESHOLD);
        assertNotNull(cnec1AboveThreshold);
        assertNotNull(cnec1BelowThreshold);
        assertEquals(-LinearProblem.infinity(), cnec1BelowThreshold.lb(), INFINITY_TOLERANCE);
        assertEquals(-MIN_FLOW_1, cnec1BelowThreshold.ub(), DOUBLE_TOLERANCE);
        assertEquals(-LinearProblem.infinity(), cnec1AboveThreshold.lb(), INFINITY_TOLERANCE);
        assertEquals(MAX_FLOW_1, cnec1AboveThreshold.ub(), DOUBLE_TOLERANCE);
        assertEquals(-1, cnec1BelowThreshold.getCoefficient(flowCnec1), DOUBLE_TOLERANCE);
        assertEquals(1, cnec1AboveThreshold.getCoefficient(flowCnec1), DOUBLE_TOLERANCE);

        assertEquals(380.0 * Math.sqrt(3) / 1000, cnec1BelowThreshold.getCoefficient(minimumMargin), DOUBLE_TOLERANCE);
        assertEquals(380.0 * Math.sqrt(3) / 1000, cnec1AboveThreshold.getCoefficient(minimumMargin), DOUBLE_TOLERANCE);

        // check objective
        assertEquals(0.01, linearProblem.getObjective().getCoefficient(absoluteVariation), DOUBLE_TOLERANCE); // penalty cost
        assertEquals(-1.0, linearProblem.getObjective().getCoefficient(minimumMargin), DOUBLE_TOLERANCE); // penalty cost
        assertTrue(linearProblem.minimization());

        // check the number of variables and constraints
        assertEquals(4, linearProblem.numVariables());
        assertEquals(5, linearProblem.numConstraints());
    }

    @Test
    void fillWithMissingFlowVariables() {
        createMaxMinMarginFiller(Unit.MEGAWATT);
        linearProblem = new LinearProblemBuilder()
            .withProblemFiller(maxMinMarginFiller)
            .withSolver(RangeActionsOptimizationParameters.Solver.SCIP)
            .build();

        // AbsoluteRangeActionVariables present, but no the FlowVariables
        linearProblem.addAbsoluteRangeActionVariationVariable(0.0, 0.0, pstRangeAction, cnec1.getState());
<<<<<<< HEAD
        Exception e = assertThrows(OpenRaoException.class, () -> linearProblem.fill(flowAndSensiResult));
        assertEquals("Variable Tieline BE FR - N - preventive_left_flow_variable has not been created yet", e.getMessage());
=======
        Exception e = assertThrows(OpenRaoException.class, () -> linearProblem.fill(flowResult, sensitivityResult));
        assertEquals("Variable Tieline BE FR - N - preventive_one_flow_variable has not been created yet", e.getMessage());
>>>>>>> 7a46992a
    }

    @Test
    void fillWithMissingRangeActionVariables() {
        try {
            createMaxMinMarginFiller(Unit.MEGAWATT);
            linearProblem = new LinearProblemBuilder()
                .withProblemFiller(maxMinMarginFiller)
                .withSolver(RangeActionsOptimizationParameters.Solver.SCIP)
                .build();

            // FlowVariables present , but not the absoluteRangeActionVariables present,
            // This should work since range actions can be filtered out by the CoreProblemFiller if their number
            // exceeds the max-pst-per-tso parameter
<<<<<<< HEAD
            linearProblem.addFlowVariable(0.0, 0.0, cnec1, Side.LEFT);
            linearProblem.addFlowVariable(0.0, 0.0, cnec2, Side.RIGHT);
            linearProblem.fill(flowAndSensiResult);
=======
            linearProblem.addFlowVariable(0.0, 0.0, cnec1, TwoSides.ONE);
            linearProblem.addFlowVariable(0.0, 0.0, cnec2, TwoSides.TWO);
            linearProblem.fill(flowResult, sensitivityResult);
>>>>>>> 7a46992a
        } catch (Exception e) {
            fail();
        }
    }
}
<|MERGE_RESOLUTION|>--- conflicted
+++ resolved
@@ -172,13 +172,8 @@
 
         // AbsoluteRangeActionVariables present, but no the FlowVariables
         linearProblem.addAbsoluteRangeActionVariationVariable(0.0, 0.0, pstRangeAction, cnec1.getState());
-<<<<<<< HEAD
         Exception e = assertThrows(OpenRaoException.class, () -> linearProblem.fill(flowAndSensiResult));
-        assertEquals("Variable Tieline BE FR - N - preventive_left_flow_variable has not been created yet", e.getMessage());
-=======
-        Exception e = assertThrows(OpenRaoException.class, () -> linearProblem.fill(flowResult, sensitivityResult));
         assertEquals("Variable Tieline BE FR - N - preventive_one_flow_variable has not been created yet", e.getMessage());
->>>>>>> 7a46992a
     }
 
     @Test
@@ -193,15 +188,9 @@
             // FlowVariables present , but not the absoluteRangeActionVariables present,
             // This should work since range actions can be filtered out by the CoreProblemFiller if their number
             // exceeds the max-pst-per-tso parameter
-<<<<<<< HEAD
-            linearProblem.addFlowVariable(0.0, 0.0, cnec1, Side.LEFT);
-            linearProblem.addFlowVariable(0.0, 0.0, cnec2, Side.RIGHT);
-            linearProblem.fill(flowAndSensiResult);
-=======
             linearProblem.addFlowVariable(0.0, 0.0, cnec1, TwoSides.ONE);
             linearProblem.addFlowVariable(0.0, 0.0, cnec2, TwoSides.TWO);
-            linearProblem.fill(flowResult, sensitivityResult);
->>>>>>> 7a46992a
+            linearProblem.fill(flowAndSensiResult);
         } catch (Exception e) {
             fail();
         }
