/*
 * Copyright (c) 2020, RTE (http://www.rte-france.com)
 * This Source Code Form is subject to the terms of the Mozilla Public
 * License, v. 2.0. If a copy of the MPL was not distributed with this
 * file, You can obtain one at http://mozilla.org/MPL/2.0/.
 */
package com.powsybl.openrao.searchtreerao.linearoptimisation.algorithms.fillers;

import com.powsybl.openrao.commons.OpenRaoException;
import com.powsybl.openrao.commons.Unit;
import com.powsybl.openrao.data.crac.api.State;
import com.powsybl.iidm.network.TwoSides;
import com.powsybl.openrao.data.crac.api.rangeaction.RangeAction;
import com.powsybl.openrao.raoapi.parameters.RangeActionsOptimizationParameters;
import com.powsybl.openrao.raoapi.parameters.RaoParameters;
import com.powsybl.openrao.searchtreerao.commons.optimizationperimeters.OptimizationPerimeter;
import com.powsybl.openrao.searchtreerao.linearoptimisation.algorithms.linearproblem.OpenRaoMPConstraint;
import com.powsybl.openrao.searchtreerao.linearoptimisation.algorithms.linearproblem.OpenRaoMPVariable;
import com.powsybl.openrao.searchtreerao.linearoptimisation.algorithms.linearproblem.LinearProblem;
import com.powsybl.openrao.searchtreerao.linearoptimisation.algorithms.linearproblem.LinearProblemBuilder;
import com.powsybl.openrao.searchtreerao.result.api.RangeActionSetpointResult;
import com.powsybl.openrao.searchtreerao.result.impl.RangeActionSetpointResultImpl;
import org.junit.jupiter.api.BeforeEach;
import org.junit.jupiter.api.Test;
import org.mockito.Mockito;

import java.io.IOException;
import java.util.HashMap;
import java.util.Map;
import java.util.Optional;
import java.util.Set;

import static org.junit.jupiter.api.Assertions.assertTrue;
import static org.junit.jupiter.api.Assertions.*;

/**
 * @author Joris Mancini{@literal <joris.mancini at rte-france.com>}
 * @author Baptiste Seguinot{@literal <baptiste.seguinot at rte-france.com>}
 */
class MaxMinMarginFillerTest extends AbstractFillerTest {
    private LinearProblem linearProblem;
    private MarginCoreProblemFiller coreProblemFiller;
    private MaxMinMarginFiller maxMinMarginFiller;

    @BeforeEach
    public void setUp() throws IOException {
        init();
        network.getTwoWindingsTransformer(RANGE_ACTION_ELEMENT_ID).getPhaseTapChanger().setTapPosition(TAP_INITIAL);
        double initialAlpha = network.getTwoWindingsTransformer(RANGE_ACTION_ELEMENT_ID).getPhaseTapChanger().getCurrentStep().getAlpha();
        RangeActionSetpointResult initialRangeActionSetpointResult = new RangeActionSetpointResultImpl(Map.of(pstRangeAction, initialAlpha));

        OptimizationPerimeter optimizationPerimeter = Mockito.mock(OptimizationPerimeter.class);
        Mockito.when(optimizationPerimeter.getFlowCnecs()).thenReturn(Set.of(cnec1));

        Map<State, Set<RangeAction<?>>> rangeActions = new HashMap<>();
        rangeActions.put(cnec1.getState(), Set.of(pstRangeAction));
        Mockito.when(optimizationPerimeter.getRangeActionsPerState()).thenReturn(rangeActions);

        RaoParameters raoParameters = new RaoParameters();
        raoParameters.getRangeActionsOptimizationParameters().setPstPenaltyCost(0.01);
        raoParameters.getRangeActionsOptimizationParameters().setHvdcPenaltyCost(0.01);
        raoParameters.getRangeActionsOptimizationParameters().setInjectionRaPenaltyCost(0.01);
        RangeActionsOptimizationParameters rangeActionParameters = RangeActionsOptimizationParameters.buildFromRaoParameters(raoParameters);

        coreProblemFiller = new MarginCoreProblemFiller(
            optimizationPerimeter,
            initialRangeActionSetpointResult,
                rangeActionParameters,
            Unit.MEGAWATT,
            false, RangeActionsOptimizationParameters.PstModel.CONTINUOUS, null);
    }

    private void createMaxMinMarginFiller(Unit unit) {
<<<<<<< HEAD
        maxMinMarginFiller = new MaxMinMarginFiller(Set.of(cnec1), unit, false);
=======
        maxMinMarginFiller = new MaxMinMarginFiller(Set.of(cnec1), unit, null);
>>>>>>> cf3dc61c
    }

    private void buildLinearProblem() {
        linearProblem = new LinearProblemBuilder()
            .withProblemFiller(coreProblemFiller)
            .withProblemFiller(maxMinMarginFiller)
            .withSolver(RangeActionsOptimizationParameters.Solver.SCIP)
            .withInitialRangeActionActivationResult(getInitialRangeActionActivationResult())
            .build();
        linearProblem.fill(flowResult, sensitivityResult);
    }

    @Test
    void fillWithMaxMinMarginInMegawatt() {
        createMaxMinMarginFiller(Unit.MEGAWATT);
        buildLinearProblem();

        OpenRaoMPVariable flowCnec1 = linearProblem.getFlowVariable(cnec1, TwoSides.ONE, Optional.empty());
        OpenRaoMPVariable absoluteVariation = linearProblem.getAbsoluteRangeActionVariationVariable(pstRangeAction, cnec1.getState(), Optional.empty());

        // check minimum margin variable
        OpenRaoMPVariable minimumMargin = linearProblem.getMinimumMarginVariable(Optional.empty());
        assertNotNull(minimumMargin);

        // check minimum margin constraints
        OpenRaoMPConstraint cnec1AboveThreshold = linearProblem.getMinimumMarginConstraint(cnec1, TwoSides.ONE, LinearProblem.MarginExtension.ABOVE_THRESHOLD, Optional.empty());
        OpenRaoMPConstraint cnec1BelowThreshold = linearProblem.getMinimumMarginConstraint(cnec1, TwoSides.ONE, LinearProblem.MarginExtension.BELOW_THRESHOLD, Optional.empty());
        assertNotNull(cnec1AboveThreshold);
        assertNotNull(cnec1BelowThreshold);
        assertEquals(-linearProblem.infinity(), cnec1BelowThreshold.lb(), linearProblem.infinity() * 1e-3);
        assertEquals(-MIN_FLOW_1, cnec1BelowThreshold.ub(), DOUBLE_TOLERANCE);
        assertEquals(-linearProblem.infinity(), cnec1AboveThreshold.lb(), linearProblem.infinity() * 1e-3);
        assertEquals(MAX_FLOW_1, cnec1AboveThreshold.ub(), DOUBLE_TOLERANCE);
        assertEquals(-1, cnec1BelowThreshold.getCoefficient(flowCnec1), DOUBLE_TOLERANCE);
        assertEquals(1, cnec1AboveThreshold.getCoefficient(flowCnec1), DOUBLE_TOLERANCE);
        assertEquals(1, cnec1BelowThreshold.getCoefficient(minimumMargin), DOUBLE_TOLERANCE);
        assertEquals(1, cnec1AboveThreshold.getCoefficient(minimumMargin), DOUBLE_TOLERANCE);

        // check objective
        assertEquals(0.01, linearProblem.getObjective().getCoefficient(absoluteVariation), DOUBLE_TOLERANCE); // penalty cost
        assertEquals(-1.0, linearProblem.getObjective().getCoefficient(minimumMargin), DOUBLE_TOLERANCE); // penalty cost
        assertTrue(linearProblem.minimization());

        // check the number of variables and constraints
        // total number of variables 6 :
        //      - 5 due to CoreFiller
        //      - minimum margin variable
        // total number of constraints 5 :
        //      - 3 due to CoreFiller
        //      - 2 per CNEC (min margin constraints)
        assertEquals(6, linearProblem.numVariables());
        assertEquals(5, linearProblem.numConstraints());
    }

    @Test
    void fillWithMaxMinMarginInAmpere() {
        createMaxMinMarginFiller(Unit.AMPERE);
        buildLinearProblem();

        OpenRaoMPVariable flowCnec1 = linearProblem.getFlowVariable(cnec1, TwoSides.ONE, Optional.empty());
        OpenRaoMPVariable absoluteVariation = linearProblem.getAbsoluteRangeActionVariationVariable(pstRangeAction, cnec1.getState(), Optional.empty());

        // check minimum margin variable
        OpenRaoMPVariable minimumMargin = linearProblem.getMinimumMarginVariable(Optional.empty());
        assertNotNull(minimumMargin);

        // check minimum margin constraints
        OpenRaoMPConstraint cnec1AboveThreshold = linearProblem.getMinimumMarginConstraint(cnec1, TwoSides.ONE, LinearProblem.MarginExtension.ABOVE_THRESHOLD, Optional.empty());
        OpenRaoMPConstraint cnec1BelowThreshold = linearProblem.getMinimumMarginConstraint(cnec1, TwoSides.ONE, LinearProblem.MarginExtension.BELOW_THRESHOLD, Optional.empty());
        assertNotNull(cnec1AboveThreshold);
        assertNotNull(cnec1BelowThreshold);
        assertEquals(-linearProblem.infinity(), cnec1BelowThreshold.lb(), linearProblem.infinity() * 1e-3);
        assertEquals(-MIN_FLOW_1, cnec1BelowThreshold.ub(), DOUBLE_TOLERANCE);
        assertEquals(-linearProblem.infinity(), cnec1AboveThreshold.lb(), linearProblem.infinity() * 1e-3);
        assertEquals(MAX_FLOW_1, cnec1AboveThreshold.ub(), DOUBLE_TOLERANCE);
        assertEquals(-1, cnec1BelowThreshold.getCoefficient(flowCnec1), DOUBLE_TOLERANCE);
        assertEquals(1, cnec1AboveThreshold.getCoefficient(flowCnec1), DOUBLE_TOLERANCE);

        assertEquals(380.0 * Math.sqrt(3) / 1000, cnec1BelowThreshold.getCoefficient(minimumMargin), DOUBLE_TOLERANCE);
        assertEquals(380.0 * Math.sqrt(3) / 1000, cnec1AboveThreshold.getCoefficient(minimumMargin), DOUBLE_TOLERANCE);

        // check objective
        assertEquals(0.01, linearProblem.getObjective().getCoefficient(absoluteVariation), DOUBLE_TOLERANCE); // penalty cost
        assertEquals(-1.0, linearProblem.getObjective().getCoefficient(minimumMargin), DOUBLE_TOLERANCE); // penalty cost
        assertTrue(linearProblem.minimization());

        // check the number of variables and constraints
        assertEquals(6, linearProblem.numVariables());
        assertEquals(5, linearProblem.numConstraints());
    }

    @Test
    void fillWithMissingFlowVariables() {
        createMaxMinMarginFiller(Unit.MEGAWATT);
        linearProblem = new LinearProblemBuilder()
            .withProblemFiller(maxMinMarginFiller)
            .withSolver(RangeActionsOptimizationParameters.Solver.SCIP)
            .build();

        // AbsoluteRangeActionVariables present, but no the FlowVariables
        linearProblem.addAbsoluteRangeActionVariationVariable(0.0, 0.0, pstRangeAction, cnec1.getState(), Optional.empty());
        Exception e = assertThrows(OpenRaoException.class, () -> linearProblem.fill(flowResult, sensitivityResult));
        assertEquals("Variable Tieline BE FR - N - preventive_one_flow_variable has not been created yet", e.getMessage());
    }

    @Test
    void fillWithMissingRangeActionVariables() {
        try {
            createMaxMinMarginFiller(Unit.MEGAWATT);
            linearProblem = new LinearProblemBuilder()
                .withProblemFiller(maxMinMarginFiller)
                .withSolver(RangeActionsOptimizationParameters.Solver.SCIP)
                .build();

            // FlowVariables present , but not the absoluteRangeActionVariables present,
            // This should work since range actions can be filtered out by the MarginCoreProblemFiller if their number
            // exceeds the max-pst-per-tso parameter
            linearProblem.addFlowVariable(0.0, 0.0, cnec1, TwoSides.ONE, Optional.empty());
            linearProblem.addFlowVariable(0.0, 0.0, cnec2, TwoSides.TWO, Optional.empty());
            linearProblem.fill(flowResult, sensitivityResult);
        } catch (Exception e) {
            fail();
        }
    }
}
<|MERGE_RESOLUTION|>--- conflicted
+++ resolved
@@ -71,11 +71,7 @@
     }
 
     private void createMaxMinMarginFiller(Unit unit) {
-<<<<<<< HEAD
         maxMinMarginFiller = new MaxMinMarginFiller(Set.of(cnec1), unit, false);
-=======
-        maxMinMarginFiller = new MaxMinMarginFiller(Set.of(cnec1), unit, null);
->>>>>>> cf3dc61c
     }
 
     private void buildLinearProblem() {
