--- conflicted
+++ resolved
@@ -10,16 +10,6 @@
 import com.powsybl.openrao.data.cracapi.RaUsageLimits;
 import com.powsybl.openrao.data.cracapi.State;
 import com.powsybl.openrao.data.cracapi.networkaction.NetworkAction;
-<<<<<<< HEAD
-import com.powsybl.openrao.data.cracapi.networkaction.TopologicalAction;
-import com.powsybl.openrao.data.cracapi.rangeaction.PstRangeAction;
-import com.powsybl.openrao.data.cracapi.rangeaction.RangeAction;
-import com.powsybl.openrao.data.cracapi.range.RangeType;
-import com.powsybl.openrao.data.cracapi.usagerule.UsageMethod;
-import com.powsybl.openrao.data.cracimpl.utils.CommonCracCreation;
-import com.powsybl.openrao.data.cracimpl.utils.NetworkImportsUtil;
-=======
->>>>>>> f8eac6d8
 import com.powsybl.openrao.searchtreerao.commons.NetworkActionCombination;
 import com.powsybl.openrao.searchtreerao.commons.optimizationperimeters.OptimizationPerimeter;
 import com.powsybl.openrao.searchtreerao.commons.parameters.NetworkActionParameters;
@@ -40,442 +30,6 @@
  * @author Baptiste Seguinot {@literal <baptiste.seguinot at rte-france.com>}
  */
 class SearchTreeBloomerTest {
-<<<<<<< HEAD
-    private static final String PREVENTIVE_INSTANT_ID = "preventive";
-
-    private Crac crac;
-    private Network network;
-    private State pState;
-
-    private NetworkAction naFr1;
-    private NetworkAction naBe1;
-    private PstRangeAction raBe1;
-
-    private NetworkActionCombination indFr1;
-    private NetworkActionCombination indFr2;
-    private NetworkActionCombination indBe1;
-    private NetworkActionCombination indBe2;
-    private NetworkActionCombination indNl1;
-    private NetworkActionCombination indDe1;
-    private NetworkActionCombination indFrDe;
-    private NetworkActionCombination indNlBe;
-    private NetworkActionCombination indDeNl;
-
-    private NetworkActionCombination comb3Fr;
-    private NetworkActionCombination comb2Fr;
-    private NetworkActionCombination comb3Be;
-    private NetworkActionCombination comb2De;
-    private NetworkActionCombination comb2BeNl;
-    private NetworkActionCombination comb2FrNl;
-    private NetworkActionCombination comb2FrDeBe;
-    private NetworkActionCombination comb3FrNlBe;
-
-    @BeforeEach
-    public void setUp() {
-        network = NetworkImportsUtil.import12NodesNetwork();
-        crac = CommonCracCreation.create();
-        pState = crac.getPreventiveState();
-
-        crac.newFlowCnec()
-            .withId("cnecBe")
-            .withNetworkElement("BBE1AA1  BBE2AA1  1")
-            .withInstant(PREVENTIVE_INSTANT_ID).withOptimized(true)
-            .withOperator("operator1").newThreshold()
-            .withUnit(Unit.MEGAWATT)
-            .withSide(Side.LEFT)
-            .withMin(-1500.)
-            .withMax(1500.)
-            .add()
-            .withNominalVoltage(380.)
-            .withIMax(5000.)
-            .add();
-
-        naFr1 = createNetworkActionWithOperator("FFR1AA1  FFR2AA1  1", "fr");
-        naBe1 = createNetworkActionWithOperator("BBE1AA1  BBE2AA1  1", "be");
-        raBe1 = createPstRangeActionWithOperator("BBE2AA1  BBE3AA1  1", "be");
-
-        NetworkAction naFr2 = createNetworkActionWithOperator("FFR1AA1  FFR3AA1  1", "fr");
-        NetworkAction naFr3 = createNetworkActionWithOperator("FFR2AA1  FFR3AA1  1", "fr");
-        NetworkAction naBe2 = createNetworkActionWithOperator("BBE1AA1  BBE3AA1  1", "be");
-        NetworkAction naBe3 = createNetworkActionWithOperator("BBE2AA1  BBE3AA1  1", "be");
-        NetworkAction naNl1 = createNetworkActionWithOperator("NNL1AA1  NNL2AA1  1", "nl");
-        NetworkAction naDe1 = createNetworkActionWithOperator("DDE1AA1  DDE3AA1  1", "de");
-        NetworkAction naDe2 = createNetworkActionWithOperator("DDE2AA1  DDE3AA1  1", "de");
-        NetworkAction naFrDe = createNetworkActionWithOperator("FFR2AA1  DDE3AA1  1", "fr");
-        NetworkAction naNlBe = createNetworkActionWithOperator("NNL2AA1  BBE3AA1  1", "nl");
-        NetworkAction naDeNl = createNetworkActionWithOperator("DDE2AA1  NNL3AA1  1", "de");
-
-        indFr1 = new NetworkActionCombination(naFr1);
-        indFr2 = new NetworkActionCombination(naFr2);
-        indBe1 = new NetworkActionCombination(naBe1);
-        indBe2 = new NetworkActionCombination(naBe2);
-        indNl1 = new NetworkActionCombination(naNl1);
-        indDe1 = new NetworkActionCombination(naDe1);
-        indFrDe = new NetworkActionCombination(naFrDe);
-        indNlBe = new NetworkActionCombination(naNlBe);
-        indDeNl = new NetworkActionCombination(naDeNl);
-
-        comb3Fr = new NetworkActionCombination(Set.of(naFr1, naFr2, naFr3));
-        comb2Fr = new NetworkActionCombination(Set.of(naFr2, naFr3));
-        comb3Be = new NetworkActionCombination(Set.of(naBe1, naBe2, naBe3));
-        comb2De = new NetworkActionCombination(Set.of(naDe1, naDe2));
-        comb2BeNl = new NetworkActionCombination(Set.of(naBe1, naNl1));
-        comb2FrNl = new NetworkActionCombination(Set.of(naFr2, naNl1));
-        comb2FrDeBe = new NetworkActionCombination(Set.of(naFrDe, naBe1));
-        comb3FrNlBe = new NetworkActionCombination(Set.of(naFr2, naBe2, naNlBe));
-    }
-
-    @Test
-    void testRemoveAlreadyActivatedNetworkActions() {
-
-        // arrange naCombination list
-        List<NetworkActionCombination> listOfNaCombinations = List.of(indFr1, indFr2, indBe1, indFrDe, comb3Fr, comb2Fr, comb2FrDeBe);
-        Map<NetworkActionCombination, Boolean> naCombinations = new HashMap<>();
-        listOfNaCombinations.forEach(na -> naCombinations.put(na, false));
-
-        // arrange previous Leaf -> naFr1 has already been activated
-        Leaf previousLeaf = mock(Leaf.class);
-        Mockito.when(previousLeaf.getActivatedNetworkActions()).thenReturn(Collections.singleton(naFr1));
-
-        // filter already activated NetworkAction
-        SearchTreeBloomer bloomer = new SearchTreeBloomer(network, Integer.MAX_VALUE, Integer.MAX_VALUE, null, null, null, false, 0, new ArrayList<>(), pState, null);
-        Map<NetworkActionCombination, Boolean> filteredNaCombinations = bloomer.removeAlreadyActivatedNetworkActions(naCombinations, previousLeaf);
-
-        assertEquals(5, filteredNaCombinations.size());
-        assertFalse(filteredNaCombinations.containsKey(indFr1));
-        assertFalse(filteredNaCombinations.containsKey(comb3Fr));
-    }
-
-    @Test
-    void testRemoveAlreadyTestedCombinations() {
-
-        // arrange naCombination list
-        List<NetworkActionCombination> listOfNaCombinations = List.of(indFr2, indBe2, indNl1, indDe1, indFrDe, comb2Fr, comb2FrNl);
-        Map<NetworkActionCombination, Boolean> naCombinations = new HashMap<>();
-        listOfNaCombinations.forEach(na -> naCombinations.put(na, false));
-        List<NetworkActionCombination> preDefinedNaCombinations = List.of(comb2Fr, comb3Fr, comb3Be, comb2BeNl, comb2FrNl, comb2FrDeBe);
-
-        // arrange previous Leaf -> naFr1 has already been activated
-        Leaf previousLeaf = mock(Leaf.class);
-        Mockito.when(previousLeaf.getActivatedNetworkActions()).thenReturn(Set.of(naFr1, naBe1));
-
-        // filter already tested combinations
-        SearchTreeBloomer bloomer = new SearchTreeBloomer(network, Integer.MAX_VALUE, Integer.MAX_VALUE, null, null, null, false, 0, preDefinedNaCombinations, pState, null);
-        Map<NetworkActionCombination, Boolean> filteredNaCombinations = bloomer.removeAlreadyTestedCombinations(naCombinations, previousLeaf);
-
-        assertEquals(5, filteredNaCombinations.size());
-        assertFalse(filteredNaCombinations.containsKey(indNl1)); // already tested within preDefined comb2BeNl
-        assertFalse(filteredNaCombinations.containsKey(indFrDe)); // already tested within preDefined comb2FrDeBe
-    }
-
-    @Test
-    void testRemoveCombinationsWhichExceedMaxNumberOfRa() {
-
-        // arrange naCombination list
-        List<NetworkActionCombination> listOfNaCombinations = List.of(indFr2, indBe1, indNlBe, indNl1, comb2Fr, comb3Be, comb2BeNl, comb2FrDeBe);
-        Map<NetworkActionCombination, Boolean> naCombinations = new HashMap<>();
-        listOfNaCombinations.forEach(na -> naCombinations.put(na, false));
-
-        // arrange previous Leaf -> naFr1 has already been activated
-        Leaf previousLeaf = Mockito.mock(Leaf.class);
-        Mockito.when(previousLeaf.getActivatedNetworkActions()).thenReturn(Collections.singleton(naFr1));
-
-        // filter - max 4 RAs
-        SearchTreeBloomer bloomer = new SearchTreeBloomer(network, 4, Integer.MAX_VALUE, null, null, null, false, 0, new ArrayList<>(), pState, null);
-        Map<NetworkActionCombination, Boolean> filteredNaCombination = bloomer.removeCombinationsWhichExceedMaxNumberOfRa(naCombinations, previousLeaf);
-
-        assertEquals(8, filteredNaCombination.size()); // no combination filtered
-
-        // filter - max 3 RAs
-        bloomer = new SearchTreeBloomer(network, 3, Integer.MAX_VALUE, null, null, null, false, 0, new ArrayList<>(), pState, null);
-        filteredNaCombination = bloomer.removeCombinationsWhichExceedMaxNumberOfRa(naCombinations, previousLeaf);
-
-        assertEquals(7, filteredNaCombination.size()); // one combination filtered
-        assertFalse(filteredNaCombination.containsKey(comb3Be));
-
-        // max 2 RAs
-        bloomer = new SearchTreeBloomer(network, 2, Integer.MAX_VALUE, null, null, null, false, 0, new ArrayList<>(), pState, null);
-        filteredNaCombination = bloomer.removeCombinationsWhichExceedMaxNumberOfRa(naCombinations, previousLeaf);
-
-        assertEquals(4, filteredNaCombination.size());
-        assertTrue(filteredNaCombination.containsKey(indFr2));
-        assertTrue(filteredNaCombination.containsKey(indBe1));
-        assertTrue(filteredNaCombination.containsKey(indNlBe));
-        assertTrue(filteredNaCombination.containsKey(indNl1));
-
-        // max 1 RAs
-        bloomer = new SearchTreeBloomer(network, 1, Integer.MAX_VALUE, null, null, null, false, 0, new ArrayList<>(), pState, null);
-        filteredNaCombination = bloomer.removeCombinationsWhichExceedMaxNumberOfRa(naCombinations, previousLeaf);
-
-        assertEquals(0, filteredNaCombination.size()); // all combination filtered
-
-        // check booleans in hashmap -> max 4 RAs
-        previousLeaf = Mockito.mock(Leaf.class);
-        bloomer = new SearchTreeBloomer(network, 4, Integer.MAX_VALUE, new HashMap<>(), new HashMap<>(), new HashMap<>(), false, 0, new ArrayList<>(), pState, null);
-
-        Mockito.when(previousLeaf.getNumberOfActivatedRangeActions()).thenReturn(1L);
-        Mockito.when(previousLeaf.getActivatedNetworkActions()).thenReturn(Set.of(naFr1, naBe1));
-
-        Map<NetworkActionCombination, Boolean> naToRemove = bloomer.removeCombinationsWhichExceedMaxNumberOfRa(naCombinations, previousLeaf);
-        Map<NetworkActionCombination, Boolean> expectedResult = Map.of(indFr2, false, indBe1, false, indNlBe, false, indNl1, false, comb2Fr, true, comb2BeNl, true, comb2FrDeBe, true);
-        assertEquals(expectedResult, naToRemove);
-    }
-
-    @Test
-    void testRemoveCombinationsWhichExceedMaxNumberOfRaPerTso() {
-
-        // arrange naCombination list
-        List<NetworkActionCombination> listOfNaCombinations = List.of(indFr2, indBe2, indNl1, indFrDe, comb2Fr, comb3Be, comb2BeNl, comb2FrNl);
-        Map<NetworkActionCombination, Boolean> naCombinations = new HashMap<>();
-        listOfNaCombinations.forEach(na -> naCombinations.put(na, false));
-
-        // arrange Leaf -> naFr1 and raBe1 have already been activated in previous leaf
-        // but only naFr1 should count
-        Leaf previousLeaf = Mockito.mock(Leaf.class);
-        Mockito.when(previousLeaf.getActivatedNetworkActions()).thenReturn(Collections.singleton(naFr1));
-        Mockito.when(previousLeaf.getRangeActions()).thenReturn(Collections.singleton(raBe1));
-        Mockito.when(previousLeaf.getOptimizedSetpoint(raBe1, pState)).thenReturn(5.);
-
-        // filter - max 2 topo in FR and DE
-        Map<String, Integer> maxTopoPerTso = Map.of("fr", 2, "be", 2);
-        SearchTreeBloomer bloomer = new SearchTreeBloomer(network, Integer.MAX_VALUE, Integer.MAX_VALUE, maxTopoPerTso, new HashMap<>(), new HashMap<>(), false, 0, new ArrayList<>(), pState, null);
-        Map<NetworkActionCombination, Boolean> filteredNaCombination = bloomer.removeCombinationsWhichExceedMaxNumberOfRaPerTso(naCombinations, previousLeaf);
-
-        assertEquals(6, filteredNaCombination.size()); // 2 combinations filtered
-        assertFalse(filteredNaCombination.containsKey(comb2Fr));
-        assertFalse(filteredNaCombination.containsKey(comb3Be));
-
-        // filter - max 1 topo in FR
-        maxTopoPerTso = Map.of("fr", 1);
-        bloomer = new SearchTreeBloomer(network, Integer.MAX_VALUE, Integer.MAX_VALUE, maxTopoPerTso, new HashMap<>(), new HashMap<>(), false, 0, new ArrayList<>(), pState, null);
-        filteredNaCombination = bloomer.removeCombinationsWhichExceedMaxNumberOfRaPerTso(naCombinations, previousLeaf);
-
-        assertEquals(4, filteredNaCombination.size()); // 4 combinations filtered
-        assertTrue(filteredNaCombination.containsKey(indBe2));
-        assertTrue(filteredNaCombination.containsKey(indNl1));
-        assertTrue(filteredNaCombination.containsKey(comb3Be));
-        assertTrue(filteredNaCombination.containsKey(comb2BeNl));
-
-        // filter - max 1 RA in FR and max 2 RA in BE
-        Map<String, Integer> maxRaPerTso = Map.of("fr", 1, "be", 2);
-        bloomer = new SearchTreeBloomer(network, Integer.MAX_VALUE, Integer.MAX_VALUE, new HashMap<>(), maxRaPerTso, new HashMap<>(), false, 0, new ArrayList<>(), pState, null);
-        filteredNaCombination = bloomer.removeCombinationsWhichExceedMaxNumberOfRaPerTso(naCombinations, previousLeaf);
-
-        assertEquals(3, filteredNaCombination.size());
-        assertTrue(filteredNaCombination.containsKey(indBe2));
-        assertTrue(filteredNaCombination.containsKey(indNl1));
-        assertTrue(filteredNaCombination.containsKey(comb2BeNl));
-
-        // filter - max 2 topo in FR, max 0 topo in Nl and max 1 RA in BE
-        maxTopoPerTso = Map.of("fr", 2, "nl", 0);
-        maxRaPerTso = Map.of("be", 1);
-        bloomer = new SearchTreeBloomer(network, Integer.MAX_VALUE, Integer.MAX_VALUE, maxTopoPerTso, maxRaPerTso, new HashMap<>(), false, 0, new ArrayList<>(), pState, null);
-        filteredNaCombination = bloomer.removeCombinationsWhichExceedMaxNumberOfRaPerTso(naCombinations, previousLeaf);
-
-        assertEquals(3, filteredNaCombination.size());
-        assertTrue(filteredNaCombination.containsKey(indFr2));
-        assertTrue(filteredNaCombination.containsKey(indFrDe));
-        assertTrue(filteredNaCombination.containsKey(indBe2));
-
-        // filter - no RA in NL
-        maxTopoPerTso = Map.of("fr", 10, "nl", 10, "be", 10);
-        maxRaPerTso = Map.of("nl", 0);
-        bloomer = new SearchTreeBloomer(network, Integer.MAX_VALUE, Integer.MAX_VALUE, maxTopoPerTso, maxRaPerTso, new HashMap<>(), false, 0, new ArrayList<>(), pState, null);
-        filteredNaCombination = bloomer.removeCombinationsWhichExceedMaxNumberOfRaPerTso(naCombinations, previousLeaf);
-
-        assertEquals(5, filteredNaCombination.size());
-        assertFalse(filteredNaCombination.containsKey(indNl1));
-        assertFalse(filteredNaCombination.containsKey(comb2BeNl));
-        assertFalse(filteredNaCombination.containsKey(comb2FrNl));
-
-        // check booleans in hashmap
-        //Map<NetworkActionCombination, Boolean> naCombinations = Map.of(indFr2, false, indBe2, false, comb3Be, false);
-        Leaf leaf = Mockito.mock(Leaf.class);
-        Mockito.when(leaf.getActivatedNetworkActions()).thenReturn(Set.of(naBe1));
-        Mockito.when(leaf.getActivatedRangeActions(Mockito.any(State.class))).thenReturn(Set.of(raBe1));
-
-        Map<String, Integer> maxNaPerTso = Map.of("fr", 1, "be", 2);
-        maxRaPerTso = Map.of("fr", 2, "be", 2);
-
-        bloomer = new SearchTreeBloomer(network, Integer.MAX_VALUE, Integer.MAX_VALUE, maxNaPerTso, maxRaPerTso, new HashMap<>(), false, 0, new ArrayList<>(), pState, null);
-        // indFr2, indBe1, indNl1, indFrDe, comb2Fr, comb3Be, comb2BeNl, comb2FrNl
-        Map<NetworkActionCombination, Boolean> naToRemove = bloomer.removeCombinationsWhichExceedMaxNumberOfRaPerTso(naCombinations, leaf);
-        Map<NetworkActionCombination, Boolean> expectedResult = Map.of(indFr2, false, indBe2, true, indNl1, false, indFrDe, false, comb2BeNl, true, comb2FrNl, false);
-        assertEquals(expectedResult, naToRemove);
-    }
-
-    @Test
-    void testRemoveCombinationsWhichExceedMaxNumberOfTsos() {
-
-        // arrange naCombination list
-        List<NetworkActionCombination> listOfNaCombinations = List.of(indFr2, indBe1, indNl1, indFrDe, comb2Fr, comb3Be, comb2BeNl, comb2FrNl, comb3FrNlBe);
-        Map<NetworkActionCombination, Boolean> naCombinations = new HashMap<>();
-        listOfNaCombinations.forEach(na -> naCombinations.put(na, false));
-
-        // arrange previous Leaf -> naFr1 has already been activated
-        Leaf previousLeaf = Mockito.mock(Leaf.class);
-        Mockito.when(previousLeaf.getActivatedNetworkActions()).thenReturn(Collections.singleton(naFr1));
-
-        // max 3 TSOs
-        SearchTreeBloomer bloomer = new SearchTreeBloomer(network, Integer.MAX_VALUE, 3, null, null, null, false, 0, new ArrayList<>(), pState, null);
-        Map<NetworkActionCombination, Boolean> filteredNaCombination = bloomer.removeCombinationsWhichExceedMaxNumberOfTsos(naCombinations, previousLeaf);
-
-        assertEquals(9, filteredNaCombination.size()); // no combination filtered
-
-        // max 2 TSOs
-        bloomer = new SearchTreeBloomer(network, Integer.MAX_VALUE, 2, null, null, null, false, 0, new ArrayList<>(), pState, null);
-        filteredNaCombination = bloomer.removeCombinationsWhichExceedMaxNumberOfTsos(naCombinations, previousLeaf);
-
-        assertEquals(7, filteredNaCombination.size());
-        assertFalse(filteredNaCombination.containsKey(comb2BeNl)); // one combination filtered
-
-        // max 1 TSO
-        bloomer = new SearchTreeBloomer(network, Integer.MAX_VALUE, 1, null, null, null, false, 0, new ArrayList<>(), pState, null);
-        filteredNaCombination = bloomer.removeCombinationsWhichExceedMaxNumberOfTsos(naCombinations, previousLeaf);
-
-        assertEquals(3, filteredNaCombination.size());
-        assertTrue(filteredNaCombination.containsKey(indFr2));
-        assertTrue(filteredNaCombination.containsKey(indFrDe));
-        assertTrue(filteredNaCombination.containsKey(comb2Fr));
-
-        // check booleans in hashmap -> max 2 TSOs
-        Leaf leaf = Mockito.mock(Leaf.class);
-        bloomer = new SearchTreeBloomer(network, Integer.MAX_VALUE, 2, new HashMap<>(), new HashMap<>(), new HashMap<>(), false, 0, new ArrayList<>(), pState, null);
-
-        Mockito.when(leaf.getActivatedNetworkActions()).thenReturn(Set.of(naFr1));
-        Mockito.when(leaf.getActivatedRangeActions(Mockito.any(State.class))).thenReturn(Set.of(raBe1));
-
-        Map<NetworkActionCombination, Boolean> naToRemove = bloomer.removeCombinationsWhichExceedMaxNumberOfTsos(naCombinations, leaf);
-        Map<NetworkActionCombination, Boolean> expectedResult = Map.of(indFr2, false, indBe1, false, indNl1, true, indFrDe, false, comb2Fr, false, comb3Be, false, comb2FrNl, true);
-        assertEquals(expectedResult, naToRemove);
-    }
-
-    @Test
-    void testRemoveNetworkActionsFarFromMostLimitingElement() {
-
-        // arrange naCombination list
-        List<NetworkActionCombination> listOfNaCombinations = List.of(indFr2, indDe1, indBe1, indNl1, indNlBe, indFrDe, indDeNl, comb3Be, comb2De, comb2FrDeBe, comb2BeNl);
-        Map<NetworkActionCombination, Boolean> naCombinations = new HashMap<>();
-        listOfNaCombinations.forEach(na -> naCombinations.put(na, false));
-
-        // arrange previous Leaf -> most limiting element is in DE/FR
-        Leaf previousLeaf = mock(Leaf.class);
-        Mockito.when(previousLeaf.getVirtualCostNames()).thenReturn(Collections.emptySet());
-
-        // test - no border cross, most limiting element is in BE/FR
-        Mockito.when(previousLeaf.getMostLimitingElements(1)).thenReturn(List.of(crac.getFlowCnec("cnec1basecase"))); // be fr
-        SearchTreeBloomer bloomer = new SearchTreeBloomer(network, Integer.MAX_VALUE, Integer.MAX_VALUE, null, null, null, true, 0, new ArrayList<>(), pState, null);
-        Map<NetworkActionCombination, Boolean> filteredNaCombination = bloomer.removeCombinationsFarFromMostLimitingElement(naCombinations, previousLeaf);
-
-        assertEquals(7, filteredNaCombination.size());
-        List<NetworkActionCombination> list1 = List.of(indFr2, indBe1, indNlBe, indFrDe, comb3Be, comb2FrDeBe, comb2BeNl);
-        Map<NetworkActionCombination, Boolean> finalFilteredNaCombination = filteredNaCombination;
-        list1.forEach(na -> assertTrue(finalFilteredNaCombination.containsKey(na)));
-
-        // test - no border cross, most limiting element is in DE/FR
-        Mockito.when(previousLeaf.getMostLimitingElements(1)).thenReturn(List.of(crac.getFlowCnec("cnec2basecase"))); // de fr
-        filteredNaCombination = bloomer.removeCombinationsFarFromMostLimitingElement(naCombinations, previousLeaf);
-
-        assertEquals(6, filteredNaCombination.size());
-        List<NetworkActionCombination> list2 = List.of(indFr2, indDe1, indFrDe, indDeNl, comb2De, comb2FrDeBe);
-        Map<NetworkActionCombination, Boolean> finalFilteredNaCombination2 = filteredNaCombination;
-        list2.forEach(na -> assertTrue(finalFilteredNaCombination2.containsKey(na)));
-
-        // test - max 1 border cross, most limiting element is in BE
-        Mockito.when(previousLeaf.getMostLimitingElements(1)).thenReturn(List.of(crac.getFlowCnec("cnecBe"))); // be
-        bloomer = new SearchTreeBloomer(network, 0, Integer.MAX_VALUE, null, null, null, true, 1, new ArrayList<>(), pState, null);
-        filteredNaCombination = bloomer.removeCombinationsFarFromMostLimitingElement(naCombinations, previousLeaf);
-
-        assertEquals(9, filteredNaCombination.size());
-        List<NetworkActionCombination> list3 = List.of(indFr2, indBe1, indNl1, indNlBe, indFrDe, indDeNl, comb3Be, comb2FrDeBe, comb2BeNl);
-        Map<NetworkActionCombination, Boolean> finalFilteredNaCombination3 = filteredNaCombination;
-        list3.forEach(na -> assertTrue(finalFilteredNaCombination3.containsKey(na)));
-    }
-
-    @Test
-    void testGetOptimizedMostLimitingElementsLocation() {
-
-        SearchTreeBloomer bloomer = new SearchTreeBloomer(network, 0, Integer.MAX_VALUE, null, null, null, false, 0, new ArrayList<>(), pState, null);
-
-        Leaf leaf = mock(Leaf.class);
-        Mockito.when(leaf.getVirtualCostNames()).thenReturn(Set.of("mnec", "lf"));
-
-        Mockito.when(leaf.getMostLimitingElements(1)).thenReturn(List.of(crac.getFlowCnec("cnec1basecase"))); // be fr
-        Mockito.when(leaf.getCostlyElements(eq("mnec"), anyInt())).thenReturn(List.of(crac.getFlowCnec("cnec2basecase"))); // de fr
-        Mockito.when(leaf.getCostlyElements(eq("lf"), anyInt())).thenReturn(Collections.emptyList());
-        assertEquals(Set.of(Optional.of(Country.BE), Optional.of(Country.FR), Optional.of(Country.DE)), bloomer.getOptimizedMostLimitingElementsLocation(leaf));
-
-        Mockito.when(leaf.getMostLimitingElements(1)).thenReturn(List.of(crac.getFlowCnec("cnec1basecase"))); // be fr
-        Mockito.when(leaf.getCostlyElements(eq("mnec"), anyInt())).thenReturn(Collections.emptyList());
-        Mockito.when(leaf.getCostlyElements(eq("lf"), anyInt())).thenReturn(Collections.emptyList());
-        assertEquals(Set.of(Optional.of(Country.BE), Optional.of(Country.FR)), bloomer.getOptimizedMostLimitingElementsLocation(leaf));
-
-        Mockito.when(leaf.getMostLimitingElements(1)).thenReturn(Collections.emptyList());
-        Mockito.when(leaf.getCostlyElements(eq("mnec"), anyInt())).thenReturn(Collections.emptyList());
-        Mockito.when(leaf.getCostlyElements(eq("lf"), anyInt())).thenReturn(List.of(crac.getFlowCnec("cnec2basecase"))); // de fr
-        assertEquals(Set.of(Optional.of(Country.FR), Optional.of(Country.DE)), bloomer.getOptimizedMostLimitingElementsLocation(leaf));
-
-        Mockito.when(leaf.getMostLimitingElements(1)).thenReturn(Collections.emptyList());
-        Mockito.when(leaf.getCostlyElements(eq("mnec"), anyInt())).thenReturn(List.of(crac.getFlowCnec("cnec1basecase"), crac.getFlowCnec("cnec2basecase"))); // be de fr
-        Mockito.when(leaf.getCostlyElements(eq("lf"), anyInt())).thenReturn(Collections.emptyList());
-        assertEquals(Set.of(Optional.of(Country.BE), Optional.of(Country.FR), Optional.of(Country.DE)), bloomer.getOptimizedMostLimitingElementsLocation(leaf));
-
-        Mockito.when(leaf.getMostLimitingElements(1)).thenReturn(Collections.emptyList());
-        Mockito.when(leaf.getCostlyElements(eq("mnec"), anyInt())).thenReturn(List.of(crac.getFlowCnec("cnec2basecase")));
-        Mockito.when(leaf.getCostlyElements(eq("lf"), anyInt())).thenReturn(List.of(crac.getFlowCnec("cnec1basecase")));
-        assertEquals(Set.of(Optional.of(Country.BE), Optional.of(Country.FR), Optional.of(Country.DE)), bloomer.getOptimizedMostLimitingElementsLocation(leaf));
-    }
-
-    @Test
-    void testIsNetworkActionCloseToLocations() {
-        NetworkAction na1 = crac.newNetworkAction().withId("na").newTopologicalAction().withNetworkElement("BBE2AA1  FFR3AA1  1").withActionType(ActionType.OPEN).add().newOnInstantUsageRule().withUsageMethod(UsageMethod.AVAILABLE).withInstant(PREVENTIVE_INSTANT_ID).add().add();
-        NetworkAction na2 = mock(NetworkAction.class);
-        Mockito.when(na2.getLocation(network)).thenReturn(Set.of(Optional.of(Country.FR), Optional.empty()));
-
-        HashSet<CountryBoundary> boundaries = new HashSet<>();
-        boundaries.add(new CountryBoundary(Country.FR, Country.BE));
-        boundaries.add(new CountryBoundary(Country.FR, Country.DE));
-        boundaries.add(new CountryBoundary(Country.DE, Country.AT));
-        CountryGraph countryGraph = new CountryGraph(boundaries);
-
-        SearchTreeBloomer bloomer = new SearchTreeBloomer(network, 0, Integer.MAX_VALUE, null, null, null, false, 0, new ArrayList<>(), pState, null);
-        assertTrue(bloomer.isNetworkActionCloseToLocations(na1, Set.of(Optional.empty()), countryGraph));
-        assertTrue(bloomer.isNetworkActionCloseToLocations(na1, Set.of(Optional.of(Country.FR)), countryGraph));
-        assertTrue(bloomer.isNetworkActionCloseToLocations(na1, Set.of(Optional.of(Country.BE)), countryGraph));
-        assertFalse(bloomer.isNetworkActionCloseToLocations(na1, Set.of(Optional.of(Country.DE)), countryGraph));
-        assertFalse(bloomer.isNetworkActionCloseToLocations(na1, Set.of(Optional.of(Country.AT)), countryGraph));
-        assertTrue(bloomer.isNetworkActionCloseToLocations(na2, Set.of(Optional.of(Country.AT)), countryGraph));
-
-        bloomer = new SearchTreeBloomer(network, 0, Integer.MAX_VALUE, null, null, null, true, 1, new ArrayList<>(), pState, null);
-        assertTrue(bloomer.isNetworkActionCloseToLocations(na1, Set.of(Optional.of(Country.DE)), countryGraph));
-        assertFalse(bloomer.isNetworkActionCloseToLocations(na1, Set.of(Optional.of(Country.AT)), countryGraph));
-
-        bloomer = new SearchTreeBloomer(network, 0, Integer.MAX_VALUE, null, null, null, true, 2, new ArrayList<>(), pState, null);
-        assertTrue(bloomer.isNetworkActionCloseToLocations(na1, Set.of(Optional.of(Country.AT)), countryGraph));
-    }
-
-    @Test
-    void testGetActivatedTsos() {
-        RangeAction<?> nonActivatedRa = createPstRangeActionWithOperator("NNL2AA1  NNL3AA1  1", "nl");
-        Set<RangeAction<?>> rangeActions = new HashSet<>();
-        rangeActions.add(nonActivatedRa);
-        rangeActions.add(raBe1);
-
-        Leaf leaf = Mockito.mock(Leaf.class);
-        Mockito.when(leaf.getActivatedNetworkActions()).thenReturn(Collections.singleton(naFr1));
-        Mockito.when(leaf.getRangeActions()).thenReturn(rangeActions);
-        Mockito.when(leaf.getOptimizedSetpoint(raBe1, pState)).thenReturn(5.);
-        Mockito.when(leaf.getOptimizedSetpoint(nonActivatedRa, pState)).thenReturn(0.);
-
-        SearchTreeBloomer bloomer = new SearchTreeBloomer(network, 0, Integer.MAX_VALUE, null, null, null, false, 0, new ArrayList<>(), pState, null);
-        Set<String> activatedTsos = bloomer.getTsosWithActivatedNetworkActions(leaf);
-
-        // only network actions count when counting activated RAs in previous leaf
-        assertEquals(Set.of("fr"), activatedTsos);
-    }
-
-=======
->>>>>>> f8eac6d8
     @Test
     void testDoNotRemoveCombinationDetectedInRao() {
         NetworkAction na1 = Mockito.mock(NetworkAction.class);
@@ -483,11 +37,7 @@
         Mockito.when(na1.getOperator()).thenReturn("fake_tso");
         Mockito.when(na2.getOperator()).thenReturn("fake_tso");
 
-<<<<<<< HEAD
-        SearchTreeBloomer bloomer = new SearchTreeBloomer(network, Integer.MAX_VALUE, Integer.MAX_VALUE, new HashMap<>(), new HashMap<>(), new HashMap<>(), false, 0, List.of(new NetworkActionCombination(Set.of(na2), true)), pState, null);
-=======
         SearchTreeBloomer bloomer = initBloomer(List.of(new NetworkActionCombination(Set.of(na2), true)), Map.of(P_STATE.getInstant(), new RaUsageLimits()));
->>>>>>> f8eac6d8
         Leaf leaf = Mockito.mock(Leaf.class);
         Mockito.when(leaf.getActivatedNetworkActions()).thenReturn(Collections.emptySet());
         Set<NetworkActionCombination> bloomResults = bloomer.bloom(leaf, Set.of(na1, na2));
@@ -503,11 +53,7 @@
         Mockito.when(na1.getOperator()).thenReturn("fake_tso");
         Mockito.when(na2.getOperator()).thenReturn("fake_tso");
 
-<<<<<<< HEAD
-        SearchTreeBloomer bloomer = new SearchTreeBloomer(network, Integer.MAX_VALUE, Integer.MAX_VALUE, new HashMap<>(), new HashMap<>(), new HashMap<>(), false, 0, List.of(new NetworkActionCombination(Set.of(na1, na2), false), new NetworkActionCombination(Set.of(na1, na2), false), new NetworkActionCombination(Set.of(na1, na2), true)), pState, null);
-=======
         SearchTreeBloomer bloomer = initBloomer(List.of(new NetworkActionCombination(Set.of(na1, na2), false), new NetworkActionCombination(Set.of(na1, na2), false), new NetworkActionCombination(Set.of(na1, na2), true)), Map.of(P_STATE.getInstant(), new RaUsageLimits()));
->>>>>>> f8eac6d8
         Leaf leaf = Mockito.mock(Leaf.class);
         Mockito.when(leaf.getActivatedNetworkActions()).thenReturn(Collections.emptySet());
         Set<NetworkActionCombination> bloomResults = bloomer.bloom(leaf, Set.of(na1, na2));
@@ -519,27 +65,6 @@
         // arrange naCombination list
         Set<NetworkActionCombination> naCombinations = new HashSet<>(Set.of(IND_FR_2, IND_BE_1, IND_NL_1, IND_FR_DE, COMB_2_FR, COMB_3_BE, COMB_2_BE_NL, COMB_2_FR_NL, COMB_3_FR_NL_BE));
 
-<<<<<<< HEAD
-        SearchTreeBloomer bloomer = new SearchTreeBloomer(network, Integer.MAX_VALUE, Integer.MAX_VALUE, maxTopoPerTso, maxRemedialActionsPerTso, new HashMap<>(), false, 0, new ArrayList<>(), pState, null);
-        Map<NetworkActionCombination, Boolean> filteredNaCombination = bloomer.removeCombinationsWhichExceedMaxNumberOfRaPerTso(naCombinations, previousLeaf);
-        assertEquals(0, filteredNaCombination.size()); // combination is filtered out
-    }
-
-    @Test
-    void testDontFilterNullOperator() {
-        NetworkAction naNoOperator1 = createNetworkActionWithOperator("NNL2AA1  NNL3AA1  1", null);
-        List<NetworkActionCombination> listOfNaCombinations = List.of(new NetworkActionCombination(Set.of(naFr1, naBe1, naNoOperator1)));
-        Map<NetworkActionCombination, Boolean> naCombinations = new HashMap<>();
-        listOfNaCombinations.forEach(na -> naCombinations.put(na, false));
-
-        // previous Leaf -> naFr1 has already been activated
-        Leaf previousLeaf = Mockito.mock(Leaf.class);
-        Mockito.when(previousLeaf.getActivatedNetworkActions()).thenReturn(Collections.singleton(naFr1));
-
-        // max 2 TSOs
-        SearchTreeBloomer bloomer = new SearchTreeBloomer(network, Integer.MAX_VALUE, 2, null, null, null, false, 0, new ArrayList<>(), pState, null);
-        Map<NetworkActionCombination, Boolean> filteredNaCombination = bloomer.removeCombinationsWhichExceedMaxNumberOfTsos(naCombinations, previousLeaf);
-=======
         // mock Leaf
         Leaf leaf = Mockito.mock(Leaf.class);
         Mockito.when(leaf.getActivatedNetworkActions()).thenReturn(Set.of(NA_FR_1));
@@ -572,7 +97,6 @@
     void testRangeActionRemoverWithoutRaUsageLimits() {
         // arrange naCombination list
         Set<NetworkActionCombination> naCombinations = new HashSet<>(Set.of(IND_FR_2, IND_BE_1, IND_NL_1, IND_FR_DE, COMB_2_FR, COMB_3_BE, COMB_2_BE_NL, COMB_2_FR_NL, COMB_3_FR_NL_BE));
->>>>>>> f8eac6d8
 
         // mock Leaf
         Leaf leaf = Mockito.mock(Leaf.class);
