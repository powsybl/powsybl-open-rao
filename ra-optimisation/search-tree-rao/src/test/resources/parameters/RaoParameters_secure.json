--- conflicted
+++ resolved
@@ -106,12 +106,9 @@
       },
       "multi-threading" : {
         "available-cpus" : 1
-<<<<<<< HEAD
-=======
       },
       "costly-min-margin-parameters": {
         "shifted-violation-penalty" : 1000.0
->>>>>>> 16438a14
       }
     }
   }
