{
  "version" : "3.1",
  "objective-function" : {
    "type" : "SECURE_FLOW",
    "unit" : "MW"
  },
  "range-actions-optimization" : {
    "pst-ra-min-impact-threshold" : 0.01,
    "hvdc-ra-min-impact-threshold" : 0.001,
    "injection-ra-min-impact-threshold" : 0.001
  },
  "topological-actions-optimization" : {
    "relative-minimum-impact-threshold" : 0.0,
    "absolute-minimum-impact-threshold" : 0.0
  },
  "not-optimized-cnecs" : {
    "do-not-optimize-curative-cnecs-for-tsos-without-cras" : false
  },
  "extensions" : {
    "open-rao-search-tree-parameters" : {
      "objective-function" : {
        "curative-min-obj-improvement" : 0.0
      },
      "range-actions-optimization" : {
        "max-mip-iterations" : 5,
        "pst-sensitivity-threshold" : 1.0E-6,
        "pst-model" : "CONTINUOUS",
        "hvdc-sensitivity-threshold" : 1.0E-6,
        "injection-ra-sensitivity-threshold" : 1.0E-6,
        "linear-optimization-solver" : {
          "solver" : "CBC",
          "relative-mip-gap" : 1.0E-4,
          "solver-specific-parameters" : null
        }
      },
      "topological-actions-optimization" : {
        "max-preventive-search-tree-depth" : 5,
        "max-curative-search-tree-depth" : 5,
        "predefined-combinations" : [ ],
        "skip-actions-far-from-most-limiting-element" : false,
        "max-number-of-boundaries-for-skipping-actions" : 2
      },
      "second-preventive-rao" : {
        "execution-condition" : "DISABLED",
        "re-optimize-curative-range-actions" : true,
        "hint-from-first-preventive-rao" : false
      },
      "load-flow-and-sensitivity-computation" : {
        "load-flow-provider" : "OpenLoadFlow",
        "sensitivity-provider" : "OpenLoadFlow",
        "sensitivity-failure-overcost" : 100000.0,
        "sensitivity-parameters" : {
          "version" : "1.0",
          "load-flow-parameters" : {
            "version" : "1.9",
            "voltageInitMode" : "UNIFORM_VALUES",
            "transformerVoltageControlOn" : false,
            "phaseShifterRegulationOn" : false,
            "useReactiveLimits" : true,
            "twtSplitShuntAdmittance" : true,
            "shuntCompensatorVoltageControlOn" : false,
            "readSlackBus" : false,
            "writeSlackBus" : true,
            "dc" : true,
            "distributedSlack" : true,
            "balanceType" : "PROPORTIONAL_TO_GENERATION_P",
            "dcUseTransformerRatio" : false,
            "countriesToBalance" : [ "PL", "NL", "IT", "ES", "BA", "MK", "AT", "ME", "FR", "UA", "AL", "TR", "SK", "CH", "GR", "PT", "BE", "CZ", "HR", "SI", "RO", "RS", "DE", "BG", "HU" ],
            "connectedComponentMode" : "MAIN",
            "hvdcAcEmulation" : true,
            "dcPowerFactor" : 1.0,
            "extensions" : {
              "open-load-flow-parameters" : {
                "slackBusSelectionMode" : "MOST_MESHED",
                "slackBusesIds" : [ ],
                "slackDistributionFailureBehavior" : "LEAVE_ON_SLACK_BUS",
                "voltageRemoteControl" : true,
                "lowImpedanceBranchMode" : "REPLACE_BY_ZERO_IMPEDANCE_LINE",
                "loadPowerFactorConstant" : false,
                "plausibleActivePowerLimit" : 10000.0,
                "slackBusPMaxMismatch" : 1.0,
                "voltagePerReactivePowerControl" : false,
                "maxNewtonRaphsonIterations" : 30,
                "newtonRaphsonConvEpsPerEq" : 1.0E-4,
                "voltageInitModeOverride" : "NONE",
                "transformerVoltageControlMode" : "WITH_GENERATOR_VOLTAGE_CONTROL",
                "shuntVoltageControlMode" : "WITH_GENERATOR_VOLTAGE_CONTROL",
                "minPlausibleTargetVoltage" : 0.8,
                "maxPlausibleTargetVoltage" : 1.2,
                "minRealisticVoltage" : 0.5,
                "maxRealisticVoltage" : 1.5,
                "lowImpedanceThreshold" : 1.0E-8,
                "reactiveRangeCheckMode" : "MAX",
                "networkCacheEnabled" : false,
                "svcVoltageMonitoring" : true,
                "stateVectorScalingMode" : "NONE",
                "maxSlackBusCount" : 1,
                "debugDir" : null,
                "incrementalTransformerRatioTapControlOuterLoopMaxTapShift" : 3,
                "secondaryVoltageControl" : false,
                "reactiveLimitsMaxPqPvSwitch" : 3
              }
            }
          }
        }
      },
      "multi-threading" : {
        "available-cpus" : 1
      },
<<<<<<< HEAD
      "min-margin-parameters": {
        "overload-penalty" : 1000.0
=======
      "costly-min-margin-parameters": {
        "shifted-violation-penalty" : 1000.0
>>>>>>> fd2ae6c4
      }
    }
  }
}<|MERGE_RESOLUTION|>--- conflicted
+++ resolved
@@ -107,13 +107,8 @@
       "multi-threading" : {
         "available-cpus" : 1
       },
-<<<<<<< HEAD
-      "min-margin-parameters": {
-        "overload-penalty" : 1000.0
-=======
       "costly-min-margin-parameters": {
         "shifted-violation-penalty" : 1000.0
->>>>>>> fd2ae6c4
       }
     }
   }
