--- conflicted
+++ resolved
@@ -12,23 +12,7 @@
   },
   "topological-actions-optimization" : {
     "relative-minimum-impact-threshold" : 0.0,
-<<<<<<< HEAD
-    "absolute-minimum-impact-threshold" : 0.0
-=======
-    "absolute-minimum-impact-threshold" : 0.001,
-    "skip-actions-far-from-most-limiting-element" : false,
-    "max-number-of-boundaries-for-skipping-actions" : 2
-  },
-  "multi-threading" : {
-    "contingency-scenarios-in-parallel" : 1,
-    "preventive-leaves-in-parallel" : 1,
-    "curative-leaves-in-parallel" : 1
-  },
-  "second-preventive-rao" : {
-    "execution-condition" : "DISABLED",
-    "re-optimize-curative-range-actions" : true,
-    "hint-from-first-preventive-rao" : false
->>>>>>> 05b5db13
+    "absolute-minimum-impact-threshold" : 0.001
   },
   "not-optimized-cnecs" : {
     "do-not-optimize-curative-cnecs-for-tsos-without-cras" : false
