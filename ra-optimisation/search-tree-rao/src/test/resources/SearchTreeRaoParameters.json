{
  "version" : "1.0",
  "objective-function" : "MAX_MIN_MARGIN_IN_MEGAWATT",
  "max-number-of-iterations" : 10,
  "pst-penalty-cost" : 0.01,
  "pst-sensitivity-threshold" : 0.0,
  "sensitivity-fallback-over-cost" : 0.0,
  "rao-with-loop-flow-limitation" : false,
  "loop-flow-acceptable-augmentation" : 0.0,
  "loop-flow-approximation" : "FIXED_PTDF",
  "loop-flow-constraint-adjustment-coefficient" : 0.0,
  "loop-flow-violation-cost" : 0.0,
  "loop-flow-countries" : [ ],
  "mnec-acceptable-margin-diminution" : 50.0,
  "mnec-violation-cost" : 10.0,
  "mnec-constraint-adjustment-coefficient" : 0.0,
  "negative-margin-objective-coefficient" : 1000.0,
  "ptdf-boundaries" : [ ],
  "ptdf-sum-lower-bound" : 0.01,
  "perimeters-in-parallel" : 1,
  "sensitivity-parameters" : {
    "version" : "1.0",
    "load-flow-parameters" : {
      "version" : "1.4",
      "voltageInitMode" : "UNIFORM_VALUES",
      "transformerVoltageControlOn" : false,
      "phaseShifterRegulationOn" : false,
      "noGeneratorReactiveLimits" : false,
      "twtSplitShuntAdmittance" : false,
      "simulShunt" : false,
      "readSlackBus" : false,
      "writeSlackBus" : false,
      "dc" : false,
      "distributedSlack" : true,
      "balanceType" : "PROPORTIONAL_TO_GENERATION_P_MAX"
    }
  },
  "extensions" : {
    "SearchTreeRaoParameters" : {
      "maximum-search-depth" : 10,
      "relative-network-action-minimum-impact-threshold" : 0.1,
      "absolute-network-action-minimum-impact-threshold" : 20.0,
      "leaves-in-parallel" : 1,
<<<<<<< HEAD
      "skip-network-actions-far-from-most-limiting-element" : false,
      "max-number-of-boundaries-for-skipping-network-actions" : 2
=======
      "preventive-rao-stop-criterion" : "MIN_OBJECTIVE",
      "curative-rao-stop-criterion" : "PREVENTIVE_OBJECTIVE_AND_SECURE",
      "curative-rao-min-obj-improvement" : 983.0
>>>>>>> f42e0ac0
    }
  }
}<|MERGE_RESOLUTION|>--- conflicted
+++ resolved
@@ -41,14 +41,9 @@
       "relative-network-action-minimum-impact-threshold" : 0.1,
       "absolute-network-action-minimum-impact-threshold" : 20.0,
       "leaves-in-parallel" : 1,
-<<<<<<< HEAD
-      "skip-network-actions-far-from-most-limiting-element" : false,
-      "max-number-of-boundaries-for-skipping-network-actions" : 2
-=======
       "preventive-rao-stop-criterion" : "MIN_OBJECTIVE",
       "curative-rao-stop-criterion" : "PREVENTIVE_OBJECTIVE_AND_SECURE",
       "curative-rao-min-obj-improvement" : 983.0
->>>>>>> f42e0ac0
     }
   }
 }