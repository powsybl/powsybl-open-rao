--- conflicted
+++ resolved
@@ -3,7 +3,6 @@
          xmlns:xsi="http://www.w3.org/2001/XMLSchema-instance"
          xsi:schemaLocation="http://maven.apache.org/POM/4.0.0 http://maven.apache.org/xsd/maven-4.0.0.xsd">
     <parent>
-
         <artifactId>farao-ra-optimisation</artifactId>
         <groupId>com.farao-community.farao</groupId>
         <version>1.3.0-SNAPSHOT</version>
@@ -21,25 +20,10 @@
             <artifactId>farao-ra-optimisation-api</artifactId>
             <version>${project.version}</version>
         </dependency>
-<<<<<<< HEAD
         <dependency>
             <groupId>${project.groupId}</groupId>
             <artifactId>farao-rao-api</artifactId>
             <version>${project.version}</version>
-        </dependency>
-        <dependency>
-            <groupId>org.mockito</groupId>
-            <artifactId>mockito-core</artifactId>
-            <scope>test</scope>
-        </dependency>
-=======
-
-        <!-- Test dependencies -->
->>>>>>> 8cce87bb
-        <dependency>
-            <groupId>junit</groupId>
-            <artifactId>junit</artifactId>
-            <scope>test</scope>
         </dependency>
         <dependency>
             <groupId>com.powsybl</groupId>
@@ -47,6 +31,16 @@
             <type>test-jar</type>
             <scope>test</scope>
         </dependency>
+        <dependency>
+            <groupId>org.mockito</groupId>
+            <artifactId>mockito-core</artifactId>
+            <scope>test</scope>
+        </dependency>
+        <dependency>
+            <groupId>junit</groupId>
+            <artifactId>junit</artifactId>
+            <scope>test</scope>
+        </dependency>
     </dependencies>
 
 </project>