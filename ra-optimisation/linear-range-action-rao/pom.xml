--- conflicted
+++ resolved
@@ -40,16 +40,11 @@
 
         <!-- test -->
         <dependency>
-<<<<<<< HEAD
             <groupId>${project.groupId}</groupId>
             <artifactId>farao-crac-impl</artifactId>
             <version>${project.version}</version>
             <scope>test</scope>
         </dependency>
-        <dependency>
-            <groupId>org.slf4j</groupId>
-            <artifactId>log4j-over-slf4j</artifactId>
-=======
             <groupId>com.google.jimfs</groupId>
             <artifactId>jimfs</artifactId>
             <scope>test</scope>
@@ -63,7 +58,6 @@
         <dependency>
             <groupId>junit</groupId>
             <artifactId>junit</artifactId>
->>>>>>> 4021928f
             <scope>test</scope>
         </dependency>
         <dependency>
@@ -98,6 +92,11 @@
         </dependency>
         <dependency>
             <groupId>org.slf4j</groupId>
+            <artifactId>log4j-over-slf4j</artifactId>
+            <scope>test</scope>
+        <dependency>
+        <dependency>
+            <groupId>org.slf4j</groupId>
             <artifactId>slf4j-simple</artifactId>
             <scope>test</scope>
         </dependency>
