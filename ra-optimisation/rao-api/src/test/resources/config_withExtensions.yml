rao-objective-function:
  type: MAX_MIN_MARGIN
  unit: AMPERE
  curative-min-obj-improvement: 3.0

rao-range-actions-optimization:
  pst-ra-min-impact-threshold: 0.02
  hvdc-ra-min-impact-threshold: 0.002
  injection-ra-min-impact-threshold: 0.003

rao-topological-actions-optimization:
  relative-minimum-impact-threshold: 0.02
  absolute-minimum-impact-threshold: 2.0

rao-not-optimized-cnecs:
  do-not-optimize-curative-cnecs-for-tsos-without-cras: false

rao-loop-flow-parameters:
  acceptable-increase: 11.0
  countries: [ "FR", "ES", "PT" ]

search-tree-loop-flow-parameters:
  ptdf-approximation: UPDATE_PTDF_WITH_TOPO
  constraint-adjustment-coefficient: 12.0
  violation-cost: 13.0

rao-mnec-parameters:
  acceptable-margin-decrease: 55.0

search-tree-mnec-parameters:
  violation-cost: 11.0
  constraint-adjustment-coefficient: 12.0

rao-relative-margins-parameters:
  ptdf-boundaries: [ "{FR}-{BE}", "{FR}-{DE}" ]

search-tree-relative-margins-parameters:
  ptdf-approximation: UPDATE_PTDF_WITH_TOPO_AND_PST
  ptdf-sum-lower-bound: 0.02

search-tree-objective-function:
  curative-min-obj-improvement: 3.0

search-tree-range-actions-optimization:
  max-mip-iterations: 2
  pst-sensitivity-threshold: 0.2
  pst-model: APPROXIMATED_INTEGERS
  hvdc-sensitivity-threshold: 0.2
  injection-ra-sensitivity-threshold: 0.3

search-tree-linear-optimization-solver:
  solver: XPRESS
  relative-mip-gap: 0.004
  solver-specific-parameters: BLABLABLA

search-tree-topological-actions-optimization:
  max-preventive-search-tree-depth: 3
  max-curative-search-tree-depth: 3
  predefined-combinations: [ "{na1}+{na2}", "{na3}+{na4}+{na5}" ]
  skip-actions-far-from-most-limiting-element: true
  max-number-of-boundaries-for-skipping-actions: 3

search-tree-second-preventive-rao:
  execution-condition: POSSIBLE_CURATIVE_IMPROVEMENT
  re-optimize-curative-range-actions: true
  hint-from-first-preventive-rao: true

search-tree-load-flow-and-sensitivity-computation:
  load-flow-provider: LOADFLOW_PROVIDER
  sensitivity-provider: SENSI_PROVIDER
  sensitivity-failure-overcost: 2

search-tree-multi-threading:
  available-cpus: 5

<<<<<<< HEAD
search-tree-costly-min-margin-parameters:
  shifted-violation-penalty : 1000
  shifted-violation-threshold : 0
=======
fast-rao-parameters:
  number-of-cnecs-to-add: 20
  add-unsecure-cnecs: false
  margin-limit: 5.0
>>>>>>> 06467f30
<|MERGE_RESOLUTION|>--- conflicted
+++ resolved
@@ -73,13 +73,7 @@
 search-tree-multi-threading:
   available-cpus: 5
 
-<<<<<<< HEAD
-search-tree-costly-min-margin-parameters:
-  shifted-violation-penalty : 1000
-  shifted-violation-threshold : 0
-=======
 fast-rao-parameters:
   number-of-cnecs-to-add: 20
   add-unsecure-cnecs: false
-  margin-limit: 5.0
->>>>>>> 06467f30
+  margin-limit: 5.0