{
  "version" : "1.0",
  "objective-function" : "MAX_MIN_MARGIN_IN_MEGAWATT",
  "max-number-of-iterations" : 10,
  "pst-penalty-cost" : 0.01,
  "pst-sensitivity-threshold" : 0.0,
  "sensitivity-fallback-over-cost" : 0.0,
  "rao-with-loop-flow-limitation" : false,
  "loop-flow-approximation" : true,
  "loop-flow-constraint-adjustment-coefficient" : 0.0,
  "loop-flow-violation-cost" : 0.0,
  "sensitivity-parameters" : {
    "version" : "1.0",
    "load-flow-parameters" : {
      "version" : "1.3",
      "voltageInitMode" : "UNIFORM_VALUES",
      "transformerVoltageControlOn" : false,
      "phaseShifterRegulationOn" : false,
      "noGeneratorReactiveLimits" : false,
      "twtSplitShuntAdmittance" : false,
<<<<<<< HEAD
      "simulShunt" : false
=======
      "simulShunt" : false,
      "readSlackBus" : false,
      "writeSlackBus" : false
>>>>>>> 163f266e
    }
  },
  "extensions" : {
    "dummy-extension" : { }
  }
}<|MERGE_RESOLUTION|>--- conflicted
+++ resolved
@@ -18,13 +18,9 @@
       "phaseShifterRegulationOn" : false,
       "noGeneratorReactiveLimits" : false,
       "twtSplitShuntAdmittance" : false,
-<<<<<<< HEAD
-      "simulShunt" : false
-=======
       "simulShunt" : false,
       "readSlackBus" : false,
       "writeSlackBus" : false
->>>>>>> 163f266e
     }
   },
   "extensions" : {
