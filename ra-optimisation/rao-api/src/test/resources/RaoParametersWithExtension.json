{
  "version" : "1.0",
  "objective-function" : "MAX_MIN_MARGIN_IN_MEGAWATT",
  "max-number-of-iterations" : 10,
  "pst-penalty-cost" : 0.01,
  "pst-sensitivity-threshold" : 0.0,
  "sensitivity-fallback-over-cost" : 0.0,
  "rao-with-loop-flow-limitation" : false,
<<<<<<< HEAD
  "loop-flow-approximation" : true,
  "loop-flow-constraint-adjustment-coefficient" : 0.0,
  "sensitivity-parameters" : {
    "version" : "1.0",
    "load-flow-parameters" : {
      "version" : "1.2",
      "voltageInitMode" : "UNIFORM_VALUES",
      "transformerVoltageControlOn" : false,
      "phaseShifterRegulationOn" : false,
      "noGeneratorReactiveLimits" : false,
      "twtSplitShuntAdmittance" : false
    }
  },
=======
  "loopflow-approximation" : true,
  "loopflow-constraint-adjustment-coefficient" : 0.0,
  "loopflow-violation-cost" : 0.0,
>>>>>>> d7ac6d1d
  "extensions" : {
    "dummy-extension" : { }
  }
}<|MERGE_RESOLUTION|>--- conflicted
+++ resolved
@@ -6,9 +6,9 @@
   "pst-sensitivity-threshold" : 0.0,
   "sensitivity-fallback-over-cost" : 0.0,
   "rao-with-loop-flow-limitation" : false,
-<<<<<<< HEAD
   "loop-flow-approximation" : true,
   "loop-flow-constraint-adjustment-coefficient" : 0.0,
+  "loop-flow-violation-cost" : 1000000.0,
   "sensitivity-parameters" : {
     "version" : "1.0",
     "load-flow-parameters" : {
@@ -20,11 +20,6 @@
       "twtSplitShuntAdmittance" : false
     }
   },
-=======
-  "loopflow-approximation" : true,
-  "loopflow-constraint-adjustment-coefficient" : 0.0,
-  "loopflow-violation-cost" : 0.0,
->>>>>>> d7ac6d1d
   "extensions" : {
     "dummy-extension" : { }
   }
