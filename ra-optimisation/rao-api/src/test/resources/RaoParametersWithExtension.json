{
  "version" : "1.0",
<<<<<<< HEAD
  "dc-mode" : true,
  "ac-to-dc-fallback" : true,
  "rao-with-loop-flow-limitation" : false,
=======
>>>>>>> ca220bab
  "extensions" : {
    "dummy-extension" : { }
  }
}<|MERGE_RESOLUTION|>--- conflicted
+++ resolved
@@ -1,11 +1,6 @@
 {
   "version" : "1.0",
-<<<<<<< HEAD
-  "dc-mode" : true,
-  "ac-to-dc-fallback" : true,
   "rao-with-loop-flow-limitation" : false,
-=======
->>>>>>> ca220bab
   "extensions" : {
     "dummy-extension" : { }
   }
