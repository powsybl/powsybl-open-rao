{
  "version" : "3.1",
  "objective-function" : {
    "type" : "MAX_MIN_MARGIN",
    "unit" : "A",
    "enforce-curative-security" : false
  },
  "range-actions-optimization" : {
    "pst-ra-min-impact-threshold" : 0.02,
    "hvdc-ra-min-impact-threshold" : 0.002,
    "injection-ra-min-impact-threshold" : 0.003
  },
  "topological-actions-optimization" : {
    "relative-minimum-impact-threshold" : 0.02,
    "absolute-minimum-impact-threshold" : 2.0
  },
  "not-optimized-cnecs" : {
    "do-not-optimize-curative-cnecs-for-tsos-without-cras" : false
  },
  "mnec-parameters" : {
    "acceptable-margin-decrease" : 55.0
  },
  "relative-margins-parameters" : {
    "ptdf-boundaries" : [ "{FR}-{BE}", "{FR}-{DE}" ]
  },
  "loop-flow-parameters" : {
    "acceptable-increase" : 11.0,
    "countries" : [ "ES", "FR", "PT" ]
  },
  "extensions" : {
    "open-rao-search-tree-parameters" : {
      "objective-function" : {
        "curative-min-obj-improvement" : 3.0
      },
      "range-actions-optimization" : {
        "max-mip-iterations" : 2,
        "pst-sensitivity-threshold" : 0.2,
        "pst-model" : "APPROXIMATED_INTEGERS",
        "hvdc-sensitivity-threshold" : 0.2,
        "injection-ra-sensitivity-threshold" : 0.3,
        "ra-range-shrinking" : "DISABLED",
        "linear-optimization-solver" : {
          "solver" : "XPRESS",
          "relative-mip-gap" : 0.004,
          "solver-specific-parameters" : "BLABLABLA"
        }
      },
      "topological-actions-optimization" : {
        "max-preventive-search-tree-depth" : 3,
        "max-curative-search-tree-depth" : 3,
        "predefined-combinations" : [ [ "na1", "na2" ], [ "na3", "na4", "na5" ] ],
        "skip-actions-far-from-most-limiting-element" : true,
        "max-number-of-boundaries-for-skipping-actions" : 3
      },
      "second-preventive-rao" : {
        "execution-condition" : "POSSIBLE_CURATIVE_IMPROVEMENT",
        "re-optimize-curative-range-actions" : true,
        "hint-from-first-preventive-rao" : true
      },
      "load-flow-and-sensitivity-computation" : {
        "load-flow-provider" : "LOADFLOW_PROVIDER",
        "sensitivity-provider" : "SENSI_PROVIDER",
        "sensitivity-failure-overcost" : 2.0,
        "sensitivity-parameters" : {
          "version" : "1.1",
          "load-flow-parameters" : {
            "version" : "1.9",
            "voltageInitMode" : "UNIFORM_VALUES",
            "transformerVoltageControlOn" : false,
            "phaseShifterRegulationOn" : false,
            "useReactiveLimits" : true,
            "twtSplitShuntAdmittance" : false,
            "shuntCompensatorVoltageControlOn" : false,
            "readSlackBus" : true,
            "writeSlackBus" : false,
            "dc" : false,
            "distributedSlack" : true,
            "balanceType" : "PROPORTIONAL_TO_GENERATION_P_MAX",
            "dcUseTransformerRatio" : true,
            "countriesToBalance" : [ ],
            "connectedComponentMode" : "MAIN",
            "hvdcAcEmulation" : true,
            "dcPowerFactor" : 1.0,
            "extensions" : {
              "open-load-flow-parameters" : {
                "slackBusSelectionMode" : "MOST_MESHED",
                "slackBusesIds" : [ ],
                "slackDistributionFailureBehavior" : "LEAVE_ON_SLACK_BUS",
                "voltageRemoteControl" : true,
                "voltageRemoteControlRobustMode" : true,
                "lowImpedanceBranchMode" : "REPLACE_BY_ZERO_IMPEDANCE_LINE",
                "loadPowerFactorConstant" : false,
                "plausibleActivePowerLimit" : 5000.0,
                "newtonRaphsonStoppingCriteriaType" : "UNIFORM_CRITERIA",
                "maxActivePowerMismatch" : 0.01,
                "maxReactivePowerMismatch" : 0.01,
                "maxVoltageMismatch" : 1.0E-4,
                "maxAngleMismatch" : 1.0E-5,
                "maxRatioMismatch" : 1.0E-5,
                "maxSusceptanceMismatch" : 1.0E-4,
                "slackBusPMaxMismatch" : 1.0,
                "voltagePerReactivePowerControl" : false,
                "generatorReactivePowerRemoteControl" : false,
                "transformerReactivePowerControl" : false,
                "maxNewtonRaphsonIterations" : 15,
                "maxOuterLoopIterations" : 20,
                "newtonRaphsonConvEpsPerEq" : 1.0E-4,
                "voltageInitModeOverride" : "NONE",
                "transformerVoltageControlMode" : "WITH_GENERATOR_VOLTAGE_CONTROL",
                "shuntVoltageControlMode" : "WITH_GENERATOR_VOLTAGE_CONTROL",
                "minPlausibleTargetVoltage" : 0.8,
                "maxPlausibleTargetVoltage" : 1.2,
                "minNominalVoltageTargetVoltageCheck" : 20.0,
                "minRealisticVoltage" : 0.5,
                "maxRealisticVoltage" : 2.0,
                "lowImpedanceThreshold" : 1.0E-8,
                "reactiveRangeCheckMode" : "MAX",
                "networkCacheEnabled" : false,
                "svcVoltageMonitoring" : true,
                "stateVectorScalingMode" : "NONE",
                "maxSlackBusCount" : 1,
                "debugDir" : null,
                "incrementalTransformerRatioTapControlOuterLoopMaxTapShift" : 3,
                "secondaryVoltageControl" : false,
                "reactiveLimitsMaxPqPvSwitch" : 3,
                "phaseShifterControlMode" : "CONTINUOUS_WITH_DISCRETISATION",
                "alwaysUpdateNetwork" : false,
                "mostMeshedSlackBusSelectorMaxNominalVoltagePercentile" : 95.0,
                "reportedFeatures" : [ ],
                "slackBusCountryFilter" : [ ],
                "actionableSwitchesIds" : [ ],
                "actionableTransformersIds" : [ ],
                "asymmetrical" : false,
                "reactivePowerDispatchMode" : "Q_EQUAL_PROPORTION",
                "outerLoopNames" : null,
                "useActiveLimits" : true,
                "disableVoltageControlOfGeneratorsOutsideActivePowerLimits" : false,
                "lineSearchStateVectorScalingMaxIteration" : 10,
                "lineSearchStateVectorScalingStepFold" : 1.3333333333333333,
                "maxVoltageChangeStateVectorScalingMaxDv" : 0.1,
                "maxVoltageChangeStateVectorScalingMaxDphi" : 0.17453292519943295,
                "linePerUnitMode" : "IMPEDANCE",
                "useLoadModel" : false,
                "dcApproximationType" : "IGNORE_R",
                "simulateAutomationSystems" : false,
                "acSolverType" : "NEWTON_RAPHSON",
                "maxNewtonKrylovIterations" : 100,
                "newtonKrylovLineSearch" : false,
                "referenceBusSelectionMode" : "FIRST_SLACK",
                "writeReferenceTerminals" : true,
                "voltageTargetPriorities" : [ "GENERATOR", "TRANSFORMER", "SHUNT" ],
                "transformerVoltageControlUseInitialTapPosition" : false,
                "generatorVoltageControlMinNominalVoltage" : -1.0,
                "fictitiousGeneratorVoltageControlCheckMode" : "FORCED",
                "areaInterchangeControl" : false,
                "areaInterchangeControlAreaType" : "ControlArea",
                "areaInterchangePMaxMismatch" : 2.0,
                "forceTargetQInReactiveLimits" : false,
                "disableInconsistentVoltageControls" : false
              }
            }
          },
          "flow-flow-sensitivity-value-threshold" : 0.0,
          "voltage-voltage-sensitivity-value-threshold" : 0.0,
          "flow-voltage-sensitivity-value-threshold" : 0.0,
          "angle-flow-sensitivity-value-threshold" : 0.0,
          "extensions" : {
            "open-sensitivity-parameters" : {
              "debugDir" : null
            }
          }
        }
      },
      "multi-threading" : {
        "available-cpus" : 5
      },
      "mnec-parameters" : {
        "violation-cost" : 11.0,
        "constraint-adjustment-coefficient" : 12.0
      },
      "relative-margins-parameters" : {
        "ptdf-approximation" : "UPDATE_PTDF_WITH_TOPO_AND_PST",
        "ptdf-sum-lower-bound" : 0.02
      },
      "loop-flow-parameters" : {
        "ptdf-approximation" : "UPDATE_PTDF_WITH_TOPO",
        "constraint-adjustment-coefficient" : 12.0,
        "violation-cost" : 13.0
      },
<<<<<<< HEAD
      "ics-importer-parameters" : {
        "cost-down" : 10.0,
        "cost-up" : 10.0
      },
      "min-margin-parameters" : {
        "overload-penalty" : 1000.0
=======
      "costly-min-margin-parameters" : {
        "shifted-violation-penalty" : 1000.0,
        "shifted-violation-threshold" : 0.0
>>>>>>> fd2ae6c4
      }
    }
  }
}<|MERGE_RESOLUTION|>--- conflicted
+++ resolved
@@ -187,18 +187,9 @@
         "constraint-adjustment-coefficient" : 12.0,
         "violation-cost" : 13.0
       },
-<<<<<<< HEAD
-      "ics-importer-parameters" : {
-        "cost-down" : 10.0,
-        "cost-up" : 10.0
-      },
-      "min-margin-parameters" : {
-        "overload-penalty" : 1000.0
-=======
       "costly-min-margin-parameters" : {
         "shifted-violation-penalty" : 1000.0,
         "shifted-violation-threshold" : 0.0
->>>>>>> fd2ae6c4
       }
     }
   }
