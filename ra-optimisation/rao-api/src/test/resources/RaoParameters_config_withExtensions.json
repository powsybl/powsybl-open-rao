--- conflicted
+++ resolved
@@ -28,14 +28,6 @@
     "countries" : [ "ES", "FR", "PT" ]
   },
   "extensions" : {
-<<<<<<< HEAD
-    "fast-rao-parameters" : {
-      "number-of-cnecs-to-add" : 20,
-      "add-unsecure-cnecs" : false,
-      "margin-limit" : 5.0
-    },
-=======
->>>>>>> 16438a14
     "open-rao-search-tree-parameters" : {
       "objective-function" : {
         "curative-min-obj-improvement" : 3.0
@@ -194,13 +186,10 @@
         "ptdf-approximation" : "UPDATE_PTDF_WITH_TOPO",
         "constraint-adjustment-coefficient" : 12.0,
         "violation-cost" : 13.0
-<<<<<<< HEAD
-=======
       },
       "costly-min-margin-parameters" : {
         "shifted-violation-penalty" : 1000.0,
         "shifted-violation-threshold" : 0.0
->>>>>>> 16438a14
       }
     }
   }
