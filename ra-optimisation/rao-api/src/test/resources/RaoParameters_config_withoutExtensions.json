{
  "version" : "2.4",
  "objective-function" : {
    "type" : "MAX_MIN_MARGIN_IN_AMPERE",
    "forbid-cost-increase" : true,
    "preventive-stop-criterion" : "MIN_OBJECTIVE",
    "curative-stop-criterion" : "PREVENTIVE_OBJECTIVE",
    "curative-min-obj-improvement" : 3.0,
    "optimize-curative-if-preventive-unsecure" : true
  },
  "range-actions-optimization" : {
    "max-mip-iterations" : 2,
    "pst-penalty-cost" : 0.02,
    "pst-sensitivity-threshold" : 0.2,
    "pst-model" : "APPROXIMATED_INTEGERS",
    "hvdc-penalty-cost" : 0.002,
    "hvdc-sensitivity-threshold" : 0.2,
    "injection-ra-penalty-cost" : 0.003,
    "injection-ra-sensitivity-threshold" : 0.3,
    "ra-range-shrinking" : "DISABLED",
    "linear-optimization-solver" : {
      "solver" : "XPRESS",
      "relative-mip-gap" : 0.004,
      "solver-specific-parameters" : "BLABLABLA"
    }
  },
  "topological-actions-optimization" : {
    "max-preventive-search-tree-depth" : 3,
    "max-auto-search-tree-depth" : 2,
    "max-curative-search-tree-depth" : 3,
    "predefined-combinations" : [ [ "na1", "na2" ], [ "na3", "na4", "na5" ] ],
    "relative-minimum-impact-threshold" : 0.02,
    "absolute-minimum-impact-threshold" : 2.0,
    "skip-actions-far-from-most-limiting-element" : true,
    "max-number-of-boundaries-for-skipping-actions" : 3
  },
  "second-preventive-rao" : {
    "execution-condition" : "POSSIBLE_CURATIVE_IMPROVEMENT",
    "re-optimize-curative-range-actions" : true,
    "hint-from-first-preventive-rao" : true
  },
  "not-optimized-cnecs" : {
    "do-not-optimize-curative-cnecs-for-tsos-without-cras" : false
  },
  "load-flow-and-sensitivity-computation" : {
    "load-flow-provider" : "LOADFLOW_PROVIDER",
    "sensitivity-provider" : "SENSI_PROVIDER",
    "sensitivity-failure-overcost" : 2.0,
    "sensitivity-parameters" : {
      "version" : "1.1",
      "load-flow-parameters" : {
        "version" : "1.9",
        "voltageInitMode" : "UNIFORM_VALUES",
        "transformerVoltageControlOn" : false,
        "phaseShifterRegulationOn" : false,
        "useReactiveLimits" : true,
        "twtSplitShuntAdmittance" : false,
        "shuntCompensatorVoltageControlOn" : false,
        "readSlackBus" : true,
        "writeSlackBus" : false,
        "dc" : false,
        "distributedSlack" : true,
        "balanceType" : "PROPORTIONAL_TO_GENERATION_P_MAX",
        "dcUseTransformerRatio" : true,
        "countriesToBalance" : [ ],
        "connectedComponentMode" : "MAIN",
        "hvdcAcEmulation" : true,
        "dcPowerFactor" : 1.0,
        "extensions" : {
          "open-load-flow-parameters" : {
            "slackBusSelectionMode" : "MOST_MESHED",
            "slackBusesIds" : [ ],
            "slackDistributionFailureBehavior" : "LEAVE_ON_SLACK_BUS",
            "voltageRemoteControl" : true,
            "lowImpedanceBranchMode" : "REPLACE_BY_ZERO_IMPEDANCE_LINE",
            "loadPowerFactorConstant" : false,
            "plausibleActivePowerLimit" : 5000.0,
            "newtonRaphsonStoppingCriteriaType" : "UNIFORM_CRITERIA",
            "maxActivePowerMismatch" : 0.01,
            "maxReactivePowerMismatch" : 0.01,
            "maxVoltageMismatch" : 1.0E-4,
            "maxAngleMismatch" : 1.0E-5,
            "maxRatioMismatch" : 1.0E-5,
            "maxSusceptanceMismatch" : 1.0E-4,
            "slackBusPMaxMismatch" : 1.0,
            "voltagePerReactivePowerControl" : false,
            "generatorReactivePowerRemoteControl" : false,
            "transformerReactivePowerControl" : false,
            "maxNewtonRaphsonIterations" : 15,
            "maxOuterLoopIterations" : 20,
            "newtonRaphsonConvEpsPerEq" : 1.0E-4,
            "voltageInitModeOverride" : "NONE",
            "transformerVoltageControlMode" : "WITH_GENERATOR_VOLTAGE_CONTROL",
            "shuntVoltageControlMode" : "WITH_GENERATOR_VOLTAGE_CONTROL",
            "minPlausibleTargetVoltage" : 0.8,
            "maxPlausibleTargetVoltage" : 1.2,
            "minNominalVoltageTargetVoltageCheck" : 20.0,
            "minRealisticVoltage" : 0.5,
            "maxRealisticVoltage" : 2.0,
            "lowImpedanceThreshold" : 1.0E-8,
            "reactiveRangeCheckMode" : "MAX",
            "networkCacheEnabled" : false,
            "svcVoltageMonitoring" : true,
            "stateVectorScalingMode" : "NONE",
            "maxSlackBusCount" : 1,
            "debugDir" : null,
            "incrementalTransformerRatioTapControlOuterLoopMaxTapShift" : 3,
            "secondaryVoltageControl" : false,
            "reactiveLimitsMaxPqPvSwitch" : 3,
            "phaseShifterControlMode" : "CONTINUOUS_WITH_DISCRETISATION",
            "alwaysUpdateNetwork" : false,
            "mostMeshedSlackBusSelectorMaxNominalVoltagePercentile" : 95.0,
            "reportedFeatures" : [ ],
            "slackBusCountryFilter" : [ ],
            "actionableSwitchesIds" : [ ],
            "actionableTransformersIds" : [ ],
            "asymmetrical" : false,
            "reactivePowerDispatchMode" : "Q_EQUAL_PROPORTION",
            "outerLoopNames" : null,
            "useActiveLimits" : true,
            "disableVoltageControlOfGeneratorsOutsideActivePowerLimits" : false,
            "lineSearchStateVectorScalingMaxIteration" : 10,
            "lineSearchStateVectorScalingStepFold" : 1.3333333333333333,
            "maxVoltageChangeStateVectorScalingMaxDv" : 0.1,
            "maxVoltageChangeStateVectorScalingMaxDphi" : 0.17453292519943295,
            "linePerUnitMode" : "IMPEDANCE",
            "useLoadModel" : false,
            "dcApproximationType" : "IGNORE_R",
            "simulateAutomationSystems" : false,
            "acSolverType" : "NEWTON_RAPHSON",
            "maxNewtonKrylovIterations" : 100,
            "newtonKrylovLineSearch" : false,
            "referenceBusSelectionMode" : "FIRST_SLACK",
            "writeReferenceTerminals" : true,
            "voltageTargetPriorities" : [ "GENERATOR", "TRANSFORMER", "SHUNT" ],
<<<<<<< HEAD
=======
            "transformerVoltageControlUseInitialTapPosition" : false,
>>>>>>> fdaefc44
            "generatorVoltageControlMinNominalVoltage" : -1.0,
            "fictitiousGeneratorVoltageControlCheckMode" : "FORCED"
          }
        }
      },
      "flow-flow-sensitivity-value-threshold" : 0.0,
      "voltage-voltage-sensitivity-value-threshold" : 0.0,
      "flow-voltage-sensitivity-value-threshold" : 0.0,
      "angle-flow-sensitivity-value-threshold" : 0.0,
      "extensions" : {
        "open-sensitivity-parameters" : {
          "debugDir" : null
        }
      }
    }
  },
  "multi-threading" : {
    "contingency-scenarios-in-parallel" : 4,
    "preventive-leaves-in-parallel" : 5,
    "auto-leaves-in-parallel" : 3,
    "curative-leaves-in-parallel" : 6
  }
}<|MERGE_RESOLUTION|>--- conflicted
+++ resolved
@@ -133,10 +133,7 @@
             "referenceBusSelectionMode" : "FIRST_SLACK",
             "writeReferenceTerminals" : true,
             "voltageTargetPriorities" : [ "GENERATOR", "TRANSFORMER", "SHUNT" ],
-<<<<<<< HEAD
-=======
             "transformerVoltageControlUseInitialTapPosition" : false,
->>>>>>> fdaefc44
             "generatorVoltageControlMinNominalVoltage" : -1.0,
             "fictitiousGeneratorVoltageControlCheckMode" : "FORCED"
           }
