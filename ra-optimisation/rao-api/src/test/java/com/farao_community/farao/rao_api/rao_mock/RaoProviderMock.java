/*
 * Copyright (c) 2019, RTE (http://www.rte-france.com)
 * This Source Code Form is subject to the terms of the Mozilla Public
 * License, v. 2.0. If a copy of the MPL was not distributed with this
 * file, You can obtain one at http://mozilla.org/MPL/2.0/.
 */
package com.farao_community.farao.rao_api.rao_mock;

import com.farao_community.farao.rao_api.RaoInput;
import com.farao_community.farao.rao_api.RaoParameters;
import com.farao_community.farao.rao_api.RaoProvider;
import com.farao_community.farao.rao_api.RaoResult;
import com.google.auto.service.AutoService;
import com.powsybl.computation.ComputationManager;

import java.util.concurrent.CompletableFuture;

/**
 * @author Baptiste Seguinot <baptiste.seguinot at rte-france.com>
 */
@AutoService(RaoProvider.class)
public class RaoProviderMock implements RaoProvider {

    @Override
    public CompletableFuture<RaoResult> run(RaoInput raoInput, ComputationManager computationManager, RaoParameters parameters) {
<<<<<<< HEAD
        return CompletableFuture.completedFuture(new RaoResult(RaoResult.Status.SUCCESS));
    }

    @Override
    public CompletableFuture<RaoResult> run(RaoInput raoInput, ComputationManager computationManager, RaoParameters parameters) {
        return CompletableFuture.completedFuture(new RaoResult(RaoResult.Status.SUCCESS));
    }

    @Override
    public CompletableFuture<RaoResult> run(RaoInput raoInput, ComputationManager computationManager, RaoParameters parameters) {
=======
>>>>>>> f2d72c39
        return CompletableFuture.completedFuture(new RaoResult(RaoResult.Status.SUCCESS));
    }

    @Override
    public String getName() {
        return "RandomRAO";
    }

    @Override
    public String getVersion() {
        return "1.0";
    }
}<|MERGE_RESOLUTION|>--- conflicted
+++ resolved
@@ -23,19 +23,6 @@
 
     @Override
     public CompletableFuture<RaoResult> run(RaoInput raoInput, ComputationManager computationManager, RaoParameters parameters) {
-<<<<<<< HEAD
-        return CompletableFuture.completedFuture(new RaoResult(RaoResult.Status.SUCCESS));
-    }
-
-    @Override
-    public CompletableFuture<RaoResult> run(RaoInput raoInput, ComputationManager computationManager, RaoParameters parameters) {
-        return CompletableFuture.completedFuture(new RaoResult(RaoResult.Status.SUCCESS));
-    }
-
-    @Override
-    public CompletableFuture<RaoResult> run(RaoInput raoInput, ComputationManager computationManager, RaoParameters parameters) {
-=======
->>>>>>> f2d72c39
         return CompletableFuture.completedFuture(new RaoResult(RaoResult.Status.SUCCESS));
     }
 
