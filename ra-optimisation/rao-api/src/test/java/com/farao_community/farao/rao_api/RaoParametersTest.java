--- conflicted
+++ resolved
@@ -7,11 +7,17 @@
 package com.farao_community.farao.rao_api;
 
 import com.google.auto.service.AutoService;
+import com.google.common.jimfs.Configuration;
+import com.google.common.jimfs.Jimfs;
+import com.powsybl.commons.config.InMemoryPlatformConfig;
+import com.powsybl.commons.config.MapModuleConfig;
 import com.powsybl.commons.config.PlatformConfig;
 import com.powsybl.commons.extensions.AbstractExtension;
 import org.junit.Before;
 import org.junit.Test;
 import org.mockito.Mockito;
+
+import java.nio.file.FileSystem;
 
 import static org.junit.Assert.*;
 
@@ -21,10 +27,14 @@
 public class RaoParametersTest {
 
     private PlatformConfig config;
+    private InMemoryPlatformConfig platformCfg;
+    private FileSystem fileSystem;
 
     @Before
     public void setUp() {
         config = Mockito.mock(PlatformConfig.class);
+        fileSystem = Jimfs.newFileSystem(Configuration.unix());
+        platformCfg = new InMemoryPlatformConfig(fileSystem);
     }
 
     @Test
@@ -50,27 +60,17 @@
     }
 
     @Test
-<<<<<<< HEAD
     public void checkConfig() {
-        boolean dcMode = false;
-        boolean acToDcFallback = true;
-        boolean raoWithLoopFlowLimitation = false;
 
         MapModuleConfig moduleConfig = platformCfg.createModuleConfig("rao-parameters");
-        moduleConfig.setStringProperty("dc-mode", Boolean.toString(dcMode));
-        moduleConfig.setStringProperty("ac-to-dc-fallback", Boolean.toString(acToDcFallback));
-        moduleConfig.setStringProperty("rao-with-loop-flow-limitation", Boolean.toString(raoWithLoopFlowLimitation));
+        moduleConfig.setStringProperty("rao-with-loop-flow-limitation", Boolean.toString(false));
         RaoParameters parameters = new RaoParameters();
         RaoParameters.load(parameters, platformCfg);
 
-        assertEquals(dcMode, parameters.isDcMode());
-        assertEquals(acToDcFallback, parameters.isAcToDcFallback());
-        assertEquals(raoWithLoopFlowLimitation, parameters.isRaoWithLoopFlowLimitation());
+        assertEquals(false, parameters.isRaoWithLoopFlowLimitation());
     }
 
     @Test
-=======
->>>>>>> ca220bab
     public void testExtensionFromConfig() {
         RaoParameters parameters = RaoParameters.load(config);
 
