--- conflicted
+++ resolved
@@ -18,7 +18,6 @@
 import org.mockito.Mockito;
 
 import java.nio.file.FileSystem;
-import java.util.Objects;
 
 import static org.junit.Assert.*;
 
@@ -65,11 +64,6 @@
 
         MapModuleConfig moduleConfig = platformCfg.createModuleConfig("rao-parameters");
         moduleConfig.setStringProperty("rao-with-loop-flow-limitation", Boolean.toString(false));
-        moduleConfig.setStringProperty("loopflow-approximation", Boolean.toString(false));
-<<<<<<< HEAD
-=======
-        moduleConfig.setStringProperty("loopflow-constraint-adjustment-coefficient", Objects.toString(0.0));
->>>>>>> f4fe262e
 
         RaoParameters parameters = new RaoParameters();
         RaoParameters.load(parameters, platformCfg);
