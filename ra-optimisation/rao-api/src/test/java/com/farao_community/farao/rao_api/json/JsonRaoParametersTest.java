--- conflicted
+++ resolved
@@ -73,13 +73,10 @@
         parameters.setRelativeMarginPtdfBoundariesFromString(stringBoundaries);
         parameters.setPtdfSumLowerBound(0.05);
         parameters.setPerimetersInParallel(15);
-<<<<<<< HEAD
         parameters.setSolverSpecificParameters("TREEMEMORYLIMIT 20");
-=======
         parameters.setSolver(RaoParameters.Solver.SCIP);
         parameters.setRelativeMipGap(1e-5);
         parameters.setPstOptimizationApproximation(RaoParameters.PstOptimizationApproximation.APPROXIMATED_INTEGERS);
->>>>>>> 20609101
         roundTripTest(parameters, JsonRaoParameters::write, JsonRaoParameters::read, "/RaoParametersSet.json");
     }
 
