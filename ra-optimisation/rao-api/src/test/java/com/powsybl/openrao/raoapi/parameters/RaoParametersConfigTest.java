/*
 * Copyright (c) 2023, RTE (http://www.rte-france.com)
 * This Source Code Form is subject to the terms of the Mozilla Public
 * License, v. 2.0. If a copy of the MPL was not distributed with this
 * file, You can obtain one at http://mozilla.org/MPL/2.0/.
 */
package com.powsybl.openrao.raoapi.parameters;

import com.powsybl.openrao.commons.OpenRaoException;
import com.powsybl.openrao.commons.Unit;
import com.powsybl.openrao.raoapi.parameters.extensions.*;
import com.google.common.jimfs.Configuration;
import com.google.common.jimfs.Jimfs;
import com.powsybl.commons.config.*;
import com.powsybl.iidm.network.Country;
import org.junit.jupiter.api.BeforeEach;
import org.junit.jupiter.api.Test;
import org.mockito.Mockito;

import java.nio.file.FileSystem;
import java.util.*;

import static com.powsybl.openrao.raoapi.parameters.extensions.SearchTreeRaoObjectiveFunctionParameters.getCurativeMinObjImprovement;
import static org.junit.jupiter.api.Assertions.*;
import static org.mockito.ArgumentMatchers.*;

/**
 * @author Godelaine de Montmorillon {@literal <godelaine.demontmorillon at rte-france.com>}
 */

class RaoParametersConfigTest {
    private PlatformConfig mockedPlatformConfig;
    private InMemoryPlatformConfig platformCfg;
    static final double DOUBLE_TOLERANCE = 1e-6;

    @BeforeEach
    public void setUp() {
        mockedPlatformConfig = Mockito.mock(PlatformConfig.class);
        FileSystem fileSystem = Jimfs.newFileSystem(Configuration.unix());
        platformCfg = new InMemoryPlatformConfig(fileSystem);
    }

    @Test
    void checkObjectiveFunctionConfig() {
        MapModuleConfig objectiveFunctionModuleConfig = platformCfg.createModuleConfig("rao-objective-function");
        objectiveFunctionModuleConfig.setStringProperty("type", "MAX_MIN_RELATIVE_MARGIN");
        objectiveFunctionModuleConfig.setStringProperty("unit", "AMPERE");
        objectiveFunctionModuleConfig.setStringProperty("enforce-curative-security", "false");
        MapModuleConfig objectiveFunctionModuleConfigExt = platformCfg.createModuleConfig("search-tree-objective-function");
        objectiveFunctionModuleConfigExt.setStringProperty("curative-min-obj-improvement", Objects.toString(123.0));
        RaoParameters parameters = RaoParameters.load(platformCfg);
        ObjectiveFunctionParameters objectiveFunctionParameters = parameters.getObjectiveFunctionParameters();
        assertEquals(ObjectiveFunctionParameters.ObjectiveFunctionType.MAX_MIN_RELATIVE_MARGIN, objectiveFunctionParameters.getType());
        assertEquals(Unit.AMPERE, objectiveFunctionParameters.getUnit());
        assertEquals(123, getCurativeMinObjImprovement(parameters), DOUBLE_TOLERANCE);
        assertFalse(objectiveFunctionParameters.getEnforceCurativeSecurity());
    }

    @Test
    void checkRangeActionsOptimizationConfig() {
        MapModuleConfig rangeActionsOptimizationModuleConfig = platformCfg.createModuleConfig("rao-range-actions-optimization");
        rangeActionsOptimizationModuleConfig.setStringProperty("pst-ra-min-impact-threshold", Objects.toString(44));
        rangeActionsOptimizationModuleConfig.setStringProperty("hvdc-ra-min-impact-threshold", Objects.toString(33));
        rangeActionsOptimizationModuleConfig.setStringProperty("injection-ra-min-impact-threshold", Objects.toString(22));
        MapModuleConfig rangeActionsOptimizationModuleConfigExt = platformCfg.createModuleConfig("search-tree-range-actions-optimization");
        rangeActionsOptimizationModuleConfigExt.setStringProperty("max-mip-iterations", Objects.toString(4));
        rangeActionsOptimizationModuleConfigExt.setStringProperty("pst-sensitivity-threshold", Objects.toString(7));
        rangeActionsOptimizationModuleConfigExt.setStringProperty("pst-model", "APPROXIMATED_INTEGERS");
        rangeActionsOptimizationModuleConfigExt.setStringProperty("hvdc-sensitivity-threshold", Objects.toString(8));
        rangeActionsOptimizationModuleConfigExt.setStringProperty("injection-ra-sensitivity-threshold", Objects.toString(9));
        MapModuleConfig linearOptimizationSolverModuleConfig = platformCfg.createModuleConfig("search-tree-linear-optimization-solver");
        linearOptimizationSolverModuleConfig.setStringProperty("solver", "XPRESS");
        linearOptimizationSolverModuleConfig.setStringProperty("relative-mip-gap", Objects.toString(22));
        linearOptimizationSolverModuleConfig.setStringProperty("solver-specific-parameters", "blabla");
        RaoParameters parameters = RaoParameters.load(platformCfg);
        RangeActionsOptimizationParameters params = parameters.getRangeActionsOptimizationParameters();
        SearchTreeRaoRangeActionsOptimizationParameters paramsExt = parameters.getExtension(OpenRaoSearchTreeParameters.class).getRangeActionsOptimizationParameters();
        assertEquals(4, paramsExt.getMaxMipIterations(), DOUBLE_TOLERANCE);
        assertEquals(44, params.getPstRAMinImpactThreshold(), DOUBLE_TOLERANCE);
        assertEquals(7, paramsExt.getPstSensitivityThreshold(), DOUBLE_TOLERANCE);
        assertEquals(SearchTreeRaoRangeActionsOptimizationParameters.PstModel.APPROXIMATED_INTEGERS, paramsExt.getPstModel());
        assertEquals(SearchTreeRaoRangeActionsOptimizationParameters.RaRangeShrinking.DISABLED, paramsExt.getRaRangeShrinking());
        assertEquals(33, params.getHvdcRAMinImpactThreshold(), DOUBLE_TOLERANCE);
        assertEquals(8, paramsExt.getHvdcSensitivityThreshold(), DOUBLE_TOLERANCE);
        assertEquals(22, params.getInjectionRAMinImpactThreshold(), DOUBLE_TOLERANCE);
        assertEquals(9, paramsExt.getInjectionRaSensitivityThreshold(), DOUBLE_TOLERANCE);
        assertEquals(SearchTreeRaoRangeActionsOptimizationParameters.Solver.XPRESS, paramsExt.getLinearOptimizationSolver().getSolver());
        assertEquals(22, paramsExt.getLinearOptimizationSolver().getRelativeMipGap(), DOUBLE_TOLERANCE);
        assertEquals("blabla", paramsExt.getLinearOptimizationSolver().getSolverSpecificParameters());
    }

    @Test
    void checkTopoActionsOptimizationConfig() {
        MapModuleConfig topoActionsModuleConfig = platformCfg.createModuleConfig("rao-topological-actions-optimization");
        topoActionsModuleConfig.setStringProperty("relative-minimum-impact-threshold", Objects.toString(0.9));
        topoActionsModuleConfig.setStringProperty("absolute-minimum-impact-threshold", Objects.toString(22));
        MapModuleConfig topoActionsModuleConfigExt = platformCfg.createModuleConfig("search-tree-topological-actions-optimization");
        topoActionsModuleConfigExt.setStringProperty("max-preventive-search-tree-depth", Objects.toString(3));
        topoActionsModuleConfigExt.setStringProperty("max-curative-search-tree-depth", Objects.toString(3));
        topoActionsModuleConfigExt.setStringListProperty("predefined-combinations", List.of("{na12} + {na22}", "{na41} + {na5} + {na6}"));
        topoActionsModuleConfigExt.setStringProperty("skip-actions-far-from-most-limiting-element", Objects.toString(true));
        topoActionsModuleConfigExt.setStringProperty("max-number-of-boundaries-for-skipping-actions", Objects.toString(3333));
        RaoParameters parameters = RaoParameters.load(platformCfg);
        TopoOptimizationParameters params = parameters.getTopoOptimizationParameters();
        SearchTreeRaoTopoOptimizationParameters paramsExt = parameters.getExtension(OpenRaoSearchTreeParameters.class).getTopoOptimizationParameters();
        assertEquals(3, paramsExt.getMaxPreventiveSearchTreeDepth(), DOUBLE_TOLERANCE);
        assertEquals(3, paramsExt.getMaxCurativeSearchTreeDepth(), DOUBLE_TOLERANCE);
        assertEquals(List.of(List.of("na12", "na22"), List.of("na41", "na5", "na6")), paramsExt.getPredefinedCombinations());
        assertEquals(0.9, params.getRelativeMinImpactThreshold(), DOUBLE_TOLERANCE);
        assertEquals(22, params.getAbsoluteMinImpactThreshold(), DOUBLE_TOLERANCE);
        assertTrue(paramsExt.getSkipActionsFarFromMostLimitingElement());
        assertEquals(3333, paramsExt.getMaxNumberOfBoundariesForSkippingActions(), DOUBLE_TOLERANCE);
    }

    @Test
    void checkMultiThreadingConfig() {
        MapModuleConfig multiThreadingModuleConfig = platformCfg.createModuleConfig("search-tree-multi-threading");
        multiThreadingModuleConfig.setStringProperty("available-cpus", Objects.toString(43));
        RaoParameters parameters = RaoParameters.load(platformCfg);
        MultithreadingParameters params = parameters.getExtension(OpenRaoSearchTreeParameters.class).getMultithreadingParameters();
        assertEquals(43, params.getAvailableCPUs(), DOUBLE_TOLERANCE);
    }

    @Test
    void checkSecondPreventiveRaoConfig() {
        MapModuleConfig secondPreventiveRaoModuleConfig = platformCfg.createModuleConfig("search-tree-second-preventive-rao");
        secondPreventiveRaoModuleConfig.setStringProperty("execution-condition", "POSSIBLE_CURATIVE_IMPROVEMENT");
        secondPreventiveRaoModuleConfig.setStringProperty("re-optimize-curative-range-actions", Objects.toString(false));
        secondPreventiveRaoModuleConfig.setStringProperty("hint-from-first-preventive-rao", Objects.toString(true));
        RaoParameters parameters = RaoParameters.load(platformCfg);
        SecondPreventiveRaoParameters params = parameters.getExtension(OpenRaoSearchTreeParameters.class).getSecondPreventiveRaoParameters();
        assertEquals(SecondPreventiveRaoParameters.ExecutionCondition.POSSIBLE_CURATIVE_IMPROVEMENT, params.getExecutionCondition());
        assertFalse(params.getReOptimizeCurativeRangeActions());
        assertTrue(params.getHintFromFirstPreventiveRao());
    }

    @Test
    void checkNotOptimizedCnecsConfig() {
        MapModuleConfig notOptimizedModuleConfig = platformCfg.createModuleConfig("rao-not-optimized-cnecs");
        notOptimizedModuleConfig.setStringProperty("do-not-optimize-curative-cnecs-for-tsos-without-cras", Objects.toString(false));
        RaoParameters parameters = RaoParameters.load(platformCfg);
        NotOptimizedCnecsParameters params = parameters.getNotOptimizedCnecsParameters();
        assertFalse(params.getDoNotOptimizeCurativeCnecsForTsosWithoutCras());
    }

    @Test
    void checkLoadFlowParametersConfig() {
        MapModuleConfig loadFlowModuleConfig = platformCfg.createModuleConfig("search-tree-load-flow-and-sensitivity-computation");
        loadFlowModuleConfig.setStringProperty("load-flow-provider", "Bonjour");
        loadFlowModuleConfig.setStringProperty("sensitivity-provider", "Au revoir");
        loadFlowModuleConfig.setStringProperty("sensitivity-failure-overcost", Objects.toString(32));
        RaoParameters parameters = RaoParameters.load(platformCfg);
        LoadFlowAndSensitivityParameters paramsExt = parameters.getExtension(OpenRaoSearchTreeParameters.class).getLoadFlowAndSensitivityParameters();
        assertEquals("Bonjour", paramsExt.getLoadFlowProvider());
        assertEquals("Au revoir", paramsExt.getSensitivityProvider());
        assertEquals(32, paramsExt.getSensitivityFailureOvercost(), DOUBLE_TOLERANCE);
    }

    @Test
    void checkLoopFlowParametersConfig() {
        ModuleConfig loopFlowModuleConfig = Mockito.mock(ModuleConfig.class);
        Mockito.when(loopFlowModuleConfig.getDoubleProperty(eq("acceptable-increase"), anyDouble())).thenReturn(32.);
        Mockito.when(loopFlowModuleConfig.getStringListProperty(eq("countries"), anyList())).thenReturn(List.of("FR", "ES", "PT"));
        Mockito.when(mockedPlatformConfig.getOptionalModuleConfig("rao-loop-flow-parameters")).thenReturn(Optional.of(loopFlowModuleConfig));
        LoopFlowParameters parameters = RaoParameters.load(mockedPlatformConfig).getLoopFlowParameters().get();
        assertEquals(32, parameters.getAcceptableIncrease(), DOUBLE_TOLERANCE);
        Set<Country> expectedCountries = Set.of(Country.FR, Country.ES, Country.PT);
        assertEquals(expectedCountries, parameters.getCountries());
    }

    @Test
    void checkLoopFlowParametersConfigExtension() {
        ModuleConfig loopFlowModuleConfig = Mockito.mock(ModuleConfig.class);
        Mockito.when(loopFlowModuleConfig.getEnumProperty(eq("ptdf-approximation"), eq(PtdfApproximation.class), any())).thenReturn(PtdfApproximation.UPDATE_PTDF_WITH_TOPO);
        Mockito.when(loopFlowModuleConfig.getDoubleProperty(eq("violation-cost"), anyDouble())).thenReturn(43.);
        Mockito.when(loopFlowModuleConfig.getDoubleProperty(eq("constraint-adjustment-coefficient"), anyDouble())).thenReturn(45.);
        Mockito.when(mockedPlatformConfig.getOptionalModuleConfig("search-tree-loop-flow-parameters")).thenReturn(Optional.of(loopFlowModuleConfig));
        OpenRaoSearchTreeParametersConfigLoader configLoader = new OpenRaoSearchTreeParametersConfigLoader();
        SearchTreeRaoLoopFlowParameters parameters = configLoader.load(mockedPlatformConfig).getLoopFlowParameters().get();
        assertEquals(PtdfApproximation.UPDATE_PTDF_WITH_TOPO, parameters.getPtdfApproximation());
        assertEquals(45, parameters.getConstraintAdjustmentCoefficient(), DOUBLE_TOLERANCE);
        assertEquals(43, parameters.getViolationCost(), DOUBLE_TOLERANCE);
        Set<Country> expectedCountries = Set.of(Country.FR, Country.ES, Country.PT);
    }

    @Test
    void checkMnecParametersConfig() {
        ModuleConfig mnecModuleConfig = Mockito.mock(ModuleConfig.class);
        Mockito.when(mnecModuleConfig.getDoubleProperty(eq("acceptable-margin-decrease"), anyDouble())).thenReturn(32.);
        Mockito.when(mockedPlatformConfig.getOptionalModuleConfig("rao-mnec-parameters")).thenReturn(Optional.of(mnecModuleConfig));
        MnecParameters parameters = RaoParameters.load(mockedPlatformConfig).getMnecParameters().get();
        assertEquals(32, parameters.getAcceptableMarginDecrease(), DOUBLE_TOLERANCE);
    }

    @Test
    void checkMnecParametersConfigExtension() {
        ModuleConfig mnecModuleConfig = Mockito.mock(ModuleConfig.class);
        Mockito.when(mnecModuleConfig.getDoubleProperty(eq("violation-cost"), anyDouble())).thenReturn(43.);
        Mockito.when(mnecModuleConfig.getDoubleProperty(eq("constraint-adjustment-coefficient"), anyDouble())).thenReturn(45.);
        Mockito.when(mockedPlatformConfig.getOptionalModuleConfig("search-tree-mnec-parameters")).thenReturn(Optional.of(mnecModuleConfig));
        OpenRaoSearchTreeParametersConfigLoader configLoader = new OpenRaoSearchTreeParametersConfigLoader();
        SearchTreeRaoMnecParameters parameters = configLoader.load(mockedPlatformConfig).getMnecParameters().get();
        assertEquals(43, parameters.getViolationCost(), DOUBLE_TOLERANCE);
        assertEquals(45, parameters.getConstraintAdjustmentCoefficient(), DOUBLE_TOLERANCE);
    }

    @Test
    void checkCostlyMinMarginParametersConfig() {
        ModuleConfig minMarginsModuleConfig = Mockito.mock(ModuleConfig.class);
        Mockito.when(minMarginsModuleConfig.getDoubleProperty(eq("shifted-violation-penalty"), anyDouble())).thenReturn(43.);
        Mockito.when(mockedPlatformConfig.getOptionalModuleConfig("search-tree-costly-min-margin-parameters")).thenReturn(Optional.of(minMarginsModuleConfig));
        OpenRaoSearchTreeParametersConfigLoader configLoader = new OpenRaoSearchTreeParametersConfigLoader();
        SearchTreeRaoCostlyMinMarginParameters parameters = configLoader.load(mockedPlatformConfig).getMinMarginsParameters().get();
        assertEquals(43, parameters.getShiftedViolationPenalty(), DOUBLE_TOLERANCE);
    }

    @Test
    void checkRelativeMarginsConfig() {
        ModuleConfig relativeMarginsModuleConfig = Mockito.mock(ModuleConfig.class);
        Mockito.when(relativeMarginsModuleConfig.getStringListProperty(eq("ptdf-boundaries"), anyList())).thenReturn(List.of("{FR}-{BE}", "{FR}-{DE}", "{BE}-{22Y201903144---9}-{DE}+{22Y201903145---4}"));
        Mockito.when(mockedPlatformConfig.getOptionalModuleConfig("rao-relative-margins-parameters")).thenReturn(Optional.of(relativeMarginsModuleConfig));
        RelativeMarginsParameters parameters = RaoParameters.load(mockedPlatformConfig).getRelativeMarginsParameters().get();
        List<String> expectedBoundaries = List.of("{FR}-{BE}", "{FR}-{DE}", "{BE}-{22Y201903144---9}-{DE}+{22Y201903145---4}");
        assertEquals(expectedBoundaries, parameters.getPtdfBoundariesAsString());
    }

    @Test
    void checkRelativeMarginsConfigExtension() {
        ModuleConfig relativeMarginsModuleConfig = Mockito.mock(ModuleConfig.class);
        Mockito.when(relativeMarginsModuleConfig.getDoubleProperty(eq("ptdf-sum-lower-bound"), anyDouble())).thenReturn(32.);
        Mockito.when(mockedPlatformConfig.getOptionalModuleConfig("search-tree-relative-margins-parameters")).thenReturn(Optional.of(relativeMarginsModuleConfig));
        OpenRaoSearchTreeParametersConfigLoader configLoader = new OpenRaoSearchTreeParametersConfigLoader();
        SearchTreeRaoRelativeMarginsParameters parameters = configLoader.load(mockedPlatformConfig).getRelativeMarginsParameters().get();
        assertEquals(32, parameters.getPtdfSumLowerBound(), DOUBLE_TOLERANCE);
    }

    @Test
    void checkMultipleConfigs() {
        MapModuleConfig objectiveFunctionModuleConfig = platformCfg.createModuleConfig("rao-objective-function");
        objectiveFunctionModuleConfig.setStringProperty("type", "MAX_MIN_RELATIVE_MARGIN");
        objectiveFunctionModuleConfig.setStringProperty("unit", "AMPERE");
        MapModuleConfig objectiveFunctionExtModuleConfig = platformCfg.createModuleConfig("search-tree-objective-function");
        objectiveFunctionExtModuleConfig.setStringProperty("curative-min-obj-improvement", Objects.toString(123.0));
        MapModuleConfig rangeActionsOptimizationExtModuleConfig = platformCfg.createModuleConfig("search-tree-range-actions-optimization");
        rangeActionsOptimizationExtModuleConfig.setStringProperty("max-mip-iterations", Objects.toString(32));
        RaoParameters parameters = RaoParameters.load(platformCfg);
        assertEquals(ObjectiveFunctionParameters.ObjectiveFunctionType.MAX_MIN_RELATIVE_MARGIN, parameters.getObjectiveFunctionParameters().getType());
        assertEquals(Unit.AMPERE, parameters.getObjectiveFunctionParameters().getUnit());
        OpenRaoSearchTreeParameters searchTreeParameters = parameters.getExtension(OpenRaoSearchTreeParameters.class);
        assertEquals(123, searchTreeParameters.getObjectiveFunctionParameters().getCurativeMinObjImprovement(), 1e-6);
        assertEquals(32, searchTreeParameters.getRangeActionsOptimizationParameters().getMaxMipIterations(), 1e-6);
        assertTrue(parameters.getLoopFlowParameters().isEmpty());
        assertTrue(parameters.getMnecParameters().isEmpty());
        assertTrue(parameters.getRelativeMarginsParameters().isEmpty());
        assertTrue(searchTreeParameters.getLoopFlowParameters().isEmpty());
        assertTrue(searchTreeParameters.getMnecParameters().isEmpty());
        assertTrue(searchTreeParameters.getRelativeMarginsParameters().isEmpty());
    }

    @Test
    void inconsistentPredefinedCombinations1() {
        MapModuleConfig topoActionsModuleConfig = platformCfg.createModuleConfig("search-tree-topological-actions-optimization");
        topoActionsModuleConfig.setStringListProperty("predefined-combinations", List.of("{na12 + {na22}", "{na41} + {na5} + {na6}"));
        assertThrows(OpenRaoException.class, () -> RaoParameters.load(platformCfg));
    }

    @Test
    void inconsistentPredefinedCombinations2() {
        MapModuleConfig topoActionsModuleConfig = platformCfg.createModuleConfig("search-tree-topological-actions-optimization");
        topoActionsModuleConfig.setStringListProperty("predefined-combinations", List.of("{na12} - {na22}", "{na41} + {na5} + {na6}"));
        assertThrows(OpenRaoException.class, () -> RaoParameters.load(platformCfg));
    }

    @Test
    void inconsistentLoopFlowCountries() {
        ModuleConfig loopFlowModuleConfig = Mockito.mock(ModuleConfig.class);
        Mockito.when(loopFlowModuleConfig.getStringListProperty(eq("countries"), anyList())).thenReturn(List.of("France", "ES", "PT"));
        Mockito.when(mockedPlatformConfig.getOptionalModuleConfig("rao-loop-flow-parameters")).thenReturn(Optional.of(loopFlowModuleConfig));
        assertThrows(OpenRaoException.class, () -> RaoParameters.load(mockedPlatformConfig));
    }

    @Test
    void inconsistentRelativeMarginsBoundaries1() {
        ModuleConfig relativeMarginsModuleConfig = Mockito.mock(ModuleConfig.class);
        Mockito.when(relativeMarginsModuleConfig.getStringListProperty(eq("ptdf-boundaries"), anyList())).thenReturn(List.of("{FR}{BE}"));
        Mockito.when(mockedPlatformConfig.getOptionalModuleConfig("rao-relative-margins-parameters")).thenReturn(Optional.of(relativeMarginsModuleConfig));
        assertThrows(OpenRaoException.class, () -> RaoParameters.load(mockedPlatformConfig));
    }

    @Test
    void inconsistentRelativeMarginsBoundaries2() {
        ModuleConfig relativeMarginsModuleConfig = Mockito.mock(ModuleConfig.class);
        Mockito.when(relativeMarginsModuleConfig.getStringListProperty(eq("ptdf-boundaries"), anyList())).thenReturn(List.of("{FR-{BE}"));
        Mockito.when(mockedPlatformConfig.getOptionalModuleConfig("rao-relative-margins-parameters")).thenReturn(Optional.of(relativeMarginsModuleConfig));
        assertThrows(OpenRaoException.class, () -> RaoParameters.load(mockedPlatformConfig));
<<<<<<< HEAD
    }

    @Test
    void checkFastRaoConfig() {
        ModuleConfig fastRaoModuleConfig = Mockito.mock(ModuleConfig.class);
        Mockito.when(fastRaoModuleConfig.getIntProperty(eq("number-of-cnecs-to-add"), anyInt())).thenReturn(20);
        Mockito.when(fastRaoModuleConfig.getBooleanProperty(eq("add-unsecure-cnecs"), anyBoolean())).thenReturn(false);
        Mockito.when(fastRaoModuleConfig.getDoubleProperty(eq("margin-limit"), anyDouble())).thenReturn(5.0);

        Mockito.when(mockedPlatformConfig.getOptionalModuleConfig("fast-rao-parameters")).thenReturn(Optional.of(fastRaoModuleConfig));

        FastRaoConfigLoader configLoader = new FastRaoConfigLoader();
        FastRaoParameters parameters = configLoader.load(mockedPlatformConfig);

        assertEquals(20, parameters.getNumberOfCnecsToAdd());
        assertFalse(parameters.getAddUnsecureCnecs());
        assertEquals(5.0, parameters.getMarginLimit(), DOUBLE_TOLERANCE);
=======
>>>>>>> 16438a14
    }

}<|MERGE_RESOLUTION|>--- conflicted
+++ resolved
@@ -293,7 +293,6 @@
         Mockito.when(relativeMarginsModuleConfig.getStringListProperty(eq("ptdf-boundaries"), anyList())).thenReturn(List.of("{FR-{BE}"));
         Mockito.when(mockedPlatformConfig.getOptionalModuleConfig("rao-relative-margins-parameters")).thenReturn(Optional.of(relativeMarginsModuleConfig));
         assertThrows(OpenRaoException.class, () -> RaoParameters.load(mockedPlatformConfig));
-<<<<<<< HEAD
     }
 
     @Test
@@ -311,8 +310,6 @@
         assertEquals(20, parameters.getNumberOfCnecsToAdd());
         assertFalse(parameters.getAddUnsecureCnecs());
         assertEquals(5.0, parameters.getMarginLimit(), DOUBLE_TOLERANCE);
-=======
->>>>>>> 16438a14
     }
 
 }