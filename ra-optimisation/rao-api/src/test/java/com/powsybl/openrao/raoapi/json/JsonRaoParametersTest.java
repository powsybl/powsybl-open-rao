/*
 * Copyright (c) 2019, RTE (http://www.rte-france.com)
 * This Source Code Form is subject to the terms of the Mozilla Public
 * License, v. 2.0. If a copy of the MPL was not distributed with this
 * file, You can obtain one at http://mozilla.org/MPL/2.0/.
 */
package com.powsybl.openrao.raoapi.json;

import com.powsybl.openrao.commons.OpenRaoException;
import com.powsybl.openrao.commons.Unit;
import com.powsybl.openrao.raoapi.parameters.ObjectiveFunctionParameters;
import com.powsybl.openrao.raoapi.parameters.RaoParameters;
import com.powsybl.openrao.raoapi.parameters.extensions.*;
import com.powsybl.openrao.raoapi.parameters.extensions.SearchTreeRaoRangeActionsOptimizationParameters.PstModel;
import com.powsybl.openrao.raoapi.parameters.extensions.SearchTreeRaoRangeActionsOptimizationParameters.RaRangeShrinking;
import com.fasterxml.jackson.core.JsonGenerator;
import com.fasterxml.jackson.core.JsonParser;
import com.fasterxml.jackson.databind.DeserializationContext;
import com.fasterxml.jackson.databind.SerializerProvider;
import com.google.auto.service.AutoService;
import com.powsybl.commons.test.AbstractSerDeTest;
import com.powsybl.commons.test.ComparisonUtils;
import com.powsybl.commons.extensions.AbstractExtension;
import org.junit.jupiter.api.Test;
import org.junit.jupiter.params.ParameterizedTest;
import org.junit.jupiter.params.provider.ValueSource;

import java.io.IOException;
import java.io.InputStream;
import java.util.ArrayList;
import java.util.Arrays;
import java.util.List;

import static com.powsybl.openrao.raoapi.RaoParametersCommons.RAO_PARAMETERS_VERSION;
import static org.junit.jupiter.api.Assertions.*;

/**
 * @author Baptiste Seguinot {@literal <baptiste.seguinot at rte-france.com>}
 */
class JsonRaoParametersTest extends AbstractSerDeTest {
    static final double DOUBLE_TOLERANCE = 1e-6;

    @Test
    void roundTripDefault() throws IOException {
        RaoParameters parameters = new RaoParameters();
        roundTripTest(parameters, JsonRaoParameters::write, JsonRaoParameters::read, "/RaoParameters_v2.json");
    }

    @Test
    void roundTrip() throws IOException {
        RaoParameters parameters = new RaoParameters();
        parameters.addExtension(OpenRaoSearchTreeParameters.class, new OpenRaoSearchTreeParameters());
        OpenRaoSearchTreeParameters searchTreeParameters = parameters.getExtension(OpenRaoSearchTreeParameters.class);
        // Objective Function parameters
        parameters.getObjectiveFunctionParameters().setType(ObjectiveFunctionParameters.ObjectiveFunctionType.MAX_MIN_MARGIN);
        parameters.getObjectiveFunctionParameters().setUnit(Unit.AMPERE);
        searchTreeParameters.getObjectiveFunctionParameters().setCurativeMinObjImprovement(983);
        parameters.getObjectiveFunctionParameters().setEnforceCurativeSecurity(true);
        // RangeActionsOptimization parameters
        searchTreeParameters.getRangeActionsOptimizationParameters().setMaxMipIterations(30);
        parameters.getRangeActionsOptimizationParameters().setPstRAMinImpactThreshold(10);
        searchTreeParameters.getRangeActionsOptimizationParameters().setPstSensitivityThreshold(0.2);
        parameters.getRangeActionsOptimizationParameters().setHvdcRAMinImpactThreshold(1);
        searchTreeParameters.getRangeActionsOptimizationParameters().setHvdcSensitivityThreshold(0.3);
        parameters.getRangeActionsOptimizationParameters().setInjectionRAMinImpactThreshold(1.2);
        searchTreeParameters.getRangeActionsOptimizationParameters().setInjectionRaSensitivityThreshold(0.7);
        searchTreeParameters.getRangeActionsOptimizationParameters().getLinearOptimizationSolver().setSolverSpecificParameters("TREEMEMORYLIMIT 20");
        searchTreeParameters.getRangeActionsOptimizationParameters().getLinearOptimizationSolver().setSolver(SearchTreeRaoRangeActionsOptimizationParameters.Solver.SCIP);
        searchTreeParameters.getRangeActionsOptimizationParameters().getLinearOptimizationSolver().setRelativeMipGap(1e-5);
        searchTreeParameters.getRangeActionsOptimizationParameters().setPstModel(PstModel.APPROXIMATED_INTEGERS);
        searchTreeParameters.getRangeActionsOptimizationParameters().setRaRangeShrinking(RaRangeShrinking.ENABLED);
        // TopologicalActions optimization parameters
        searchTreeParameters.getTopoOptimizationParameters().setMaxPreventiveSearchTreeDepth(10);
        searchTreeParameters.getTopoOptimizationParameters().setMaxCurativeSearchTreeDepth(10);
        parameters.getTopoOptimizationParameters().setRelativeMinImpactThreshold(0.1);
        parameters.getTopoOptimizationParameters().setAbsoluteMinImpactThreshold(20);
        searchTreeParameters.getTopoOptimizationParameters().setPredefinedCombinations(List.of(List.of("na-id-1", "na-id-2"), List.of("na-id-1", "na-id-3", "na-id-4")));
        // Multi-threading parameters
        searchTreeParameters.getMultithreadingParameters().setAvailableCPUs(21);
        // Second preventive RAO parameters
        searchTreeParameters.getSecondPreventiveRaoParameters().setExecutionCondition(SecondPreventiveRaoParameters.ExecutionCondition.POSSIBLE_CURATIVE_IMPROVEMENT);
        searchTreeParameters.getSecondPreventiveRaoParameters().setReOptimizeCurativeRangeActions(true);
        searchTreeParameters.getSecondPreventiveRaoParameters().setHintFromFirstPreventiveRao(true);
        // Not optimized cnecs parameters
        parameters.getNotOptimizedCnecsParameters().setDoNotOptimizeCurativeCnecsForTsosWithoutCras(false);
        // LoadFlow and sensitivity parameters
        searchTreeParameters.getLoadFlowAndSensitivityParameters().setLoadFlowProvider("OpenLoadFlowProvider");
        searchTreeParameters.getLoadFlowAndSensitivityParameters().setSensitivityProvider("OpenSensitivityAnalysis");
        // Extensions
        // -- LoopFlow parameters
        com.powsybl.openrao.raoapi.parameters.LoopFlowParameters loopFlowParameters = new com.powsybl.openrao.raoapi.parameters.LoopFlowParameters();
        SearchTreeRaoLoopFlowParameters loopFlowParametersExtension = new SearchTreeRaoLoopFlowParameters();
        loopFlowParameters.setAcceptableIncrease(20.);
        loopFlowParametersExtension.setPtdfApproximation(PtdfApproximation.UPDATE_PTDF_WITH_TOPO_AND_PST);
        loopFlowParametersExtension.setConstraintAdjustmentCoefficient(0.5);
        List<String> countries = new ArrayList<>();
        countries.add("BE");
        countries.add("FR");
        loopFlowParameters.setCountries(countries);
        parameters.setLoopFlowParameters(loopFlowParameters);
        searchTreeParameters.setLoopFlowParameters(loopFlowParametersExtension);
        // -- Mnec parameters
        com.powsybl.openrao.raoapi.parameters.MnecParameters mnecParameters = new com.powsybl.openrao.raoapi.parameters.MnecParameters();
        SearchTreeRaoMnecParameters mnecParametersExtension = new SearchTreeRaoMnecParameters();
        mnecParametersExtension.setViolationCost(20);
        mnecParameters.setAcceptableMarginDecrease(30);
        mnecParametersExtension.setConstraintAdjustmentCoefficient(3);
        parameters.setMnecParameters(mnecParameters);
        searchTreeParameters.setMnecParameters(mnecParametersExtension);
        // -- Relative Margins parameters
        com.powsybl.openrao.raoapi.parameters.RelativeMarginsParameters relativeMarginsParameters = new com.powsybl.openrao.raoapi.parameters.RelativeMarginsParameters();
        SearchTreeRaoRelativeMarginsParameters relativeMarginsParametersExtension = new SearchTreeRaoRelativeMarginsParameters();
        List<String> stringBoundaries = new ArrayList<>(Arrays.asList("{FR}-{ES}", "{ES}-{PT}", "{BE}-{22Y201903144---9}-{DE}-{22Y201903145---4}"));
        relativeMarginsParameters.setPtdfBoundariesFromString(stringBoundaries);
        relativeMarginsParametersExtension.setPtdfApproximation(PtdfApproximation.UPDATE_PTDF_WITH_TOPO);
        relativeMarginsParametersExtension.setPtdfSumLowerBound(0.05);
        parameters.setRelativeMarginsParameters(relativeMarginsParameters);
        searchTreeParameters.setRelativeMarginsParameters(relativeMarginsParametersExtension);

<<<<<<< HEAD
        parameters.addExtension(FastRaoParameters.class, new FastRaoParameters());
        FastRaoParameters fastRaoParameters = parameters.getExtension(FastRaoParameters.class);
        // -- Fast Rao Parameters
        fastRaoParameters.setMarginLimit(5);
        fastRaoParameters.setAddUnsecureCnecs(false);
        fastRaoParameters.setNumberOfCnecsToAdd(20);
=======
        // -- Min Margins parameters
        SearchTreeRaoCostlyMinMarginParameters minMarginsParameters = new SearchTreeRaoCostlyMinMarginParameters();
        minMarginsParameters.setShiftedViolationPenalty(800.0);
        minMarginsParameters.setShiftedViolationThreshold(3.0);
        searchTreeParameters.setMinMarginsParameters(minMarginsParameters);
>>>>>>> 16438a14

        roundTripTest(parameters, JsonRaoParameters::write, JsonRaoParameters::read, "/RaoParametersSet_v2.json");
    }

    @Test
    void update() {
        RaoParameters parameters = JsonRaoParameters.read(getClass().getResourceAsStream("/RaoParameters_default_v2.json"));
        assertEquals(1, parameters.getExtensions().size());
        JsonRaoParameters.update(parameters, getClass().getResourceAsStream("/RaoParameters_update_v2.json"));
        assertEquals(1, parameters.getExtensions().size());
        assertEquals(ObjectiveFunctionParameters.ObjectiveFunctionType.MAX_MIN_MARGIN, parameters.getObjectiveFunctionParameters().getType());
        OpenRaoSearchTreeParameters searchTreeParameters = parameters.getExtension(OpenRaoSearchTreeParameters.class);
        assertEquals(5, searchTreeParameters.getTopoOptimizationParameters().getMaxPreventiveSearchTreeDepth(), DOUBLE_TOLERANCE);
        assertEquals(5, searchTreeParameters.getTopoOptimizationParameters().getMaxCurativeSearchTreeDepth(), DOUBLE_TOLERANCE);
        assertEquals(0, parameters.getTopoOptimizationParameters().getRelativeMinImpactThreshold(), DOUBLE_TOLERANCE);
        assertEquals(1, parameters.getTopoOptimizationParameters().getAbsoluteMinImpactThreshold(), DOUBLE_TOLERANCE);
        assertEquals(8, searchTreeParameters.getMultithreadingParameters().getAvailableCPUs());
        assertTrue(searchTreeParameters.getTopoOptimizationParameters().getSkipActionsFarFromMostLimitingElement());
        assertEquals(2, searchTreeParameters.getTopoOptimizationParameters().getMaxNumberOfBoundariesForSkippingActions());
        assertTrue(parameters.getNotOptimizedCnecsParameters().getDoNotOptimizeCurativeCnecsForTsosWithoutCras());
        assertEquals(SecondPreventiveRaoParameters.ExecutionCondition.COST_INCREASE, searchTreeParameters.getSecondPreventiveRaoParameters().getExecutionCondition());
        assertTrue(searchTreeParameters.getSecondPreventiveRaoParameters().getHintFromFirstPreventiveRao());
        // Extensions
        assertEquals(888, parameters.getMnecParameters().get().getAcceptableMarginDecrease(), DOUBLE_TOLERANCE);
        assertEquals(23, searchTreeParameters.getMnecParameters().get().getViolationCost(), DOUBLE_TOLERANCE);
        assertEquals(4, searchTreeParameters.getMnecParameters().get().getConstraintAdjustmentCoefficient(), DOUBLE_TOLERANCE);
        assertEquals(0.06, searchTreeParameters.getRelativeMarginsParameters().get().getPtdfSumLowerBound(), DOUBLE_TOLERANCE);
        assertEquals(List.of("{FR}-{ES}"), parameters.getRelativeMarginsParameters().get().getPtdfBoundariesAsString());
<<<<<<< HEAD

=======
>>>>>>> 16438a14
    }

    @Test
    void writeExtension() throws IOException {
        RaoParameters parameters = new RaoParameters();
        parameters.addExtension(DummyExtension.class, new DummyExtension());
        writeTest(parameters, JsonRaoParameters::write, ComparisonUtils::assertTxtEquals, "/RaoParametersWithExtension_v2.json");
    }

    @Test
    void readExtension() {
        RaoParameters parameters = JsonRaoParameters.read(getClass().getResourceAsStream("/RaoParametersWithExtension_v2.json"));
        assertEquals(1, parameters.getExtensions().size());
        assertNotNull(parameters.getExtension(DummyExtension.class));
        assertNotNull(parameters.getExtensionByName("dummy-extension"));
    }

    @Test
    void readErrorUnexpectedExtension() {
        InputStream inputStream = getClass().getResourceAsStream("/RaoParametersError_v2.json");
        OpenRaoException e = assertThrows(OpenRaoException.class, () -> JsonRaoParameters.read(inputStream));
        assertEquals("Unexpected field in rao parameters: unknownField", e.getMessage());
    }

    @Test
    void testFailOnOldVersion() {
        InputStream inputStream = getClass().getResourceAsStream("/RaoParameters_oldVersion.json");
        OpenRaoException e = assertThrows(OpenRaoException.class, () -> JsonRaoParameters.read(inputStream));
        assertEquals(String.format("RaoParameters version '2.0' cannot be deserialized. The only supported version currently is '%s'.", RAO_PARAMETERS_VERSION), e.getMessage());
    }

    @ParameterizedTest
    @ValueSource(strings = {"LoopFlowError", "ObjFuncTypeError", "WrongField"})
    void importNokTest(String source) {
        InputStream inputStream = getClass().getResourceAsStream("/RaoParametersWith" + source + "_v2.json");
        assertThrows(OpenRaoException.class, () -> JsonRaoParameters.read(inputStream));
    }

    static class DummyExtension extends AbstractExtension<RaoParameters> {

        DummyExtension() {
            super();
        }

        @Override
        public String getName() {
            return "dummy-extension";
        }
    }

    @AutoService(JsonRaoParameters.ExtensionSerializer.class)
    public static class DummySerializer implements JsonRaoParameters.ExtensionSerializer<DummyExtension> {

        @Override
        public void serialize(DummyExtension extension, JsonGenerator jsonGenerator, SerializerProvider serializerProvider) throws IOException {
            jsonGenerator.writeStartObject();
            jsonGenerator.writeEndObject();
        }

        @Override
        public DummyExtension deserialize(JsonParser jsonParser, DeserializationContext deserializationContext) {
            return new DummyExtension();
        }

        @Override
        public String getExtensionName() {
            return "dummy-extension";
        }

        @Override
        public String getCategoryName() {
            return "rao-parameters";
        }

        @Override
        public Class<? super DummyExtension> getExtensionClass() {
            return DummyExtension.class;
        }
    }
}<|MERGE_RESOLUTION|>--- conflicted
+++ resolved
@@ -117,20 +117,11 @@
         parameters.setRelativeMarginsParameters(relativeMarginsParameters);
         searchTreeParameters.setRelativeMarginsParameters(relativeMarginsParametersExtension);
 
-<<<<<<< HEAD
-        parameters.addExtension(FastRaoParameters.class, new FastRaoParameters());
-        FastRaoParameters fastRaoParameters = parameters.getExtension(FastRaoParameters.class);
-        // -- Fast Rao Parameters
-        fastRaoParameters.setMarginLimit(5);
-        fastRaoParameters.setAddUnsecureCnecs(false);
-        fastRaoParameters.setNumberOfCnecsToAdd(20);
-=======
         // -- Min Margins parameters
         SearchTreeRaoCostlyMinMarginParameters minMarginsParameters = new SearchTreeRaoCostlyMinMarginParameters();
         minMarginsParameters.setShiftedViolationPenalty(800.0);
         minMarginsParameters.setShiftedViolationThreshold(3.0);
         searchTreeParameters.setMinMarginsParameters(minMarginsParameters);
->>>>>>> 16438a14
 
         roundTripTest(parameters, JsonRaoParameters::write, JsonRaoParameters::read, "/RaoParametersSet_v2.json");
     }
@@ -159,10 +150,6 @@
         assertEquals(4, searchTreeParameters.getMnecParameters().get().getConstraintAdjustmentCoefficient(), DOUBLE_TOLERANCE);
         assertEquals(0.06, searchTreeParameters.getRelativeMarginsParameters().get().getPtdfSumLowerBound(), DOUBLE_TOLERANCE);
         assertEquals(List.of("{FR}-{ES}"), parameters.getRelativeMarginsParameters().get().getPtdfBoundariesAsString());
-<<<<<<< HEAD
-
-=======
->>>>>>> 16438a14
     }
 
     @Test
