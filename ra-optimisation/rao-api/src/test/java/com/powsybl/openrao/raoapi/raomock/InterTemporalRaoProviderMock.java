/*
 * Copyright (c) 2024, RTE (http://www.rte-france.com)
 * This Source Code Form is subject to the terms of the Mozilla Public
 * License, v. 2.0. If a copy of the MPL was not distributed with this
 * file, You can obtain one at http://mozilla.org/MPL/2.0/.
 */

package com.powsybl.openrao.raoapi.raomock;

import com.google.auto.service.AutoService;
import com.powsybl.openrao.data.raoresult.api.ComputationStatus;
import com.powsybl.openrao.data.raoresult.api.InterTemporalRaoResult;
import com.powsybl.openrao.data.raoresult.api.RaoResult;
import com.powsybl.openrao.data.raoresult.impl.RaoResultImpl;
import com.powsybl.openrao.raoapi.InterTemporalRaoInputWithNetworkPaths;
import com.powsybl.openrao.raoapi.InterTemporalRaoProvider;
import com.powsybl.openrao.raoapi.parameters.RaoParameters;

import java.time.OffsetDateTime;
import java.util.HashMap;
import java.util.Map;
import java.util.concurrent.CompletableFuture;

/**
 * @author Thomas Bouquet {@literal <thomas.bouquet at rte-france.com>}
 */
@AutoService(InterTemporalRaoProvider.class)
public class InterTemporalRaoProviderMock implements InterTemporalRaoProvider {

    @Override
<<<<<<< HEAD
    public CompletableFuture<TemporalData<RaoResult>> run(InterTemporalRaoInputWithNetworkPaths raoInput, RaoParameters parameters) {
=======
    public CompletableFuture<InterTemporalRaoResult> run(InterTemporalRaoInput raoInput, RaoParameters parameters) {
>>>>>>> d9d21da8
        Map<OffsetDateTime, RaoResult> raoResultPerTimestamp = new HashMap<>();
        for (OffsetDateTime timestamp : raoInput.getTimestampsToRun()) {
            RaoResultImpl raoResult = new RaoResultImpl(raoInput.getRaoInputs().getData(timestamp).orElseThrow().getCrac());
            raoResult.setComputationStatus(ComputationStatus.DEFAULT);
            raoResultPerTimestamp.put(timestamp, raoResult);
        }
        return CompletableFuture.completedFuture(new InterTemporalRaoResultMock());
    }

    @Override
    public String getName() {
        return "RandomInterTemporalRAO";
    }

    @Override
    public String getVersion() {
        return "1.0";
    }
}<|MERGE_RESOLUTION|>--- conflicted
+++ resolved
@@ -28,11 +28,7 @@
 public class InterTemporalRaoProviderMock implements InterTemporalRaoProvider {
 
     @Override
-<<<<<<< HEAD
-    public CompletableFuture<TemporalData<RaoResult>> run(InterTemporalRaoInputWithNetworkPaths raoInput, RaoParameters parameters) {
-=======
-    public CompletableFuture<InterTemporalRaoResult> run(InterTemporalRaoInput raoInput, RaoParameters parameters) {
->>>>>>> d9d21da8
+    public CompletableFuture<InterTemporalRaoResult> run(InterTemporalRaoInputWithNetworkPaths raoInput, RaoParameters parameters) {
         Map<OffsetDateTime, RaoResult> raoResultPerTimestamp = new HashMap<>();
         for (OffsetDateTime timestamp : raoInput.getTimestampsToRun()) {
             RaoResultImpl raoResult = new RaoResultImpl(raoInput.getRaoInputs().getData(timestamp).orElseThrow().getCrac());
