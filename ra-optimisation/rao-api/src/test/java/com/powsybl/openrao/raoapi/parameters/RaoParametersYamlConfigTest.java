--- conflicted
+++ resolved
@@ -90,11 +90,7 @@
         assertEquals(2, loadFlowAndSensitivityParameters.getSensitivityFailureOvercost(), DOUBLE_TOLERANCE);
 
         // EXTENSIONS
-<<<<<<< HEAD
-        assertEquals(2, parameters.getExtensions().size());
-=======
         assertEquals(1, parameters.getExtensions().size());
->>>>>>> 16438a14
 
         assertTrue(parameters.getLoopFlowParameters().isPresent());
         assertTrue(searchTreeParameters.getLoopFlowParameters().isPresent());
