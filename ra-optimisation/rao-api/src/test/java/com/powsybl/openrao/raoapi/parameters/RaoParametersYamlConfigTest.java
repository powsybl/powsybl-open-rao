/*
 * Copyright (c) 2023, RTE (http://www.rte-france.com)
 * This Source Code Form is subject to the terms of the Mozilla Public
 * License, v. 2.0. If a copy of the MPL was not distributed with this
 * file, You can obtain one at http://mozilla.org/MPL/2.0/.
 */
package com.powsybl.openrao.raoapi.parameters;

import com.powsybl.openrao.commons.Unit;
import com.powsybl.openrao.raoapi.json.JsonRaoParameters;
import com.powsybl.openrao.raoapi.parameters.extensions.*;
import com.powsybl.openrao.raoapi.parameters.extensions.SearchTreeRaoRangeActionsOptimizationParameters.PstModel;
import com.powsybl.openrao.raoapi.parameters.extensions.SearchTreeRaoRangeActionsOptimizationParameters.RaRangeShrinking;
import com.powsybl.openrao.raoapi.parameters.extensions.SearchTreeRaoRangeActionsOptimizationParameters.Solver;
import com.powsybl.commons.config.*;
import com.powsybl.commons.test.AbstractSerDeTest;
import com.powsybl.iidm.network.Country;
import com.powsybl.openloadflow.OpenLoadFlowParameters;
import org.junit.jupiter.api.Test;

import java.io.*;
import java.nio.file.Path;
import java.nio.file.Paths;
import java.util.*;

import static org.junit.jupiter.api.Assertions.*;

/**
 * @author Godelaine de Montmorillon {@literal <godelaine.demontmorillon at rte-france.com>}
 */

class RaoParametersYamlConfigTest extends AbstractSerDeTest {
    static final double DOUBLE_TOLERANCE = 1e-6;

    public RaoParameters loadRaoParameters(String configFile) {
        Path path = Paths.get(new File(getClass().getResource("/" + configFile + ".yml").getFile()).getAbsolutePath());
        Path subPath = path.getParent();
        PlatformConfig platformConfig = new PlatformConfig(PlatformConfig.loadModuleRepository(subPath, configFile), subPath);
        return RaoParameters.load(platformConfig);
    }

    @Test
    void testConfigWithExtensions() throws IOException {
        RaoParameters parameters = loadRaoParameters("config_withExtensions");
        OpenRaoSearchTreeParameters searchTreeParameters = parameters.getExtension(OpenRaoSearchTreeParameters.class);

        ObjectiveFunctionParameters objectiveFunctionParameters = parameters.getObjectiveFunctionParameters();
        assertEquals(ObjectiveFunctionParameters.ObjectiveFunctionType.MAX_MIN_MARGIN, objectiveFunctionParameters.getType());
        assertEquals(Unit.AMPERE, objectiveFunctionParameters.getUnit());
        assertEquals(3, searchTreeParameters.getObjectiveFunctionParameters().getCurativeMinObjImprovement(), DOUBLE_TOLERANCE);
        assertFalse(objectiveFunctionParameters.getEnforceCurativeSecurity());

        RangeActionsOptimizationParameters rangeActionsOptimizationParameters = parameters.getRangeActionsOptimizationParameters();
        assertEquals(2, searchTreeParameters.getRangeActionsOptimizationParameters().getMaxMipIterations(), DOUBLE_TOLERANCE);
        assertEquals(0.02, rangeActionsOptimizationParameters.getPstRAMinImpactThreshold(), DOUBLE_TOLERANCE);
        assertEquals(0.2, searchTreeParameters.getRangeActionsOptimizationParameters().getPstSensitivityThreshold(), DOUBLE_TOLERANCE);
        assertEquals(PstModel.APPROXIMATED_INTEGERS, searchTreeParameters.getRangeActionsOptimizationParameters().getPstModel());
        assertEquals(RaRangeShrinking.DISABLED, searchTreeParameters.getRangeActionsOptimizationParameters().getRaRangeShrinking());
        assertEquals(0.002, rangeActionsOptimizationParameters.getHvdcRAMinImpactThreshold(), DOUBLE_TOLERANCE);
        assertEquals(0.2, searchTreeParameters.getRangeActionsOptimizationParameters().getHvdcSensitivityThreshold(), DOUBLE_TOLERANCE);
        assertEquals(0.003, rangeActionsOptimizationParameters.getInjectionRAMinImpactThreshold(), DOUBLE_TOLERANCE);
        assertEquals(0.3, searchTreeParameters.getRangeActionsOptimizationParameters().getInjectionRaSensitivityThreshold(), DOUBLE_TOLERANCE);
        assertEquals(Solver.XPRESS, searchTreeParameters.getRangeActionsOptimizationParameters().getLinearOptimizationSolver().getSolver());
        assertEquals(0.004, searchTreeParameters.getRangeActionsOptimizationParameters().getLinearOptimizationSolver().getRelativeMipGap(), DOUBLE_TOLERANCE);
        assertEquals("BLABLABLA", searchTreeParameters.getRangeActionsOptimizationParameters().getLinearOptimizationSolver().getSolverSpecificParameters());

        TopoOptimizationParameters topoOptimizationParameters = parameters.getTopoOptimizationParameters();
        assertEquals(3, searchTreeParameters.getTopoOptimizationParameters().getMaxPreventiveSearchTreeDepth(), DOUBLE_TOLERANCE);
        assertEquals(3, searchTreeParameters.getTopoOptimizationParameters().getMaxCurativeSearchTreeDepth(), DOUBLE_TOLERANCE);
        assertEquals(List.of(List.of("na1", "na2"), List.of("na3", "na4", "na5")), searchTreeParameters.getTopoOptimizationParameters().getPredefinedCombinations());
        assertEquals(0.02, topoOptimizationParameters.getRelativeMinImpactThreshold(), DOUBLE_TOLERANCE);
        assertEquals(2.0, topoOptimizationParameters.getAbsoluteMinImpactThreshold(), DOUBLE_TOLERANCE);
        assertTrue(searchTreeParameters.getTopoOptimizationParameters().getSkipActionsFarFromMostLimitingElement());
        assertEquals(3, searchTreeParameters.getTopoOptimizationParameters().getMaxNumberOfBoundariesForSkippingActions(), DOUBLE_TOLERANCE);

        MultithreadingParameters multithreadingParameters = searchTreeParameters.getMultithreadingParameters();
        assertEquals(5, multithreadingParameters.getAvailableCPUs(), DOUBLE_TOLERANCE);

        SecondPreventiveRaoParameters secondPreventiveRaoParameters = searchTreeParameters.getSecondPreventiveRaoParameters();
        assertEquals(SecondPreventiveRaoParameters.ExecutionCondition.POSSIBLE_CURATIVE_IMPROVEMENT, secondPreventiveRaoParameters.getExecutionCondition());
        assertTrue(secondPreventiveRaoParameters.getReOptimizeCurativeRangeActions());
        assertTrue(secondPreventiveRaoParameters.getHintFromFirstPreventiveRao());

        NotOptimizedCnecsParameters notOptimizedCnecsParameters = parameters.getNotOptimizedCnecsParameters();
        assertFalse(notOptimizedCnecsParameters.getDoNotOptimizeCurativeCnecsForTsosWithoutCras());

        LoadFlowAndSensitivityParameters loadFlowAndSensitivityParameters = parameters.getExtension(OpenRaoSearchTreeParameters.class).getLoadFlowAndSensitivityParameters();
        assertEquals("LOADFLOW_PROVIDER", loadFlowAndSensitivityParameters.getLoadFlowProvider());
        assertEquals("SENSI_PROVIDER", loadFlowAndSensitivityParameters.getSensitivityProvider());
        assertEquals(2, loadFlowAndSensitivityParameters.getSensitivityFailureOvercost(), DOUBLE_TOLERANCE);

        // EXTENSIONS
        assertEquals(1, parameters.getExtensions().size());

        assertTrue(parameters.getLoopFlowParameters().isPresent());
        assertTrue(searchTreeParameters.getLoopFlowParameters().isPresent());
        assertEquals(11, parameters.getLoopFlowParameters().get().getAcceptableIncrease(), DOUBLE_TOLERANCE);
        assertEquals(PtdfApproximation.UPDATE_PTDF_WITH_TOPO, searchTreeParameters.getLoopFlowParameters().get().getPtdfApproximation());
        assertEquals(12, searchTreeParameters.getLoopFlowParameters().get().getConstraintAdjustmentCoefficient(), DOUBLE_TOLERANCE);
        assertEquals(13, searchTreeParameters.getLoopFlowParameters().get().getViolationCost(), DOUBLE_TOLERANCE);
        Set<Country> expectedCountries = Set.of(Country.FR, Country.ES, Country.PT);
        assertEquals(expectedCountries, parameters.getLoopFlowParameters().get().getCountries());

        assertTrue(parameters.getMnecParameters().isPresent());
        assertTrue(searchTreeParameters.getMnecParameters().isPresent());
        assertEquals(55, parameters.getMnecParameters().get().getAcceptableMarginDecrease(), DOUBLE_TOLERANCE);
        assertEquals(11, searchTreeParameters.getMnecParameters().get().getViolationCost(), DOUBLE_TOLERANCE);
        assertEquals(12, searchTreeParameters.getMnecParameters().get().getConstraintAdjustmentCoefficient(), DOUBLE_TOLERANCE);

        assertTrue(parameters.getRelativeMarginsParameters().isPresent());
        assertTrue(searchTreeParameters.getRelativeMarginsParameters().isPresent());
        List<String> expectedBoundaries = List.of("{FR}-{BE}", "{FR}-{DE}");
        assertEquals(PtdfApproximation.UPDATE_PTDF_WITH_TOPO_AND_PST, searchTreeParameters.getRelativeMarginsParameters().get().getPtdfApproximation());
        assertEquals(0.02, searchTreeParameters.getRelativeMarginsParameters().get().getPtdfSumLowerBound(), DOUBLE_TOLERANCE);
        assertEquals(expectedBoundaries, parameters.getRelativeMarginsParameters().get().getPtdfBoundariesAsString());

<<<<<<< HEAD
        assertEquals(10.0, searchTreeParameters.getIcsImporterParameters().get().getCostDown());
        assertEquals(10.0, searchTreeParameters.getIcsImporterParameters().get().getCostUp());

        assertEquals(1000.0, searchTreeParameters.getMinMarginParameters().get().getOverloadPenalty());
=======
        assertEquals(1000.0, searchTreeParameters.getMinMarginsParameters().get().getShiftedViolationPenalty());
        assertEquals(0.0, searchTreeParameters.getMinMarginsParameters().get().getShiftedViolationThreshold());
>>>>>>> fd2ae6c4
        // Compare to json
        roundTripTest(parameters, JsonRaoParameters::write, JsonRaoParameters::read, "/RaoParameters_config_withExtensions.json");
    }

    @Test
    void testConfigWithoutExtensions() throws IOException {
        RaoParameters parameters = loadRaoParameters("config_withoutExtensions");

        ObjectiveFunctionParameters objectiveFunctionParameters = parameters.getObjectiveFunctionParameters();
        assertEquals(ObjectiveFunctionParameters.ObjectiveFunctionType.MAX_MIN_MARGIN, objectiveFunctionParameters.getType());
        assertEquals(Unit.AMPERE, objectiveFunctionParameters.getUnit());
        assertFalse(objectiveFunctionParameters.getEnforceCurativeSecurity());

        RangeActionsOptimizationParameters rangeActionsOptimizationParameters = parameters.getRangeActionsOptimizationParameters();
        assertEquals(0.02, rangeActionsOptimizationParameters.getPstRAMinImpactThreshold(), DOUBLE_TOLERANCE);
        assertEquals(0.002, rangeActionsOptimizationParameters.getHvdcRAMinImpactThreshold(), DOUBLE_TOLERANCE);
        assertEquals(0.003, rangeActionsOptimizationParameters.getInjectionRAMinImpactThreshold(), DOUBLE_TOLERANCE);

        TopoOptimizationParameters topoOptimizationParameters = parameters.getTopoOptimizationParameters();
        assertEquals(0.02, topoOptimizationParameters.getRelativeMinImpactThreshold(), DOUBLE_TOLERANCE);
        assertEquals(2.0, topoOptimizationParameters.getAbsoluteMinImpactThreshold(), DOUBLE_TOLERANCE);

        NotOptimizedCnecsParameters notOptimizedCnecsParameters = parameters.getNotOptimizedCnecsParameters();
        assertFalse(notOptimizedCnecsParameters.getDoNotOptimizeCurativeCnecsForTsosWithoutCras());

        // EXTENSIONS
        assertEquals(0, parameters.getExtensions().size());

        OpenRaoSearchTreeParameters searchTreeParameters = parameters.getExtension(OpenRaoSearchTreeParameters.class);
        assertNull(searchTreeParameters);

        // Compare to json
        roundTripTest(parameters, JsonRaoParameters::write, JsonRaoParameters::read, "/RaoParameters_config_withoutExtensions.json");
    }

    @Test
    void testConfigWithPartialExtensions() throws IOException {
        RaoParameters parameters = loadRaoParameters("config_withPartialExtensions");
        OpenRaoSearchTreeParameters searchTreeParameters = parameters.getExtension(OpenRaoSearchTreeParameters.class);

        ObjectiveFunctionParameters objectiveFunctionParameters = parameters.getObjectiveFunctionParameters();
        assertEquals(ObjectiveFunctionParameters.ObjectiveFunctionType.MAX_MIN_MARGIN, objectiveFunctionParameters.getType());
        assertEquals(Unit.MEGAWATT, objectiveFunctionParameters.getUnit());
        assertEquals(3, searchTreeParameters.getObjectiveFunctionParameters().getCurativeMinObjImprovement(), DOUBLE_TOLERANCE);
        assertFalse(objectiveFunctionParameters.getEnforceCurativeSecurity());

        RangeActionsOptimizationParameters rangeActionsOptimizationParameters = parameters.getRangeActionsOptimizationParameters();
        assertEquals(10, searchTreeParameters.getRangeActionsOptimizationParameters().getMaxMipIterations(), DOUBLE_TOLERANCE);
        assertEquals(0.02, rangeActionsOptimizationParameters.getPstRAMinImpactThreshold(), DOUBLE_TOLERANCE);
        assertEquals(0.2, searchTreeParameters.getRangeActionsOptimizationParameters().getPstSensitivityThreshold(), DOUBLE_TOLERANCE);
        assertEquals(PstModel.APPROXIMATED_INTEGERS, searchTreeParameters.getRangeActionsOptimizationParameters().getPstModel());
        assertEquals(RaRangeShrinking.ENABLED, searchTreeParameters.getRangeActionsOptimizationParameters().getRaRangeShrinking());
        assertEquals(0.002, rangeActionsOptimizationParameters.getHvdcRAMinImpactThreshold(), DOUBLE_TOLERANCE);
        assertEquals(0.2, searchTreeParameters.getRangeActionsOptimizationParameters().getHvdcSensitivityThreshold(), DOUBLE_TOLERANCE);
        assertEquals(0.003, rangeActionsOptimizationParameters.getInjectionRAMinImpactThreshold(), DOUBLE_TOLERANCE);
        assertEquals(0.3, searchTreeParameters.getRangeActionsOptimizationParameters().getInjectionRaSensitivityThreshold(), DOUBLE_TOLERANCE);
        assertEquals(Solver.CBC, searchTreeParameters.getRangeActionsOptimizationParameters().getLinearOptimizationSolver().getSolver());
        assertEquals(0.004, searchTreeParameters.getRangeActionsOptimizationParameters().getLinearOptimizationSolver().getRelativeMipGap(), DOUBLE_TOLERANCE);
        assertEquals("BLABLABLA", searchTreeParameters.getRangeActionsOptimizationParameters().getLinearOptimizationSolver().getSolverSpecificParameters());

        TopoOptimizationParameters topoOptimizationParameters = parameters.getTopoOptimizationParameters();
        assertEquals(3, searchTreeParameters.getTopoOptimizationParameters().getMaxPreventiveSearchTreeDepth(), DOUBLE_TOLERANCE);
        assertEquals(3, searchTreeParameters.getTopoOptimizationParameters().getMaxCurativeSearchTreeDepth(), DOUBLE_TOLERANCE);
        assertEquals(List.of(List.of("na1", "na2"), List.of("na3", "na4", "na5")), searchTreeParameters.getTopoOptimizationParameters().getPredefinedCombinations());
        assertEquals(0.02, topoOptimizationParameters.getRelativeMinImpactThreshold(), DOUBLE_TOLERANCE);
        assertEquals(2.0, topoOptimizationParameters.getAbsoluteMinImpactThreshold(), DOUBLE_TOLERANCE);
        assertTrue(searchTreeParameters.getTopoOptimizationParameters().getSkipActionsFarFromMostLimitingElement());
        assertEquals(2, searchTreeParameters.getTopoOptimizationParameters().getMaxNumberOfBoundariesForSkippingActions(), DOUBLE_TOLERANCE);

        MultithreadingParameters multithreadingParameters = searchTreeParameters.getMultithreadingParameters();
        assertEquals(5, multithreadingParameters.getAvailableCPUs(), DOUBLE_TOLERANCE);

        SecondPreventiveRaoParameters secondPreventiveRaoParameters = searchTreeParameters.getSecondPreventiveRaoParameters();
        assertEquals(SecondPreventiveRaoParameters.ExecutionCondition.DISABLED, secondPreventiveRaoParameters.getExecutionCondition());
        assertTrue(secondPreventiveRaoParameters.getReOptimizeCurativeRangeActions());
        assertTrue(secondPreventiveRaoParameters.getHintFromFirstPreventiveRao());

        NotOptimizedCnecsParameters notOptimizedCnecsParameters = parameters.getNotOptimizedCnecsParameters();
        assertFalse(notOptimizedCnecsParameters.getDoNotOptimizeCurativeCnecsForTsosWithoutCras());

        LoadFlowAndSensitivityParameters loadFlowAndSensitivityParametersExt = parameters.getExtension(OpenRaoSearchTreeParameters.class).getLoadFlowAndSensitivityParameters();
        assertEquals("OpenLoadFlow", loadFlowAndSensitivityParametersExt.getLoadFlowProvider());
        assertEquals("SENSI_PROVIDER", loadFlowAndSensitivityParametersExt.getSensitivityProvider());
        assertEquals(2, loadFlowAndSensitivityParametersExt.getSensitivityFailureOvercost(), DOUBLE_TOLERANCE);

        // EXTENSIONS
        assertEquals(1, parameters.getExtensions().size());

        assertTrue(parameters.getLoopFlowParameters().isPresent());
        assertTrue(searchTreeParameters.getLoopFlowParameters().isPresent());
        assertEquals(0, parameters.getLoopFlowParameters().get().getAcceptableIncrease(), DOUBLE_TOLERANCE);
        assertEquals(PtdfApproximation.UPDATE_PTDF_WITH_TOPO, searchTreeParameters.getLoopFlowParameters().get().getPtdfApproximation());
        assertEquals(12, searchTreeParameters.getLoopFlowParameters().get().getConstraintAdjustmentCoefficient(), DOUBLE_TOLERANCE);
        assertEquals(13, searchTreeParameters.getLoopFlowParameters().get().getViolationCost(), DOUBLE_TOLERANCE);
        Set<Country> expectedCountries = Set.of(Country.FR, Country.ES, Country.PT);
        assertEquals(expectedCountries, parameters.getLoopFlowParameters().get().getCountries());

        assertTrue(parameters.getMnecParameters().isEmpty());
        assertTrue(searchTreeParameters.getMnecParameters().isEmpty());

        assertTrue(searchTreeParameters.getRelativeMarginsParameters().isPresent());
        assertEquals(PtdfApproximation.UPDATE_PTDF_WITH_TOPO_AND_PST, searchTreeParameters.getRelativeMarginsParameters().get().getPtdfApproximation());
        assertEquals(0.02, searchTreeParameters.getRelativeMarginsParameters().get().getPtdfSumLowerBound(), DOUBLE_TOLERANCE);

        // If SearchTreeRaoRelativeMarginsParameters is present on extension it should be created on rao-parameters,
        // if it exists on rao-parameters it should be created on extension.
        // The same rule exist for SearchTreeRaoMnecParameters and SearchTreeRaoLoopFlowParameters
        assertTrue(parameters.getRelativeMarginsParameters().isPresent());

        // Compare to json
        roundTripTest(parameters, JsonRaoParameters::write, JsonRaoParameters::read, "/RaoParameters_config_withPartialExtensions.json");
    }

    @Test
    void testConfigWithOpenLoadFlowExtension() throws IOException {
        RaoParameters parameters = loadRaoParameters("config_withOpenLoadFlowExtension");
        LoadFlowAndSensitivityParameters loadFlowAndSensitivityParametersExt = parameters.getExtension(OpenRaoSearchTreeParameters.class).getLoadFlowAndSensitivityParameters();
        assertEquals("OpenLoadFlow", loadFlowAndSensitivityParametersExt.getLoadFlowProvider());
        assertEquals("OpenLoadFlow", loadFlowAndSensitivityParametersExt.getSensitivityProvider());
        assertEquals(2, loadFlowAndSensitivityParametersExt.getSensitivityFailureOvercost(), DOUBLE_TOLERANCE);
        OpenLoadFlowParameters olfParams = loadFlowAndSensitivityParametersExt.getSensitivityWithLoadFlowParameters().getLoadFlowParameters().getExtension(OpenLoadFlowParameters.class);
        assertNotNull(olfParams);
        assertEquals(0.444, olfParams.getMinPlausibleTargetVoltage(), DOUBLE_TOLERANCE);
        assertEquals(1.444, olfParams.getMaxPlausibleTargetVoltage(), DOUBLE_TOLERANCE);
        assertEquals(111, olfParams.getMaxNewtonRaphsonIterations(), DOUBLE_TOLERANCE);

        // Compare to json
        roundTripTest(parameters, JsonRaoParameters::write, JsonRaoParameters::read, "/RaoParameters_config_withOLFParams.json");
    }
}<|MERGE_RESOLUTION|>--- conflicted
+++ resolved
@@ -114,15 +114,8 @@
         assertEquals(0.02, searchTreeParameters.getRelativeMarginsParameters().get().getPtdfSumLowerBound(), DOUBLE_TOLERANCE);
         assertEquals(expectedBoundaries, parameters.getRelativeMarginsParameters().get().getPtdfBoundariesAsString());
 
-<<<<<<< HEAD
-        assertEquals(10.0, searchTreeParameters.getIcsImporterParameters().get().getCostDown());
-        assertEquals(10.0, searchTreeParameters.getIcsImporterParameters().get().getCostUp());
-
-        assertEquals(1000.0, searchTreeParameters.getMinMarginParameters().get().getOverloadPenalty());
-=======
         assertEquals(1000.0, searchTreeParameters.getMinMarginsParameters().get().getShiftedViolationPenalty());
         assertEquals(0.0, searchTreeParameters.getMinMarginsParameters().get().getShiftedViolationThreshold());
->>>>>>> fd2ae6c4
         // Compare to json
         roundTripTest(parameters, JsonRaoParameters::write, JsonRaoParameters::read, "/RaoParameters_config_withExtensions.json");
     }
