--- conflicted
+++ resolved
@@ -93,15 +93,11 @@
             return run(network, crac, variantId, LocalComputationManager.getDefault(), RaoParameters.load());
         }
 
-<<<<<<< HEAD
+        public RaoResult run(Network network, Crac crac, String variantId, RaoParameters parameters) {
+            return run(network, crac, variantId, LocalComputationManager.getDefault(), parameters);
+        }
+
         public RaoResult run(Network network, Crac crac) {
-=======
-        public RaoComputationResult run(Network network, Crac crac, String variantId, RaoParameters parameters) {
-            return run(network, crac, variantId, LocalComputationManager.getDefault(), parameters);
-        }
-
-        public RaoComputationResult run(Network network, Crac crac) {
->>>>>>> 363da61a
             return run(network, crac, RaoParameters.load());
         }
 
@@ -210,15 +206,11 @@
         return find().run(network, crac, parameters);
     }
 
-<<<<<<< HEAD
+    public static RaoResult run(Network network, Crac crac, String workingStateId, RaoParameters parameters) {
+        return find().run(network, crac, workingStateId, parameters);
+    }
+
     public static RaoResult run(Network network, Crac crac) {
-=======
-    public static RaoComputationResult run(Network network, Crac crac, String workingStateId, RaoParameters parameters) {
-        return find().run(network, crac, workingStateId, parameters);
-    }
-
-    public static RaoComputationResult run(Network network, Crac crac) {
->>>>>>> 363da61a
         return find().run(network, crac);
     }
 }