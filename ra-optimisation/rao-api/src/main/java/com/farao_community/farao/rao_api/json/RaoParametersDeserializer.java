--- conflicted
+++ resolved
@@ -41,27 +41,14 @@
                 case "version":
                     parser.nextToken();
                     break;
-<<<<<<< HEAD
-                case "dc-mode":
-                    parser.nextToken();
-                    parameters.setDcMode(parser.getBooleanValue());
-                    break;
-                case "ac-to-dc-fallback":
-                    parser.nextToken();
-                    parameters.setAcToDcFallback(parser.getBooleanValue());
-                    break;
                 case "rao-with-loop-flow-limitation":
                     parser.nextToken();
                     parameters.setRaoWithLoopFlowLimitation(parser.getBooleanValue());
                     break;
-=======
->>>>>>> ca220bab
-
                 case "extensions":
                     parser.nextToken();
                     extensions = JsonUtil.readExtensions(parser, deserializationContext, JsonRaoParameters.getExtensionSerializers());
                     break;
-
                 default:
                     throw new AssertionError("Unexpected field: " + parser.getCurrentName());
             }
