--- conflicted
+++ resolved
@@ -160,15 +160,7 @@
                     parameters.setDefaultSensitivityAnalysisParameters(JsonSensitivityAnalysisParameters.createObjectMapper().readerForUpdating(parameters.getDefaultSensitivityAnalysisParameters()).readValue(parser));
                     break;
                 case "fallback-sensitivity-parameters":
-<<<<<<< HEAD
-                    parser.nextToken();
-                    if (parameters.getFallbackSensitivityAnalysisParameters() == null) {
-                        parameters.setFallbackSensitivityAnalysisParameters(new SensitivityAnalysisParameters());
-                    }
-                    parameters.setFallbackSensitivityAnalysisParameters(JsonSensitivityAnalysisParameters.createObjectMapper().readerForUpdating(parameters.getFallbackSensitivityAnalysisParameters()).readValue(parser));
-=======
                     readFallbackSensitivityParameters(parser, parameters);
->>>>>>> 2acc1eea
                     break;
                 case "forbid-cost-increase":
                     parser.nextToken();
@@ -196,7 +188,7 @@
         if (parameters.getFallbackSensitivityAnalysisParameters() == null) {
             parameters.setFallbackSensitivityAnalysisParameters(new SensitivityAnalysisParameters());
         }
-        parameters.setFallbackSensitivityAnalysisParameters(SensitivityJson.createObjectMapper().readerForUpdating(parameters.getFallbackSensitivityAnalysisParameters()).readValue(parser));
+        parameters.setFallbackSensitivityAnalysisParameters(JsonSensitivityAnalysisParameters.createObjectMapper().readerForUpdating(parameters.getFallbackSensitivityAnalysisParameters()).readValue(parser));
     }
 
     private void readRelativeMarginPtdfBoundaries(JsonParser parser, RaoParameters parameters) throws IOException {
