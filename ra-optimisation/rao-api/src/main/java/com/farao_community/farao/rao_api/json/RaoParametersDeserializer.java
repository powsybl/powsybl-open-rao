/*
 * Copyright (c) 2019, RTE (http://www.rte-france.com)
 * This Source Code Form is subject to the terms of the Mozilla Public
 * License, v. 2.0. If a copy of the MPL was not distributed with this
 * file, You can obtain one at http://mozilla.org/MPL/2.0/.
 */
package com.farao_community.farao.rao_api.json;

import com.farao_community.farao.commons.FaraoException;
import com.farao_community.farao.rao_api.parameters.RaoParameters;
import com.fasterxml.jackson.core.JsonParser;
import com.fasterxml.jackson.core.JsonToken;
import com.fasterxml.jackson.core.type.TypeReference;
import com.fasterxml.jackson.databind.DeserializationContext;
import com.fasterxml.jackson.databind.JsonNode;
import com.fasterxml.jackson.databind.ObjectMapper;
import com.fasterxml.jackson.databind.deser.std.StdDeserializer;
import com.powsybl.commons.extensions.Extension;
import com.powsybl.commons.json.JsonUtil;
import com.powsybl.sensitivity.SensitivityAnalysisParameters;
import com.powsybl.sensitivity.json.JsonSensitivityAnalysisParameters;

import java.io.IOException;
import java.util.ArrayList;
import java.util.Collections;
import java.util.List;

/**
 * @author Baptiste Seguinot {@literal <baptiste.seguinot at rte-france.com>}
 */
public class RaoParametersDeserializer extends StdDeserializer<RaoParameters> {

    RaoParametersDeserializer() {
        super(RaoParameters.class);
    }

    @Override
    public RaoParameters deserialize(JsonParser parser, DeserializationContext deserializationContext) throws IOException {
        return deserialize(parser, deserializationContext, new RaoParameters());
    }

    @Override
    public RaoParameters deserialize(JsonParser parser, DeserializationContext deserializationContext, RaoParameters parameters) throws IOException {

        List<Extension<RaoParameters>> extensions = Collections.emptyList();
        while (parser.nextToken() != JsonToken.END_OBJECT) {
            switch (parser.getCurrentName()) {
                case "version":
                    parser.nextToken();
                    break;
                case "objective-function":
                    parameters.setObjectiveFunction(stringToObjectiveFunction(parser.nextTextValue()));
                    break;
                case "max-number-of-iterations":
                    parser.nextToken();
                    parameters.setMaxIterations(parser.getIntValue());
                    break;
                case "pst-penalty-cost":
                    parser.nextToken();
                    parameters.setPstPenaltyCost(parser.getDoubleValue());
                    break;
                case "pst-sensitivity-threshold":
                    parser.nextToken();
                    parameters.setPstSensitivityThreshold(parser.getDoubleValue());
                    break;
                case "hvdc-penalty-cost":
                    parser.nextToken();
                    parameters.setHvdcPenaltyCost(parser.getDoubleValue());
                    break;
                case "hvdc-sensitivity-threshold":
                    parser.nextToken();
                    parameters.setHvdcSensitivityThreshold(parser.getDoubleValue());
                    break;
                case "sensitivity-fallback-over-cost":
                    parser.nextToken();
                    parameters.setFallbackOverCost(parser.getDoubleValue());
                    break;
                case "rao-with-loop-flow-limitation":
                    parser.nextToken();
                    parameters.setRaoWithLoopFlowLimitation(parser.getBooleanValue());
                    break;
                case "loop-flow-acceptable-augmentation":
                    parser.nextToken();
                    parameters.setLoopFlowAcceptableAugmentation(parser.getDoubleValue());
                    break;
                case "loop-flow-approximation":
                    parameters.setLoopFlowApproximationLevel(stringToLoopFlowApproximationLevel(parser.nextTextValue()));
                    break;
                case "loop-flow-constraint-adjustment-coefficient":
                    parser.nextToken();
                    parameters.setLoopFlowConstraintAdjustmentCoefficient(parser.getDoubleValue());
                    break;
                case "loop-flow-violation-cost":
                    parser.nextToken();
                    parameters.setLoopFlowViolationCost(parser.getDoubleValue());
                    break;
                case "loop-flow-countries":
                    parser.nextToken();
                    ObjectMapper objectMapper = new ObjectMapper();
                    JsonNode arrayNode = objectMapper.readTree(parser);
                    List<String> countryStrings = objectMapper.readValue(arrayNode.traverse(), new TypeReference<ArrayList<String>>() { });
                    parameters.setLoopflowCountries(countryStrings);
                    break;
                case "rao-with-mnec-limitation":
                    parser.nextToken();
                    parameters.setRaoWithMnecLimitation(parser.getBooleanValue());
                    break;
                case "mnec-acceptable-margin-diminution":
                    parser.nextToken();
                    parameters.setMnecAcceptableMarginDiminution(parser.getDoubleValue());
                    break;
                case "mnec-violation-cost":
                    parser.nextToken();
                    parameters.setMnecViolationCost(parser.getDoubleValue());
                    break;
                case "mnec-constraint-adjustment-coefficient":
                    parser.nextToken();
                    parameters.setMnecConstraintAdjustmentCoefficient(parser.getDoubleValue());
                    break;
                case "negative-margin-objective-coefficient":
                    parser.nextToken();
                    parameters.setNegativeMarginObjectiveCoefficient(parser.getDoubleValue());
                    break;
                case "relative-margin-ptdf-boundaries":
                    if (parser.getCurrentToken() == JsonToken.START_ARRAY) {
                        List<String> boundaries = new ArrayList<>();
                        while (parser.nextToken() != JsonToken.END_ARRAY) {
                            boundaries.add(parser.getValueAsString());
                        }
                        parameters.setRelativeMarginPtdfBoundariesFromString(boundaries);
                    }
                    break;
                case "ptdf-sum-lower-bound":
                    parser.nextToken();
                    parameters.setPtdfSumLowerBound(parser.getDoubleValue());
                    break;
                case "perimeters-in-parallel":
                    parser.nextToken();
                    parameters.setPerimetersInParallel(parser.getIntValue());
                    break;
<<<<<<< HEAD
                case "solver-specific-parameters":
                    parameters.setSolverSpecificParameters(parser.nextTextValue());
=======
                case "optimization-solver":
                    parameters.setSolver(stringToSolver(parser.nextTextValue()));
                    break;
                case "relative-mip-gap":
                    parser.nextToken();
                    parameters.setRelativeMipGap(parser.getDoubleValue());
                    break;
                case "pst-optimization-approximation":
                    parameters.setPstOptimizationApproximation(stringToPstApproximation(parser.nextTextValue()));
                    break;
                case "sensitivity-parameters":
                    parser.nextToken();
                    JsonSensitivityAnalysisParameters.deserialize(parser, deserializationContext, parameters.getDefaultSensitivityAnalysisParameters());
                    break;
                case "fallback-sensitivity-parameters":
                    parser.nextToken();
                    if (parameters.getFallbackSensitivityAnalysisParameters() == null) {
                        parameters.setFallbackSensitivityAnalysisParameters(new SensitivityAnalysisParameters());
                    }
                    JsonSensitivityAnalysisParameters.deserialize(parser, deserializationContext, parameters.getFallbackSensitivityAnalysisParameters());
>>>>>>> 20609101
                    break;
                case "extensions":
                    parser.nextToken();
                    if (parameters.getExtensions().isEmpty()) {
                        extensions = JsonUtil.readExtensions(parser, deserializationContext, JsonRaoParameters.getExtensionSerializers());
                    } else {
                        JsonUtil.updateExtensions(parser, deserializationContext, JsonRaoParameters.getExtensionSerializers(), parameters);
                    }
                    break;
                default:
                    throw new FaraoException("Unexpected field: " + parser.getCurrentName());
            }
        }

        JsonRaoParameters.getExtensionSerializers().addExtensions(parameters, extensions);
        return parameters;
    }

    private RaoParameters.ObjectiveFunction stringToObjectiveFunction(String string) {
        try {
            return RaoParameters.ObjectiveFunction.valueOf(string);
        } catch (IllegalArgumentException e) {
            throw new FaraoException(String.format("Unknown objective function value: %s", string));
        }
    }

    private RaoParameters.LoopFlowApproximationLevel stringToLoopFlowApproximationLevel(String string) {
        try {
            return RaoParameters.LoopFlowApproximationLevel.valueOf(string);
        } catch (IllegalArgumentException e) {
            throw new FaraoException(String.format("Unknown loopflow approximation level: %s", string));
        }
    }

    private RaoParameters.Solver stringToSolver(String string) {
        try {
            return RaoParameters.Solver.valueOf(string);
        } catch (IllegalArgumentException e) {
            throw new FaraoException(String.format("Unknown solver: %s", string));
        }
    }

    private RaoParameters.PstOptimizationApproximation stringToPstApproximation(String string) {
        try {
            return RaoParameters.PstOptimizationApproximation.valueOf(string);
        } catch (IllegalArgumentException e) {
            throw new FaraoException(String.format("Unknown pst approximation: %s", string));
        }
    }
}<|MERGE_RESOLUTION|>--- conflicted
+++ resolved
@@ -138,16 +138,15 @@
                     parser.nextToken();
                     parameters.setPerimetersInParallel(parser.getIntValue());
                     break;
-<<<<<<< HEAD
+                case "optimization-solver":
+                    parameters.setSolver(stringToSolver(parser.nextTextValue()));
+                    break;
+                case "relative-mip-gap":
+                    parser.nextToken();
+                    parameters.setRelativeMipGap(parser.getDoubleValue());
+                    break;
                 case "solver-specific-parameters":
                     parameters.setSolverSpecificParameters(parser.nextTextValue());
-=======
-                case "optimization-solver":
-                    parameters.setSolver(stringToSolver(parser.nextTextValue()));
-                    break;
-                case "relative-mip-gap":
-                    parser.nextToken();
-                    parameters.setRelativeMipGap(parser.getDoubleValue());
                     break;
                 case "pst-optimization-approximation":
                     parameters.setPstOptimizationApproximation(stringToPstApproximation(parser.nextTextValue()));
@@ -162,7 +161,6 @@
                         parameters.setFallbackSensitivityAnalysisParameters(new SensitivityAnalysisParameters());
                     }
                     JsonSensitivityAnalysisParameters.deserialize(parser, deserializationContext, parameters.getFallbackSensitivityAnalysisParameters());
->>>>>>> 20609101
                     break;
                 case "extensions":
                     parser.nextToken();
