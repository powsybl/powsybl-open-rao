--- conflicted
+++ resolved
@@ -125,12 +125,7 @@
         //Output
         context.getOutputStream().println("Writing results to '" + outputFile + "'");
         OutputStream outputStream = new FileOutputStream(String.valueOf(outputFile));
-<<<<<<< HEAD
-        //todo: uncomment
-        // JsonRaoResult.write(raoResult, outputStream);
-=======
         //TODO: Json Exporter for new RaoResult
         //JsonRaoResult.write(raoResult, outputStream);
->>>>>>> aa82041d
     }
 }