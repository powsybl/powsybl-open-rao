/*
 * Copyright (c) 2018, All partners of the iTesla project (http://www.itesla-project.eu/consortium)
 * This Source Code Form is subject to the terms of the Mozilla Public
 * License, v. 2.0. If a copy of the MPL was not distributed with this
 * file, You can obtain one at http://mozilla.org/MPL/2.0/.
 */
package com.farao_community.farao.rao_api.json;

import com.farao_community.farao.rao_api.RaoParameters;
import com.fasterxml.jackson.core.JsonGenerator;
import com.fasterxml.jackson.databind.SerializerProvider;
import com.fasterxml.jackson.databind.ser.std.StdSerializer;
import com.powsybl.commons.json.JsonUtil;

import java.io.IOException;

/**
 * @author Baptiste Seguinot {@literal <baptiste.seguinot at rte-france.com>}
 */
public class RaoParametersSerializer extends StdSerializer<RaoParameters> {

    RaoParametersSerializer() {
        super(RaoParameters.class);
    }

    @Override
    public void serialize(RaoParameters parameters, JsonGenerator jsonGenerator, SerializerProvider serializerProvider) throws IOException {

        jsonGenerator.writeStartObject();

        jsonGenerator.writeStringField("version", RaoParameters.VERSION);

<<<<<<< HEAD
        jsonGenerator.writeBooleanField("dc-mode", parameters.isDcMode());
        jsonGenerator.writeBooleanField("ac-to-dc-fallback", parameters.isAcToDcFallback());
        jsonGenerator.writeBooleanField("rao-with-loop-flow-limitation", parameters.isRaoWithLoopFlowLimitation());

=======
>>>>>>> ca220bab
        JsonUtil.writeExtensions(parameters, jsonGenerator, serializerProvider, JsonRaoParameters.getExtensionSerializers());

        jsonGenerator.writeEndObject();
    }
}<|MERGE_RESOLUTION|>--- conflicted
+++ resolved
@@ -29,14 +29,7 @@
         jsonGenerator.writeStartObject();
 
         jsonGenerator.writeStringField("version", RaoParameters.VERSION);
-
-<<<<<<< HEAD
-        jsonGenerator.writeBooleanField("dc-mode", parameters.isDcMode());
-        jsonGenerator.writeBooleanField("ac-to-dc-fallback", parameters.isAcToDcFallback());
         jsonGenerator.writeBooleanField("rao-with-loop-flow-limitation", parameters.isRaoWithLoopFlowLimitation());
-
-=======
->>>>>>> ca220bab
         JsonUtil.writeExtensions(parameters, jsonGenerator, serializerProvider, JsonRaoParameters.getExtensionSerializers());
 
         jsonGenerator.writeEndObject();
