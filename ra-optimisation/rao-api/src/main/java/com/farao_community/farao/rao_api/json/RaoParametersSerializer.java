--- conflicted
+++ resolved
@@ -34,20 +34,15 @@
         jsonGenerator.writeNumberField("pst-sensitivity-threshold", parameters.getPstSensitivityThreshold());
         jsonGenerator.writeNumberField("sensitivity-fallback-over-cost", parameters.getFallbackOverCost());
         jsonGenerator.writeBooleanField("rao-with-loop-flow-limitation", parameters.isRaoWithLoopFlowLimitation());
-<<<<<<< HEAD
         jsonGenerator.writeBooleanField("loop-flow-approximation", parameters.isLoopFlowApproximation());
         jsonGenerator.writeNumberField("loop-flow-constraint-adjustment-coefficient", parameters.getLoopFlowConstraintAdjustmentCoefficient());
+        jsonGenerator.writeNumberField("loop-flow-violation-cost", parameters.getLoopFlowViolationCost());
         jsonGenerator.writeFieldName("sensitivity-parameters");
         JsonSensitivityComputationParameters.serialize(parameters.getDefaultSensitivityComputationParameters(), jsonGenerator, serializerProvider);
         if (parameters.getFallbackSensitivityComputationParameters() != null) {
             jsonGenerator.writeFieldName("fallback-sensitivity-parameters");
             JsonSensitivityComputationParameters.serialize(parameters.getFallbackSensitivityComputationParameters(), jsonGenerator, serializerProvider);
         }
-=======
-        jsonGenerator.writeBooleanField("loopflow-approximation", parameters.isLoopflowApproximation());
-        jsonGenerator.writeNumberField("loopflow-constraint-adjustment-coefficient", parameters.getLoopflowConstraintAdjustmentCoefficient());
-        jsonGenerator.writeNumberField("loopflow-violation-cost", parameters.getLoopflowViolationCost());
->>>>>>> d7ac6d1d
         JsonUtil.writeExtensions(parameters, jsonGenerator, serializerProvider, JsonRaoParameters.getExtensionSerializers());
         jsonGenerator.writeEndObject();
     }
