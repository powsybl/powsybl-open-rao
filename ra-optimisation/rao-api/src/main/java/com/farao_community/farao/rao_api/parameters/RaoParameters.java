--- conflicted
+++ resolved
@@ -104,13 +104,10 @@
     public static final double DEFAULT_NEGATIVE_MARGIN_OBJECTIVE_COEFFICIENT = 1000;
     public static final double DEFAULT_PTDF_SUM_LOWER_BOUND = 0.01;
     public static final int DEFAULT_PERIMETERS_IN_PARALLEL = 1;
-<<<<<<< HEAD
-    public static final String DEFAULT_SOLVER_SPECIFIC_PARAMETERS = null;
-=======
     public static final Solver DEFAULT_SOLVER = Solver.CBC;
     public static final double DEFAULT_RELATIVE_MIP_GAP = 0.0001;
+    public static final String DEFAULT_SOLVER_SPECIFIC_PARAMETERS = null;
     public static final PstOptimizationApproximation DEFAULT_PST_OPTIMIZATION_APPROXIMATION = PstOptimizationApproximation.CONTINUOUS;
->>>>>>> 20609101
 
     private ObjectiveFunction objectiveFunction = DEFAULT_OBJECTIVE_FUNCTION;
     private int maxIterations = DEFAULT_MAX_ITERATIONS;
@@ -135,18 +132,15 @@
     private List<ZoneToZonePtdfDefinition> relativeMarginPtdfBoundaries = new ArrayList<>();
     private double ptdfSumLowerBound = DEFAULT_PTDF_SUM_LOWER_BOUND; // prevents relative margins from diverging to +infinity
     private int perimetersInParallel = DEFAULT_PERIMETERS_IN_PARALLEL;
-<<<<<<< HEAD
-    private String solverSpecificParameters = DEFAULT_SOLVER_SPECIFIC_PARAMETERS;
 
     private LoopFlowParameters loopFlowParameters;
     private MnecParameters mnecParameters;
     private MaxMinMarginParameters maxMinMarginParameters;
     private MaxMinRelativeMarginParameters maxMinRelativeMarginParameters;
-=======
     private Solver solver = DEFAULT_SOLVER;
     private double relativeMipGap = DEFAULT_RELATIVE_MIP_GAP;
+    private String solverSpecificParameters = DEFAULT_SOLVER_SPECIFIC_PARAMETERS;
     private PstOptimizationApproximation pstOptimizationApproximation = DEFAULT_PST_OPTIMIZATION_APPROXIMATION;
->>>>>>> 20609101
 
     public ObjectiveFunction getObjectiveFunction() {
         return objectiveFunction;
@@ -467,13 +461,10 @@
                 parameters.setRelativeMarginPtdfBoundariesFromString(config.getStringListProperty("relative-margin-ptdf-boundaries", new ArrayList<>()));
                 parameters.setPtdfSumLowerBound(config.getDoubleProperty("ptdf-sum-lower-bound", DEFAULT_PTDF_SUM_LOWER_BOUND));
                 parameters.setPerimetersInParallel(config.getIntProperty("perimeters-in-parallel", DEFAULT_PERIMETERS_IN_PARALLEL));
-<<<<<<< HEAD
-                parameters.setSolverSpecificParameters(config.getStringProperty("solver-specific-parameters", DEFAULT_SOLVER_SPECIFIC_PARAMETERS));
-=======
                 parameters.setSolver(config.getEnumProperty("optimization-solver", Solver.class, DEFAULT_SOLVER));
                 parameters.setRelativeMipGap(config.getDoubleProperty("relative-mip-gap", DEFAULT_RELATIVE_MIP_GAP));
+                parameters.setSolverSpecificParameters(config.getStringProperty("solver-specific-parameters", DEFAULT_SOLVER_SPECIFIC_PARAMETERS));
                 parameters.setPstOptimizationApproximation(config.getEnumProperty("pst-optimization-approximation", PstOptimizationApproximation.class, DEFAULT_PST_OPTIMIZATION_APPROXIMATION));
->>>>>>> 20609101
             });
 
         // NB: Only the default sensitivity parameters are loaded, not the fallback ones...
