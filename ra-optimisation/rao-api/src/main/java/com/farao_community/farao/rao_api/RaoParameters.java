/*
 * Copyright (c) 2019, RTE (http://www.rte-france.com)
 * This Source Code Form is subject to the terms of the Mozilla Public
 * License, v. 2.0. If a copy of the MPL was not distributed with this
 * file, You can obtain one at http://mozilla.org/MPL/2.0/.
 */
package com.farao_community.farao.rao_api;

import com.google.common.base.Supplier;
import com.google.common.base.Suppliers;
import com.powsybl.commons.config.PlatformConfig;
import com.powsybl.commons.extensions.AbstractExtendable;
import com.powsybl.commons.extensions.Extension;
import com.powsybl.commons.extensions.ExtensionConfigLoader;
import com.powsybl.commons.extensions.ExtensionProviders;

import java.util.Objects;

/**
 * Parameters for rao
 * Extensions may be added, for instance for implementation-specific parameters.
 *
 * @author Baptiste Seguinot {@literal <baptiste.seguinot at rte-france.com>}
 */
public class RaoParameters extends AbstractExtendable<RaoParameters> {

    /**
     * A configuration loader interface for the RaoParameters extensions loaded from the platform configuration
     * @param <E> The extension class
     */
    public static interface ConfigLoader<E extends Extension<RaoParameters>> extends ExtensionConfigLoader<RaoParameters, E> {
    }

    public static final String VERSION = "1.0";

    private static final Supplier<ExtensionProviders<ConfigLoader>> PARAMETERS_EXTENSIONS_SUPPLIER =
        Suppliers.memoize(() -> ExtensionProviders.createProvider(ConfigLoader.class, "rao-parameters"));

    /**
     * Load parameters from platform default config.
     */
    public static RaoParameters load() {
        return load(PlatformConfig.defaultConfig());
    }

    /**
     * Load parameters from a provided platform config.
     */
    public static RaoParameters load(PlatformConfig platformConfig) {
        Objects.requireNonNull(platformConfig);

        RaoParameters parameters = new RaoParameters();
        load(parameters, platformConfig);
        parameters.readExtensions(platformConfig);

        return parameters;
    }

    protected static void load(RaoParameters parameters, PlatformConfig platformConfig) {
        Objects.requireNonNull(parameters);
        Objects.requireNonNull(platformConfig);

        platformConfig.getOptionalModuleConfig("rao-parameters")
            .ifPresent(config -> {
<<<<<<< HEAD
                parameters.setDcMode(config.getBooleanProperty("dc-mode", DEFAULT_DC_MODE));
                parameters.setAcToDcFallback(config.getBooleanProperty("ac-to-dc-fallback", DEFAULT_AC_TO_DC_FALLBACK));
                parameters.setRaoWithLoopFlowLimitation(config.getBooleanProperty("rao-with-loop-flow-limitation", DEFAULT_RAO_WITH_LOOP_FLOW_LIMITATION));
=======
>>>>>>> ca220bab
            });
    }

    private void readExtensions(PlatformConfig platformConfig) {
        for (ExtensionConfigLoader provider : PARAMETERS_EXTENSIONS_SUPPLIER.get().getProviders()) {
            addExtension(provider.getExtensionClass(), provider.load(platformConfig));
        }
    }
<<<<<<< HEAD

    public boolean isDcMode() {
        return dcMode;
    }

    public void setDcMode(boolean dcMode) {
        this.dcMode = dcMode;
    }

    public boolean isAcToDcFallback() {
        return acToDcFallback;
    }

    public void setAcToDcFallback(boolean acToDcFallback) {
        this.acToDcFallback = acToDcFallback;
    }

    //loop flow parameter section
    static final boolean DEFAULT_RAO_WITH_LOOP_FLOW_LIMITATION = false; //loop flow is for CORE D2CC, default value set to false

    private boolean raoWithLoopFlowLimitation = DEFAULT_RAO_WITH_LOOP_FLOW_LIMITATION;

    public void setRaoWithLoopFlowLimitation(boolean raoWithLoopFlowLimitation) {
        this.raoWithLoopFlowLimitation = raoWithLoopFlowLimitation;
    }

    public boolean isRaoWithLoopFlowLimitation() {
        return raoWithLoopFlowLimitation;
    }
    //end loop flow parameter section

=======
>>>>>>> ca220bab
}<|MERGE_RESOLUTION|>--- conflicted
+++ resolved
@@ -62,12 +62,7 @@
 
         platformConfig.getOptionalModuleConfig("rao-parameters")
             .ifPresent(config -> {
-<<<<<<< HEAD
-                parameters.setDcMode(config.getBooleanProperty("dc-mode", DEFAULT_DC_MODE));
-                parameters.setAcToDcFallback(config.getBooleanProperty("ac-to-dc-fallback", DEFAULT_AC_TO_DC_FALLBACK));
                 parameters.setRaoWithLoopFlowLimitation(config.getBooleanProperty("rao-with-loop-flow-limitation", DEFAULT_RAO_WITH_LOOP_FLOW_LIMITATION));
-=======
->>>>>>> ca220bab
             });
     }
 
@@ -75,23 +70,6 @@
         for (ExtensionConfigLoader provider : PARAMETERS_EXTENSIONS_SUPPLIER.get().getProviders()) {
             addExtension(provider.getExtensionClass(), provider.load(platformConfig));
         }
-    }
-<<<<<<< HEAD
-
-    public boolean isDcMode() {
-        return dcMode;
-    }
-
-    public void setDcMode(boolean dcMode) {
-        this.dcMode = dcMode;
-    }
-
-    public boolean isAcToDcFallback() {
-        return acToDcFallback;
-    }
-
-    public void setAcToDcFallback(boolean acToDcFallback) {
-        this.acToDcFallback = acToDcFallback;
     }
 
     //loop flow parameter section
@@ -107,7 +85,4 @@
         return raoWithLoopFlowLimitation;
     }
     //end loop flow parameter section
-
-=======
->>>>>>> ca220bab
 }