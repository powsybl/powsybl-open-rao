--- conflicted
+++ resolved
@@ -15,12 +15,8 @@
 import com.powsybl.commons.extensions.Extension;
 import com.powsybl.commons.extensions.ExtensionConfigLoader;
 import com.powsybl.commons.extensions.ExtensionProviders;
-<<<<<<< HEAD
 import com.powsybl.iidm.network.Country;
-import com.powsybl.sensitivity.SensitivityComputationParameters;
-=======
 import com.powsybl.sensitivity.SensitivityAnalysisParameters;
->>>>>>> 42f36c8b
 
 import java.util.*;
 
@@ -87,16 +83,9 @@
     private double mnecViolationCost = DEFAULT_MNEC_VIOLATION_COST; // "A equivalent cost per A violation" or "MW per MW", depending on the objective function
     private double mnecConstraintAdjustmentCoefficient = DEFAULT_MNEC_CONSTRAINT_ADJUSTMENT_COEFFICIENT; // always in MW
     private double negativeMarginObjectiveCoefficient = DEFAULT_NEGATIVE_MARGIN_OBJECTIVE_COEFFICIENT;
-<<<<<<< HEAD
     private double ptdfSumLowerBound = DEFAULT_PTDF_SUM_LOWER_BOUND; // prevents relative margins from diverging to +infinity
-    private SensitivityComputationParameters defaultSensitivityComputationParameters = new SensitivityComputationParameters();
-    private SensitivityComputationParameters fallbackSensitivityComputationParameters; // Must be null by default
-    private String test = "auih";
-=======
-    private double ptdfSumLowerBound = DEFAULT_PTDF_SUM_LOWER_BOUND; // prevents relative margins from diverging to +infini
-    private SensitivityAnalysisParameters defaultSensitivityAnalysisParameters = new SensitivityAnalysisParameters();
+    private SensitivityAnalysisParameters defaultSensitivityAnalysisParameters = new SensitivityComputationParameters();
     private SensitivityAnalysisParameters fallbackSensitivityAnalysisParameters; // Must be null by default
->>>>>>> 42f36c8b
 
     public ObjectiveFunction getObjectiveFunction() {
         return objectiveFunction;
@@ -246,14 +235,6 @@
 
     public void setLoopflowCountries(List<String> countryStrings) {
         this.loopflowCountries = convertToCountrySet(countryStrings);
-    }
-
-    public String getTest() {
-        return test;
-    }
-
-    public void setTest(String s) {
-        test = s;
     }
 
     /**
