/*
 * Copyright (c) 2019, RTE (http://www.rte-france.com)
 * This Source Code Form is subject to the terms of the Mozilla Public
 * License, v. 2.0. If a copy of the MPL was not distributed with this
 * file, You can obtain one at http://mozilla.org/MPL/2.0/.
 */
package com.farao_community.farao.rao_api;

import com.farao_community.farao.commons.FaraoException;
import com.farao_community.farao.commons.Unit;
import com.google.common.base.Supplier;
import com.google.common.base.Suppliers;
import com.powsybl.commons.config.PlatformConfig;
import com.powsybl.commons.extensions.AbstractExtendable;
import com.powsybl.commons.extensions.Extension;
import com.powsybl.commons.extensions.ExtensionConfigLoader;
import com.powsybl.commons.extensions.ExtensionProviders;
import com.powsybl.iidm.network.Country;
import com.powsybl.sensitivity.SensitivityAnalysisParameters;

import java.util.*;

import static java.lang.Math.max;

/**
 * Parameters for rao
 * Extensions may be added, for instance for implementation-specific parameters.
 *
 * @author Baptiste Seguinot {@literal <baptiste.seguinot at rte-france.com>}
 */
public class RaoParameters extends AbstractExtendable<RaoParameters> {

    public enum ObjectiveFunction {
        MAX_MIN_MARGIN_IN_MEGAWATT(Unit.MEGAWATT, false),
        MAX_MIN_MARGIN_IN_AMPERE(Unit.AMPERE, false),
        MAX_MIN_RELATIVE_MARGIN_IN_MEGAWATT(Unit.MEGAWATT, true),
        MAX_MIN_RELATIVE_MARGIN_IN_AMPERE(Unit.AMPERE, true);

        private Unit unit;
        private boolean requirePtdf;

        ObjectiveFunction(Unit unit, boolean requirePtdf) {
            this.unit = unit;
            this.requirePtdf = requirePtdf;
        }

        public Unit getUnit() {
            return unit;
        }

        public boolean doesRequirePtdf() {
            return requirePtdf;
        }
    }

    public enum LoopFlowApproximationLevel {
        FIXED_PTDF, // compute PTDFs only once at beginning of RAO (best performance, worst accuracy)
        UPDATE_PTDF_WITH_TOPO, // recompute PTDFs after every topological change in the network (worse performance, better accuracy for AC, best accuracy for DC)
        UPDATE_PTDF_WITH_TOPO_AND_PST; // recompute PTDFs after every topological or PST change in the network (worst performance, best accuracy for AC)

        public boolean shouldUpdatePtdfWithTopologicalChange() {
            return !this.equals(FIXED_PTDF);
        }

        public boolean shouldUpdatePtdfWithPstChange() {
            return this.equals(UPDATE_PTDF_WITH_TOPO_AND_PST);
        }
    }

    public static final ObjectiveFunction DEFAULT_OBJECTIVE_FUNCTION = ObjectiveFunction.MAX_MIN_MARGIN_IN_MEGAWATT;
    public static final int DEFAULT_MAX_ITERATIONS = 10;
    public static final double DEFAULT_FALLBACK_OVER_COST = 0;
    public static final boolean DEFAULT_RAO_WITH_LOOP_FLOW_LIMITATION = false; //loop flow is for CORE D2CC, default value set to false
    public static final boolean DEFAULT_SECURITY_ANALYSIS_WITHOUT_RAO = false;
    public static final double DEFAULT_PST_SENSITIVITY_THRESHOLD = 0.0;
<<<<<<< HEAD
    public static final boolean DEFAULT_LOOP_FLOW_APPROXIMATION = true;
    public static final double DEFAULT_LOOP_FLOW_ACCEPTABLE_AUGMENTATION = 0.0;
=======
    public static final LoopFlowApproximationLevel DEFAULT_LOOP_FLOW_APPROXIMATION_LEVEL = LoopFlowApproximationLevel.FIXED_PTDF;
>>>>>>> 645dc602
    public static final double DEFAULT_LOOP_FLOW_CONSTRAINT_ADJUSTMENT_COEFFICIENT = 0.0;
    public static final double DEFAULT_LOOP_FLOW_VIOLATION_COST = 0.0;
    public static final double DEFAULT_PST_PENALTY_COST = 0.01;
    private static final double DEFAULT_MNEC_ACCEPTABLE_MARGIN_DIMINUTION = 50.0;
    private static final double DEFAULT_MNEC_VIOLATION_COST = 10.0;
    private static final double DEFAULT_MNEC_CONSTRAINT_ADJUSTMENT_COEFFICIENT = 0.0;
    private static final double DEFAULT_NEGATIVE_MARGIN_OBJECTIVE_COEFFICIENT = 1000;
    private static final double DEFAULT_PTDF_SUM_LOWER_BOUND = 0.01;

    private ObjectiveFunction objectiveFunction = DEFAULT_OBJECTIVE_FUNCTION;
    private int maxIterations = DEFAULT_MAX_ITERATIONS;
    private double pstPenaltyCost = DEFAULT_PST_PENALTY_COST;
    private double pstSensitivityThreshold = DEFAULT_PST_SENSITIVITY_THRESHOLD;
    private double fallbackOverCost = DEFAULT_FALLBACK_OVER_COST;
    private boolean raoWithLoopFlowLimitation = DEFAULT_RAO_WITH_LOOP_FLOW_LIMITATION;
<<<<<<< HEAD
    private boolean loopFlowApproximation = DEFAULT_LOOP_FLOW_APPROXIMATION;
    private double mnecAcceptableMarginDiminution = DEFAULT_MNEC_ACCEPTABLE_MARGIN_DIMINUTION; // always in MW
=======
    private LoopFlowApproximationLevel loopFlowApproximationLevel = DEFAULT_LOOP_FLOW_APPROXIMATION_LEVEL;
>>>>>>> 645dc602
    private double loopFlowConstraintAdjustmentCoefficient = DEFAULT_LOOP_FLOW_CONSTRAINT_ADJUSTMENT_COEFFICIENT;
    private double loopFlowViolationCost = DEFAULT_LOOP_FLOW_VIOLATION_COST;
    private Set<Country> loopflowCountries = new HashSet<>(); //Empty by default
    private double loopFlowAcceptableAugmentation = DEFAULT_LOOP_FLOW_ACCEPTABLE_AUGMENTATION; // always in MW
    private double mnecViolationCost = DEFAULT_MNEC_VIOLATION_COST; // "A equivalent cost per A violation" or "MW per MW", depending on the objective function
    private double mnecConstraintAdjustmentCoefficient = DEFAULT_MNEC_CONSTRAINT_ADJUSTMENT_COEFFICIENT; // always in MW
    private double negativeMarginObjectiveCoefficient = DEFAULT_NEGATIVE_MARGIN_OBJECTIVE_COEFFICIENT;
    private double ptdfSumLowerBound = DEFAULT_PTDF_SUM_LOWER_BOUND; // prevents relative margins from diverging to +infinity
    private SensitivityAnalysisParameters defaultSensitivityAnalysisParameters = new SensitivityAnalysisParameters();
    private SensitivityAnalysisParameters fallbackSensitivityAnalysisParameters; // Must be null by default

    public ObjectiveFunction getObjectiveFunction() {
        return objectiveFunction;
    }

    public RaoParameters setObjectiveFunction(ObjectiveFunction objectiveFunction) {
        this.objectiveFunction = objectiveFunction;
        return this;
    }

    public int getMaxIterations() {
        return maxIterations;
    }

    public RaoParameters setMaxIterations(int maxIterations) {
        this.maxIterations = maxIterations;
        return this;
    }

    public double getPstPenaltyCost() {
        return pstPenaltyCost;
    }

    public RaoParameters setPstPenaltyCost(double pstPenaltyCost) {
        this.pstPenaltyCost = max(0.0, pstPenaltyCost);
        return this;
    }

    public double getPstSensitivityThreshold() {
        return pstSensitivityThreshold;
    }

    public RaoParameters setPstSensitivityThreshold(double pstSensitivityThreshold) {
        this.pstSensitivityThreshold = pstSensitivityThreshold;
        return this;
    }

    public double getFallbackOverCost() {
        return fallbackOverCost;
    }

    public RaoParameters setFallbackOverCost(double overCost) {
        this.fallbackOverCost = max(0.0, overCost);
        return this;
    }

    public boolean isRaoWithLoopFlowLimitation() {
        return raoWithLoopFlowLimitation;
    }

    public RaoParameters setRaoWithLoopFlowLimitation(boolean raoWithLoopFlowLimitation) {
        this.raoWithLoopFlowLimitation = raoWithLoopFlowLimitation;
        return this;
    }

    public LoopFlowApproximationLevel getLoopFlowApproximationLevel() {
        return loopFlowApproximationLevel;
    }

    public RaoParameters setLoopFlowApproximationLevel(LoopFlowApproximationLevel loopFlowApproximation) {
        this.loopFlowApproximationLevel = loopFlowApproximation;
        return this;
    }

    public double getLoopFlowAcceptableAugmentation() {
        return loopFlowAcceptableAugmentation;
    }

    public void setLoopFlowAcceptableAugmentation(double loopFlowAcceptableAugmentation) {
        this.loopFlowAcceptableAugmentation = loopFlowAcceptableAugmentation;
    }

    public double getLoopFlowConstraintAdjustmentCoefficient() {
        return loopFlowConstraintAdjustmentCoefficient;
    }

    public RaoParameters setLoopFlowConstraintAdjustmentCoefficient(double loopFlowConstraintAdjustmentCoefficient) {
        this.loopFlowConstraintAdjustmentCoefficient = loopFlowConstraintAdjustmentCoefficient;
        return this;
    }

    public double getLoopFlowViolationCost() {
        return loopFlowViolationCost;
    }

    public void setLoopFlowViolationCost(double loopflowViolationCost) {
        this.loopFlowViolationCost = loopflowViolationCost;
    }

    public SensitivityAnalysisParameters getDefaultSensitivityAnalysisParameters() {
        return defaultSensitivityAnalysisParameters;
    }

    public RaoParameters setDefaultSensitivityAnalysisParameters(SensitivityAnalysisParameters sensiParameters) {
        this.defaultSensitivityAnalysisParameters = Objects.requireNonNull(sensiParameters);
        return this;
    }

    public SensitivityAnalysisParameters getFallbackSensitivityAnalysisParameters() {
        return fallbackSensitivityAnalysisParameters;
    }

    public RaoParameters setFallbackSensitivityAnalysisParameters(SensitivityAnalysisParameters sensiParameters) {
        this.fallbackSensitivityAnalysisParameters = Objects.requireNonNull(sensiParameters);
        return this;
    }

    public double getMnecAcceptableMarginDiminution() {
        return mnecAcceptableMarginDiminution;
    }

    public void setMnecAcceptableMarginDiminution(double mnecAcceptableMarginDiminution) {
        this.mnecAcceptableMarginDiminution = mnecAcceptableMarginDiminution;
    }

    public double getMnecConstraintAdjustmentCoefficient() {
        return mnecConstraintAdjustmentCoefficient;
    }

    public void setMnecConstraintAdjustmentCoefficient(double mnecConstraintAdjustmentCoefficient) {
        this.mnecConstraintAdjustmentCoefficient = mnecConstraintAdjustmentCoefficient;
    }

    public double getMnecViolationCost() {
        return mnecViolationCost;
    }

    public void setMnecViolationCost(double mnecViolationCost) {
        this.mnecViolationCost = mnecViolationCost;
    }

    public double getNegativeMarginObjectiveCoefficient() {
        return negativeMarginObjectiveCoefficient;
    }

    public void setNegativeMarginObjectiveCoefficient(double negativeMarginObjectiveCoefficient) {
        this.negativeMarginObjectiveCoefficient = negativeMarginObjectiveCoefficient;
    }

    public double getPtdfSumLowerBound() {
        return ptdfSumLowerBound;
    }

    public void setPtdfSumLowerBound(double ptdfSumLowerBound) {
        this.ptdfSumLowerBound = ptdfSumLowerBound;
    }

    public Set<Country> getLoopflowCountries() {
        return loopflowCountries;
    }

    public void setLoopflowCountries(Set<Country> loopflowCountries) {
        this.loopflowCountries = loopflowCountries;
    }

    public void setLoopflowCountries(List<String> countryStrings) {
        this.loopflowCountries = convertToCountrySet(countryStrings);
    }

    /**
     * A configuration loader interface for the RaoParameters extensions loaded from the platform configuration
     * @param <E> The extension class
     */
    public static interface ConfigLoader<E extends Extension<RaoParameters>> extends ExtensionConfigLoader<RaoParameters, E> {
    }

    public static final String VERSION = "1.0";

    private static final Supplier<ExtensionProviders<ConfigLoader>> PARAMETERS_EXTENSIONS_SUPPLIER =
        Suppliers.memoize(() -> ExtensionProviders.createProvider(ConfigLoader.class, "rao-parameters"));

    /**
     * @return RaoParameters from platform default config.
     */
    public static RaoParameters load() {
        return load(PlatformConfig.defaultConfig());
    }

    /**
     * @param platformConfig PlatformConfig where the RaoParameters should be read from
     * @return RaoParameters from the provided platform config
     */
    public static RaoParameters load(PlatformConfig platformConfig) {
        Objects.requireNonNull(platformConfig);

        RaoParameters parameters = new RaoParameters();
        load(parameters, platformConfig);
        parameters.readExtensions(platformConfig);

        return parameters;
    }

    protected static void load(RaoParameters parameters, PlatformConfig platformConfig) {
        Objects.requireNonNull(parameters);
        Objects.requireNonNull(platformConfig);

        platformConfig.getOptionalModuleConfig("rao-parameters")
            .ifPresent(config -> {
                parameters.setObjectiveFunction(config.getEnumProperty("objective-function", ObjectiveFunction.class, DEFAULT_OBJECTIVE_FUNCTION));
                parameters.setMaxIterations(config.getIntProperty("max-number-of-iterations", DEFAULT_MAX_ITERATIONS));
                parameters.setPstPenaltyCost(config.getDoubleProperty("pst-penalty-cost", DEFAULT_PST_PENALTY_COST));
                parameters.setPstSensitivityThreshold(config.getDoubleProperty("pst-sensitivity-threshold", DEFAULT_PST_SENSITIVITY_THRESHOLD));
                parameters.setFallbackOverCost(config.getDoubleProperty("sensitivity-fallback-over-cost", DEFAULT_FALLBACK_OVER_COST));
                parameters.setRaoWithLoopFlowLimitation(config.getBooleanProperty("rao-with-loop-flow-limitation", DEFAULT_RAO_WITH_LOOP_FLOW_LIMITATION));
<<<<<<< HEAD
                parameters.setLoopFlowApproximation(config.getBooleanProperty("loop-flow-approximation", DEFAULT_LOOP_FLOW_APPROXIMATION));
                parameters.setLoopFlowAcceptableAugmentation(config.getDoubleProperty("loop-flow-acceptable-augmentation", DEFAULT_LOOP_FLOW_ACCEPTABLE_AUGMENTATION));
=======
                parameters.setLoopFlowApproximationLevel(config.getEnumProperty("loop-flow-approximation", LoopFlowApproximationLevel.class, DEFAULT_LOOP_FLOW_APPROXIMATION_LEVEL));
>>>>>>> 645dc602
                parameters.setLoopFlowConstraintAdjustmentCoefficient(config.getDoubleProperty("loop-flow-constraint-adjustment-coefficient", DEFAULT_LOOP_FLOW_CONSTRAINT_ADJUSTMENT_COEFFICIENT));
                parameters.setLoopFlowViolationCost(config.getDoubleProperty("loop-flow-violation-cost", DEFAULT_LOOP_FLOW_VIOLATION_COST));
                parameters.setLoopflowCountries(convertToCountrySet(config.getStringListProperty("loop-flow-countries", new ArrayList<>())));
                parameters.setMnecAcceptableMarginDiminution(config.getDoubleProperty("mnec-acceptable-margin-diminution", DEFAULT_MNEC_ACCEPTABLE_MARGIN_DIMINUTION));
                parameters.setMnecViolationCost(config.getDoubleProperty("mnec-violation-cost", DEFAULT_MNEC_VIOLATION_COST));
                parameters.setMnecConstraintAdjustmentCoefficient(config.getDoubleProperty("mnec-constraint-adjustment-coefficient", DEFAULT_MNEC_CONSTRAINT_ADJUSTMENT_COEFFICIENT));
                parameters.setNegativeMarginObjectiveCoefficient(config.getDoubleProperty("negative-margin-objective-coefficient", DEFAULT_NEGATIVE_MARGIN_OBJECTIVE_COEFFICIENT));
                parameters.setPtdfSumLowerBound(config.getDoubleProperty("ptdf-sum-lower-bound", DEFAULT_PTDF_SUM_LOWER_BOUND));
            });

        // NB: Only the default sensitivity parameters are loaded, not the fallback ones...
        parameters.setDefaultSensitivityAnalysisParameters(SensitivityAnalysisParameters.load(platformConfig));
    }

    private static Set<Country> convertToCountrySet(List<String> countryStringList) {
        Set<Country> countryList = new HashSet<>();
        for (String countryString : countryStringList) {
            try {
                countryList.add(Country.valueOf(countryString));
            } catch (Exception e) {
                throw new FaraoException(String.format("[%s] in loopflow countries could not be recognized as a country", countryString));
            }
        }
        return countryList;
    }

    private void readExtensions(PlatformConfig platformConfig) {
        for (ExtensionConfigLoader provider : PARAMETERS_EXTENSIONS_SUPPLIER.get().getProviders()) {
            addExtension(provider.getExtensionClass(), provider.load(platformConfig));
        }
    }
}<|MERGE_RESOLUTION|>--- conflicted
+++ resolved
@@ -73,12 +73,8 @@
     public static final boolean DEFAULT_RAO_WITH_LOOP_FLOW_LIMITATION = false; //loop flow is for CORE D2CC, default value set to false
     public static final boolean DEFAULT_SECURITY_ANALYSIS_WITHOUT_RAO = false;
     public static final double DEFAULT_PST_SENSITIVITY_THRESHOLD = 0.0;
-<<<<<<< HEAD
-    public static final boolean DEFAULT_LOOP_FLOW_APPROXIMATION = true;
     public static final double DEFAULT_LOOP_FLOW_ACCEPTABLE_AUGMENTATION = 0.0;
-=======
     public static final LoopFlowApproximationLevel DEFAULT_LOOP_FLOW_APPROXIMATION_LEVEL = LoopFlowApproximationLevel.FIXED_PTDF;
->>>>>>> 645dc602
     public static final double DEFAULT_LOOP_FLOW_CONSTRAINT_ADJUSTMENT_COEFFICIENT = 0.0;
     public static final double DEFAULT_LOOP_FLOW_VIOLATION_COST = 0.0;
     public static final double DEFAULT_PST_PENALTY_COST = 0.01;
@@ -94,12 +90,8 @@
     private double pstSensitivityThreshold = DEFAULT_PST_SENSITIVITY_THRESHOLD;
     private double fallbackOverCost = DEFAULT_FALLBACK_OVER_COST;
     private boolean raoWithLoopFlowLimitation = DEFAULT_RAO_WITH_LOOP_FLOW_LIMITATION;
-<<<<<<< HEAD
-    private boolean loopFlowApproximation = DEFAULT_LOOP_FLOW_APPROXIMATION;
     private double mnecAcceptableMarginDiminution = DEFAULT_MNEC_ACCEPTABLE_MARGIN_DIMINUTION; // always in MW
-=======
     private LoopFlowApproximationLevel loopFlowApproximationLevel = DEFAULT_LOOP_FLOW_APPROXIMATION_LEVEL;
->>>>>>> 645dc602
     private double loopFlowConstraintAdjustmentCoefficient = DEFAULT_LOOP_FLOW_CONSTRAINT_ADJUSTMENT_COEFFICIENT;
     private double loopFlowViolationCost = DEFAULT_LOOP_FLOW_VIOLATION_COST;
     private Set<Country> loopflowCountries = new HashSet<>(); //Empty by default
@@ -314,12 +306,8 @@
                 parameters.setPstSensitivityThreshold(config.getDoubleProperty("pst-sensitivity-threshold", DEFAULT_PST_SENSITIVITY_THRESHOLD));
                 parameters.setFallbackOverCost(config.getDoubleProperty("sensitivity-fallback-over-cost", DEFAULT_FALLBACK_OVER_COST));
                 parameters.setRaoWithLoopFlowLimitation(config.getBooleanProperty("rao-with-loop-flow-limitation", DEFAULT_RAO_WITH_LOOP_FLOW_LIMITATION));
-<<<<<<< HEAD
-                parameters.setLoopFlowApproximation(config.getBooleanProperty("loop-flow-approximation", DEFAULT_LOOP_FLOW_APPROXIMATION));
                 parameters.setLoopFlowAcceptableAugmentation(config.getDoubleProperty("loop-flow-acceptable-augmentation", DEFAULT_LOOP_FLOW_ACCEPTABLE_AUGMENTATION));
-=======
                 parameters.setLoopFlowApproximationLevel(config.getEnumProperty("loop-flow-approximation", LoopFlowApproximationLevel.class, DEFAULT_LOOP_FLOW_APPROXIMATION_LEVEL));
->>>>>>> 645dc602
                 parameters.setLoopFlowConstraintAdjustmentCoefficient(config.getDoubleProperty("loop-flow-constraint-adjustment-coefficient", DEFAULT_LOOP_FLOW_CONSTRAINT_ADJUSTMENT_COEFFICIENT));
                 parameters.setLoopFlowViolationCost(config.getDoubleProperty("loop-flow-violation-cost", DEFAULT_LOOP_FLOW_VIOLATION_COST));
                 parameters.setLoopflowCountries(convertToCountrySet(config.getStringListProperty("loop-flow-countries", new ArrayList<>())));
