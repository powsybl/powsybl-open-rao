--- conflicted
+++ resolved
@@ -46,11 +46,7 @@
             this.provider = Objects.requireNonNull(provider);
         }
 
-<<<<<<< HEAD
-        public TemporalData<RaoResult> run(InterTemporalRaoInputWithNetworkPaths raoInput, RaoParameters parameters) {
-=======
-        public InterTemporalRaoResult run(InterTemporalRaoInput raoInput, RaoParameters parameters) {
->>>>>>> d9d21da8
+        public InterTemporalRaoResult run(InterTemporalRaoInputWithNetworkPaths raoInput, RaoParameters parameters) {
             Objects.requireNonNull(raoInput, "RAO input should not be null");
             Objects.requireNonNull(parameters, "parameters should not be null");
 
@@ -60,11 +56,7 @@
             return provider.run(raoInput, parameters).join();
         }
 
-<<<<<<< HEAD
-        public TemporalData<RaoResult> run(InterTemporalRaoInputWithNetworkPaths raoInput) {
-=======
-        public InterTemporalRaoResult run(InterTemporalRaoInput raoInput) {
->>>>>>> d9d21da8
+        public InterTemporalRaoResult run(InterTemporalRaoInputWithNetworkPaths raoInput) {
             return run(raoInput, RaoParameters.load());
         }
 
@@ -145,19 +137,11 @@
         return new InterTemporalRao.Runner(provider);
     }
 
-<<<<<<< HEAD
-    public static TemporalData<RaoResult> run(InterTemporalRaoInputWithNetworkPaths raoInput, RaoParameters parameters) {
+    public static InterTemporalRaoResult run(InterTemporalRaoInputWithNetworkPaths raoInput, RaoParameters parameters) {
         return find().run(raoInput, parameters);
     }
 
-    public static TemporalData<RaoResult> run(InterTemporalRaoInputWithNetworkPaths raoInput) {
-=======
-    public static InterTemporalRaoResult run(InterTemporalRaoInput raoInput, RaoParameters parameters) {
-        return find().run(raoInput, parameters);
-    }
-
-    public static InterTemporalRaoResult run(InterTemporalRaoInput raoInput) {
->>>>>>> d9d21da8
+    public static InterTemporalRaoResult run(InterTemporalRaoInputWithNetworkPaths raoInput) {
         return find().run(raoInput);
     }
 }