--- conflicted
+++ resolved
@@ -210,21 +210,12 @@
         }
 
         //Then if last char is *, remove it
-<<<<<<< HEAD
-        String alternativeId = nodeId;
-        if (alternativeId.endsWith("*")) {
-            alternativeId = alternativeId.substring(0, alternativeId.length() - 1);
-        }
-        //Try find the bus using bus view
-        return network.getBusBreakerView().getBus(alternativeId + " ");
-=======
         String modifiedNodeId = nodeId;
         if (nodeId.endsWith("*")) {
             modifiedNodeId = nodeId.substring(0, nodeId.length() - 1);
         }
         //Try find the bus using bus view
         return network.getBusBreakerView().getBus(modifiedNodeId + " ");
->>>>>>> 5326e733
     }
 
     private static void processBus(Bus bus, String generatorId, Double p0) {
