--- conflicted
+++ resolved
@@ -116,15 +116,6 @@
     public static final String PTDF_BOUNDARIES = "ptdf-boundaries";
     public static final String PTDF_SUM_LOWER_BOUND = "ptdf-sum-lower-bound";
     public static final String SEARCH_TREE_PARAMETERS = "open-rao-search-tree-parameters";
-<<<<<<< HEAD
-
-    // -- Fast Rao Parameters
-    public static final String FAST_RAO_PARAMETERS = "fast-rao-parameters";
-    public static final String NUMBER_OF_CNECS_TO_ADD = "number-of-cnecs-to-add";
-    public static final String ADD_UNSECURE_CNECS = "add-unsecure-cnecs";
-    public static final String MARGIN_LIMIT = "margin-limit";
-=======
->>>>>>> 16438a14
 
     public static PtdfApproximation stringToPtdfApproximation(String string) {
         try {
