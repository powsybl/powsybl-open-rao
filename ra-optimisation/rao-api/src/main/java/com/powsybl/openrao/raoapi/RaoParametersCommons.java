/*
 * Copyright (c) 2023, RTE (http://www.rte-france.com)
 * This Source Code Form is subject to the terms of the Mozilla Public
 * License, v. 2.0. If a copy of the MPL was not distributed with this
 * file, You can obtain one at http://mozilla.org/MPL/2.0/.
 */
package com.powsybl.openrao.raoapi;

import com.powsybl.openrao.commons.OpenRaoException;
import com.powsybl.openrao.raoapi.parameters.extensions.PtdfApproximation;

/**
 * @author Godelaine de Montmorillon {@literal <godelaine.demontmorillon at rte-france.com>}
 */
public final class RaoParametersCommons {
    private RaoParametersCommons() {
    }

    public static final String RAO_PARAMETERS_VERSION = "3.1";

    // header
    public static final String VERSION = "version";

    // objective function parameters
    public static final String OBJECTIVE_FUNCTION = "objective-function";
    public static final String OBJECTIVE_FUNCTION_SECTION = "rao-objective-function";
    public static final String ST_OBJECTIVE_FUNCTION_SECTION = "search-tree-objective-function";

    public static final String TYPE = "type";
    public static final String UNIT = "unit";
    public static final String CURATIVE_MIN_OBJ_IMPROVEMENT = "curative-min-obj-improvement";
    public static final String ENFORCE_CURATIVE_SECURITY = "enforce-curative-security";

    // range actions optimization parameters
    public static final String RANGE_ACTIONS_OPTIMIZATION = "range-actions-optimization";
    public static final String RANGE_ACTIONS_OPTIMIZATION_SECTION = "rao-range-actions-optimization";
    public static final String ST_RANGE_ACTIONS_OPTIMIZATION_SECTION = "search-tree-range-actions-optimization";

    public static final String MAX_MIP_ITERATIONS = "max-mip-iterations";
    public static final String PST_RA_MIN_IMPACT_THRESHOLD = "pst-ra-min-impact-threshold";
    public static final String PST_SENSITIVITY_THRESHOLD = "pst-sensitivity-threshold";
    public static final String PST_MODEL = "pst-model";
    public static final String HVDC_RA_MIN_IMPACT_THRESHOLD = "hvdc-ra-min-impact-threshold";
    public static final String HVDC_SENSITIVITY_THRESHOLD = "hvdc-sensitivity-threshold";
    public static final String INJECTION_RA_MIN_IMPACT_THRESHOLD = "injection-ra-min-impact-threshold";
    public static final String INJECTION_RA_SENSITIVITY_THRESHOLD = "injection-ra-sensitivity-threshold";
    public static final String LINEAR_OPTIMIZATION_SOLVER = "linear-optimization-solver";
    public static final String LINEAR_OPTIMIZATION_SOLVER_SECTION = "search-tree-linear-optimization-solver";
    public static final String SOLVER = "solver";
    public static final String RELATIVE_MIP_GAP = "relative-mip-gap";
    public static final String SOLVER_SPECIFIC_PARAMETERS = "solver-specific-parameters";
    public static final String RA_RANGE_SHRINKING = "ra-range-shrinking";

    // topological actions optimization parameters
    public static final String TOPOLOGICAL_ACTIONS_OPTIMIZATION = "topological-actions-optimization";
    public static final String TOPOLOGICAL_ACTIONS_OPTIMIZATION_SECTION = "rao-topological-actions-optimization";
    public static final String ST_TOPOLOGICAL_ACTIONS_OPTIMIZATION_SECTION = "search-tree-topological-actions-optimization";

    public static final String MAX_PREVENTIVE_SEARCH_TREE_DEPTH = "max-preventive-search-tree-depth";
    public static final String MAX_CURATIVE_SEARCH_TREE_DEPTH = "max-curative-search-tree-depth";
    public static final String PREDEFINED_COMBINATIONS = "predefined-combinations";
    public static final String RELATIVE_MINIMUM_IMPACT_THRESHOLD = "relative-minimum-impact-threshold";
    public static final String ABSOLUTE_MINIMUM_IMPACT_THRESHOLD = "absolute-minimum-impact-threshold";
    public static final String SKIP_ACTIONS_FAR_FROM_MOST_LIMITING_ELEMENT = "skip-actions-far-from-most-limiting-element";
    public static final String MAX_NUMBER_OF_BOUNDARIES_FOR_SKIPPING_ACTIONS = "max-number-of-boundaries-for-skipping-actions";

    // Multi-threading parameters
    public static final String MULTI_THREADING = "multi-threading";
    public static final String MULTI_THREADING_SECTION = "search-tree-multi-threading";
    public static final String AVAILABLE_CPUS = "available-cpus";

    // Second Preventive RAO parameters
    public static final String SECOND_PREVENTIVE_RAO = "second-preventive-rao";
    public static final String SECOND_PREVENTIVE_RAO_SECTION = "search-tree-second-preventive-rao";
    public static final String EXECUTION_CONDITION = "execution-condition";
    public static final String RE_OPTIMIZE_CURATIVE_RANGE_ACTIONS = "re-optimize-curative-range-actions";
    public static final String HINT_FROM_FIRST_PREVENTIVE_RAO = "hint-from-first-preventive-rao";

    // Not optimized cnecs parameters
    public static final String NOT_OPTIMIZED_CNECS = "not-optimized-cnecs";
    public static final String NOT_OPTIMIZED_CNECS_SECTION = "rao-not-optimized-cnecs";
    public static final String DO_NOT_OPTIMIZE_CURATIVE_CNECS = "do-not-optimize-curative-cnecs-for-tsos-without-cras";

    // Load flow and sensitivity parameters
    public static final String LOAD_FLOW_AND_SENSITIVITY_COMPUTATION = "load-flow-and-sensitivity-computation";
    public static final String LOAD_FLOW_AND_SENSITIVITY_COMPUTATION_SECTION = "search-tree-load-flow-and-sensitivity-computation";
    public static final String LOAD_FLOW_PROVIDER = "load-flow-provider";
    public static final String SENSITIVITY_PROVIDER = "sensitivity-provider";
    public static final String SENSITIVITY_FAILURE_OVERCOST = "sensitivity-failure-overcost";
    public static final String SENSITIVITY_PARAMETERS = "sensitivity-parameters";

    // EXTENSIONS
    public static final String CONSTRAINT_ADJUSTMENT_COEFFICIENT = "constraint-adjustment-coefficient";
    public static final String VIOLATION_COST = "violation-cost";
    public static final String PTDF_APPROXIMATION = "ptdf-approximation";
    // -- LoopFlow parameters
    public static final String LOOP_FLOW_PARAMETERS = "loop-flow-parameters";
    public static final String LOOP_FLOW_PARAMETERS_SECTION = "rao-loop-flow-parameters";
    public static final String ST_LOOP_FLOW_PARAMETERS_SECTION = "search-tree-loop-flow-parameters";

    public static final String ACCEPTABLE_INCREASE = "acceptable-increase";
    public static final String COUNTRIES = "countries";

    // -- Mnec parameters
    public static final String MNEC_PARAMETERS = "mnec-parameters";
    public static final String MNEC_PARAMETERS_SECTION = "rao-mnec-parameters";
    public static final String ST_MNEC_PARAMETERS_SECTION = "search-tree-mnec-parameters";

    public static final String ACCEPTABLE_MARGIN_DECREASE = "acceptable-margin-decrease";

    // -- Relative margins parameters
    public static final String RELATIVE_MARGINS = "relative-margins-parameters";
    public static final String RELATIVE_MARGINS_SECTION = "rao-relative-margins-parameters";
    public static final String ST_RELATIVE_MARGINS_SECTION = "search-tree-relative-margins-parameters";

    public static final String PTDF_BOUNDARIES = "ptdf-boundaries";
    public static final String PTDF_SUM_LOWER_BOUND = "ptdf-sum-lower-bound";
    public static final String SEARCH_TREE_PARAMETERS = "open-rao-search-tree-parameters";

    public static PtdfApproximation stringToPtdfApproximation(String string) {
        try {
            return PtdfApproximation.valueOf(string);
        } catch (IllegalArgumentException e) {
            throw new OpenRaoException(String.format("Unknown approximation value: %s", string));
        }
    }

<<<<<<< HEAD
    // -- ICS Importer parameters
    public static final String ICS_IMPORTER_PARAMETERS = "ics-importer-parameters";
    public static final String COST_UP = "cost-up";
    public static final String COST_DOWN = "cost-down";

    // -- Min Margins parameters
    public static final String MIN_MARGIN_PARAMETERS = "min-margin-parameters";
    public static final String ST_MIN_MARGIN_SECTION = "search-tree-min-margin-parameters";
    public static final String OVERLOAD_PENALTY = "overload-penalty";
=======
    // -- Min Margins parameters
    public static final String COSTLY_MIN_MARGIN_PARAMETERS = "costly-min-margin-parameters";
    public static final String ST_COSTLY_MIN_MARGIN_SECTION = "search-tree-costly-min-margin-parameters";
    public static final String SHIFTED_VIOLATION_PENALTY = "shifted-violation-penalty";
    public static final String SHIFTED_VIOLATION_THRESHOLD = "shifted-violation-threshold";
>>>>>>> fd2ae6c4
}<|MERGE_RESOLUTION|>--- conflicted
+++ resolved
@@ -125,21 +125,9 @@
         }
     }
 
-<<<<<<< HEAD
-    // -- ICS Importer parameters
-    public static final String ICS_IMPORTER_PARAMETERS = "ics-importer-parameters";
-    public static final String COST_UP = "cost-up";
-    public static final String COST_DOWN = "cost-down";
-
-    // -- Min Margins parameters
-    public static final String MIN_MARGIN_PARAMETERS = "min-margin-parameters";
-    public static final String ST_MIN_MARGIN_SECTION = "search-tree-min-margin-parameters";
-    public static final String OVERLOAD_PENALTY = "overload-penalty";
-=======
     // -- Min Margins parameters
     public static final String COSTLY_MIN_MARGIN_PARAMETERS = "costly-min-margin-parameters";
     public static final String ST_COSTLY_MIN_MARGIN_SECTION = "search-tree-costly-min-margin-parameters";
     public static final String SHIFTED_VIOLATION_PENALTY = "shifted-violation-penalty";
     public static final String SHIFTED_VIOLATION_THRESHOLD = "shifted-violation-threshold";
->>>>>>> fd2ae6c4
 }