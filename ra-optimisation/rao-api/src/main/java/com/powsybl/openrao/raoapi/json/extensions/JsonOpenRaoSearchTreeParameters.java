/*
 * Copyright (c) 2024, RTE (http://www.rte-france.com)
 * This Source Code Form is subject to the terms of the Mozilla Public
 * License, v. 2.0. If a copy of the MPL was not distributed with this
 * file, You can obtain one at http://mozilla.org/MPL/2.0/.
 * SPDX-License-Identifier: MPL-2.0
 */

package com.powsybl.openrao.raoapi.json.extensions;

import com.fasterxml.jackson.core.JsonGenerator;
import com.fasterxml.jackson.core.JsonParser;
import com.fasterxml.jackson.core.JsonToken;
import com.fasterxml.jackson.databind.DeserializationContext;
import com.fasterxml.jackson.databind.SerializerProvider;
import com.google.auto.service.AutoService;
import com.powsybl.openrao.commons.OpenRaoException;
import com.powsybl.openrao.raoapi.json.*;
import com.powsybl.openrao.raoapi.parameters.extensions.OpenRaoSearchTreeParameters;

import java.io.IOException;

import static com.powsybl.openrao.raoapi.RaoParametersCommons.*;

/**
 * @author Pauline JEAN-MARIE {@literal <pauline.jean-marie at artelys.com>}
 */
@AutoService(JsonRaoParameters.ExtensionSerializer.class)
public class JsonOpenRaoSearchTreeParameters implements JsonRaoParameters.ExtensionSerializer<OpenRaoSearchTreeParameters> {
    @Override
    public void serialize(OpenRaoSearchTreeParameters parameters, JsonGenerator jsonGenerator, SerializerProvider serializerProvider) throws IOException {
        jsonGenerator.writeStartObject();
        JsonObjectiveFunctionParameters.serialize(parameters, jsonGenerator);
        JsonRangeActionsOptimizationParameters.serialize(parameters, jsonGenerator);
        JsonTopoOptimizationParameters.serialize(parameters, jsonGenerator);
        JsonSecondPreventiveRaoParameters.serialize(parameters, jsonGenerator);
        JsonLoadFlowAndSensitivityComputationParameters.serialize(parameters, jsonGenerator, serializerProvider);
        JsonMultiThreadingParameters.serialize(parameters, jsonGenerator);
        JsonMnecParameters.serialize(parameters, jsonGenerator);
        JsonRelativeMarginsParameters.serialize(parameters, jsonGenerator);
        JsonLoopFlowParameters.serialize(parameters, jsonGenerator);
<<<<<<< HEAD
        JsonIcsImporterParameters.serialize(parameters, jsonGenerator);
        JsonMinMarginParameters.serialize(parameters, jsonGenerator);
=======
        JsonMinMarginsParameters.serialize(parameters, jsonGenerator);
>>>>>>> fd2ae6c4
        jsonGenerator.writeEndObject();
    }

    @Override
    public OpenRaoSearchTreeParameters deserialize(JsonParser jsonParser, DeserializationContext deserializationContext) throws IOException {
        return deserializeAndUpdate(jsonParser, deserializationContext, new OpenRaoSearchTreeParameters());
    }

    @Override
    public OpenRaoSearchTreeParameters deserializeAndUpdate(JsonParser parser, DeserializationContext deserializationContext, OpenRaoSearchTreeParameters parameters) throws IOException {
        while (parser.nextToken() != JsonToken.END_OBJECT) {
            switch (parser.getCurrentName()) {
                case OBJECTIVE_FUNCTION:
                    parser.nextToken();
                    JsonObjectiveFunctionParameters.deserialize(parser, parameters);
                    break;
                case RANGE_ACTIONS_OPTIMIZATION:
                    parser.nextToken();
                    JsonRangeActionsOptimizationParameters.deserialize(parser, parameters);
                    break;
                case TOPOLOGICAL_ACTIONS_OPTIMIZATION:
                    parser.nextToken();
                    JsonTopoOptimizationParameters.deserialize(parser, parameters);
                    break;
                case MULTI_THREADING:
                    parser.nextToken();
                    JsonMultiThreadingParameters.deserialize(parser, parameters);
                    break;
                case SECOND_PREVENTIVE_RAO:
                    parser.nextToken();
                    JsonSecondPreventiveRaoParameters.deserialize(parser, parameters);
                    break;
                case LOAD_FLOW_AND_SENSITIVITY_COMPUTATION:
                    parser.nextToken();
                    JsonLoadFlowAndSensitivityComputationParameters.deserialize(parser, parameters);
                    break;
                case MNEC_PARAMETERS:
                    parser.nextToken();
                    JsonMnecParameters.deserialize(parser, parameters);
                    break;
                case RELATIVE_MARGINS:
                    parser.nextToken();
                    JsonRelativeMarginsParameters.deserialize(parser, parameters);
                    break;
                case LOOP_FLOW_PARAMETERS:
                    parser.nextToken();
                    JsonLoopFlowParameters.deserialize(parser, parameters);
                    break;
<<<<<<< HEAD
                case ICS_IMPORTER_PARAMETERS:
                    parser.nextToken();
                    JsonIcsImporterParameters.deserialize(parser, parameters);
                    break;
                case MIN_MARGIN_PARAMETERS:
                    parser.nextToken();
                    JsonMinMarginParameters.deserialize(parser, parameters);
=======
                case COSTLY_MIN_MARGIN_PARAMETERS:
                    parser.nextToken();
                    JsonMinMarginsParameters.deserialize(parser, parameters);
>>>>>>> fd2ae6c4
                    break;
                default:
                    throw new OpenRaoException("Unexpected field in open rao search tree parameters: " + parser.getCurrentName());
            }
        }
        return parameters;
    }

    @Override
    public String getExtensionName() {
        return SEARCH_TREE_PARAMETERS;
    }

    @Override
    public String getCategoryName() {
        return "rao-parameters";
    }

    @Override
    public Class<? super OpenRaoSearchTreeParameters> getExtensionClass() {
        return OpenRaoSearchTreeParameters.class;
    }

}<|MERGE_RESOLUTION|>--- conflicted
+++ resolved
@@ -39,12 +39,7 @@
         JsonMnecParameters.serialize(parameters, jsonGenerator);
         JsonRelativeMarginsParameters.serialize(parameters, jsonGenerator);
         JsonLoopFlowParameters.serialize(parameters, jsonGenerator);
-<<<<<<< HEAD
-        JsonIcsImporterParameters.serialize(parameters, jsonGenerator);
-        JsonMinMarginParameters.serialize(parameters, jsonGenerator);
-=======
         JsonMinMarginsParameters.serialize(parameters, jsonGenerator);
->>>>>>> fd2ae6c4
         jsonGenerator.writeEndObject();
     }
 
@@ -93,19 +88,9 @@
                     parser.nextToken();
                     JsonLoopFlowParameters.deserialize(parser, parameters);
                     break;
-<<<<<<< HEAD
-                case ICS_IMPORTER_PARAMETERS:
-                    parser.nextToken();
-                    JsonIcsImporterParameters.deserialize(parser, parameters);
-                    break;
-                case MIN_MARGIN_PARAMETERS:
-                    parser.nextToken();
-                    JsonMinMarginParameters.deserialize(parser, parameters);
-=======
                 case COSTLY_MIN_MARGIN_PARAMETERS:
                     parser.nextToken();
                     JsonMinMarginsParameters.deserialize(parser, parameters);
->>>>>>> fd2ae6c4
                     break;
                 default:
                     throw new OpenRaoException("Unexpected field in open rao search tree parameters: " + parser.getCurrentName());
