--- conflicted
+++ resolved
@@ -8,11 +8,7 @@
 package com.powsybl.openrao.raoapi;
 
 import com.powsybl.commons.Versionable;
-<<<<<<< HEAD
-import com.powsybl.openrao.data.raoresult.api.GlobalRaoResult;
-=======
 import com.powsybl.openrao.data.raoresult.api.InterTemporalRaoResult;
->>>>>>> 0b3e9077
 import com.powsybl.openrao.raoapi.parameters.RaoParameters;
 
 import java.util.concurrent.CompletableFuture;
@@ -27,9 +23,5 @@
      * @param parameters: RAO parameters.
      * @return A completable future of a RaoComputationResult for each timestamp.
      */
-<<<<<<< HEAD
-    CompletableFuture<GlobalRaoResult> run(InterTemporalRaoInput raoInput, RaoParameters parameters);
-=======
     CompletableFuture<InterTemporalRaoResult> run(InterTemporalRaoInput raoInput, RaoParameters parameters);
->>>>>>> 0b3e9077
 }