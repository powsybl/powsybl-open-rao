--- conflicted
+++ resolved
@@ -23,9 +23,5 @@
      * @param parameters: RAO parameters.
      * @return A completable future of a RaoComputationResult for each timestamp.
      */
-<<<<<<< HEAD
-    CompletableFuture<TemporalData<RaoResult>> run(InterTemporalRaoInputWithNetworkPaths raoInput, RaoParameters parameters);
-=======
-    CompletableFuture<InterTemporalRaoResult> run(InterTemporalRaoInput raoInput, RaoParameters parameters);
->>>>>>> d9d21da8
+    CompletableFuture<InterTemporalRaoResult> run(InterTemporalRaoInputWithNetworkPaths raoInput, RaoParameters parameters);
 }