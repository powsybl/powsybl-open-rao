{
  "type": "simple-crac",
  "id": "CracFlowbased",
  "name": "Crac for flowbased tests",
  "networkElements": [
    {
      "type": "NetworkElement",
      "id": "FR-BE",
      "name": "FR-BE"
    },
    {
      "type": "NetworkElement",
      "id": "FR-DE",
      "name": "FR-DE"
    },
    {
      "type": "NetworkElement",
      "id": "BE-NL",
      "name": "BE-NL"
    },
    {
      "type": "NetworkElement",
      "id": "DE-NL",
      "name": "DE-NL"
    }
  ],
  "contingencies": [
    {
      "type": "complex-contingency",
      "id": "N-1 FR-BE",
      "name": "N-1 FR-BE",
      "networkElements": [
        "FR-BE"
      ]
    }
  ],
  "cnecs": [
    {
      "type": "flow-cnec",
      "id": "FR-BE - N-1 - N-1 FR-BE",
      "name": "Tieline FR-BE in N-1",
      "networkElement": "FR-BE",
      "thresholds": [ {
        "type": "branch-threshold",
        "unit": "MW",
        "min": null,
        "max": 100,
        "rule" : "ON_LEFT_SIDE"
      } ],
      "optimized": false,
      "contingency": "N-1 FR-BE",
      "instant": "outage"
    },
    {
      "type": "flow-cnec",
      "id": "FR-DE - N-1 - N-1 FR-BE",
      "name": "Tieline FR-DE in N-1",
      "networkElement": "FR-DE",
      "thresholds": [ {
        "type": "branch-threshold",
        "unit": "MW",
        "min": null,
        "max": 100,
        "rule" : "ON_LEFT_SIDE"
      } ],
      "optimized": false,
      "contingency": "N-1 FR-BE",
      "instant": "outage"
    },
    {
      "type": "flow-cnec",
      "id": "BE-NL - N-1 - N-1 FR-BE",
      "name": "Tieline BE-NL in N-1",
      "networkElement": "BE-NL",
      "thresholds": [ {
        "type": "branch-threshold",
        "unit": "MW",
        "min": null,
        "max": 100,
        "rule" : "ON_LEFT_SIDE"
      } ],
      "optimized": false,
      "contingency": "N-1 FR-BE",
      "instant": "outage"
    },
    {
      "type": "flow-cnec",
      "id": "DE-NL - N-1 - N-1 FR-BE",
      "name": "Tieline DE-NL in N-1",
      "networkElement": "DE-NL",
      "thresholds": [ {
        "type": "branch-threshold",
        "unit": "MW",
        "min": null,
        "max": 100,
        "rule" : "ON_LEFT_SIDE"
      } ],
      "optimized": false,
      "contingency": "N-1 FR-BE",
      "instant": "outage"
    },
    {
      "type": "flow-cnec",
      "id": "FR-BE - N - preventive",
      "name": "Tieline FR-BE in N",
      "networkElement": "FR-BE",
      "thresholds": [ {
        "type": "branch-threshold",
        "unit": "MW",
        "min": -100,
        "max": 100,
        "rule" : "ON_LEFT_SIDE"
      } ],
      "optimized": false,
      "instant": "preventive"
    },
    {
      "type": "flow-cnec",
      "id": "FR-DE - N - preventive",
      "name": "Tieline FR-DE in N",
      "networkElement": "FR-DE",
      "thresholds": [ {
        "type": "branch-threshold",
        "unit": "MW",
        "min": -100,
        "max": 100,
        "rule" : "ON_LEFT_SIDE"
      } ],
      "optimized": false,
      "instant" : "preventive"
    },
    {
      "type": "flow-cnec",
      "id": "BE-NL - N - preventive",
      "name": "Tieline BE-NL in N",
      "networkElement": "BE-NL",
      "thresholds": [ {
        "type": "branch-threshold",
        "unit": "MW",
        "min": -100,
        "max": 100,
        "rule" : "ON_LEFT_SIDE"
      } ],
      "optimized": false,
      "instant" : "preventive"
    },
    {
      "type": "flow-cnec",
      "id": "DE-NL - N - preventive",
      "name": "Tieline DE-NL in N",
      "networkElement": "DE-NL",
      "thresholds": [ {
        "type": "branch-threshold",
        "unit": "MW",
        "min": -100,
        "max": 100,
        "rule" : "ON_LEFT_SIDE"
      } ],
      "optimized": false,
      "instant" : "preventive"
    }
  ],
  "rangeActions" : [],
  "networkActions" : [ {
    "type" : "network-action-impl",
    "id" : "Close line FR-BE",
    "name" : "Close line FR-BE",
    "operator" : "FR",
    "usageRules" : [ {
      "type" : "free-to-use",
      "usageMethod" : "FORCED",
      "instant" : "preventive"
    } ],
<<<<<<< HEAD
    "elementaryActions" : [ {
      "type" : "topological-action",
      "networkElement" : "FR-BE",
=======
    "elementaryNetworkActions" : [ {
      "type" : "topology",
      "id" : "Close line FR-BE",
      "name" : "Close line FR-BE",
      "operator" : "FR",
      "usageRules" : [ {
        "type" : "free-to-use",
        "usageMethod" : "FORCED",
        "instant" : "preventive"
      } ],
      "networkElements" : [ "FR-BE" ],
>>>>>>> 9827f911
      "actionType" : "CLOSE"
    } ]
  } ]
}<|MERGE_RESOLUTION|>--- conflicted
+++ resolved
@@ -171,23 +171,9 @@
       "usageMethod" : "FORCED",
       "instant" : "preventive"
     } ],
-<<<<<<< HEAD
     "elementaryActions" : [ {
       "type" : "topological-action",
       "networkElement" : "FR-BE",
-=======
-    "elementaryNetworkActions" : [ {
-      "type" : "topology",
-      "id" : "Close line FR-BE",
-      "name" : "Close line FR-BE",
-      "operator" : "FR",
-      "usageRules" : [ {
-        "type" : "free-to-use",
-        "usageMethod" : "FORCED",
-        "instant" : "preventive"
-      } ],
-      "networkElements" : [ "FR-BE" ],
->>>>>>> 9827f911
       "actionType" : "CLOSE"
     } ]
   } ]
