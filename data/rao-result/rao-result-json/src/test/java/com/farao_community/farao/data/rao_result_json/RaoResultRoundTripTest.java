--- conflicted
+++ resolved
@@ -389,7 +389,6 @@
 
     @Test
     void testRoundTripRangeActionsCrossResults() {
-<<<<<<< HEAD
         Crac crac = CracFactory.findDefault().create("crac")
             .newInstant(PREVENTIVE_INSTANT_ID, InstantKind.PREVENTIVE)
             .newInstant(OUTAGE_INSTANT_ID, InstantKind.OUTAGE)
@@ -398,11 +397,7 @@
         Instant outageInstant = crac.getInstant(OUTAGE_INSTANT_ID);
         Instant autoInstant = crac.getInstant(AUTO_INSTANT_ID);
         Instant curativeInstant = crac.getInstant(CURATIVE_INSTANT_ID);
-        PstRangeAction pstPrev = (PstRangeAction) crac.newPstRangeAction().withId("pst-prev").withNetworkElement("pst").withInitialTap(-1)
-=======
-        Crac crac = CracFactory.findDefault().create("crac");
         PstRangeAction pstPrev = crac.newPstRangeAction().withId("pst-prev").withNetworkElement("pst").withInitialTap(-1)
->>>>>>> 07e0834d
                 .withTapToAngleConversionMap(Map.of(-1, -10., 0, 0., 1, 10., 2, 20., 3, 30.))
                 .withSpeed(1)
                 .newOnInstantUsageRule().withInstant(PREVENTIVE_INSTANT_ID).withUsageMethod(UsageMethod.AVAILABLE).add()
