/*
 * Copyright (c) 2021, RTE (http://www.rte-france.com)
 * This Source Code Form is subject to the terms of the Mozilla Public
 * License, v. 2.0. If a copy of the MPL was not distributed with this
 * file, You can obtain one at http://mozilla.org/MPL/2.0/.
 */
package com.powsybl.openrao.data.raoresultjson;

import com.powsybl.iidm.network.Branch;
import com.powsybl.iidm.network.Line;
import com.powsybl.iidm.network.Network;
import com.powsybl.openrao.commons.OpenRaoException;
import com.powsybl.openrao.data.cracapi.Crac;
import com.powsybl.openrao.data.cracapi.Instant;
import com.powsybl.openrao.data.cracapi.State;
import com.powsybl.openrao.data.cracapi.cnec.AngleCnec;
import com.powsybl.openrao.data.cracapi.cnec.FlowCnec;
import com.powsybl.iidm.network.TwoSides;
import com.powsybl.openrao.data.cracapi.cnec.VoltageCnec;
import com.powsybl.openrao.data.cracapi.networkaction.NetworkAction;
import com.powsybl.openrao.data.cracapi.rangeaction.HvdcRangeAction;
import com.powsybl.openrao.data.cracapi.rangeaction.InjectionRangeAction;
import com.powsybl.openrao.data.cracapi.rangeaction.PstRangeAction;
import com.powsybl.openrao.data.raoresultapi.ComputationStatus;
import com.powsybl.openrao.data.raoresultapi.RaoResult;
import org.junit.jupiter.api.Test;
import org.mockito.Mockito;

import java.io.IOException;
import java.io.InputStream;
import java.util.Set;

import static com.powsybl.openrao.commons.Unit.*;
import static com.powsybl.iidm.network.TwoSides.ONE;
import static com.powsybl.iidm.network.TwoSides.TWO;
import static org.junit.jupiter.api.Assertions.*;

/**
 * @author Baptiste Seguinot {@literal <baptiste.seguinot at rte-france.com>}
 */
class ImporterRetrocompatibilityTest {

    private static final double DOUBLE_TOLERANCE = 1e-6;
    private static final String PREVENTIVE_INSTANT_ID = "preventive";
    private static final String OUTAGE_INSTANT_ID = "outage";
    private static final String AUTO_INSTANT_ID = "auto";
    private static final String CURATIVE_INSTANT_ID = "curative";

    /*
    The goal of this test class is to ensure that former JSON RaoResult files are
    still importable, even when modifications are brought to the JSON importer.
     */

    /*
    CARE: the existing json file used in this test case SHOULD NOT BE MODIFIED. If
    the current tests do not pass, it means that formerly generated JSON RaoResult
    will not be compatible anymore with the next version of open-rao -> This is NOT
    desirable.

    Instead, we need to ensure that the JSON RaoResult files used in this class can
    still be imported as is. Using versioning of the importer if needed.
     */

    private static Network mockNetworkWithLines(String... lineIds) {
        Network network = Mockito.mock(Network.class);
        for (String lineId : lineIds) {
            Branch l = Mockito.mock(Line.class);
            Mockito.when(l.getId()).thenReturn(lineId);
            Mockito.when(network.getIdentifiable(lineId)).thenReturn(l);
        }
        return network;
    }

    @Test
    void testFormat() {
        assertEquals("JSON", new RaoResultJsonImporter().getFormat());
    }

    @Test
    void importV1Point0Test() throws IOException {

        // JSON file of open-rao v3.4.3
        /*
         versioning was not yet in place, and version number does not explicitly appear
         in v1.0 files
         */
        InputStream raoResultFile = getClass().getResourceAsStream("/retrocompatibility/v1.0/rao-result-v1.0.json");
        InputStream cracFile = getClass().getResourceAsStream("/retrocompatibility/v1.0/crac-for-rao-result-v1.0.json");

        Crac crac = Crac.read(cracFile, mockNetworkWithLines("ne1Id", "ne2Id", "ne3Id"));
        RaoResult raoResult = new RaoResultJsonImporter().importData(raoResultFile, crac);

        testBaseContentOfV1RaoResult(raoResult, crac);
    }

    @Test
    void importV1Point1Test() throws IOException {

        // JSON file of open-rao v3.5.0
        /*
         addition of versioning, no changes apart from the fact that version numbers
         are now added in the first lines of the json
         */

        InputStream raoResultFile = getClass().getResourceAsStream("/retrocompatibility/v1.1/rao-result-v1.1.json");
        InputStream cracFile = getClass().getResourceAsStream("/retrocompatibility/v1.1/crac-for-rao-result-v1.1.json");

        Crac crac = Crac.read(cracFile, mockNetworkWithLines("ne1Id", "ne2Id", "ne3Id"));
        RaoResult raoResult = new RaoResultJsonImporter().importData(raoResultFile, crac);

        testBaseContentOfV1RaoResult(raoResult, crac);
        testExtraContentOfV1Point1RaoResult(raoResult, crac);
    }

    @Test
    void importAfterV1Point1FieldDeprecationTest() throws IOException {

        // unused field should throw an exception

        InputStream raoResultFile = getClass().getResourceAsStream("/retrocompatibility/v1.1/rao-result-v1.2-error.json");
        InputStream cracFile = getClass().getResourceAsStream("/retrocompatibility/v1.1/crac-for-rao-result-v1.1.json");

        Crac crac = Crac.read(cracFile, mockNetworkWithLines("ne1Id", "ne2Id", "ne3Id"));
        RaoResultJsonImporter importer = new RaoResultJsonImporter();
        OpenRaoException exception = assertThrows(OpenRaoException.class, () -> importer.importData(raoResultFile, crac));
        assertEquals("Cannot deserialize RaoResult: field flow in flowCnecResults in not supported in file version 1.2 (last supported in version 1.1)", exception.getMessage());
    }

    @Test
    void importV1Point2Test() throws IOException {
        InputStream raoResultFile = getClass().getResourceAsStream("/retrocompatibility/v1.2/rao-result-v1.2.json");
        InputStream cracFile = getClass().getResourceAsStream("/retrocompatibility/v1.2/crac-for-rao-result-v1.2.json");

        Crac crac = Crac.read(cracFile, mockNetworkWithLines("ne1Id", "ne2Id", "ne3Id"));
        RaoResult raoResult = new RaoResultJsonImporter().importData(raoResultFile, crac);

        testBaseContentOfV1Point2RaoResult(raoResult, crac);
    }

    @Test
    void importV1Point2FieldDeprecationTest() throws IOException {
        // RaoResult copied from v1.1 but version set to v1.2
        // Should not be imported because CNEC side is not defined properly
        InputStream raoResultFile = getClass().getResourceAsStream("/retrocompatibility/v1.2/rao-result-v1.2-error.json");
        InputStream cracFile = getClass().getResourceAsStream("/retrocompatibility/v1.2/crac-for-rao-result-v1.2.json");

        Crac crac = Crac.read(cracFile, mockNetworkWithLines("ne1Id", "ne2Id", "ne3Id"));
        RaoResultJsonImporter importer = new RaoResultJsonImporter();
        OpenRaoException exception = assertThrows(OpenRaoException.class, () -> importer.importData(raoResultFile, crac));
        assertEquals("Cannot deserialize RaoResult: field flow in flowCnecResults in not supported in file version 1.2 (last supported in version 1.1)", exception.getMessage());
    }

    @Test
    void importV1Point3Test() throws IOException {
        InputStream raoResultFile = getClass().getResourceAsStream("/retrocompatibility/v1.3/rao-result-v1.3.json");
        InputStream cracFile = getClass().getResourceAsStream("/retrocompatibility/v1.3/crac-for-rao-result-v1.3.json");

        Crac crac = Crac.read(cracFile, mockNetworkWithLines("ne1Id", "ne2Id", "ne3Id"));
        RaoResult raoResult = new RaoResultJsonImporter().importData(raoResultFile, crac);

        testBaseContentOfV1Point3RaoResult(raoResult, crac);
    }

    @Test
    void importV1Point4Test() throws IOException {
        InputStream raoResultFile = getClass().getResourceAsStream("/retrocompatibility/v1.4/rao-result-v1.4.json");
        InputStream cracFile = getClass().getResourceAsStream("/retrocompatibility/v1.4/crac-for-rao-result-v1.4.json");

        Crac crac = Crac.read(cracFile, mockNetworkWithLines("ne1Id", "ne2Id", "ne3Id"));
        RaoResult raoResult = new RaoResultJsonImporter().importData(raoResultFile, crac);

        testBaseContentOfV1Point3RaoResult(raoResult, crac);
    }

    @Test
<<<<<<< HEAD
    void importV1Point5Test() {
        InputStream raoResultFile = getClass().getResourceAsStream("/retrocompatibility/v1.5/rao-result-v1.5.json");
        InputStream cracFile = getClass().getResourceAsStream("/retrocompatibility/v1.5/crac-for-rao-result-v1.5.json");

        Crac crac = new JsonImport().importCrac(cracFile, mockNetworkWithLines("ne1Id", "ne2Id", "ne3Id"));
        RaoResult raoResult = new RaoResultImporter().importRaoResult(raoResultFile, crac);

        testBaseContentOfV1Point3RaoResult(raoResult, crac);
    }

    @Test
    void importV1Point3TestFieldDeprecationTest() {
=======
    void importV1Point3TestFieldDeprecationTest() throws IOException {
>>>>>>> 37a7605b
        InputStream cracFile = getClass().getResourceAsStream("/retrocompatibility/v1.3/crac-for-rao-result-v1.3.json");
        Crac crac = Crac.read(cracFile, mockNetworkWithLines("ne1Id", "ne2Id", "ne3Id"));
        RaoResultJsonImporter importer = new RaoResultJsonImporter();

        InputStream raoResultFile = getClass().getResourceAsStream("/retrocompatibility/v1.3/rao-result-v1.3-error1.json");
        OpenRaoException exception = assertThrows(OpenRaoException.class, () -> importer.importData(raoResultFile, crac));
        assertEquals("Cannot deserialize RaoResult: field pstRangeActionId in RAO_RESULT in not supported in file version 1.3 (last supported in version 1.2)", exception.getMessage());

        InputStream raoResultFile2 = getClass().getResourceAsStream("/retrocompatibility/v1.3/rao-result-v1.3-error2.json");
        exception = assertThrows(OpenRaoException.class, () -> importer.importData(raoResultFile2, crac));
        assertEquals("Cannot deserialize RaoResult: field afterPraTap in rangeActionResults in not supported in file version 1.3 (last supported in version 1.2)", exception.getMessage());
    }

    private void testBaseContentOfV1RaoResult(RaoResult importedRaoResult, Crac crac) {
        Instant preventiveInstant = crac.getInstant(PREVENTIVE_INSTANT_ID);
        Instant outageInstant = crac.getInstant(OUTAGE_INSTANT_ID);
        Instant autoInstant = crac.getInstant(AUTO_INSTANT_ID);
        Instant curativeInstant = crac.getInstant(CURATIVE_INSTANT_ID);

        // --------------------------
        // --- Computation status ---
        // --------------------------
        assertEquals(ComputationStatus.DEFAULT, importedRaoResult.getComputationStatus());

        // --------------------------
        // --- test Costs results ---
        // --------------------------
        assertEquals(Set.of("loopFlow", "MNEC"), importedRaoResult.getVirtualCostNames());

        assertEquals(100., importedRaoResult.getFunctionalCost(null), DOUBLE_TOLERANCE);
        assertEquals(0., importedRaoResult.getVirtualCost(null, "loopFlow"), DOUBLE_TOLERANCE);
        assertEquals(0., importedRaoResult.getVirtualCost(null, "MNEC"), DOUBLE_TOLERANCE);
        assertEquals(0., importedRaoResult.getVirtualCost(null), DOUBLE_TOLERANCE);
        assertEquals(100., importedRaoResult.getCost(null), DOUBLE_TOLERANCE);

        assertEquals(80., importedRaoResult.getFunctionalCost(preventiveInstant), DOUBLE_TOLERANCE);
        assertEquals(0., importedRaoResult.getVirtualCost(preventiveInstant, "loopFlow"), DOUBLE_TOLERANCE);
        assertEquals(0., importedRaoResult.getVirtualCost(preventiveInstant, "MNEC"), DOUBLE_TOLERANCE);
        assertEquals(0., importedRaoResult.getVirtualCost(preventiveInstant), DOUBLE_TOLERANCE);
        assertEquals(80., importedRaoResult.getCost(preventiveInstant), DOUBLE_TOLERANCE);

        assertEquals(-20., importedRaoResult.getFunctionalCost(autoInstant), DOUBLE_TOLERANCE);
        assertEquals(15., importedRaoResult.getVirtualCost(autoInstant, "loopFlow"), DOUBLE_TOLERANCE);
        assertEquals(20., importedRaoResult.getVirtualCost(autoInstant, "MNEC"), DOUBLE_TOLERANCE);
        assertEquals(35., importedRaoResult.getVirtualCost(autoInstant), DOUBLE_TOLERANCE);
        assertEquals(15., importedRaoResult.getCost(autoInstant), DOUBLE_TOLERANCE);

        assertEquals(-50., importedRaoResult.getFunctionalCost(curativeInstant), DOUBLE_TOLERANCE);
        assertEquals(10., importedRaoResult.getVirtualCost(curativeInstant, "loopFlow"), DOUBLE_TOLERANCE);
        assertEquals(2., importedRaoResult.getVirtualCost(curativeInstant, "MNEC"), DOUBLE_TOLERANCE);
        assertEquals(12., importedRaoResult.getVirtualCost(curativeInstant), DOUBLE_TOLERANCE);
        assertEquals(-38, importedRaoResult.getCost(curativeInstant), DOUBLE_TOLERANCE);

        // -----------------------------
        // --- test FlowCnec results ---
        // -----------------------------

        /*
        cnec4prevId: preventive, no loop-flows, optimized
        - contains result in null and in PREVENTIVE. Results in AUTO and CURATIVE are the same as PREVENTIVE because the CNEC is preventive
        - contains result relative margin and PTDF sum but not for loop and commercial flows
         */
        FlowCnec cnecP = crac.getFlowCnec("cnec4prevId");
        assertEquals(4110., importedRaoResult.getFlow(null, cnecP, ONE, MEGAWATT), DOUBLE_TOLERANCE);
        assertEquals(4111., importedRaoResult.getMargin(null, cnecP, MEGAWATT), DOUBLE_TOLERANCE);
        assertEquals(4112., importedRaoResult.getRelativeMargin(null, cnecP, MEGAWATT), DOUBLE_TOLERANCE);
        assertTrue(Double.isNaN(importedRaoResult.getLoopFlow(null, cnecP, ONE, MEGAWATT)));
        assertTrue(Double.isNaN(importedRaoResult.getCommercialFlow(null, cnecP, ONE, MEGAWATT)));

        assertEquals(4220., importedRaoResult.getFlow(preventiveInstant, cnecP, ONE, AMPERE), DOUBLE_TOLERANCE);
        assertEquals(4221., importedRaoResult.getMargin(preventiveInstant, cnecP, AMPERE), DOUBLE_TOLERANCE);
        assertEquals(4222., importedRaoResult.getRelativeMargin(preventiveInstant, cnecP, AMPERE), DOUBLE_TOLERANCE);
        assertTrue(Double.isNaN(importedRaoResult.getLoopFlow(null, cnecP, ONE, MEGAWATT)));
        assertTrue(Double.isNaN(importedRaoResult.getCommercialFlow(null, cnecP, ONE, MEGAWATT)));

        assertEquals(0.4, importedRaoResult.getPtdfZonalSum(preventiveInstant, cnecP, ONE), DOUBLE_TOLERANCE);

        assertEquals(importedRaoResult.getFlow(autoInstant, cnecP, ONE, AMPERE), importedRaoResult.getFlow(preventiveInstant, cnecP, ONE, AMPERE), DOUBLE_TOLERANCE);
        assertEquals(importedRaoResult.getFlow(curativeInstant, cnecP, ONE, AMPERE), importedRaoResult.getFlow(preventiveInstant, cnecP, ONE, AMPERE), DOUBLE_TOLERANCE);

        /*
        cnec1outageId: outage, with loop-flows, optimized
        - contains result in null and in PREVENTIVE. Results in AUTO and CURATIVE are the same as PREVENTIVE because the CNEC is preventive
        - contains result for loop-flows, commercial flows, relative margin and PTDF sum
         */

        FlowCnec cnecO = crac.getFlowCnec("cnec1outageId");
        assertEquals(1120., importedRaoResult.getFlow(null, cnecO, ONE, AMPERE), DOUBLE_TOLERANCE);
        assertEquals(1121., importedRaoResult.getMargin(null, cnecO, AMPERE), DOUBLE_TOLERANCE);
        assertEquals(1122., importedRaoResult.getRelativeMargin(null, cnecO, AMPERE), DOUBLE_TOLERANCE);
        assertEquals(1123., importedRaoResult.getLoopFlow(null, cnecO, ONE, AMPERE), DOUBLE_TOLERANCE);
        assertEquals(1124., importedRaoResult.getCommercialFlow(null, cnecO, ONE, AMPERE), DOUBLE_TOLERANCE);

        assertEquals(1210., importedRaoResult.getFlow(preventiveInstant, cnecO, ONE, MEGAWATT), DOUBLE_TOLERANCE);
        assertEquals(1211., importedRaoResult.getMargin(preventiveInstant, cnecO, MEGAWATT), DOUBLE_TOLERANCE);
        assertEquals(1212., importedRaoResult.getRelativeMargin(preventiveInstant, cnecO, MEGAWATT), DOUBLE_TOLERANCE);
        assertEquals(1213., importedRaoResult.getLoopFlow(preventiveInstant, cnecO, ONE, MEGAWATT), DOUBLE_TOLERANCE);
        assertEquals(1214., importedRaoResult.getCommercialFlow(preventiveInstant, cnecO, ONE, MEGAWATT), DOUBLE_TOLERANCE);

        assertEquals(0.1, importedRaoResult.getPtdfZonalSum(preventiveInstant, cnecO, ONE), DOUBLE_TOLERANCE);

        assertEquals(importedRaoResult.getFlow(autoInstant, cnecO, ONE, MEGAWATT), importedRaoResult.getFlow(preventiveInstant, cnecO, ONE, MEGAWATT), DOUBLE_TOLERANCE);
        assertEquals(importedRaoResult.getFlow(curativeInstant, cnecO, ONE, MEGAWATT), importedRaoResult.getFlow(preventiveInstant, cnecO, ONE, MEGAWATT), DOUBLE_TOLERANCE);

        /*
        cnec3autoId: auto, without loop-flows, pureMNEC
        - contains result in null, PREVENTIVE, and AUTO. Results in CURATIVE are the same as AUTO because the CNEC is auto
        - do not contain results for loop-flows, or relative margin
         */

        FlowCnec cnecA = crac.getFlowCnec("cnec3autoId");
        assertEquals(3110., importedRaoResult.getFlow(null, cnecA, ONE, MEGAWATT), DOUBLE_TOLERANCE);
        assertEquals(3111., importedRaoResult.getMargin(null, cnecA, MEGAWATT), DOUBLE_TOLERANCE);
        assertTrue(Double.isNaN(importedRaoResult.getRelativeMargin(null, cnecA, MEGAWATT)));
        assertTrue(Double.isNaN(importedRaoResult.getLoopFlow(null, cnecA, ONE, MEGAWATT)));
        assertTrue(Double.isNaN(importedRaoResult.getCommercialFlow(null, cnecA, ONE, MEGAWATT)));
        assertTrue(Double.isNaN(importedRaoResult.getPtdfZonalSum(null, cnecA, ONE)));

        assertEquals(3220., importedRaoResult.getFlow(preventiveInstant, cnecA, ONE, AMPERE), DOUBLE_TOLERANCE);
        assertEquals(3221., importedRaoResult.getMargin(preventiveInstant, cnecA, AMPERE), DOUBLE_TOLERANCE);

        assertEquals(3310., importedRaoResult.getFlow(autoInstant, cnecA, ONE, MEGAWATT), DOUBLE_TOLERANCE);
        assertEquals(3311., importedRaoResult.getMargin(autoInstant, cnecA, MEGAWATT), DOUBLE_TOLERANCE);

        assertEquals(importedRaoResult.getFlow(curativeInstant, cnecO, ONE, MEGAWATT), importedRaoResult.getFlow(autoInstant, cnecO, ONE, MEGAWATT), DOUBLE_TOLERANCE);

         /*
        cnec3curId: curative, without loop-flows, pureMNEC
        - contains result in null, PREVENTIVE, and AUTO and in CURATIVE
        - do not contain results for loop-flows, or relative margin
         */

        FlowCnec cnecC = crac.getFlowCnec("cnec3curId");
        assertEquals(3110., importedRaoResult.getFlow(null, cnecC, ONE, MEGAWATT), DOUBLE_TOLERANCE);
        assertEquals(3111., importedRaoResult.getMargin(null, cnecC, MEGAWATT), DOUBLE_TOLERANCE);
        assertTrue(Double.isNaN(importedRaoResult.getRelativeMargin(null, cnecC, MEGAWATT)));
        assertTrue(Double.isNaN(importedRaoResult.getLoopFlow(null, cnecC, ONE, MEGAWATT)));
        assertTrue(Double.isNaN(importedRaoResult.getCommercialFlow(null, cnecC, ONE, MEGAWATT)));
        assertTrue(Double.isNaN(importedRaoResult.getPtdfZonalSum(null, cnecC, ONE)));

        assertEquals(3220., importedRaoResult.getFlow(preventiveInstant, cnecC, ONE, AMPERE), DOUBLE_TOLERANCE);
        assertEquals(3221., importedRaoResult.getMargin(preventiveInstant, cnecC, AMPERE), DOUBLE_TOLERANCE);

        assertEquals(3310., importedRaoResult.getFlow(autoInstant, cnecC, ONE, MEGAWATT), DOUBLE_TOLERANCE);
        assertEquals(3311., importedRaoResult.getMargin(autoInstant, cnecC, MEGAWATT), DOUBLE_TOLERANCE);

        assertEquals(3410., importedRaoResult.getFlow(curativeInstant, cnecC, ONE, MEGAWATT), DOUBLE_TOLERANCE);
        assertEquals(3411., importedRaoResult.getMargin(curativeInstant, cnecC, MEGAWATT), DOUBLE_TOLERANCE);

        // -----------------------------
        // --- NetworkAction results ---
        // -----------------------------

        State pState = crac.getPreventiveState();
        State oState2 = crac.getState("contingency2Id", outageInstant);
        State aState2 = crac.getState("contingency2Id", autoInstant);
        State cState1 = crac.getState("contingency1Id", curativeInstant);
        State cState2 = crac.getState("contingency2Id", curativeInstant);

        /*
        complexNetworkActionId, activated in preventive
        */
        NetworkAction naP = crac.getNetworkAction("complexNetworkActionId");
        assertTrue(importedRaoResult.isActivatedDuringState(pState, naP));
        assertTrue(importedRaoResult.isActivated(pState, naP));
        assertFalse(importedRaoResult.isActivatedDuringState(oState2, naP));
        assertFalse(importedRaoResult.isActivatedDuringState(aState2, naP));
        assertFalse(importedRaoResult.isActivatedDuringState(cState1, naP));
        assertFalse(importedRaoResult.isActivatedDuringState(cState2, naP));
        assertTrue(importedRaoResult.isActivated(cState1, naP));
        assertTrue(importedRaoResult.isActivated(cState2, naP));

        /*
        injectionSetpointRaId, activated in auto
        */
        NetworkAction naA = crac.getNetworkAction("injectionSetpointRaId");
        assertFalse(importedRaoResult.isActivatedDuringState(pState, naA));
        assertFalse(importedRaoResult.isActivated(pState, naA));
        assertFalse(importedRaoResult.isActivatedDuringState(oState2, naA));
        assertTrue(importedRaoResult.isActivatedDuringState(aState2, naA));
        assertFalse(importedRaoResult.isActivatedDuringState(cState1, naA));
        assertFalse(importedRaoResult.isActivatedDuringState(cState2, naA));
        assertFalse(importedRaoResult.isActivated(cState1, naA));
        assertTrue(importedRaoResult.isActivated(cState2, naA));

        /*
        pstSetpointRaId, activated curative1
        */
        NetworkAction naC = crac.getNetworkAction("pstSetpointRaId");
        assertFalse(importedRaoResult.isActivatedDuringState(pState, naC));
        assertFalse(importedRaoResult.isActivated(pState, naC));
        assertFalse(importedRaoResult.isActivatedDuringState(oState2, naC));
        assertFalse(importedRaoResult.isActivatedDuringState(aState2, naC));
        assertTrue(importedRaoResult.isActivatedDuringState(cState1, naC));
        assertFalse(importedRaoResult.isActivatedDuringState(cState2, naC));
        assertTrue(importedRaoResult.isActivated(cState1, naC));
        assertFalse(importedRaoResult.isActivated(cState2, naC));

        /*
        switchPairRaId, never activated
        */
        NetworkAction naN = crac.getNetworkAction("switchPairRaId");
        assertFalse(importedRaoResult.isActivatedDuringState(pState, naN));
        assertFalse(importedRaoResult.isActivated(pState, naN));
        assertFalse(importedRaoResult.isActivatedDuringState(oState2, naN));
        assertFalse(importedRaoResult.isActivatedDuringState(aState2, naN));
        assertFalse(importedRaoResult.isActivatedDuringState(cState1, naN));
        assertFalse(importedRaoResult.isActivatedDuringState(cState2, naN));
        assertFalse(importedRaoResult.isActivated(cState1, naN));
        assertFalse(importedRaoResult.isActivated(cState2, naN));

        // ------------------------------
        // --- PstRangeAction results ---
        // ------------------------------

        /*
        pstRange1Id, activated in preventive
        */
        PstRangeAction pstP = crac.getPstRangeAction("pstRange1Id");
        assertTrue(importedRaoResult.isActivatedDuringState(pState, pstP));
        assertFalse(importedRaoResult.isActivatedDuringState(cState1, pstP));
        assertFalse(importedRaoResult.isActivatedDuringState(cState2, pstP));
        assertEquals(-3, importedRaoResult.getPreOptimizationTapOnState(pState, pstP));
        assertEquals(0., importedRaoResult.getPreOptimizationSetPointOnState(pState, pstP), DOUBLE_TOLERANCE);
        assertEquals(3, importedRaoResult.getOptimizedTapOnState(pState, pstP));
        assertEquals(3., importedRaoResult.getOptimizedSetPointOnState(pState, pstP), DOUBLE_TOLERANCE);
        assertEquals(3., importedRaoResult.getPreOptimizationSetPointOnState(cState1, pstP), DOUBLE_TOLERANCE);
        assertEquals(3, importedRaoResult.getPreOptimizationTapOnState(cState1, pstP));
        assertEquals(3, importedRaoResult.getOptimizedTapOnState(cState1, pstP));
        assertEquals(3, importedRaoResult.getOptimizedTapOnState(cState2, pstP));

        /*
        pstRange2Id, not activated
        */
        PstRangeAction pstN = crac.getPstRangeAction("pstRange2Id");
        assertFalse(importedRaoResult.isActivatedDuringState(pState, pstN));
        assertFalse(importedRaoResult.isActivatedDuringState(cState1, pstN));
        assertFalse(importedRaoResult.isActivatedDuringState(cState2, pstN));
        assertEquals(0, importedRaoResult.getPreOptimizationTapOnState(pState, pstN));
        assertEquals(0, importedRaoResult.getOptimizedTapOnState(pState, pstN));
        assertEquals(0, importedRaoResult.getOptimizedTapOnState(cState1, pstN));
        assertEquals(0, importedRaoResult.getOptimizedTapOnState(cState2, pstN));

        // ---------------------------
        // --- RangeAction results ---
        // ---------------------------

        /*
        hvdcRange2Id, two different activations in the two curative states
        */
        HvdcRangeAction hvdcC = crac.getHvdcRangeAction("hvdcRange2Id");
        assertFalse(importedRaoResult.isActivatedDuringState(pState, hvdcC));
        assertTrue(importedRaoResult.isActivatedDuringState(cState1, hvdcC));
        assertTrue(importedRaoResult.isActivatedDuringState(cState2, hvdcC));
        assertEquals(-100, importedRaoResult.getPreOptimizationSetPointOnState(pState, hvdcC), DOUBLE_TOLERANCE);
        assertEquals(-100, importedRaoResult.getOptimizedSetPointOnState(pState, hvdcC), DOUBLE_TOLERANCE);
        assertEquals(-100, importedRaoResult.getPreOptimizationSetPointOnState(cState1, hvdcC), DOUBLE_TOLERANCE);
        assertEquals(100, importedRaoResult.getOptimizedSetPointOnState(cState1, hvdcC), DOUBLE_TOLERANCE);
        assertEquals(400, importedRaoResult.getOptimizedSetPointOnState(cState2, hvdcC), DOUBLE_TOLERANCE);
    }

    private void testExtraContentOfV1Point1RaoResult(RaoResult importedRaoResult, Crac crac) {
        Instant preventiveInstant = crac.getInstant(PREVENTIVE_INSTANT_ID);
        Instant autoInstant = crac.getInstant(AUTO_INSTANT_ID);
        Instant curativeInstant = crac.getInstant(CURATIVE_INSTANT_ID);

        assertEquals(-1, importedRaoResult.getOptimizedTapOnState(crac.getPreventiveState(), crac.getPstRangeAction("pstRange3Id")));

        InjectionRangeAction rangeAction = crac.getInjectionRangeAction("injectionRange1Id");
        assertEquals(100., importedRaoResult.getOptimizedSetPointOnState(crac.getPreventiveState(), rangeAction), DOUBLE_TOLERANCE);
        assertEquals(-300., importedRaoResult.getOptimizedSetPointOnState(crac.getState("contingency1Id", curativeInstant), rangeAction), DOUBLE_TOLERANCE);

        AngleCnec angleCnec = crac.getAngleCnec("angleCnecId");
        assertEquals(3135., importedRaoResult.getAngle(null, angleCnec, DEGREE), DOUBLE_TOLERANCE);
        assertEquals(3131., importedRaoResult.getMargin(null, angleCnec, DEGREE), DOUBLE_TOLERANCE);
        assertEquals(3235., importedRaoResult.getAngle(preventiveInstant, angleCnec, DEGREE), DOUBLE_TOLERANCE);
        assertEquals(3231., importedRaoResult.getMargin(preventiveInstant, angleCnec, DEGREE), DOUBLE_TOLERANCE);
        assertEquals(3335., importedRaoResult.getAngle(autoInstant, angleCnec, DEGREE), DOUBLE_TOLERANCE);
        assertEquals(3331., importedRaoResult.getMargin(autoInstant, angleCnec, DEGREE), DOUBLE_TOLERANCE);
        assertEquals(3435., importedRaoResult.getAngle(curativeInstant, angleCnec, DEGREE), DOUBLE_TOLERANCE);
        assertEquals(3431., importedRaoResult.getMargin(curativeInstant, angleCnec, DEGREE), DOUBLE_TOLERANCE);

        VoltageCnec voltageCnec = crac.getVoltageCnec("voltageCnecId");
        assertEquals(4146., importedRaoResult.getVoltage(null, voltageCnec, KILOVOLT), DOUBLE_TOLERANCE);
        assertEquals(4141., importedRaoResult.getMargin(null, voltageCnec, KILOVOLT), DOUBLE_TOLERANCE);
        assertEquals(4246., importedRaoResult.getVoltage(preventiveInstant, voltageCnec, KILOVOLT), DOUBLE_TOLERANCE);
        assertEquals(4241., importedRaoResult.getMargin(preventiveInstant, voltageCnec, KILOVOLT), DOUBLE_TOLERANCE);
        assertEquals(4346., importedRaoResult.getVoltage(autoInstant, voltageCnec, KILOVOLT), DOUBLE_TOLERANCE);
        assertEquals(4341., importedRaoResult.getMargin(autoInstant, voltageCnec, KILOVOLT), DOUBLE_TOLERANCE);
        assertEquals(4446., importedRaoResult.getVoltage(curativeInstant, voltageCnec, KILOVOLT), DOUBLE_TOLERANCE);
        assertEquals(4441., importedRaoResult.getMargin(curativeInstant, voltageCnec, KILOVOLT), DOUBLE_TOLERANCE);
    }

    private void testBaseContentOfV1Point2RaoResult(RaoResult importedRaoResult, Crac crac) {
        Instant preventiveInstant = crac.getInstant(PREVENTIVE_INSTANT_ID);
        Instant outageInstant = crac.getInstant(OUTAGE_INSTANT_ID);
        Instant autoInstant = crac.getInstant(AUTO_INSTANT_ID);
        Instant curativeInstant = crac.getInstant(CURATIVE_INSTANT_ID);

        // --------------------------
        // --- Computation status ---
        // --------------------------
        assertEquals(ComputationStatus.DEFAULT, importedRaoResult.getComputationStatus());

        // --------------------------
        // --- test Costs results ---
        // --------------------------
        assertEquals(Set.of("loopFlow", "MNEC"), importedRaoResult.getVirtualCostNames());

        assertEquals(100., importedRaoResult.getFunctionalCost(null), DOUBLE_TOLERANCE);
        assertEquals(0., importedRaoResult.getVirtualCost(null, "loopFlow"), DOUBLE_TOLERANCE);
        assertEquals(0., importedRaoResult.getVirtualCost(null, "MNEC"), DOUBLE_TOLERANCE);
        assertEquals(0., importedRaoResult.getVirtualCost(null), DOUBLE_TOLERANCE);
        assertEquals(100., importedRaoResult.getCost(null), DOUBLE_TOLERANCE);

        assertEquals(80., importedRaoResult.getFunctionalCost(preventiveInstant), DOUBLE_TOLERANCE);
        assertEquals(0., importedRaoResult.getVirtualCost(preventiveInstant, "loopFlow"), DOUBLE_TOLERANCE);
        assertEquals(0., importedRaoResult.getVirtualCost(preventiveInstant, "MNEC"), DOUBLE_TOLERANCE);
        assertEquals(0., importedRaoResult.getVirtualCost(preventiveInstant), DOUBLE_TOLERANCE);
        assertEquals(80., importedRaoResult.getCost(preventiveInstant), DOUBLE_TOLERANCE);

        assertEquals(-20., importedRaoResult.getFunctionalCost(autoInstant), DOUBLE_TOLERANCE);
        assertEquals(15., importedRaoResult.getVirtualCost(autoInstant, "loopFlow"), DOUBLE_TOLERANCE);
        assertEquals(20., importedRaoResult.getVirtualCost(autoInstant, "MNEC"), DOUBLE_TOLERANCE);
        assertEquals(35., importedRaoResult.getVirtualCost(autoInstant), DOUBLE_TOLERANCE);
        assertEquals(15., importedRaoResult.getCost(autoInstant), DOUBLE_TOLERANCE);

        assertEquals(-50., importedRaoResult.getFunctionalCost(curativeInstant), DOUBLE_TOLERANCE);
        assertEquals(10., importedRaoResult.getVirtualCost(curativeInstant, "loopFlow"), DOUBLE_TOLERANCE);
        assertEquals(2., importedRaoResult.getVirtualCost(curativeInstant, "MNEC"), DOUBLE_TOLERANCE);
        assertEquals(12., importedRaoResult.getVirtualCost(curativeInstant), DOUBLE_TOLERANCE);
        assertEquals(-38, importedRaoResult.getCost(curativeInstant), DOUBLE_TOLERANCE);

        // -----------------------------
        // --- test FlowCnec results ---
        // -----------------------------

        /*
        cnec4prevId: preventive, no loop-flows, optimized
        - contains result in null and in PREVENTIVE. Results in AUTO and CURATIVE are the same as PREVENTIVE because the CNEC is preventive
        - contains result relative margin and PTDF sum but not for loop and commercial flows
         */
        FlowCnec cnecP = crac.getFlowCnec("cnec4prevId");
        assertEquals(4110., importedRaoResult.getFlow(null, cnecP, TwoSides.ONE, MEGAWATT), DOUBLE_TOLERANCE);
        assertTrue(Double.isNaN(importedRaoResult.getFlow(null, cnecP, TwoSides.TWO, MEGAWATT)));
        assertEquals(4111., importedRaoResult.getMargin(null, cnecP, MEGAWATT), DOUBLE_TOLERANCE);
        assertEquals(4112., importedRaoResult.getRelativeMargin(null, cnecP, MEGAWATT), DOUBLE_TOLERANCE);
        assertTrue(Double.isNaN(importedRaoResult.getLoopFlow(null, cnecP, TwoSides.ONE, MEGAWATT)));
        assertTrue(Double.isNaN(importedRaoResult.getLoopFlow(null, cnecP, TwoSides.TWO, MEGAWATT)));
        assertTrue(Double.isNaN(importedRaoResult.getCommercialFlow(null, cnecP, TwoSides.ONE, MEGAWATT)));
        assertTrue(Double.isNaN(importedRaoResult.getCommercialFlow(null, cnecP, TwoSides.TWO, MEGAWATT)));

        assertEquals(4220., importedRaoResult.getFlow(preventiveInstant, cnecP, TwoSides.ONE, AMPERE), DOUBLE_TOLERANCE);
        assertTrue(Double.isNaN(importedRaoResult.getFlow(preventiveInstant, cnecP, TwoSides.TWO, AMPERE)));
        assertEquals(4221., importedRaoResult.getMargin(preventiveInstant, cnecP, AMPERE), DOUBLE_TOLERANCE);
        assertEquals(4222., importedRaoResult.getRelativeMargin(preventiveInstant, cnecP, AMPERE), DOUBLE_TOLERANCE);
        assertTrue(Double.isNaN(importedRaoResult.getLoopFlow(null, cnecP, TwoSides.ONE, MEGAWATT)));
        assertTrue(Double.isNaN(importedRaoResult.getLoopFlow(null, cnecP, TwoSides.TWO, MEGAWATT)));
        assertTrue(Double.isNaN(importedRaoResult.getCommercialFlow(null, cnecP, TwoSides.ONE, MEGAWATT)));
        assertTrue(Double.isNaN(importedRaoResult.getCommercialFlow(null, cnecP, TwoSides.TWO, MEGAWATT)));

        assertEquals(0.4, importedRaoResult.getPtdfZonalSum(preventiveInstant, cnecP, TwoSides.ONE), DOUBLE_TOLERANCE);
        assertTrue(Double.isNaN(importedRaoResult.getPtdfZonalSum(preventiveInstant, cnecP, TwoSides.TWO)));

        assertEquals(importedRaoResult.getFlow(autoInstant, cnecP, ONE, AMPERE), importedRaoResult.getFlow(preventiveInstant, cnecP, ONE, AMPERE), DOUBLE_TOLERANCE);
        assertEquals(importedRaoResult.getFlow(autoInstant, cnecP, TWO, AMPERE), importedRaoResult.getFlow(preventiveInstant, cnecP, TWO, AMPERE), DOUBLE_TOLERANCE);
        assertEquals(importedRaoResult.getFlow(curativeInstant, cnecP, ONE, AMPERE), importedRaoResult.getFlow(preventiveInstant, cnecP, ONE, AMPERE), DOUBLE_TOLERANCE);
        assertEquals(importedRaoResult.getFlow(curativeInstant, cnecP, TWO, AMPERE), importedRaoResult.getFlow(preventiveInstant, cnecP, TWO, AMPERE), DOUBLE_TOLERANCE);

        /*
        cnec1outageId: outage, with loop-flows, optimized
        - contains result in null and in PREVENTIVE. Results in AUTO and CURATIVE are the same as PREVENTIVE because the CNEC is preventive
        - contains result for loop-flows, commercial flows, relative margin and PTDF sum
         */

        FlowCnec cnecO = crac.getFlowCnec("cnec1outageId");
        assertTrue(Double.isNaN(importedRaoResult.getFlow(null, cnecO, TwoSides.ONE, AMPERE)));
        assertEquals(1120.5, importedRaoResult.getFlow(null, cnecO, TwoSides.TWO, AMPERE), DOUBLE_TOLERANCE);
        assertEquals(1121., importedRaoResult.getMargin(null, cnecO, AMPERE), DOUBLE_TOLERANCE);
        assertEquals(1122., importedRaoResult.getRelativeMargin(null, cnecO, AMPERE), DOUBLE_TOLERANCE);
        assertTrue(Double.isNaN(importedRaoResult.getLoopFlow(null, cnecO, TwoSides.ONE, AMPERE)));
        assertEquals(1123.5, importedRaoResult.getLoopFlow(null, cnecO, TwoSides.TWO, AMPERE), DOUBLE_TOLERANCE);
        assertTrue(Double.isNaN(importedRaoResult.getCommercialFlow(null, cnecO, TwoSides.ONE, AMPERE)));
        assertEquals(1124.5, importedRaoResult.getCommercialFlow(null, cnecO, TwoSides.TWO, AMPERE), DOUBLE_TOLERANCE);

        assertTrue(Double.isNaN(importedRaoResult.getFlow(preventiveInstant, cnecO, TwoSides.ONE, MEGAWATT)));
        assertEquals(1210.5, importedRaoResult.getFlow(preventiveInstant, cnecO, TwoSides.TWO, MEGAWATT), DOUBLE_TOLERANCE);
        assertEquals(1211., importedRaoResult.getMargin(preventiveInstant, cnecO, MEGAWATT), DOUBLE_TOLERANCE);
        assertEquals(1212., importedRaoResult.getRelativeMargin(preventiveInstant, cnecO, MEGAWATT), DOUBLE_TOLERANCE);
        assertTrue(Double.isNaN(importedRaoResult.getLoopFlow(preventiveInstant, cnecO, TwoSides.ONE, MEGAWATT)));
        assertEquals(1213.5, importedRaoResult.getLoopFlow(preventiveInstant, cnecO, TwoSides.TWO, MEGAWATT), DOUBLE_TOLERANCE);
        assertTrue(Double.isNaN(importedRaoResult.getCommercialFlow(preventiveInstant, cnecO, TwoSides.ONE, MEGAWATT)));
        assertEquals(1214.5, importedRaoResult.getCommercialFlow(preventiveInstant, cnecO, TwoSides.TWO, MEGAWATT), DOUBLE_TOLERANCE);

        assertTrue(Double.isNaN(importedRaoResult.getPtdfZonalSum(preventiveInstant, cnecO, TwoSides.ONE)));
        assertEquals(0.6, importedRaoResult.getPtdfZonalSum(preventiveInstant, cnecO, TwoSides.TWO), DOUBLE_TOLERANCE);

        assertEquals(importedRaoResult.getFlow(autoInstant, cnecO, ONE, MEGAWATT), importedRaoResult.getFlow(preventiveInstant, cnecO, ONE, MEGAWATT), DOUBLE_TOLERANCE);
        assertEquals(importedRaoResult.getFlow(autoInstant, cnecO, TWO, MEGAWATT), importedRaoResult.getFlow(preventiveInstant, cnecO, TWO, MEGAWATT), DOUBLE_TOLERANCE);
        assertEquals(importedRaoResult.getFlow(curativeInstant, cnecO, ONE, MEGAWATT), importedRaoResult.getFlow(preventiveInstant, cnecO, ONE, MEGAWATT), DOUBLE_TOLERANCE);
        assertEquals(importedRaoResult.getFlow(curativeInstant, cnecO, TWO, MEGAWATT), importedRaoResult.getFlow(preventiveInstant, cnecO, TWO, MEGAWATT), DOUBLE_TOLERANCE);

        /*
        cnec3autoId: auto, without loop-flows, pureMNEC
        - contains result in null, PREVENTIVE, and AUTO. Results in CURATIVE are the same as AUTO because the CNEC is auto
        - do not contain results for loop-flows, or relative margin
         */

        FlowCnec cnecA = crac.getFlowCnec("cnec3autoId");
        assertEquals(3110., importedRaoResult.getFlow(null, cnecA, TwoSides.ONE, MEGAWATT), DOUBLE_TOLERANCE);
        assertEquals(3110.5, importedRaoResult.getFlow(null, cnecA, TwoSides.TWO, MEGAWATT), DOUBLE_TOLERANCE);
        assertEquals(3111., importedRaoResult.getMargin(null, cnecA, MEGAWATT), DOUBLE_TOLERANCE);
        assertTrue(Double.isNaN(importedRaoResult.getRelativeMargin(null, cnecA, MEGAWATT)));
        assertTrue(Double.isNaN(importedRaoResult.getLoopFlow(null, cnecA, TwoSides.ONE, MEGAWATT)));
        assertTrue(Double.isNaN(importedRaoResult.getLoopFlow(null, cnecA, TwoSides.TWO, MEGAWATT)));
        assertTrue(Double.isNaN(importedRaoResult.getCommercialFlow(null, cnecA, TwoSides.ONE, MEGAWATT)));
        assertTrue(Double.isNaN(importedRaoResult.getCommercialFlow(null, cnecA, TwoSides.TWO, MEGAWATT)));
        assertTrue(Double.isNaN(importedRaoResult.getPtdfZonalSum(null, cnecA, TwoSides.ONE)));
        assertTrue(Double.isNaN(importedRaoResult.getPtdfZonalSum(null, cnecA, TwoSides.TWO)));

        assertEquals(3220., importedRaoResult.getFlow(preventiveInstant, cnecA, TwoSides.ONE, AMPERE), DOUBLE_TOLERANCE);
        assertEquals(3220.5, importedRaoResult.getFlow(preventiveInstant, cnecA, TwoSides.TWO, AMPERE), DOUBLE_TOLERANCE);
        assertEquals(3221., importedRaoResult.getMargin(preventiveInstant, cnecA, AMPERE), DOUBLE_TOLERANCE);

        assertEquals(3310., importedRaoResult.getFlow(autoInstant, cnecA, TwoSides.ONE, MEGAWATT), DOUBLE_TOLERANCE);
        assertEquals(3310.5, importedRaoResult.getFlow(autoInstant, cnecA, TwoSides.TWO, MEGAWATT), DOUBLE_TOLERANCE);
        assertEquals(3311., importedRaoResult.getMargin(autoInstant, cnecA, MEGAWATT), DOUBLE_TOLERANCE);

        assertEquals(importedRaoResult.getFlow(curativeInstant, cnecO, ONE, MEGAWATT), importedRaoResult.getFlow(autoInstant, cnecO, ONE, MEGAWATT), DOUBLE_TOLERANCE);
        assertEquals(importedRaoResult.getFlow(curativeInstant, cnecO, TWO, MEGAWATT), importedRaoResult.getFlow(autoInstant, cnecO, TWO, MEGAWATT), DOUBLE_TOLERANCE);

         /*
        cnec3curId: curative, without loop-flows, pureMNEC
        - contains result in null, PREVENTIVE, and AUTO and in CURATIVE
        - do not contain results for loop-flows, or relative margin
         */

        FlowCnec cnecC = crac.getFlowCnec("cnec3curId");
        assertEquals(3110., importedRaoResult.getFlow(null, cnecC, TwoSides.ONE, MEGAWATT), DOUBLE_TOLERANCE);
        assertEquals(3110.5, importedRaoResult.getFlow(null, cnecC, TwoSides.TWO, MEGAWATT), DOUBLE_TOLERANCE);
        assertEquals(3111., importedRaoResult.getMargin(null, cnecC, MEGAWATT), DOUBLE_TOLERANCE);
        assertTrue(Double.isNaN(importedRaoResult.getRelativeMargin(null, cnecC, MEGAWATT)));
        assertTrue(Double.isNaN(importedRaoResult.getLoopFlow(null, cnecC, TwoSides.ONE, MEGAWATT)));
        assertTrue(Double.isNaN(importedRaoResult.getLoopFlow(null, cnecC, TwoSides.TWO, MEGAWATT)));
        assertTrue(Double.isNaN(importedRaoResult.getCommercialFlow(null, cnecC, TwoSides.ONE, MEGAWATT)));
        assertTrue(Double.isNaN(importedRaoResult.getCommercialFlow(null, cnecC, TwoSides.TWO, MEGAWATT)));
        assertTrue(Double.isNaN(importedRaoResult.getPtdfZonalSum(null, cnecC, TwoSides.ONE)));
        assertTrue(Double.isNaN(importedRaoResult.getPtdfZonalSum(null, cnecC, TwoSides.TWO)));

        assertEquals(3220., importedRaoResult.getFlow(preventiveInstant, cnecC, TwoSides.ONE, AMPERE), DOUBLE_TOLERANCE);
        assertEquals(3220.5, importedRaoResult.getFlow(preventiveInstant, cnecC, TwoSides.TWO, AMPERE), DOUBLE_TOLERANCE);
        assertEquals(3221., importedRaoResult.getMargin(preventiveInstant, cnecC, AMPERE), DOUBLE_TOLERANCE);

        assertEquals(3310., importedRaoResult.getFlow(autoInstant, cnecC, TwoSides.ONE, MEGAWATT), DOUBLE_TOLERANCE);
        assertEquals(3310.5, importedRaoResult.getFlow(autoInstant, cnecC, TwoSides.TWO, MEGAWATT), DOUBLE_TOLERANCE);
        assertEquals(3311., importedRaoResult.getMargin(autoInstant, cnecC, MEGAWATT), DOUBLE_TOLERANCE);

        assertEquals(3410., importedRaoResult.getFlow(curativeInstant, cnecC, TwoSides.ONE, MEGAWATT), DOUBLE_TOLERANCE);
        assertEquals(3410.5, importedRaoResult.getFlow(curativeInstant, cnecC, TwoSides.TWO, MEGAWATT), DOUBLE_TOLERANCE);
        assertEquals(3411., importedRaoResult.getMargin(curativeInstant, cnecC, MEGAWATT), DOUBLE_TOLERANCE);

        // -----------------------------
        // --- NetworkAction results ---
        // -----------------------------

        State pState = crac.getPreventiveState();
        State oState2 = crac.getState("contingency2Id", outageInstant);
        State aState2 = crac.getState("contingency2Id", autoInstant);
        State cState1 = crac.getState("contingency1Id", curativeInstant);
        State cState2 = crac.getState("contingency2Id", curativeInstant);

        /*
        complexNetworkActionId, activated in preventive
        */
        NetworkAction naP = crac.getNetworkAction("complexNetworkActionId");
        assertTrue(importedRaoResult.isActivatedDuringState(pState, naP));
        assertTrue(importedRaoResult.isActivated(pState, naP));
        assertFalse(importedRaoResult.isActivatedDuringState(oState2, naP));
        assertFalse(importedRaoResult.isActivatedDuringState(aState2, naP));
        assertFalse(importedRaoResult.isActivatedDuringState(cState1, naP));
        assertFalse(importedRaoResult.isActivatedDuringState(cState2, naP));
        assertTrue(importedRaoResult.isActivated(cState1, naP));
        assertTrue(importedRaoResult.isActivated(cState2, naP));

        /*
        injectionSetpointRaId, activated in auto
        */
        NetworkAction naA = crac.getNetworkAction("injectionSetpointRaId");
        assertFalse(importedRaoResult.isActivatedDuringState(pState, naA));
        assertFalse(importedRaoResult.isActivated(pState, naA));
        assertFalse(importedRaoResult.isActivatedDuringState(oState2, naA));
        assertTrue(importedRaoResult.isActivatedDuringState(aState2, naA));
        assertFalse(importedRaoResult.isActivatedDuringState(cState1, naA));
        assertFalse(importedRaoResult.isActivatedDuringState(cState2, naA));
        assertFalse(importedRaoResult.isActivated(cState1, naA));
        assertTrue(importedRaoResult.isActivated(cState2, naA));

        /*
        pstSetpointRaId, activated curative1
        */
        NetworkAction naC = crac.getNetworkAction("pstSetpointRaId");
        assertFalse(importedRaoResult.isActivatedDuringState(pState, naC));
        assertFalse(importedRaoResult.isActivated(pState, naC));
        assertFalse(importedRaoResult.isActivatedDuringState(oState2, naC));
        assertFalse(importedRaoResult.isActivatedDuringState(aState2, naC));
        assertTrue(importedRaoResult.isActivatedDuringState(cState1, naC));
        assertFalse(importedRaoResult.isActivatedDuringState(cState2, naC));
        assertTrue(importedRaoResult.isActivated(cState1, naC));
        assertFalse(importedRaoResult.isActivated(cState2, naC));

        /*
        switchPairRaId, never activated
        */
        NetworkAction naN = crac.getNetworkAction("switchPairRaId");
        assertFalse(importedRaoResult.isActivatedDuringState(pState, naN));
        assertFalse(importedRaoResult.isActivated(pState, naN));
        assertFalse(importedRaoResult.isActivatedDuringState(oState2, naN));
        assertFalse(importedRaoResult.isActivatedDuringState(aState2, naN));
        assertFalse(importedRaoResult.isActivatedDuringState(cState1, naN));
        assertFalse(importedRaoResult.isActivatedDuringState(cState2, naN));
        assertFalse(importedRaoResult.isActivated(cState1, naN));
        assertFalse(importedRaoResult.isActivated(cState2, naN));

        // ------------------------------
        // --- PstRangeAction results ---
        // ------------------------------

        /*
        pstRange1Id, activated in preventive
        */
        PstRangeAction pstP = crac.getPstRangeAction("pstRange1Id");
        assertTrue(importedRaoResult.isActivatedDuringState(pState, pstP));
        assertFalse(importedRaoResult.isActivatedDuringState(cState1, pstP));
        assertFalse(importedRaoResult.isActivatedDuringState(cState2, pstP));
        assertEquals(-3, importedRaoResult.getPreOptimizationTapOnState(pState, pstP));
        assertEquals(0., importedRaoResult.getPreOptimizationSetPointOnState(pState, pstP), DOUBLE_TOLERANCE);
        assertEquals(3, importedRaoResult.getOptimizedTapOnState(pState, pstP));
        assertEquals(3., importedRaoResult.getOptimizedSetPointOnState(pState, pstP), DOUBLE_TOLERANCE);
        assertEquals(3., importedRaoResult.getPreOptimizationSetPointOnState(cState1, pstP), DOUBLE_TOLERANCE);
        assertEquals(3, importedRaoResult.getPreOptimizationTapOnState(cState1, pstP));
        assertEquals(3, importedRaoResult.getOptimizedTapOnState(cState1, pstP));
        assertEquals(3, importedRaoResult.getOptimizedTapOnState(cState2, pstP));

        /*
        pstRange2Id, not activated
        */
        PstRangeAction pstN = crac.getPstRangeAction("pstRange2Id");
        assertFalse(importedRaoResult.isActivatedDuringState(pState, pstN));
        assertFalse(importedRaoResult.isActivatedDuringState(cState1, pstN));
        assertFalse(importedRaoResult.isActivatedDuringState(cState2, pstN));
        assertEquals(0, importedRaoResult.getPreOptimizationTapOnState(pState, pstN));
        assertEquals(0, importedRaoResult.getOptimizedTapOnState(pState, pstN));
        assertEquals(0, importedRaoResult.getOptimizedTapOnState(cState1, pstN));
        assertEquals(0, importedRaoResult.getOptimizedTapOnState(cState2, pstN));

        // ---------------------------
        // --- RangeAction results ---
        // ---------------------------

        /*
        hvdcRange2Id, two different activations in the two curative states
        */
        HvdcRangeAction hvdcC = crac.getHvdcRangeAction("hvdcRange2Id");
        assertFalse(importedRaoResult.isActivatedDuringState(pState, hvdcC));
        assertTrue(importedRaoResult.isActivatedDuringState(cState1, hvdcC));
        assertTrue(importedRaoResult.isActivatedDuringState(cState2, hvdcC));
        assertEquals(-100, importedRaoResult.getPreOptimizationSetPointOnState(pState, hvdcC), DOUBLE_TOLERANCE);
        assertEquals(-100, importedRaoResult.getOptimizedSetPointOnState(pState, hvdcC), DOUBLE_TOLERANCE);
        assertEquals(-100, importedRaoResult.getPreOptimizationSetPointOnState(cState1, hvdcC), DOUBLE_TOLERANCE);
        assertEquals(100, importedRaoResult.getOptimizedSetPointOnState(cState1, hvdcC), DOUBLE_TOLERANCE);
        assertEquals(400, importedRaoResult.getOptimizedSetPointOnState(cState2, hvdcC), DOUBLE_TOLERANCE);

        /*
        InjectionRange1Id, one activation in curative
        */
        InjectionRangeAction injectionC = crac.getInjectionRangeAction("injectionRange1Id");
        assertFalse(importedRaoResult.isActivatedDuringState(pState, injectionC));
        assertTrue(importedRaoResult.isActivatedDuringState(cState1, injectionC));
        assertFalse(importedRaoResult.isActivatedDuringState(cState2, injectionC));
        assertEquals(100, importedRaoResult.getPreOptimizationSetPointOnState(pState, injectionC), DOUBLE_TOLERANCE);
        assertEquals(100, importedRaoResult.getPreOptimizationSetPointOnState(cState1, injectionC), DOUBLE_TOLERANCE);
        assertEquals(-300, importedRaoResult.getOptimizedSetPointOnState(cState1, injectionC), DOUBLE_TOLERANCE);

        /*
        AngleCnec
        */
        AngleCnec angleCnec = crac.getAngleCnec("angleCnecId");
        assertEquals(3135., importedRaoResult.getAngle(null, angleCnec, DEGREE), DOUBLE_TOLERANCE);
        assertEquals(3131., importedRaoResult.getMargin(null, angleCnec, DEGREE), DOUBLE_TOLERANCE);
        assertEquals(3235., importedRaoResult.getAngle(preventiveInstant, angleCnec, DEGREE), DOUBLE_TOLERANCE);
        assertEquals(3231., importedRaoResult.getMargin(preventiveInstant, angleCnec, DEGREE), DOUBLE_TOLERANCE);
        assertEquals(3335., importedRaoResult.getAngle(autoInstant, angleCnec, DEGREE), DOUBLE_TOLERANCE);
        assertEquals(3331., importedRaoResult.getMargin(autoInstant, angleCnec, DEGREE), DOUBLE_TOLERANCE);
        assertEquals(3435., importedRaoResult.getAngle(curativeInstant, angleCnec, DEGREE), DOUBLE_TOLERANCE);
        assertEquals(3431., importedRaoResult.getMargin(curativeInstant, angleCnec, DEGREE), DOUBLE_TOLERANCE);

        /*
        VoltageCnec
        */
        VoltageCnec voltageCnec = crac.getVoltageCnec("voltageCnecId");
        assertEquals(4146., importedRaoResult.getVoltage(null, voltageCnec, KILOVOLT), DOUBLE_TOLERANCE);
        assertEquals(4141., importedRaoResult.getMargin(null, voltageCnec, KILOVOLT), DOUBLE_TOLERANCE);
        assertEquals(4246., importedRaoResult.getVoltage(preventiveInstant, voltageCnec, KILOVOLT), DOUBLE_TOLERANCE);
        assertEquals(4241., importedRaoResult.getMargin(preventiveInstant, voltageCnec, KILOVOLT), DOUBLE_TOLERANCE);
        assertEquals(4346., importedRaoResult.getVoltage(autoInstant, voltageCnec, KILOVOLT), DOUBLE_TOLERANCE);
        assertEquals(4341., importedRaoResult.getMargin(autoInstant, voltageCnec, KILOVOLT), DOUBLE_TOLERANCE);
        assertEquals(4446., importedRaoResult.getVoltage(curativeInstant, voltageCnec, KILOVOLT), DOUBLE_TOLERANCE);
        assertEquals(4441., importedRaoResult.getMargin(curativeInstant, voltageCnec, KILOVOLT), DOUBLE_TOLERANCE);
    }

    private void testBaseContentOfV1Point3RaoResult(RaoResult importedRaoResult, Crac crac) {
        Instant autoInstant = crac.getInstant(AUTO_INSTANT_ID);
        Instant curativeInstant = crac.getInstant(CURATIVE_INSTANT_ID);

        testBaseContentOfV1Point2RaoResult(importedRaoResult, crac);
        // Test computation status map
        assertEquals(ComputationStatus.DEFAULT, importedRaoResult.getComputationStatus(crac.getPreventiveState()));
        assertEquals(ComputationStatus.FAILURE, importedRaoResult.getComputationStatus(crac.getState("contingency1Id", curativeInstant)));
        assertEquals(ComputationStatus.DEFAULT, importedRaoResult.getComputationStatus(crac.getState("contingency2Id", autoInstant)));
    }
}<|MERGE_RESOLUTION|>--- conflicted
+++ resolved
@@ -173,22 +173,18 @@
     }
 
     @Test
-<<<<<<< HEAD
-    void importV1Point5Test() {
+    void importV1Point5Test() throws IOException {
         InputStream raoResultFile = getClass().getResourceAsStream("/retrocompatibility/v1.5/rao-result-v1.5.json");
         InputStream cracFile = getClass().getResourceAsStream("/retrocompatibility/v1.5/crac-for-rao-result-v1.5.json");
 
-        Crac crac = new JsonImport().importCrac(cracFile, mockNetworkWithLines("ne1Id", "ne2Id", "ne3Id"));
-        RaoResult raoResult = new RaoResultImporter().importRaoResult(raoResultFile, crac);
+        Crac crac = Crac.read(cracFile, mockNetworkWithLines("ne1Id", "ne2Id", "ne3Id"));
+        RaoResult raoResult = new RaoResultJsonImporter().importData(raoResultFile, crac);
 
         testBaseContentOfV1Point3RaoResult(raoResult, crac);
     }
 
     @Test
-    void importV1Point3TestFieldDeprecationTest() {
-=======
     void importV1Point3TestFieldDeprecationTest() throws IOException {
->>>>>>> 37a7605b
         InputStream cracFile = getClass().getResourceAsStream("/retrocompatibility/v1.3/crac-for-rao-result-v1.3.json");
         Crac crac = Crac.read(cracFile, mockNetworkWithLines("ne1Id", "ne2Id", "ne3Id"));
         RaoResultJsonImporter importer = new RaoResultJsonImporter();
