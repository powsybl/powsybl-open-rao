--- conflicted
+++ resolved
@@ -448,7 +448,6 @@
             .newInstant(OUTAGE_INSTANT_ID, InstantKind.OUTAGE)
             .newInstant(AUTO_INSTANT_ID, InstantKind.AUTO)
             .newInstant(CURATIVE_INSTANT_ID, InstantKind.CURATIVE);
-<<<<<<< HEAD
         Instant outageInstant = crac.getInstant(OUTAGE_INSTANT_ID);
         Instant autoInstant = crac.getInstant(AUTO_INSTANT_ID);
         Instant curativeInstant = crac.getInstant(CURATIVE_INSTANT_ID);
@@ -466,22 +465,6 @@
                 .withTapToAngleConversionMap(Map.of(-1, -10., 0, 0., 1, 10., 2, 20., 3, 30.))
                 .newTriggerCondition().withInstant(CURATIVE_INSTANT_ID).withUsageMethod(UsageMethod.AVAILABLE).add()
                 .add();
-=======
-        crac.newPstRangeAction().withId("pst-prev").withNetworkElement("pst").withInitialTap(-1)
-            .withTapToAngleConversionMap(Map.of(-1, -10., 0, 0., 1, 10., 2, 20., 3, 30.))
-            .withSpeed(1)
-            .newOnInstantUsageRule().withInstant(PREVENTIVE_INSTANT_ID).withUsageMethod(UsageMethod.AVAILABLE).add()
-            .add();
-        crac.newPstRangeAction().withId("pst-auto").withNetworkElement("pst").withInitialTap(-1)
-            .withTapToAngleConversionMap(Map.of(-1, -10., 0, 0., 1, 10., 2, 20., 3, 30.))
-            .withSpeed(1)
-            .newOnInstantUsageRule().withInstant(AUTO_INSTANT_ID).withUsageMethod(UsageMethod.FORCED).add()
-            .add();
-        crac.newPstRangeAction().withId("pst-cur").withNetworkElement("pst").withInitialTap(-1)
-            .withTapToAngleConversionMap(Map.of(-1, -10., 0, 0., 1, 10., 2, 20., 3, 30.))
-            .newOnInstantUsageRule().withInstant(CURATIVE_INSTANT_ID).withUsageMethod(UsageMethod.AVAILABLE).add()
-            .add();
->>>>>>> 16556cb4
 
         // dummy flow cnecs
         crac.newContingency().withId("contingency").withContingencyElement("co-ne", ContingencyElementType.LINE).add();
