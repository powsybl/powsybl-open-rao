--- conflicted
+++ resolved
@@ -6,19 +6,11 @@
     <parent>
         <groupId>com.powsybl</groupId>
         <artifactId>open-rao-rao-result-io</artifactId>
-<<<<<<< HEAD
-        <version>6.5.0-SNAPSHOT</version>
-    </parent>
-
-    <artifactId>open-rao-rao-result-cne</artifactId>
-    <version>6.5.0-SNAPSHOT</version>
-=======
         <version>6.6.0-SNAPSHOT</version>
     </parent>
 
     <artifactId>open-rao-rao-result-cne</artifactId>
     <version>6.6.0-SNAPSHOT</version>
->>>>>>> 16438a14
     <packaging>pom</packaging>
     <name>RAO Result CNE export modules</name>
     <description>Module that gathers all the RAO Result CNE exporters</description>
