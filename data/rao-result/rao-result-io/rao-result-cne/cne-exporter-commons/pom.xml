--- conflicted
+++ resolved
@@ -12,11 +12,7 @@
     <parent>
         <artifactId>open-rao-rao-result-cne</artifactId>
         <groupId>com.powsybl</groupId>
-<<<<<<< HEAD
-        <version>6.5.0-SNAPSHOT</version>
-=======
         <version>6.6.0-SNAPSHOT</version>
->>>>>>> 16438a14
     </parent>
     <modelVersion>4.0.0</modelVersion>
 
