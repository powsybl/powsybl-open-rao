/*
 * Copyright (c) 2021, RTE (http://www.rte-france.com)
 * This Source Code Form is subject to the terms of the Mozilla Public
 * License, v. 2.0. If a copy of the MPL was not distributed with this
 * file, You can obtain one at http://mozilla.org/MPL/2.0/.
 */
package com.powsybl.openrao.data.raoresult.io.json;

import com.powsybl.iidm.network.*;
import com.powsybl.openrao.commons.MinOrMax;
import com.powsybl.openrao.commons.OpenRaoException;
import com.powsybl.openrao.data.crac.api.Crac;
import com.powsybl.openrao.data.crac.api.Instant;
import com.powsybl.openrao.data.crac.api.State;
import com.powsybl.openrao.data.crac.api.cnec.AngleCnec;
import com.powsybl.openrao.data.crac.api.cnec.FlowCnec;
import com.powsybl.iidm.network.TwoSides;
import com.powsybl.openrao.data.crac.api.cnec.VoltageCnec;
import com.powsybl.openrao.data.crac.api.networkaction.NetworkAction;
import com.powsybl.openrao.data.crac.api.rangeaction.HvdcRangeAction;
import com.powsybl.openrao.data.crac.api.rangeaction.InjectionRangeAction;
import com.powsybl.openrao.data.crac.api.rangeaction.PstRangeAction;
import com.powsybl.openrao.data.raoresult.api.ComputationStatus;
import com.powsybl.openrao.data.raoresult.api.RaoResult;
import org.junit.jupiter.api.Test;
import org.mockito.Mockito;

import java.io.IOException;
import java.io.InputStream;
import java.util.HashMap;
import java.util.List;
import java.util.Map;
import java.util.Optional;
import java.util.Set;

import static com.powsybl.openrao.commons.Unit.*;
import static com.powsybl.iidm.network.TwoSides.ONE;
import static com.powsybl.iidm.network.TwoSides.TWO;
import static org.junit.jupiter.api.Assertions.*;

/**
 * @author Baptiste Seguinot {@literal <baptiste.seguinot at rte-france.com>}
 */
class ImporterRetrocompatibilityTest {

    private static final double DOUBLE_TOLERANCE = 1e-6;
    private static final String PREVENTIVE_INSTANT_ID = "preventive";
    private static final String OUTAGE_INSTANT_ID = "outage";
    private static final String AUTO_INSTANT_ID = "auto";
    private static final String CURATIVE_INSTANT_ID = "curative";

    /*
    The goal of this test class is to ensure that former JSON RaoResult files are
    still importable, even when modifications are brought to the JSON importer.
     */

    /*
    CARE: the existing json file used in this test case SHOULD NOT BE MODIFIED. If
    the current tests do not pass, it means that formerly generated JSON RaoResult
    will not be compatible anymore with the next version of open-rao -> This is NOT
    desirable.

    Instead, we need to ensure that the JSON RaoResult files used in this class can
    still be imported as is. Using versioning of the importer if needed.
     */

    private static Network getMockedNetwork() {
        Network network = Mockito.mock(Network.class);
        Identifiable ne = Mockito.mock(Identifiable.class);
        Mockito.when(ne.getType()).thenReturn(IdentifiableType.SHUNT_COMPENSATOR);
        Mockito.when(network.getIdentifiable("injection")).thenReturn(ne);
        for (String lineId : List.of("ne1Id", "ne2Id", "ne3Id")) {
            Branch l = Mockito.mock(Line.class);
            Mockito.when(l.getId()).thenReturn(lineId);
            Mockito.when(network.getIdentifiable(lineId)).thenReturn(l);
        }
        TwoWindingsTransformer twt = Mockito.mock(TwoWindingsTransformer.class);
        PhaseTapChanger ptc = Mockito.mock(PhaseTapChanger.class);
        Mockito.when(twt.getPhaseTapChanger()).thenReturn(ptc);
        Map<Integer, PhaseTapChangerStep> steps = new HashMap<>();
        for (int i = -5; i <= 5; i++) {
            PhaseTapChangerStep step = Mockito.mock(PhaseTapChangerStep.class);
            Mockito.when(step.getAlpha()).thenReturn(i * 0.5 + 1.5);
            steps.put(i, step);
        }
        Mockito.when(ptc.getAllSteps()).thenReturn(steps);
        Mockito.when(ptc.getTapPosition()).thenReturn(-3);
        for (int i = 0; i <= 3; i++) {
            Mockito.when(network.getTwoWindingsTransformer("pst" + (i == 0 ? "" : i))).thenReturn(twt);
        }
<<<<<<< HEAD
        addBranch(network, "ne1Id");
        addBranch(network, "ne2Id");
        addBranch(network, "ne3Id");
        addBranch(network, "ne4Id");
        addBranch(network, "ne5Id");
=======
        HvdcLine hvdcLine = Mockito.mock(HvdcLine.class);
        Mockito.when(hvdcLine.getActivePowerSetpoint()).thenReturn(0.0);
        Mockito.when(hvdcLine.getConvertersMode()).thenReturn(HvdcLine.ConvertersMode.SIDE_1_RECTIFIER_SIDE_2_INVERTER);
        Mockito.when(network.getHvdcLine("hvdc")).thenReturn(hvdcLine);

        HvdcLine hvdcLine2 = Mockito.mock(HvdcLine.class);
        Mockito.when(hvdcLine2.getActivePowerSetpoint()).thenReturn(0.0);
        Mockito.when(hvdcLine2.getConvertersMode()).thenReturn(HvdcLine.ConvertersMode.SIDE_1_RECTIFIER_SIDE_2_INVERTER);
        Mockito.when(network.getHvdcLine("hvdc2")).thenReturn(hvdcLine2);

        Generator generator = Mockito.mock(Generator.class);
        Mockito.when(generator.getTargetP()).thenReturn(0.0);
        Mockito.when(network.getGenerator("generator2Id")).thenReturn(generator);

        Generator generator2 = Mockito.mock(Generator.class);
        Mockito.when(generator2.getTargetP()).thenReturn(0.0);
        Mockito.when(network.getGenerator("generator1Id")).thenReturn(generator2);
>>>>>>> 1cd2bc4f
        return network;
    }

    private static void addBranch(Network network, String branchId) {
        Branch<?> branch = Mockito.mock(Branch.class);
        Mockito.when(branch.getId()).thenReturn(branchId);
        CurrentLimits currentLimits1 = Mockito.mock(CurrentLimits.class);
        Mockito.when(currentLimits1.getPermanentLimit()).thenReturn(2000.);
        Mockito.when(branch.getCurrentLimits(ONE)).thenReturn(Optional.of(currentLimits1));
        CurrentLimits currentLimits2 = Mockito.mock(CurrentLimits.class);
        Mockito.when(currentLimits2.getPermanentLimit()).thenReturn(2000.);
        Mockito.when(branch.getCurrentLimits(TWO)).thenReturn(Optional.of(currentLimits2));
        Mockito.when(network.getBranch(branchId)).thenReturn(branch);
    }

    @Test
    void testFormat() {
        assertEquals("JSON", new RaoResultJsonImporter().getFormat());
    }

    @Test
    void importV1Point0Test() throws IOException {

        // JSON file of open-rao v3.4.3
        /*
         versioning was not yet in place, and version number does not explicitly appear
         in v1.0 files
         */
        InputStream raoResultFile = getClass().getResourceAsStream("/retrocompatibility/v1.0/rao-result-v1.0.json");
        InputStream cracFile = getClass().getResourceAsStream("/retrocompatibility/v1.0/crac-for-rao-result-v1.0.json");

        Crac crac = Crac.read("crac-for-rao-result-v1.0.json", cracFile, getMockedNetwork());
        RaoResult raoResult = new RaoResultJsonImporter().importData(raoResultFile, crac);

        testBaseContentOfV1RaoResult(raoResult, crac);
    }

    @Test
    void importV1Point1Test() throws IOException {

        // JSON file of open-rao v3.5.0
        /*
         addition of versioning, no changes apart from the fact that version numbers
         are now added in the first lines of the json
         */

        InputStream raoResultFile = getClass().getResourceAsStream("/retrocompatibility/v1.1/rao-result-v1.1.json");
        InputStream cracFile = getClass().getResourceAsStream("/retrocompatibility/v1.1/crac-for-rao-result-v1.1.json");

        Crac crac = Crac.read("crac-for-rao-result-v1.1.json", cracFile, getMockedNetwork());
        RaoResult raoResult = new RaoResultJsonImporter().importData(raoResultFile, crac);

        testBaseContentOfV1RaoResult(raoResult, crac);
        testExtraContentOfV1Point1RaoResult(raoResult, crac);
    }

    @Test
    void importAfterV1Point1FieldDeprecationTest() throws IOException {

        // unused field should throw an exception

        InputStream raoResultFile = getClass().getResourceAsStream("/retrocompatibility/v1.1/rao-result-v1.2-error.json");
        InputStream cracFile = getClass().getResourceAsStream("/retrocompatibility/v1.1/crac-for-rao-result-v1.1.json");

        Crac crac = Crac.read("crac-for-rao-result-v1.1.json", cracFile, getMockedNetwork());
        RaoResultJsonImporter importer = new RaoResultJsonImporter();
        OpenRaoException exception = assertThrows(OpenRaoException.class, () -> importer.importData(raoResultFile, crac));
        assertEquals("Cannot deserialize RaoResult: field flow in flowCnecResults in not supported in file version 1.2 (last supported in version 1.1)", exception.getMessage());
    }

    @Test
    void importV1Point2Test() throws IOException {
        InputStream raoResultFile = getClass().getResourceAsStream("/retrocompatibility/v1.2/rao-result-v1.2.json");
        InputStream cracFile = getClass().getResourceAsStream("/retrocompatibility/v1.2/crac-for-rao-result-v1.2.json");

        Crac crac = Crac.read("crac-for-rao-result-v1.2.json", cracFile, getMockedNetwork());
        RaoResult raoResult = new RaoResultJsonImporter().importData(raoResultFile, crac);

        testBaseContentOfV1Point2RaoResult(raoResult, crac);
        checkVoltages(raoResult, crac, 1, 2);
    }

    @Test
    void importV1Point2FieldDeprecationTest() throws IOException {
        // RaoResult copied from v1.1 but version set to v1.2
        // Should not be imported because CNEC side is not defined properly
        InputStream raoResultFile = getClass().getResourceAsStream("/retrocompatibility/v1.2/rao-result-v1.2-error.json");
        InputStream cracFile = getClass().getResourceAsStream("/retrocompatibility/v1.2/crac-for-rao-result-v1.2.json");

        Crac crac = Crac.read("crac-for-rao-result-v1.2.json", cracFile, getMockedNetwork());
        RaoResultJsonImporter importer = new RaoResultJsonImporter();
        OpenRaoException exception = assertThrows(OpenRaoException.class, () -> importer.importData(raoResultFile, crac));
        assertEquals("Cannot deserialize RaoResult: field flow in flowCnecResults in not supported in file version 1.2 (last supported in version 1.1)", exception.getMessage());
    }

    @Test
    void importV1Point3Test() throws IOException {
        InputStream raoResultFile = getClass().getResourceAsStream("/retrocompatibility/v1.3/rao-result-v1.3.json");
        InputStream cracFile = getClass().getResourceAsStream("/retrocompatibility/v1.3/crac-for-rao-result-v1.3.json");

        Crac crac = Crac.read("crac-for-rao-result-v1.3.json", cracFile, getMockedNetwork());
        RaoResult raoResult = new RaoResultJsonImporter().importData(raoResultFile, crac);

        testBaseContentOfV1Point3RaoResult(raoResult, crac);
    }

    @Test
    void importV1Point4Test() throws IOException {
        InputStream raoResultFile = getClass().getResourceAsStream("/retrocompatibility/v1.4/rao-result-v1.4.json");
        InputStream cracFile = getClass().getResourceAsStream("/retrocompatibility/v1.4/crac-for-rao-result-v1.4.json");

        Crac crac = Crac.read("crac-for-rao-result-v1.4.json", cracFile, getMockedNetwork());
        RaoResult raoResult = new RaoResultJsonImporter().importData(raoResultFile, crac);

        testBaseContentOfV1Point3RaoResult(raoResult, crac);
    }

    @Test
    void importV1Point5Test() throws IOException {
        InputStream raoResultFile = getClass().getResourceAsStream("/retrocompatibility/v1.5/rao-result-v1.5.json");
        InputStream cracFile = getClass().getResourceAsStream("/retrocompatibility/v1.5/crac-for-rao-result-v1.5.json");

        Crac crac = Crac.read("crac-for-rao-result-v1.5.json", cracFile, getMockedNetwork());
        RaoResult raoResult = new RaoResultJsonImporter().importData(raoResultFile, crac);

        testBaseContentOfV1Point3RaoResult(raoResult, crac);
    }

    @Test
    void importV1Point6Test() throws IOException {
        InputStream raoResultFile = getClass().getResourceAsStream("/retrocompatibility/v1.6/rao-result-v1.6.json");
        InputStream cracFile = getClass().getResourceAsStream("/retrocompatibility/v1.6/crac-for-rao-result-v1.6.json");

        Crac crac = Crac.read("crac-for-rao-result-v1.6.json", cracFile, getMockedNetwork());
        RaoResult raoResult = new RaoResultJsonImporter().importData(raoResultFile, crac);

        testBaseContentOfV1Point6RaoResult(raoResult, crac);
    }

    @Test
    void importV1Point7Test() throws IOException {
        InputStream raoResultFile = getClass().getResourceAsStream("/retrocompatibility/v1.7/rao-result-v1.7.json");
        InputStream cracFile = getClass().getResourceAsStream("/retrocompatibility/v1.7/crac-for-rao-result-v1.7.json");

        Crac crac = Crac.read("crac-for-rao-result-v1.7.json", cracFile, getMockedNetwork());
        RaoResult raoResult = new RaoResultJsonImporter().importData(raoResultFile, crac);

        testBaseContentOfV1Point7RaoResult(raoResult, crac);
    }

    @Test
    void importV1Point8Test() throws IOException {
        InputStream raoResultFile = getClass().getResourceAsStream("/retrocompatibility/v1.8/rao-result-v1.8.json");
        InputStream cracFile = getClass().getResourceAsStream("/retrocompatibility/v1.8/crac-for-rao-result-v1.8.json");

        Crac crac = Crac.read("crac-for-rao-result-v1.8.json", cracFile, getMockedNetwork());
        RaoResult raoResult = new RaoResultJsonImporter().importData(raoResultFile, crac);

        testBaseContentOfV1Point7RaoResult(raoResult, crac);
    }

    @Test
    void importV1Point3TestFieldDeprecationTest() throws IOException {
        InputStream cracFile = getClass().getResourceAsStream("/retrocompatibility/v1.3/crac-for-rao-result-v1.3.json");
        Crac crac = Crac.read("crac-for-rao-result-v1.3.json", cracFile, getMockedNetwork());
        RaoResultJsonImporter importer = new RaoResultJsonImporter();

        InputStream raoResultFile = getClass().getResourceAsStream("/retrocompatibility/v1.3/rao-result-v1.3-error1.json");
        OpenRaoException exception = assertThrows(OpenRaoException.class, () -> importer.importData(raoResultFile, crac));
        assertEquals("Cannot deserialize RaoResult: field pstRangeActionId in RAO_RESULT in not supported in file version 1.3 (last supported in version 1.2)", exception.getMessage());

        InputStream raoResultFile2 = getClass().getResourceAsStream("/retrocompatibility/v1.3/rao-result-v1.3-error2.json");
        exception = assertThrows(OpenRaoException.class, () -> importer.importData(raoResultFile2, crac));
        assertEquals("Cannot deserialize RaoResult: field afterPraTap in rangeActionResults in not supported in file version 1.3 (last supported in version 1.2)", exception.getMessage());
    }

    private void testBaseContentOfV1RaoResult(RaoResult importedRaoResult, Crac crac) {
        Instant preventiveInstant = crac.getInstant(PREVENTIVE_INSTANT_ID);
        Instant outageInstant = crac.getInstant(OUTAGE_INSTANT_ID);
        Instant autoInstant = crac.getInstant(AUTO_INSTANT_ID);
        Instant curativeInstant = crac.getInstant(CURATIVE_INSTANT_ID);

        // --------------------------
        // --- Computation status ---
        // --------------------------
        assertEquals(ComputationStatus.DEFAULT, importedRaoResult.getComputationStatus());

        // --------------------------
        // --- test Costs results ---
        // --------------------------
        assertEquals(Set.of("loopFlow", "MNEC"), importedRaoResult.getVirtualCostNames());

        assertEquals(100., importedRaoResult.getFunctionalCost(null), DOUBLE_TOLERANCE);
        assertEquals(0., importedRaoResult.getVirtualCost(null, "loopFlow"), DOUBLE_TOLERANCE);
        assertEquals(0., importedRaoResult.getVirtualCost(null, "MNEC"), DOUBLE_TOLERANCE);
        assertEquals(0., importedRaoResult.getVirtualCost(null), DOUBLE_TOLERANCE);
        assertEquals(100., importedRaoResult.getCost(null), DOUBLE_TOLERANCE);

        assertEquals(80., importedRaoResult.getFunctionalCost(preventiveInstant), DOUBLE_TOLERANCE);
        assertEquals(0., importedRaoResult.getVirtualCost(preventiveInstant, "loopFlow"), DOUBLE_TOLERANCE);
        assertEquals(0., importedRaoResult.getVirtualCost(preventiveInstant, "MNEC"), DOUBLE_TOLERANCE);
        assertEquals(0., importedRaoResult.getVirtualCost(preventiveInstant), DOUBLE_TOLERANCE);
        assertEquals(80., importedRaoResult.getCost(preventiveInstant), DOUBLE_TOLERANCE);

        assertEquals(-20., importedRaoResult.getFunctionalCost(autoInstant), DOUBLE_TOLERANCE);
        assertEquals(15., importedRaoResult.getVirtualCost(autoInstant, "loopFlow"), DOUBLE_TOLERANCE);
        assertEquals(20., importedRaoResult.getVirtualCost(autoInstant, "MNEC"), DOUBLE_TOLERANCE);
        assertEquals(35., importedRaoResult.getVirtualCost(autoInstant), DOUBLE_TOLERANCE);
        assertEquals(15., importedRaoResult.getCost(autoInstant), DOUBLE_TOLERANCE);

        assertEquals(-50., importedRaoResult.getFunctionalCost(curativeInstant), DOUBLE_TOLERANCE);
        assertEquals(10., importedRaoResult.getVirtualCost(curativeInstant, "loopFlow"), DOUBLE_TOLERANCE);
        assertEquals(2., importedRaoResult.getVirtualCost(curativeInstant, "MNEC"), DOUBLE_TOLERANCE);
        assertEquals(12., importedRaoResult.getVirtualCost(curativeInstant), DOUBLE_TOLERANCE);
        assertEquals(-38, importedRaoResult.getCost(curativeInstant), DOUBLE_TOLERANCE);

        // -----------------------------
        // --- test FlowCnec results ---
        // -----------------------------

        /*
        cnec4prevId: preventive, no loop-flows, optimized
        - contains result in null and in PREVENTIVE. Results in AUTO and CURATIVE are the same as PREVENTIVE because the CNEC is preventive
        - contains result relative margin and PTDF sum but not for loop and commercial flows
         */
        FlowCnec cnecP = crac.getFlowCnec("cnec4prevId");
        assertEquals(4110., importedRaoResult.getFlow(null, cnecP, ONE, MEGAWATT), DOUBLE_TOLERANCE);
        assertEquals(4111., importedRaoResult.getMargin(null, cnecP, MEGAWATT), DOUBLE_TOLERANCE);
        assertEquals(4112., importedRaoResult.getRelativeMargin(null, cnecP, MEGAWATT), DOUBLE_TOLERANCE);
        assertTrue(Double.isNaN(importedRaoResult.getLoopFlow(null, cnecP, ONE, MEGAWATT)));
        assertTrue(Double.isNaN(importedRaoResult.getCommercialFlow(null, cnecP, ONE, MEGAWATT)));

        assertEquals(4220., importedRaoResult.getFlow(preventiveInstant, cnecP, ONE, AMPERE), DOUBLE_TOLERANCE);
        assertEquals(4221., importedRaoResult.getMargin(preventiveInstant, cnecP, AMPERE), DOUBLE_TOLERANCE);
        assertEquals(4222., importedRaoResult.getRelativeMargin(preventiveInstant, cnecP, AMPERE), DOUBLE_TOLERANCE);
        assertTrue(Double.isNaN(importedRaoResult.getLoopFlow(null, cnecP, ONE, MEGAWATT)));
        assertTrue(Double.isNaN(importedRaoResult.getCommercialFlow(null, cnecP, ONE, MEGAWATT)));

        assertEquals(0.4, importedRaoResult.getPtdfZonalSum(preventiveInstant, cnecP, ONE), DOUBLE_TOLERANCE);

        assertEquals(importedRaoResult.getFlow(autoInstant, cnecP, ONE, AMPERE), importedRaoResult.getFlow(preventiveInstant, cnecP, ONE, AMPERE), DOUBLE_TOLERANCE);
        assertEquals(importedRaoResult.getFlow(curativeInstant, cnecP, ONE, AMPERE), importedRaoResult.getFlow(preventiveInstant, cnecP, ONE, AMPERE), DOUBLE_TOLERANCE);

        /*
        cnec1outageId: outage, with loop-flows, optimized
        - contains result in null and in PREVENTIVE. Results in AUTO and CURATIVE are the same as PREVENTIVE because the CNEC is preventive
        - contains result for loop-flows, commercial flows, relative margin and PTDF sum
         */

        FlowCnec cnecO = crac.getFlowCnec("cnec1outageId");
        assertEquals(1120., importedRaoResult.getFlow(null, cnecO, ONE, AMPERE), DOUBLE_TOLERANCE);
        assertEquals(1121., importedRaoResult.getMargin(null, cnecO, AMPERE), DOUBLE_TOLERANCE);
        assertEquals(1122., importedRaoResult.getRelativeMargin(null, cnecO, AMPERE), DOUBLE_TOLERANCE);
        assertEquals(1123., importedRaoResult.getLoopFlow(null, cnecO, ONE, AMPERE), DOUBLE_TOLERANCE);
        assertEquals(1124., importedRaoResult.getCommercialFlow(null, cnecO, ONE, AMPERE), DOUBLE_TOLERANCE);

        assertEquals(1210., importedRaoResult.getFlow(preventiveInstant, cnecO, ONE, MEGAWATT), DOUBLE_TOLERANCE);
        assertEquals(1211., importedRaoResult.getMargin(preventiveInstant, cnecO, MEGAWATT), DOUBLE_TOLERANCE);
        assertEquals(1212., importedRaoResult.getRelativeMargin(preventiveInstant, cnecO, MEGAWATT), DOUBLE_TOLERANCE);
        assertEquals(1213., importedRaoResult.getLoopFlow(preventiveInstant, cnecO, ONE, MEGAWATT), DOUBLE_TOLERANCE);
        assertEquals(1214., importedRaoResult.getCommercialFlow(preventiveInstant, cnecO, ONE, MEGAWATT), DOUBLE_TOLERANCE);

        assertEquals(0.1, importedRaoResult.getPtdfZonalSum(preventiveInstant, cnecO, ONE), DOUBLE_TOLERANCE);

        assertEquals(importedRaoResult.getFlow(autoInstant, cnecO, ONE, MEGAWATT), importedRaoResult.getFlow(preventiveInstant, cnecO, ONE, MEGAWATT), DOUBLE_TOLERANCE);
        assertEquals(importedRaoResult.getFlow(curativeInstant, cnecO, ONE, MEGAWATT), importedRaoResult.getFlow(preventiveInstant, cnecO, ONE, MEGAWATT), DOUBLE_TOLERANCE);

        /*
        cnec3autoId: auto, without loop-flows, pureMNEC
        - contains result in null, PREVENTIVE, and AUTO. Results in CURATIVE are the same as AUTO because the CNEC is auto
        - do not contain results for loop-flows, or relative margin
         */

        FlowCnec cnecA = crac.getFlowCnec("cnec3autoId");
        assertEquals(3110., importedRaoResult.getFlow(null, cnecA, ONE, MEGAWATT), DOUBLE_TOLERANCE);
        assertEquals(3111., importedRaoResult.getMargin(null, cnecA, MEGAWATT), DOUBLE_TOLERANCE);
        assertTrue(Double.isNaN(importedRaoResult.getRelativeMargin(null, cnecA, MEGAWATT)));
        assertTrue(Double.isNaN(importedRaoResult.getLoopFlow(null, cnecA, ONE, MEGAWATT)));
        assertTrue(Double.isNaN(importedRaoResult.getCommercialFlow(null, cnecA, ONE, MEGAWATT)));
        assertTrue(Double.isNaN(importedRaoResult.getPtdfZonalSum(null, cnecA, ONE)));

        assertEquals(3220., importedRaoResult.getFlow(preventiveInstant, cnecA, ONE, AMPERE), DOUBLE_TOLERANCE);
        assertEquals(3221., importedRaoResult.getMargin(preventiveInstant, cnecA, AMPERE), DOUBLE_TOLERANCE);

        assertEquals(3310., importedRaoResult.getFlow(autoInstant, cnecA, ONE, MEGAWATT), DOUBLE_TOLERANCE);
        assertEquals(3311., importedRaoResult.getMargin(autoInstant, cnecA, MEGAWATT), DOUBLE_TOLERANCE);

        assertEquals(importedRaoResult.getFlow(curativeInstant, cnecO, ONE, MEGAWATT), importedRaoResult.getFlow(autoInstant, cnecO, ONE, MEGAWATT), DOUBLE_TOLERANCE);

         /*
        cnec3curId: curative, without loop-flows, pureMNEC
        - contains result in null, PREVENTIVE, and AUTO and in CURATIVE
        - do not contain results for loop-flows, or relative margin
         */

        FlowCnec cnecC = crac.getFlowCnec("cnec3curId");
        assertEquals(3110., importedRaoResult.getFlow(null, cnecC, ONE, MEGAWATT), DOUBLE_TOLERANCE);
        assertEquals(3111., importedRaoResult.getMargin(null, cnecC, MEGAWATT), DOUBLE_TOLERANCE);
        assertTrue(Double.isNaN(importedRaoResult.getRelativeMargin(null, cnecC, MEGAWATT)));
        assertTrue(Double.isNaN(importedRaoResult.getLoopFlow(null, cnecC, ONE, MEGAWATT)));
        assertTrue(Double.isNaN(importedRaoResult.getCommercialFlow(null, cnecC, ONE, MEGAWATT)));
        assertTrue(Double.isNaN(importedRaoResult.getPtdfZonalSum(null, cnecC, ONE)));

        assertEquals(3220., importedRaoResult.getFlow(preventiveInstant, cnecC, ONE, AMPERE), DOUBLE_TOLERANCE);
        assertEquals(3221., importedRaoResult.getMargin(preventiveInstant, cnecC, AMPERE), DOUBLE_TOLERANCE);

        assertEquals(3310., importedRaoResult.getFlow(autoInstant, cnecC, ONE, MEGAWATT), DOUBLE_TOLERANCE);
        assertEquals(3311., importedRaoResult.getMargin(autoInstant, cnecC, MEGAWATT), DOUBLE_TOLERANCE);

        assertEquals(3410., importedRaoResult.getFlow(curativeInstant, cnecC, ONE, MEGAWATT), DOUBLE_TOLERANCE);
        assertEquals(3411., importedRaoResult.getMargin(curativeInstant, cnecC, MEGAWATT), DOUBLE_TOLERANCE);

        // -----------------------------
        // --- NetworkAction results ---
        // -----------------------------

        State pState = crac.getPreventiveState();
        State oState2 = crac.getState("contingency2Id", outageInstant);
        State aState2 = crac.getState("contingency2Id", autoInstant);
        State cState1 = crac.getState("contingency1Id", curativeInstant);
        State cState2 = crac.getState("contingency2Id", curativeInstant);

        /*
        complexNetworkActionId, activated in preventive
        */
        NetworkAction naP = crac.getNetworkAction("complexNetworkActionId");
        assertTrue(importedRaoResult.isActivatedDuringState(pState, naP));
        assertTrue(importedRaoResult.isActivated(pState, naP));
        assertFalse(importedRaoResult.isActivatedDuringState(oState2, naP));
        assertFalse(importedRaoResult.isActivatedDuringState(aState2, naP));
        assertFalse(importedRaoResult.isActivatedDuringState(cState1, naP));
        assertFalse(importedRaoResult.isActivatedDuringState(cState2, naP));
        assertTrue(importedRaoResult.isActivated(cState1, naP));
        assertTrue(importedRaoResult.isActivated(cState2, naP));

        /*
        injectionSetpointRaId, activated in auto
        */
        NetworkAction naA = crac.getNetworkAction("injectionSetpointRaId");
        assertFalse(importedRaoResult.isActivatedDuringState(pState, naA));
        assertFalse(importedRaoResult.isActivated(pState, naA));
        assertFalse(importedRaoResult.isActivatedDuringState(oState2, naA));
        assertTrue(importedRaoResult.isActivatedDuringState(aState2, naA));
        assertFalse(importedRaoResult.isActivatedDuringState(cState1, naA));
        assertFalse(importedRaoResult.isActivatedDuringState(cState2, naA));
        assertFalse(importedRaoResult.isActivated(cState1, naA));
        assertTrue(importedRaoResult.isActivated(cState2, naA));

        /*
        pstSetpointRaId, activated curative1
        */
        NetworkAction naC = crac.getNetworkAction("pstSetpointRaId");
        assertFalse(importedRaoResult.isActivatedDuringState(pState, naC));
        assertFalse(importedRaoResult.isActivated(pState, naC));
        assertFalse(importedRaoResult.isActivatedDuringState(oState2, naC));
        assertFalse(importedRaoResult.isActivatedDuringState(aState2, naC));
        assertTrue(importedRaoResult.isActivatedDuringState(cState1, naC));
        assertFalse(importedRaoResult.isActivatedDuringState(cState2, naC));
        assertTrue(importedRaoResult.isActivated(cState1, naC));
        assertFalse(importedRaoResult.isActivated(cState2, naC));

        /*
        switchPairRaId, never activated
        */
        NetworkAction naN = crac.getNetworkAction("switchPairRaId");
        assertFalse(importedRaoResult.isActivatedDuringState(pState, naN));
        assertFalse(importedRaoResult.isActivated(pState, naN));
        assertFalse(importedRaoResult.isActivatedDuringState(oState2, naN));
        assertFalse(importedRaoResult.isActivatedDuringState(aState2, naN));
        assertFalse(importedRaoResult.isActivatedDuringState(cState1, naN));
        assertFalse(importedRaoResult.isActivatedDuringState(cState2, naN));
        assertFalse(importedRaoResult.isActivated(cState1, naN));
        assertFalse(importedRaoResult.isActivated(cState2, naN));

        // ------------------------------
        // --- PstRangeAction results ---
        // ------------------------------

        /*
        pstRange1Id, activated in preventive
        */
        PstRangeAction pstP = crac.getPstRangeAction("pstRange1Id");
        assertTrue(importedRaoResult.isActivatedDuringState(pState, pstP));
        assertFalse(importedRaoResult.isActivatedDuringState(cState1, pstP));
        assertFalse(importedRaoResult.isActivatedDuringState(cState2, pstP));
        assertEquals(-3, importedRaoResult.getPreOptimizationTapOnState(pState, pstP));
        assertEquals(0., importedRaoResult.getPreOptimizationSetPointOnState(pState, pstP), DOUBLE_TOLERANCE);
        assertEquals(3, importedRaoResult.getOptimizedTapOnState(pState, pstP));
        assertEquals(3., importedRaoResult.getOptimizedSetPointOnState(pState, pstP), DOUBLE_TOLERANCE);
        assertEquals(3., importedRaoResult.getPreOptimizationSetPointOnState(cState1, pstP), DOUBLE_TOLERANCE);
        assertEquals(3, importedRaoResult.getPreOptimizationTapOnState(cState1, pstP));
        assertEquals(3, importedRaoResult.getOptimizedTapOnState(cState1, pstP));
        assertEquals(3, importedRaoResult.getOptimizedTapOnState(cState2, pstP));

        /*
        pstRange2Id, not activated
        */
        PstRangeAction pstN = crac.getPstRangeAction("pstRange2Id");
        assertFalse(importedRaoResult.isActivatedDuringState(pState, pstN));
        assertFalse(importedRaoResult.isActivatedDuringState(cState1, pstN));
        assertFalse(importedRaoResult.isActivatedDuringState(cState2, pstN));
        assertEquals(0, importedRaoResult.getPreOptimizationTapOnState(pState, pstN));
        assertEquals(0, importedRaoResult.getOptimizedTapOnState(pState, pstN));
        assertEquals(0, importedRaoResult.getOptimizedTapOnState(cState1, pstN));
        assertEquals(0, importedRaoResult.getOptimizedTapOnState(cState2, pstN));

        // ---------------------------
        // --- RangeAction results ---
        // ---------------------------

        /*
        hvdcRange2Id, two different activations in the two curative states
        */
        HvdcRangeAction hvdcC = crac.getHvdcRangeAction("hvdcRange2Id");
        assertFalse(importedRaoResult.isActivatedDuringState(pState, hvdcC));
        assertTrue(importedRaoResult.isActivatedDuringState(cState1, hvdcC));
        assertTrue(importedRaoResult.isActivatedDuringState(cState2, hvdcC));
        assertEquals(-100, importedRaoResult.getPreOptimizationSetPointOnState(pState, hvdcC), DOUBLE_TOLERANCE);
        assertEquals(-100, importedRaoResult.getOptimizedSetPointOnState(pState, hvdcC), DOUBLE_TOLERANCE);
        assertEquals(-100, importedRaoResult.getPreOptimizationSetPointOnState(cState1, hvdcC), DOUBLE_TOLERANCE);
        assertEquals(100, importedRaoResult.getOptimizedSetPointOnState(cState1, hvdcC), DOUBLE_TOLERANCE);
        assertEquals(400, importedRaoResult.getOptimizedSetPointOnState(cState2, hvdcC), DOUBLE_TOLERANCE);
    }

    private void testExtraContentOfV1Point1RaoResult(RaoResult importedRaoResult, Crac crac) {
        Instant preventiveInstant = crac.getInstant(PREVENTIVE_INSTANT_ID);
        Instant autoInstant = crac.getInstant(AUTO_INSTANT_ID);
        Instant curativeInstant = crac.getInstant(CURATIVE_INSTANT_ID);

        assertEquals(-1, importedRaoResult.getOptimizedTapOnState(crac.getPreventiveState(), crac.getPstRangeAction("pstRange3Id")));

        InjectionRangeAction rangeAction = crac.getInjectionRangeAction("injectionRange1Id");
        assertEquals(100., importedRaoResult.getOptimizedSetPointOnState(crac.getPreventiveState(), rangeAction), DOUBLE_TOLERANCE);
        assertEquals(-300., importedRaoResult.getOptimizedSetPointOnState(crac.getState("contingency1Id", curativeInstant), rangeAction), DOUBLE_TOLERANCE);

        AngleCnec angleCnec = crac.getAngleCnec("angleCnecId");
        assertEquals(3135., importedRaoResult.getAngle(null, angleCnec, DEGREE), DOUBLE_TOLERANCE);
        assertEquals(3131., importedRaoResult.getMargin(null, angleCnec, DEGREE), DOUBLE_TOLERANCE);
        assertEquals(3235., importedRaoResult.getAngle(preventiveInstant, angleCnec, DEGREE), DOUBLE_TOLERANCE);
        assertEquals(3231., importedRaoResult.getMargin(preventiveInstant, angleCnec, DEGREE), DOUBLE_TOLERANCE);
        assertEquals(3335., importedRaoResult.getAngle(autoInstant, angleCnec, DEGREE), DOUBLE_TOLERANCE);
        assertEquals(3331., importedRaoResult.getMargin(autoInstant, angleCnec, DEGREE), DOUBLE_TOLERANCE);
        assertEquals(3435., importedRaoResult.getAngle(curativeInstant, angleCnec, DEGREE), DOUBLE_TOLERANCE);
        assertEquals(3431., importedRaoResult.getMargin(curativeInstant, angleCnec, DEGREE), DOUBLE_TOLERANCE);

        checkVoltages(importedRaoResult, crac, 1, 1);
    }

    private void checkVoltages(RaoResult importedRaoResult, Crac crac, int primaryVersionNumber, int subVersionNumber) {
        Instant preventiveInstant = crac.getInstant(PREVENTIVE_INSTANT_ID);
        Instant autoInstant = crac.getInstant(AUTO_INSTANT_ID);
        Instant curativeInstant = crac.getInstant(CURATIVE_INSTANT_ID);

        VoltageCnec voltageCnec = crac.getVoltageCnec("voltageCnecId");
        if (primaryVersionNumber >= 1 && subVersionNumber >= 6) {
            assertEquals(4156., importedRaoResult.getVoltage(null, voltageCnec, MinOrMax.MAX, KILOVOLT), DOUBLE_TOLERANCE);
            assertEquals(4256., importedRaoResult.getVoltage(preventiveInstant, voltageCnec, MinOrMax.MAX, KILOVOLT), DOUBLE_TOLERANCE);
            assertEquals(4356., importedRaoResult.getVoltage(autoInstant, voltageCnec, MinOrMax.MAX, KILOVOLT), DOUBLE_TOLERANCE);
            assertEquals(4456., importedRaoResult.getVoltage(curativeInstant, voltageCnec, MinOrMax.MAX, KILOVOLT), DOUBLE_TOLERANCE);
        }
        assertEquals(4146., importedRaoResult.getVoltage(null, voltageCnec, MinOrMax.MIN, KILOVOLT), DOUBLE_TOLERANCE);
        assertEquals(4246., importedRaoResult.getVoltage(preventiveInstant, voltageCnec, MinOrMax.MIN, KILOVOLT), DOUBLE_TOLERANCE);
        assertEquals(4346., importedRaoResult.getVoltage(autoInstant, voltageCnec, MinOrMax.MIN, KILOVOLT), DOUBLE_TOLERANCE);
        assertEquals(4446., importedRaoResult.getVoltage(curativeInstant, voltageCnec, MinOrMax.MIN, KILOVOLT), DOUBLE_TOLERANCE);

        assertEquals(4141., importedRaoResult.getMargin(null, voltageCnec, KILOVOLT), DOUBLE_TOLERANCE);
        assertEquals(4241., importedRaoResult.getMargin(preventiveInstant, voltageCnec, KILOVOLT), DOUBLE_TOLERANCE);
        assertEquals(4341., importedRaoResult.getMargin(autoInstant, voltageCnec, KILOVOLT), DOUBLE_TOLERANCE);
        assertEquals(4441., importedRaoResult.getMargin(curativeInstant, voltageCnec, KILOVOLT), DOUBLE_TOLERANCE);
    }

    private void testBaseContentOfV1Point2RaoResult(RaoResult importedRaoResult, Crac crac) {
        Instant preventiveInstant = crac.getInstant(PREVENTIVE_INSTANT_ID);
        Instant outageInstant = crac.getInstant(OUTAGE_INSTANT_ID);
        Instant autoInstant = crac.getInstant(AUTO_INSTANT_ID);
        Instant curativeInstant = crac.getInstant(CURATIVE_INSTANT_ID);

        // --------------------------
        // --- Computation status ---
        // --------------------------
        assertEquals(ComputationStatus.DEFAULT, importedRaoResult.getComputationStatus());

        // --------------------------
        // --- test Costs results ---
        // --------------------------
        assertEquals(Set.of("loopFlow", "MNEC"), importedRaoResult.getVirtualCostNames());

        assertEquals(100., importedRaoResult.getFunctionalCost(null), DOUBLE_TOLERANCE);
        assertEquals(0., importedRaoResult.getVirtualCost(null, "loopFlow"), DOUBLE_TOLERANCE);
        assertEquals(0., importedRaoResult.getVirtualCost(null, "MNEC"), DOUBLE_TOLERANCE);
        assertEquals(0., importedRaoResult.getVirtualCost(null), DOUBLE_TOLERANCE);
        assertEquals(100., importedRaoResult.getCost(null), DOUBLE_TOLERANCE);

        assertEquals(80., importedRaoResult.getFunctionalCost(preventiveInstant), DOUBLE_TOLERANCE);
        assertEquals(0., importedRaoResult.getVirtualCost(preventiveInstant, "loopFlow"), DOUBLE_TOLERANCE);
        assertEquals(0., importedRaoResult.getVirtualCost(preventiveInstant, "MNEC"), DOUBLE_TOLERANCE);
        assertEquals(0., importedRaoResult.getVirtualCost(preventiveInstant), DOUBLE_TOLERANCE);
        assertEquals(80., importedRaoResult.getCost(preventiveInstant), DOUBLE_TOLERANCE);

        assertEquals(-20., importedRaoResult.getFunctionalCost(autoInstant), DOUBLE_TOLERANCE);
        assertEquals(15., importedRaoResult.getVirtualCost(autoInstant, "loopFlow"), DOUBLE_TOLERANCE);
        assertEquals(20., importedRaoResult.getVirtualCost(autoInstant, "MNEC"), DOUBLE_TOLERANCE);
        assertEquals(35., importedRaoResult.getVirtualCost(autoInstant), DOUBLE_TOLERANCE);
        assertEquals(15., importedRaoResult.getCost(autoInstant), DOUBLE_TOLERANCE);

        assertEquals(-50., importedRaoResult.getFunctionalCost(curativeInstant), DOUBLE_TOLERANCE);
        assertEquals(10., importedRaoResult.getVirtualCost(curativeInstant, "loopFlow"), DOUBLE_TOLERANCE);
        assertEquals(2., importedRaoResult.getVirtualCost(curativeInstant, "MNEC"), DOUBLE_TOLERANCE);
        assertEquals(12., importedRaoResult.getVirtualCost(curativeInstant), DOUBLE_TOLERANCE);
        assertEquals(-38, importedRaoResult.getCost(curativeInstant), DOUBLE_TOLERANCE);

        // -----------------------------
        // --- test FlowCnec results ---
        // -----------------------------

        /*
        cnec4prevId: preventive, no loop-flows, optimized
        - contains result in null and in PREVENTIVE. Results in AUTO and CURATIVE are the same as PREVENTIVE because the CNEC is preventive
        - contains result relative margin and PTDF sum but not for loop and commercial flows
         */
        FlowCnec cnecP = crac.getFlowCnec("cnec4prevId");
        assertEquals(4110., importedRaoResult.getFlow(null, cnecP, TwoSides.ONE, MEGAWATT), DOUBLE_TOLERANCE);
        assertTrue(Double.isNaN(importedRaoResult.getFlow(null, cnecP, TwoSides.TWO, MEGAWATT)));
        assertEquals(4111., importedRaoResult.getMargin(null, cnecP, MEGAWATT), DOUBLE_TOLERANCE);
        assertEquals(4112., importedRaoResult.getRelativeMargin(null, cnecP, MEGAWATT), DOUBLE_TOLERANCE);
        assertTrue(Double.isNaN(importedRaoResult.getLoopFlow(null, cnecP, TwoSides.ONE, MEGAWATT)));
        assertTrue(Double.isNaN(importedRaoResult.getLoopFlow(null, cnecP, TwoSides.TWO, MEGAWATT)));
        assertTrue(Double.isNaN(importedRaoResult.getCommercialFlow(null, cnecP, TwoSides.ONE, MEGAWATT)));
        assertTrue(Double.isNaN(importedRaoResult.getCommercialFlow(null, cnecP, TwoSides.TWO, MEGAWATT)));

        assertEquals(4220., importedRaoResult.getFlow(preventiveInstant, cnecP, TwoSides.ONE, AMPERE), DOUBLE_TOLERANCE);
        assertTrue(Double.isNaN(importedRaoResult.getFlow(preventiveInstant, cnecP, TwoSides.TWO, AMPERE)));
        assertEquals(4221., importedRaoResult.getMargin(preventiveInstant, cnecP, AMPERE), DOUBLE_TOLERANCE);
        assertEquals(4222., importedRaoResult.getRelativeMargin(preventiveInstant, cnecP, AMPERE), DOUBLE_TOLERANCE);
        assertTrue(Double.isNaN(importedRaoResult.getLoopFlow(null, cnecP, TwoSides.ONE, MEGAWATT)));
        assertTrue(Double.isNaN(importedRaoResult.getLoopFlow(null, cnecP, TwoSides.TWO, MEGAWATT)));
        assertTrue(Double.isNaN(importedRaoResult.getCommercialFlow(null, cnecP, TwoSides.ONE, MEGAWATT)));
        assertTrue(Double.isNaN(importedRaoResult.getCommercialFlow(null, cnecP, TwoSides.TWO, MEGAWATT)));

        assertEquals(0.4, importedRaoResult.getPtdfZonalSum(preventiveInstant, cnecP, TwoSides.ONE), DOUBLE_TOLERANCE);
        assertTrue(Double.isNaN(importedRaoResult.getPtdfZonalSum(preventiveInstant, cnecP, TwoSides.TWO)));

        assertEquals(importedRaoResult.getFlow(autoInstant, cnecP, ONE, AMPERE), importedRaoResult.getFlow(preventiveInstant, cnecP, ONE, AMPERE), DOUBLE_TOLERANCE);
        assertEquals(importedRaoResult.getFlow(autoInstant, cnecP, TWO, AMPERE), importedRaoResult.getFlow(preventiveInstant, cnecP, TWO, AMPERE), DOUBLE_TOLERANCE);
        assertEquals(importedRaoResult.getFlow(curativeInstant, cnecP, ONE, AMPERE), importedRaoResult.getFlow(preventiveInstant, cnecP, ONE, AMPERE), DOUBLE_TOLERANCE);
        assertEquals(importedRaoResult.getFlow(curativeInstant, cnecP, TWO, AMPERE), importedRaoResult.getFlow(preventiveInstant, cnecP, TWO, AMPERE), DOUBLE_TOLERANCE);

        /*
        cnec1outageId: outage, with loop-flows, optimized
        - contains result in null and in PREVENTIVE. Results in AUTO and CURATIVE are the same as PREVENTIVE because the CNEC is preventive
        - contains result for loop-flows, commercial flows, relative margin and PTDF sum
         */

        FlowCnec cnecO = crac.getFlowCnec("cnec1outageId");
        assertTrue(Double.isNaN(importedRaoResult.getFlow(null, cnecO, TwoSides.ONE, AMPERE)));
        assertEquals(1120.5, importedRaoResult.getFlow(null, cnecO, TwoSides.TWO, AMPERE), DOUBLE_TOLERANCE);
        assertEquals(1121., importedRaoResult.getMargin(null, cnecO, AMPERE), DOUBLE_TOLERANCE);
        assertEquals(1122., importedRaoResult.getRelativeMargin(null, cnecO, AMPERE), DOUBLE_TOLERANCE);
        assertTrue(Double.isNaN(importedRaoResult.getLoopFlow(null, cnecO, TwoSides.ONE, AMPERE)));
        assertEquals(1123.5, importedRaoResult.getLoopFlow(null, cnecO, TwoSides.TWO, AMPERE), DOUBLE_TOLERANCE);
        assertTrue(Double.isNaN(importedRaoResult.getCommercialFlow(null, cnecO, TwoSides.ONE, AMPERE)));
        assertEquals(1124.5, importedRaoResult.getCommercialFlow(null, cnecO, TwoSides.TWO, AMPERE), DOUBLE_TOLERANCE);

        assertTrue(Double.isNaN(importedRaoResult.getFlow(preventiveInstant, cnecO, TwoSides.ONE, MEGAWATT)));
        assertEquals(1210.5, importedRaoResult.getFlow(preventiveInstant, cnecO, TwoSides.TWO, MEGAWATT), DOUBLE_TOLERANCE);
        assertEquals(1211., importedRaoResult.getMargin(preventiveInstant, cnecO, MEGAWATT), DOUBLE_TOLERANCE);
        assertEquals(1212., importedRaoResult.getRelativeMargin(preventiveInstant, cnecO, MEGAWATT), DOUBLE_TOLERANCE);
        assertTrue(Double.isNaN(importedRaoResult.getLoopFlow(preventiveInstant, cnecO, TwoSides.ONE, MEGAWATT)));
        assertEquals(1213.5, importedRaoResult.getLoopFlow(preventiveInstant, cnecO, TwoSides.TWO, MEGAWATT), DOUBLE_TOLERANCE);
        assertTrue(Double.isNaN(importedRaoResult.getCommercialFlow(preventiveInstant, cnecO, TwoSides.ONE, MEGAWATT)));
        assertEquals(1214.5, importedRaoResult.getCommercialFlow(preventiveInstant, cnecO, TwoSides.TWO, MEGAWATT), DOUBLE_TOLERANCE);

        assertTrue(Double.isNaN(importedRaoResult.getPtdfZonalSum(preventiveInstant, cnecO, TwoSides.ONE)));
        assertEquals(0.6, importedRaoResult.getPtdfZonalSum(preventiveInstant, cnecO, TwoSides.TWO), DOUBLE_TOLERANCE);

        assertEquals(importedRaoResult.getFlow(autoInstant, cnecO, ONE, MEGAWATT), importedRaoResult.getFlow(preventiveInstant, cnecO, ONE, MEGAWATT), DOUBLE_TOLERANCE);
        assertEquals(importedRaoResult.getFlow(autoInstant, cnecO, TWO, MEGAWATT), importedRaoResult.getFlow(preventiveInstant, cnecO, TWO, MEGAWATT), DOUBLE_TOLERANCE);
        assertEquals(importedRaoResult.getFlow(curativeInstant, cnecO, ONE, MEGAWATT), importedRaoResult.getFlow(preventiveInstant, cnecO, ONE, MEGAWATT), DOUBLE_TOLERANCE);
        assertEquals(importedRaoResult.getFlow(curativeInstant, cnecO, TWO, MEGAWATT), importedRaoResult.getFlow(preventiveInstant, cnecO, TWO, MEGAWATT), DOUBLE_TOLERANCE);

        /*
        cnec3autoId: auto, without loop-flows, pureMNEC
        - contains result in null, PREVENTIVE, and AUTO. Results in CURATIVE are the same as AUTO because the CNEC is auto
        - do not contain results for loop-flows, or relative margin
         */

        FlowCnec cnecA = crac.getFlowCnec("cnec3autoId");
        assertEquals(3110., importedRaoResult.getFlow(null, cnecA, TwoSides.ONE, MEGAWATT), DOUBLE_TOLERANCE);
        assertEquals(3110.5, importedRaoResult.getFlow(null, cnecA, TwoSides.TWO, MEGAWATT), DOUBLE_TOLERANCE);
        assertEquals(3111., importedRaoResult.getMargin(null, cnecA, MEGAWATT), DOUBLE_TOLERANCE);
        assertTrue(Double.isNaN(importedRaoResult.getRelativeMargin(null, cnecA, MEGAWATT)));
        assertTrue(Double.isNaN(importedRaoResult.getLoopFlow(null, cnecA, TwoSides.ONE, MEGAWATT)));
        assertTrue(Double.isNaN(importedRaoResult.getLoopFlow(null, cnecA, TwoSides.TWO, MEGAWATT)));
        assertTrue(Double.isNaN(importedRaoResult.getCommercialFlow(null, cnecA, TwoSides.ONE, MEGAWATT)));
        assertTrue(Double.isNaN(importedRaoResult.getCommercialFlow(null, cnecA, TwoSides.TWO, MEGAWATT)));
        assertTrue(Double.isNaN(importedRaoResult.getPtdfZonalSum(null, cnecA, TwoSides.ONE)));
        assertTrue(Double.isNaN(importedRaoResult.getPtdfZonalSum(null, cnecA, TwoSides.TWO)));

        assertEquals(3220., importedRaoResult.getFlow(preventiveInstant, cnecA, TwoSides.ONE, AMPERE), DOUBLE_TOLERANCE);
        assertEquals(3220.5, importedRaoResult.getFlow(preventiveInstant, cnecA, TwoSides.TWO, AMPERE), DOUBLE_TOLERANCE);
        assertEquals(3221., importedRaoResult.getMargin(preventiveInstant, cnecA, AMPERE), DOUBLE_TOLERANCE);

        assertEquals(3310., importedRaoResult.getFlow(autoInstant, cnecA, TwoSides.ONE, MEGAWATT), DOUBLE_TOLERANCE);
        assertEquals(3310.5, importedRaoResult.getFlow(autoInstant, cnecA, TwoSides.TWO, MEGAWATT), DOUBLE_TOLERANCE);
        assertEquals(3311., importedRaoResult.getMargin(autoInstant, cnecA, MEGAWATT), DOUBLE_TOLERANCE);

        assertEquals(importedRaoResult.getFlow(curativeInstant, cnecO, ONE, MEGAWATT), importedRaoResult.getFlow(autoInstant, cnecO, ONE, MEGAWATT), DOUBLE_TOLERANCE);
        assertEquals(importedRaoResult.getFlow(curativeInstant, cnecO, TWO, MEGAWATT), importedRaoResult.getFlow(autoInstant, cnecO, TWO, MEGAWATT), DOUBLE_TOLERANCE);

         /*
        cnec3curId: curative, without loop-flows, pureMNEC
        - contains result in null, PREVENTIVE, and AUTO and in CURATIVE
        - do not contain results for loop-flows, or relative margin
         */

        FlowCnec cnecC = crac.getFlowCnec("cnec3curId");
        assertEquals(3110., importedRaoResult.getFlow(null, cnecC, TwoSides.ONE, MEGAWATT), DOUBLE_TOLERANCE);
        assertEquals(3110.5, importedRaoResult.getFlow(null, cnecC, TwoSides.TWO, MEGAWATT), DOUBLE_TOLERANCE);
        assertEquals(3111., importedRaoResult.getMargin(null, cnecC, MEGAWATT), DOUBLE_TOLERANCE);
        assertTrue(Double.isNaN(importedRaoResult.getRelativeMargin(null, cnecC, MEGAWATT)));
        assertTrue(Double.isNaN(importedRaoResult.getLoopFlow(null, cnecC, TwoSides.ONE, MEGAWATT)));
        assertTrue(Double.isNaN(importedRaoResult.getLoopFlow(null, cnecC, TwoSides.TWO, MEGAWATT)));
        assertTrue(Double.isNaN(importedRaoResult.getCommercialFlow(null, cnecC, TwoSides.ONE, MEGAWATT)));
        assertTrue(Double.isNaN(importedRaoResult.getCommercialFlow(null, cnecC, TwoSides.TWO, MEGAWATT)));
        assertTrue(Double.isNaN(importedRaoResult.getPtdfZonalSum(null, cnecC, TwoSides.ONE)));
        assertTrue(Double.isNaN(importedRaoResult.getPtdfZonalSum(null, cnecC, TwoSides.TWO)));

        assertEquals(3220., importedRaoResult.getFlow(preventiveInstant, cnecC, TwoSides.ONE, AMPERE), DOUBLE_TOLERANCE);
        assertEquals(3220.5, importedRaoResult.getFlow(preventiveInstant, cnecC, TwoSides.TWO, AMPERE), DOUBLE_TOLERANCE);
        assertEquals(3221., importedRaoResult.getMargin(preventiveInstant, cnecC, AMPERE), DOUBLE_TOLERANCE);

        assertEquals(3310., importedRaoResult.getFlow(autoInstant, cnecC, TwoSides.ONE, MEGAWATT), DOUBLE_TOLERANCE);
        assertEquals(3310.5, importedRaoResult.getFlow(autoInstant, cnecC, TwoSides.TWO, MEGAWATT), DOUBLE_TOLERANCE);
        assertEquals(3311., importedRaoResult.getMargin(autoInstant, cnecC, MEGAWATT), DOUBLE_TOLERANCE);

        assertEquals(3410., importedRaoResult.getFlow(curativeInstant, cnecC, TwoSides.ONE, MEGAWATT), DOUBLE_TOLERANCE);
        assertEquals(3410.5, importedRaoResult.getFlow(curativeInstant, cnecC, TwoSides.TWO, MEGAWATT), DOUBLE_TOLERANCE);
        assertEquals(3411., importedRaoResult.getMargin(curativeInstant, cnecC, MEGAWATT), DOUBLE_TOLERANCE);

        // -----------------------------
        // --- NetworkAction results ---
        // -----------------------------

        State pState = crac.getPreventiveState();
        State oState2 = crac.getState("contingency2Id", outageInstant);
        State aState2 = crac.getState("contingency2Id", autoInstant);
        State cState1 = crac.getState("contingency1Id", curativeInstant);
        State cState2 = crac.getState("contingency2Id", curativeInstant);

        /*
        complexNetworkActionId, activated in preventive
        */
        NetworkAction naP = crac.getNetworkAction("complexNetworkActionId");
        assertTrue(importedRaoResult.isActivatedDuringState(pState, naP));
        assertTrue(importedRaoResult.isActivated(pState, naP));
        assertFalse(importedRaoResult.isActivatedDuringState(oState2, naP));
        assertFalse(importedRaoResult.isActivatedDuringState(aState2, naP));
        assertFalse(importedRaoResult.isActivatedDuringState(cState1, naP));
        assertFalse(importedRaoResult.isActivatedDuringState(cState2, naP));
        assertTrue(importedRaoResult.isActivated(cState1, naP));
        assertTrue(importedRaoResult.isActivated(cState2, naP));

        /*
        injectionSetpointRaId, activated in auto
        */
        NetworkAction naA = crac.getNetworkAction("injectionSetpointRaId");
        assertFalse(importedRaoResult.isActivatedDuringState(pState, naA));
        assertFalse(importedRaoResult.isActivated(pState, naA));
        assertFalse(importedRaoResult.isActivatedDuringState(oState2, naA));
        assertTrue(importedRaoResult.isActivatedDuringState(aState2, naA));
        assertFalse(importedRaoResult.isActivatedDuringState(cState1, naA));
        assertFalse(importedRaoResult.isActivatedDuringState(cState2, naA));
        assertFalse(importedRaoResult.isActivated(cState1, naA));
        assertTrue(importedRaoResult.isActivated(cState2, naA));

        /*
        pstSetpointRaId, activated curative1
        */
        NetworkAction naC = crac.getNetworkAction("pstSetpointRaId");
        assertFalse(importedRaoResult.isActivatedDuringState(pState, naC));
        assertFalse(importedRaoResult.isActivated(pState, naC));
        assertFalse(importedRaoResult.isActivatedDuringState(oState2, naC));
        assertFalse(importedRaoResult.isActivatedDuringState(aState2, naC));
        assertTrue(importedRaoResult.isActivatedDuringState(cState1, naC));
        assertFalse(importedRaoResult.isActivatedDuringState(cState2, naC));
        assertTrue(importedRaoResult.isActivated(cState1, naC));
        assertFalse(importedRaoResult.isActivated(cState2, naC));

        /*
        switchPairRaId, never activated
        */
        NetworkAction naN = crac.getNetworkAction("switchPairRaId");
        assertFalse(importedRaoResult.isActivatedDuringState(pState, naN));
        assertFalse(importedRaoResult.isActivated(pState, naN));
        assertFalse(importedRaoResult.isActivatedDuringState(oState2, naN));
        assertFalse(importedRaoResult.isActivatedDuringState(aState2, naN));
        assertFalse(importedRaoResult.isActivatedDuringState(cState1, naN));
        assertFalse(importedRaoResult.isActivatedDuringState(cState2, naN));
        assertFalse(importedRaoResult.isActivated(cState1, naN));
        assertFalse(importedRaoResult.isActivated(cState2, naN));

        // ------------------------------
        // --- PstRangeAction results ---
        // ------------------------------

        /*
        pstRange1Id, activated in preventive
        */
        PstRangeAction pstP = crac.getPstRangeAction("pstRange1Id");
        assertTrue(importedRaoResult.isActivatedDuringState(pState, pstP));
        assertFalse(importedRaoResult.isActivatedDuringState(cState1, pstP));
        assertFalse(importedRaoResult.isActivatedDuringState(cState2, pstP));
        assertEquals(-3, importedRaoResult.getPreOptimizationTapOnState(pState, pstP));
        assertEquals(0., importedRaoResult.getPreOptimizationSetPointOnState(pState, pstP), DOUBLE_TOLERANCE);
        assertEquals(3, importedRaoResult.getOptimizedTapOnState(pState, pstP));
        assertEquals(3., importedRaoResult.getOptimizedSetPointOnState(pState, pstP), DOUBLE_TOLERANCE);
        assertEquals(3., importedRaoResult.getPreOptimizationSetPointOnState(cState1, pstP), DOUBLE_TOLERANCE);
        assertEquals(3, importedRaoResult.getPreOptimizationTapOnState(cState1, pstP));
        assertEquals(3, importedRaoResult.getOptimizedTapOnState(cState1, pstP));
        assertEquals(3, importedRaoResult.getOptimizedTapOnState(cState2, pstP));

        /*
        pstRange2Id, not activated
        */
        PstRangeAction pstN = crac.getPstRangeAction("pstRange2Id");
        assertFalse(importedRaoResult.isActivatedDuringState(pState, pstN));
        assertFalse(importedRaoResult.isActivatedDuringState(cState1, pstN));
        assertFalse(importedRaoResult.isActivatedDuringState(cState2, pstN));
        assertEquals(0, importedRaoResult.getPreOptimizationTapOnState(pState, pstN));
        assertEquals(0, importedRaoResult.getOptimizedTapOnState(pState, pstN));
        assertEquals(0, importedRaoResult.getOptimizedTapOnState(cState1, pstN));
        assertEquals(0, importedRaoResult.getOptimizedTapOnState(cState2, pstN));

        // ---------------------------
        // --- RangeAction results ---
        // ---------------------------

        /*
        hvdcRange2Id, two different activations in the two curative states
        */
        HvdcRangeAction hvdcC = crac.getHvdcRangeAction("hvdcRange2Id");
        assertFalse(importedRaoResult.isActivatedDuringState(pState, hvdcC));
        assertTrue(importedRaoResult.isActivatedDuringState(cState1, hvdcC));
        assertTrue(importedRaoResult.isActivatedDuringState(cState2, hvdcC));
        assertEquals(-100, importedRaoResult.getPreOptimizationSetPointOnState(pState, hvdcC), DOUBLE_TOLERANCE);
        assertEquals(-100, importedRaoResult.getOptimizedSetPointOnState(pState, hvdcC), DOUBLE_TOLERANCE);
        assertEquals(-100, importedRaoResult.getPreOptimizationSetPointOnState(cState1, hvdcC), DOUBLE_TOLERANCE);
        assertEquals(100, importedRaoResult.getOptimizedSetPointOnState(cState1, hvdcC), DOUBLE_TOLERANCE);
        assertEquals(400, importedRaoResult.getOptimizedSetPointOnState(cState2, hvdcC), DOUBLE_TOLERANCE);

        /*
        InjectionRange1Id, one activation in curative
        */
        InjectionRangeAction injectionC = crac.getInjectionRangeAction("injectionRange1Id");
        assertFalse(importedRaoResult.isActivatedDuringState(pState, injectionC));
        assertTrue(importedRaoResult.isActivatedDuringState(cState1, injectionC));
        assertFalse(importedRaoResult.isActivatedDuringState(cState2, injectionC));
        assertEquals(100, importedRaoResult.getPreOptimizationSetPointOnState(pState, injectionC), DOUBLE_TOLERANCE);
        assertEquals(100, importedRaoResult.getPreOptimizationSetPointOnState(cState1, injectionC), DOUBLE_TOLERANCE);
        assertEquals(-300, importedRaoResult.getOptimizedSetPointOnState(cState1, injectionC), DOUBLE_TOLERANCE);

        /*
        AngleCnec
        */
        AngleCnec angleCnec = crac.getAngleCnec("angleCnecId");
        assertEquals(3135., importedRaoResult.getAngle(null, angleCnec, DEGREE), DOUBLE_TOLERANCE);
        assertEquals(3131., importedRaoResult.getMargin(null, angleCnec, DEGREE), DOUBLE_TOLERANCE);
        assertEquals(3235., importedRaoResult.getAngle(preventiveInstant, angleCnec, DEGREE), DOUBLE_TOLERANCE);
        assertEquals(3231., importedRaoResult.getMargin(preventiveInstant, angleCnec, DEGREE), DOUBLE_TOLERANCE);
        assertEquals(3335., importedRaoResult.getAngle(autoInstant, angleCnec, DEGREE), DOUBLE_TOLERANCE);
        assertEquals(3331., importedRaoResult.getMargin(autoInstant, angleCnec, DEGREE), DOUBLE_TOLERANCE);
        assertEquals(3435., importedRaoResult.getAngle(curativeInstant, angleCnec, DEGREE), DOUBLE_TOLERANCE);
        assertEquals(3431., importedRaoResult.getMargin(curativeInstant, angleCnec, DEGREE), DOUBLE_TOLERANCE);
    }

    private void testBaseContentOfV1Point3RaoResult(RaoResult importedRaoResult, Crac crac) {
        Instant autoInstant = crac.getInstant(AUTO_INSTANT_ID);
        Instant curativeInstant = crac.getInstant(CURATIVE_INSTANT_ID);

        testBaseContentOfV1Point2RaoResult(importedRaoResult, crac);
        checkVoltages(importedRaoResult, crac, 1, 3);
        // Test computation status map
        assertEquals(ComputationStatus.DEFAULT, importedRaoResult.getComputationStatus(crac.getPreventiveState()));
        assertEquals(ComputationStatus.FAILURE, importedRaoResult.getComputationStatus(crac.getState("contingency1Id", curativeInstant)));
        assertEquals(ComputationStatus.DEFAULT, importedRaoResult.getComputationStatus(crac.getState("contingency2Id", autoInstant)));
    }

    private void testBaseContentOfV1Point6RaoResult(RaoResult importedRaoResult, Crac crac) {
        Instant autoInstant = crac.getInstant(AUTO_INSTANT_ID);
        Instant curativeInstant = crac.getInstant(CURATIVE_INSTANT_ID);

        testBaseContentOfV1Point2RaoResult(importedRaoResult, crac);
        checkVoltages(importedRaoResult, crac, 1, 6);
        // Test computation status map
        assertEquals(ComputationStatus.DEFAULT, importedRaoResult.getComputationStatus(crac.getPreventiveState()));
        assertEquals(ComputationStatus.FAILURE, importedRaoResult.getComputationStatus(crac.getState("contingency1Id", curativeInstant)));
        assertEquals(ComputationStatus.DEFAULT, importedRaoResult.getComputationStatus(crac.getState("contingency2Id", autoInstant)));
    }

    private void testBaseContentOfV1Point7RaoResult(RaoResult importedRaoResult, Crac crac) {

        testBaseContentOfV1Point6RaoResult(importedRaoResult, crac);
        // check execution details
        assertEquals("Custom execution details", importedRaoResult.getExecutionDetails());
    }

    private void testBaseContentOfV1Point8RaoResult(RaoResult importedRaoResult, Crac crac) {
        testBaseContentOfV1Point7RaoResult(importedRaoResult, crac);
    }
}<|MERGE_RESOLUTION|>--- conflicted
+++ resolved
@@ -88,13 +88,12 @@
         for (int i = 0; i <= 3; i++) {
             Mockito.when(network.getTwoWindingsTransformer("pst" + (i == 0 ? "" : i))).thenReturn(twt);
         }
-<<<<<<< HEAD
         addBranch(network, "ne1Id");
         addBranch(network, "ne2Id");
         addBranch(network, "ne3Id");
         addBranch(network, "ne4Id");
         addBranch(network, "ne5Id");
-=======
+
         HvdcLine hvdcLine = Mockito.mock(HvdcLine.class);
         Mockito.when(hvdcLine.getActivePowerSetpoint()).thenReturn(0.0);
         Mockito.when(hvdcLine.getConvertersMode()).thenReturn(HvdcLine.ConvertersMode.SIDE_1_RECTIFIER_SIDE_2_INVERTER);
@@ -112,7 +111,6 @@
         Generator generator2 = Mockito.mock(Generator.class);
         Mockito.when(generator2.getTargetP()).thenReturn(0.0);
         Mockito.when(network.getGenerator("generator1Id")).thenReturn(generator2);
->>>>>>> 1cd2bc4f
         return network;
     }
 
