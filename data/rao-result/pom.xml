--- conflicted
+++ resolved
@@ -5,23 +5,13 @@
     <modelVersion>4.0.0</modelVersion>
 
     <parent>
-<<<<<<< HEAD
         <groupId>com.powsybl</groupId>
         <artifactId>open-rao-data</artifactId>
-        <version>4.7.0-SNAPSHOT</version>
+        <version>5.1.0-SNAPSHOT</version>
     </parent>
 
     <artifactId>open-rao-rao-result</artifactId>
-    <version>4.7.0-SNAPSHOT</version>
-=======
-        <groupId>com.farao-community.farao</groupId>
-        <artifactId>farao-data</artifactId>
-        <version>5.1.0-SNAPSHOT</version>
-    </parent>
-
-    <artifactId>farao-rao-result</artifactId>
     <version>5.1.0-SNAPSHOT</version>
->>>>>>> 273f6760
     <packaging>pom</packaging>
     <name>RAO result</name>
     <description>Module that gathers the features related to RAO result data</description>
