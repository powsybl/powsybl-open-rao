--- conflicted
+++ resolved
@@ -91,33 +91,18 @@
         nc:AssessedElement.AssessedSystemOperator ?assessedSystemOperator ;
         nc:AssessedElement.OperationalLimit ?operationalLimit .
     OPTIONAL {
-<<<<<<< HEAD
-        ?assessedElement
-            nc:AssessedElement.isCritical ?isCritical ;
-    }
-    OPTIONAL {
-        ?assessedElement
-            nc:AssessedElement.isCritical ?isCritical ;
-            nc:AssessedElement.normalEnabled ?normalEnabled ;
-    }
+            ?assessedElement nc:AssessedElement.isCombinableWithContingency ?isCombinableWithContingency .
+            }
+    OPTIONAL {
+            ?assessedElement nc:AssessedElement.normalEnabled ?normalEnabled .
+            }
     OPTIONAL {
         ?assessedElement
             nc:AssessedElement.isCombinableWithRemedialAction ?isCombinableWithRemedialAction ;
     }
     OPTIONAL {
-        ?assessedElement
-            nc:AssessedElement.isCombinableWithContingency ?isCombinableWithContingency .
-    }
-=======
-            ?assessedElement nc:AssessedElement.isCombinableWithContingency ?isCombinableWithContingency .
-            }
-    OPTIONAL {
-            ?assessedElement nc:AssessedElement.normalEnabled ?normalEnabled .
-            }
-    OPTIONAL {
             ?assessedElement nc:AssessedElement.isCritical ?isCritical .
             }
->>>>>>> fe68d0d3
 }
 }
 
