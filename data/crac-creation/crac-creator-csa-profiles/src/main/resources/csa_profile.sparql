--- conflicted
+++ resolved
@@ -158,7 +158,6 @@
         }
 }
 
-<<<<<<< HEAD
 # query: angleLimit
 PREFIX cim: <http://iec.ch/TC57/CIM100#>
 PREFIX nc: <http://entsoe.eu/ns/nc#>
@@ -180,7 +179,9 @@
             ?operationalLimitType
                 nc:VoltageAngleLimit.isFlowToRefTerminal ?isFlowToRefTerminal .
         }
-=======
+}
+
+
 # query: gridStateAlterationRemedialAction
 PREFIX cim: <http://iec.ch/TC57/CIM100#>
 PREFIX nc: <http://entsoe.eu/ns/nc#>
@@ -223,7 +224,6 @@
         nc:ContingencyWithRemedialAction.combinationConstraintKind ?combinationConstraintKind ;
 }
 
-
 # query: topologyAction
 PREFIX nc: <http://entsoe.eu/ns/nc#>
 PREFIX cim: <http://iec.ch/TC57/CIM100#>
@@ -278,5 +278,4 @@
         nc:GridStateAlteration.GridStateAlterationRemedialAction ?gridStateAlterationRemedialAction ;
         nc:GridStateAlteration.normalEnabled ?normalEnabled ;
         nc:TapPositionAction.TapChanger ?tapChangerId ;
->>>>>>> 49364ad3
 }