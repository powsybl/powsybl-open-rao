--- conflicted
+++ resolved
@@ -72,9 +72,6 @@
     public static final String CONTINGENCY_FILE_KEYWORD = "CO";
 
     /**
-<<<<<<< HEAD
-     * requests for cnec
-=======
      * remedial actions
      */
 
@@ -132,7 +129,6 @@
 
     /**
      * requests for flow cnec
->>>>>>> c6c65b36
      */
 
     public static final String REQUEST_ASSESSED_ELEMENT = "assessedElement";
