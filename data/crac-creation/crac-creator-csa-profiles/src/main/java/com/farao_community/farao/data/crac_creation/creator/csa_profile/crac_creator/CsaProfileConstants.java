--- conflicted
+++ resolved
@@ -24,14 +24,10 @@
         ASSESSED_ELEMENT("AE"),
         CONTINGENCY("CO"),
         EQUIPMENT_RELIABILITY("ER"),
-<<<<<<< HEAD
         REMEDIAL_ACTION("RA"),
         REMEDIAL_ACTION_SCHEDULE("RAS"),
         SSI("SSI"),
         SSH("SSH");
-=======
-        REMEDIAL_ACTION("RA");
->>>>>>> e0e816dd
 
         private final String keyword;
 
@@ -325,7 +321,6 @@
             return this.type;
         }
     }
-<<<<<<< HEAD
 
     public enum HeaderValidity {
         OK,
@@ -388,6 +383,4 @@
     }
 
     public static final String SCENARIO_TIME = "scenarioTime";
-=======
->>>>>>> e0e816dd
 }