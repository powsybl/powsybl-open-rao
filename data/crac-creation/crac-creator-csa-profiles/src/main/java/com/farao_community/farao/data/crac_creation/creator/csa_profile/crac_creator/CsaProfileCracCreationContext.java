--- conflicted
+++ resolved
@@ -30,16 +30,10 @@
     private boolean isCreationSuccessful;
 
     private Set<CsaProfileContingencyCreationContext> contingencyCreationContexts;
-
-<<<<<<< HEAD
     private Set<CsaProfileRemedialActionCreationContext> remedialActionCreationContext;
-
-    private final CracCreationReport creationReport;
-=======
     private Set<CsaProfileCnecCreationContext> flowCnecCreationContexts;
 
     private CracCreationReport creationReport;
->>>>>>> 3cba638d
 
     private final OffsetDateTime timeStamp;
 
@@ -80,21 +74,20 @@
         return this.contingencyCreationContexts.stream().collect(Collectors.toSet());
     }
 
-<<<<<<< HEAD
     public Set<CsaProfileRemedialActionCreationContext> getRemedialActionCreationContext() {
         return remedialActionCreationContext;
     }
 
     public void setRemedialActionCreationContext(Set<CsaProfileRemedialActionCreationContext> remedialActionCreationContext) {
         this.remedialActionCreationContext = remedialActionCreationContext;
-=======
+    }
+
     public void setFlowCnecCreationContexts(Set<CsaProfileCnecCreationContext> flowCnecCreationContexts) {
         this.flowCnecCreationContexts = flowCnecCreationContexts.stream().collect(Collectors.toSet());
     }
 
     public Set<CsaProfileCnecCreationContext> getFlowCnecCreationContexts() {
         return this.flowCnecCreationContexts.stream().collect(Collectors.toSet());
->>>>>>> 3cba638d
     }
 
     @Override
@@ -117,6 +110,7 @@
     public void buildCreationReport() {
         creationReport = new CracCreationReport();
         addToReport(contingencyCreationContexts, "Contingencies");
+        addToReport(remedialActionCreationContext, "RemedialActions");
         addToReport(flowCnecCreationContexts, "FlowCnecs");
     }
 
