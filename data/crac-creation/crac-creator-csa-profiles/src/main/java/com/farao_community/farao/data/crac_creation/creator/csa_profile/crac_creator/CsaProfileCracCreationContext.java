--- conflicted
+++ resolved
@@ -31,13 +31,10 @@
     private boolean isCreationSuccessful;
 
     private Set<CsaProfileContingencyCreationContext> contingencyCreationContexts;
-<<<<<<< HEAD
+
+    private Set<CsaProfileRemedialActionCreationContext> remedialActionCreationContexts;
 
     private Set<CsaProfileCnecCreationContext> cnecCreationContexts;
-=======
-    private Set<CsaProfileRemedialActionCreationContext> remedialActionCreationContexts;
-    private Set<CsaProfileCnecCreationContext> flowCnecCreationContexts;
->>>>>>> c6c65b36
 
     private CracCreationReport creationReport;
 
@@ -60,7 +57,7 @@
         this.isCreationSuccessful = toCopy.isCreationSuccessful;
         this.contingencyCreationContexts = new HashSet<>(toCopy.contingencyCreationContexts);
         this.remedialActionCreationContexts = new HashSet<>(toCopy.remedialActionCreationContexts);
-        this.flowCnecCreationContexts = new HashSet<>(toCopy.flowCnecCreationContexts);
+        this.cnecCreationContexts = new HashSet<>(toCopy.cnecCreationContexts);
     }
 
     @Override
@@ -103,21 +100,12 @@
         this.remedialActionCreationContexts = remedialActionCreationContexts;
     }
 
-<<<<<<< HEAD
     public void setCnecCreationContexts(Set<CsaProfileCnecCreationContext> cnecCreationContexts) {
         this.cnecCreationContexts = cnecCreationContexts.stream().collect(Collectors.toSet());
     }
 
     public Set<CsaProfileCnecCreationContext> getCnecCreationContexts() {
         return this.cnecCreationContexts.stream().collect(Collectors.toSet());
-=======
-    public void setFlowCnecCreationContexts(Set<CsaProfileCnecCreationContext> flowCnecCreationContexts) {
-        this.flowCnecCreationContexts = new HashSet<>(flowCnecCreationContexts);
-    }
-
-    public Set<CsaProfileCnecCreationContext> getFlowCnecCreationContexts() {
-        return new HashSet<>(this.flowCnecCreationContexts);
->>>>>>> c6c65b36
     }
 
     @Override
@@ -140,12 +128,8 @@
     public void buildCreationReport() {
         creationReport = new CracCreationReport();
         addToReport(contingencyCreationContexts, "Contingencies");
-<<<<<<< HEAD
         addToReport(cnecCreationContexts, "Cnecs");
-=======
         addToReport(remedialActionCreationContexts, "RemedialActions");
-        addToReport(flowCnecCreationContexts, "FlowCnecs");
->>>>>>> c6c65b36
     }
 
     private void addToReport(Collection<? extends ElementaryCreationContext> contexts, String nativeTypeIdentifier) {
