/*
 * Copyright (c) 2023, RTE (http://www.rte-france.com)
 * This Source Code Form is subject to the terms of the Mozilla Public
 * License, v. 2.0. If a copy of the MPL was not distributed with this
 * file, You can obtain one at http://mozilla.org/MPL/2.0/.
 */

package com.farao_community.farao.data.crac_creation.creator.csa_profile;

import com.farao_community.farao.commons.logs.FaraoLoggerProvider;
import com.farao_community.farao.data.crac_creation.creator.csa_profile.crac_creator.CsaProfileConstants;
import com.farao_community.farao.data.crac_creation.creator.csa_profile.crac_creator.CsaProfileCracUtils;
import com.farao_community.farao.data.native_crac_api.NativeCrac;
import com.powsybl.triplestore.api.PropertyBag;
import com.powsybl.triplestore.api.PropertyBags;
import com.powsybl.triplestore.api.QueryCatalog;
import com.powsybl.triplestore.api.TripleStore;

<<<<<<< HEAD
import java.time.OffsetDateTime;
import java.util.*;
=======
import java.util.Arrays;
import java.util.Collections;
import java.util.List;
import java.util.HashMap;
import java.util.HashSet;
import java.util.Map;
import java.util.Set;
>>>>>>> e0e816dd

/**
 * @author Jean-Pierre Arnould {@literal <jean-pierre.arnould at rte-france.com>}
 */
public class CsaProfileCrac implements NativeCrac {

    private final TripleStore tripleStoreCsaProfileCrac;

    private final QueryCatalog queryCatalogCsaProfileCrac;

    private final Map<String, Set<String>> keywordMap;

    public CsaProfileCrac(TripleStore tripleStoreCsaProfileCrac, Map<String, Set<String>> keywordMap) {
        this.tripleStoreCsaProfileCrac = tripleStoreCsaProfileCrac;
        this.queryCatalogCsaProfileCrac = new QueryCatalog(CsaProfileConstants.SPARQL_FILE_CSA_PROFILE);
        this.keywordMap = keywordMap;
    }

    @Override
    public String getFormat() {
        return "CsaProfileCrac";
    }

    public void clearContext(String context) {
        tripleStoreCsaProfileCrac.clear(context);
    }

    public void clearKeywordMap(String context) {
        for (Map.Entry<String, Set<String>> entry : keywordMap.entrySet()) {
            String keyword = entry.getKey();
            Set<String> contextNames = entry.getValue();
            if (contextNames.contains(context)) {
                contextNames.remove(context);
                keywordMap.put(keyword, contextNames);
                break;
            }
        }
    }

    private Set<String> getContextNamesToRequest(String keyword) {
        if (keywordMap.containsKey(keyword)) {
            return keywordMap.get(keyword);
        }
        return Collections.emptySet();
    }

    public Map<String, PropertyBags> getHeaders() {
        Map<String, PropertyBags> returnMap = new HashMap<>();
        tripleStoreCsaProfileCrac.contextNames().forEach(context -> returnMap.put(context, queryTripleStore(CsaProfileConstants.REQUEST_HEADER, Set.of(context))));
        return returnMap;
    }

    public PropertyBags getPropertyBags(String csaProfileConstant, String keyword) {
        Set<String> namesToRequest =  getContextNamesToRequest(keyword);
        if (namesToRequest.isEmpty()) {
            return new PropertyBags();
        }
        return this.queryTripleStore(csaProfileConstant, namesToRequest);
    }

    public PropertyBags getPropertyBags(List<String> csaProfileConstants, String keyword) {
        Set<String> namesToRequest =  getContextNamesToRequest(keyword);
        if (namesToRequest.isEmpty()) {
            return new PropertyBags();
        }
        return this.queryTripleStore(csaProfileConstants, namesToRequest);
    }

    public PropertyBags getContingencies() {
        return getPropertyBags(Arrays.asList(CsaProfileConstants.REQUEST_ORDINARY_CONTINGENCY, CsaProfileConstants.REQUEST_EXCEPTIONAL_CONTINGENCY, CsaProfileConstants.REQUEST_OUT_OF_RANGE_CONTINGENCY), CsaProfileConstants.CsaProfileKeywords.CONTINGENCY.toString());
    }

    public PropertyBags getContingencyEquipments() {
        return getPropertyBags(CsaProfileConstants.REQUEST_CONTINGENCY_EQUIPMENT, CsaProfileConstants.CsaProfileKeywords.CONTINGENCY.toString());
    }

    public PropertyBags getAssessedElements() {
        return getPropertyBags(CsaProfileConstants.REQUEST_ASSESSED_ELEMENT, CsaProfileConstants.CsaProfileKeywords.ASSESSED_ELEMENT.toString());
    }

    public PropertyBags getAssessedElementsWithContingencies() {
        return getPropertyBags(CsaProfileConstants.REQUEST_ASSESSED_ELEMENT_WITH_CONTINGENCY, CsaProfileConstants.CsaProfileKeywords.ASSESSED_ELEMENT.toString());
    }

    public PropertyBags getAssessedElementsWithRemedialAction() {
        return getPropertyBags(CsaProfileConstants.REQUEST_ASSESSED_ELEMENT_WITH_REMEDIAL_ACTION, CsaProfileConstants.CsaProfileKeywords.ASSESSED_ELEMENT.toString());
    }

    public PropertyBags getCurrentLimits() {
        return getPropertyBags(CsaProfileConstants.REQUEST_CURRENT_LIMIT, CsaProfileConstants.CGMES);
    }

    public PropertyBags getVoltageLimits() {
        return getPropertyBags(CsaProfileConstants.REQUEST_VOLTAGE_LIMIT, CsaProfileConstants.CGMES);
    }

    public PropertyBags getAngleLimits() {
        return getPropertyBags(CsaProfileConstants.REQUEST_ANGLE_LIMIT, CsaProfileConstants.CsaProfileKeywords.EQUIPMENT_RELIABILITY.toString());
    }

    public PropertyBags getRemedialActions() {
        return getPropertyBags(CsaProfileConstants.GRID_STATE_ALTERATION_REMEDIAL_ACTION, CsaProfileConstants.CsaProfileKeywords.REMEDIAL_ACTION.toString());
    }

    public PropertyBags getTopologyAction() {
        return getPropertyBags(CsaProfileConstants.TOPOLOGY_ACTION, CsaProfileConstants.CsaProfileKeywords.REMEDIAL_ACTION.toString());
    }

    public PropertyBags getRotatingMachineAction() {
        return getPropertyBags(CsaProfileConstants.ROTATING_MACHINE_ACTION, CsaProfileConstants.CsaProfileKeywords.REMEDIAL_ACTION.toString());
    }

    public PropertyBags getShuntCompensatorModifications() {
        return getPropertyBags(CsaProfileConstants.SHUNT_COMPENSATOR_MODIFICATION, CsaProfileConstants.CsaProfileKeywords.REMEDIAL_ACTION.toString());
    }

    public PropertyBags getTapPositionAction() {
        return getPropertyBags(CsaProfileConstants.TAP_POSITION_ACTION, CsaProfileConstants.CsaProfileKeywords.REMEDIAL_ACTION.toString());
    }

    public PropertyBags getStaticPropertyRanges() {
        return getPropertyBags(CsaProfileConstants.STATIC_PROPERTY_RANGE, CsaProfileConstants.CsaProfileKeywords.REMEDIAL_ACTION.toString());
    }

    public PropertyBags getContingencyWithRemedialAction() {
        return getPropertyBags(CsaProfileConstants.CONTINGENCY_WITH_REMEDIAL_ACTION, CsaProfileConstants.CsaProfileKeywords.REMEDIAL_ACTION.toString());
    }

    public PropertyBags getShuntCompensatorModificationAuto() {
        return getPropertyBags(CsaProfileConstants.SHUNT_COMPENSATOR_MODIFICATION_AUTO, CsaProfileConstants.CsaProfileKeywords.REMEDIAL_ACTION.toString());
    }

    public PropertyBags getRotatingMachineActionAuto() {
        return getPropertyBags(CsaProfileConstants.ROTATING_MACHINE_ACTION_AUTO, CsaProfileConstants.CsaProfileKeywords.REMEDIAL_ACTION.toString());
    }

    public PropertyBags getTopologyActionAuto() {
        return getPropertyBags(CsaProfileConstants.TOPOLOGY_ACTION_AUTO, CsaProfileConstants.CsaProfileKeywords.REMEDIAL_ACTION.toString());
    }

    public PropertyBags getTapPositionActionAuto() {
        return getPropertyBags(CsaProfileConstants.TAP_POSITION_ACTION_AUTO, CsaProfileConstants.CsaProfileKeywords.REMEDIAL_ACTION.toString());
    }

    public PropertyBags getStage() {
        return getPropertyBags(CsaProfileConstants.STAGE, CsaProfileConstants.CsaProfileKeywords.REMEDIAL_ACTION.toString());
    }

    public PropertyBags getGridStateAlterationCollection() {
        return getPropertyBags(CsaProfileConstants.GRID_STATE_ALTERATION_COLLECTION, CsaProfileConstants.CsaProfileKeywords.REMEDIAL_ACTION.toString());
    }

    public PropertyBags getRemedialActionScheme() {
        return getPropertyBags(CsaProfileConstants.REMEDIAL_ACTION_SCHEME, CsaProfileConstants.CsaProfileKeywords.REMEDIAL_ACTION.toString());
    }

    public PropertyBags getSchemeRemedialActions() {
<<<<<<< HEAD
        return this.queryTripleStore(CsaProfileConstants.SCHEME_REMEDIAL_ACTION);
    }

    public PropertyBags getRemedialActionsSchedule() {
        return this.queryTripleStore(CsaProfileConstants.REMEDIAL_ACTION_SCHEDULE, tripleStoreCsaProfileCrac.contextNames());
    }

    public Map<String, String> getOverridingCracData(OffsetDateTime importTimestamp) {
        Map<String, String> overridingData = new HashMap<>();
        for (CsaProfileConstants.OverridingObjectsFields overridingObject : CsaProfileConstants.OverridingObjectsFields.values()) {
            addDataFromTripleStoreToMap(overridingData, overridingObject.getRequestName(), overridingObject.getObjectName(), overridingObject.getOverridedFieldName(), overridingObject.getHeaderType(), importTimestamp);
        }
        return overridingData;
    }

    private void addDataFromTripleStoreToMap(Map<String, String> dataMap, String queryName, String queryObjectName, String queryFieldName, CsaProfileConstants.HeaderType headerType, OffsetDateTime importTimestamp) {
        PropertyBags propertyBagsResult = queryTripleStore(queryName, tripleStoreCsaProfileCrac.contextNames());
        for (PropertyBag propertyBag : propertyBagsResult) {
            if (CsaProfileConstants.HeaderType.START_END_DATE.equals(headerType)) {
                if (CsaProfileCracUtils.checkProfileKeyword(propertyBag, CsaProfileConstants.CsaProfile.SSI) && CsaProfileCracUtils.checkProfileValidityInterval(propertyBag, importTimestamp)) {
                    String id = propertyBag.getId(queryObjectName);
                    String overridedValue = propertyBag.get(queryFieldName);
                    dataMap.put(id, overridedValue);
                }
            } else {
                if (CsaProfileCracUtils.checkProfileKeyword(propertyBag, CsaProfileConstants.CsaProfile.SSH)) {
                    OffsetDateTime scenarioTime = OffsetDateTime.parse(propertyBag.get(CsaProfileConstants.SCENARIO_TIME));
                    if (importTimestamp.isEqual(scenarioTime)) {
                        String id = propertyBag.getId(queryObjectName);
                        String overridedValue = propertyBag.get(queryFieldName);
                        dataMap.put(id, overridedValue);
                    }
                }
            }

        }
    }

    private PropertyBags queryTripleStore(String queryKey) {
        return this.queryTripleStore(queryKey, new HashSet<>());
=======
        return this.queryTripleStore(CsaProfileConstants.SCHEME_REMEDIAL_ACTION, new HashSet<>());
>>>>>>> e0e816dd
    }

    private PropertyBags queryTripleStore(List<String> queryKeys, Set<String> contexts) {
        PropertyBags mergedPropertyBags = new PropertyBags();
        for (String queryKey : queryKeys) {
            mergedPropertyBags.addAll(queryTripleStore(queryKey, contexts));
        }
        return mergedPropertyBags;
    }

    /**
     * execute query on the whole tripleStore or on each context included in the set
     *
     * @param queryKey : query name in the sparql file
     * @param contexts : list of contexts where the query will be executed (if empty, the query is executed on the whole tripleStore
     */
    private PropertyBags queryTripleStore(String queryKey, Set<String> contexts) {
        String query = queryCatalogCsaProfileCrac.get(queryKey);
        if (query == null) {
            FaraoLoggerProvider.TECHNICAL_LOGS.warn("Query [{}] not found in catalog", queryKey);
            return new PropertyBags();
        }

        if (contexts.isEmpty()) {
            return tripleStoreCsaProfileCrac.query(query);
        }

        PropertyBags multiContextsPropertyBags = new PropertyBags();
        for (String context : contexts) {
            String contextQuery = String.format(query, context);
            multiContextsPropertyBags.addAll(tripleStoreCsaProfileCrac.query(contextQuery));
        }
        return multiContextsPropertyBags;
    }
}<|MERGE_RESOLUTION|>--- conflicted
+++ resolved
@@ -16,18 +16,8 @@
 import com.powsybl.triplestore.api.QueryCatalog;
 import com.powsybl.triplestore.api.TripleStore;
 
-<<<<<<< HEAD
 import java.time.OffsetDateTime;
 import java.util.*;
-=======
-import java.util.Arrays;
-import java.util.Collections;
-import java.util.List;
-import java.util.HashMap;
-import java.util.HashSet;
-import java.util.Map;
-import java.util.Set;
->>>>>>> e0e816dd
 
 /**
  * @author Jean-Pierre Arnould {@literal <jean-pierre.arnould at rte-france.com>}
@@ -81,7 +71,7 @@
     }
 
     public PropertyBags getPropertyBags(String csaProfileConstant, String keyword) {
-        Set<String> namesToRequest =  getContextNamesToRequest(keyword);
+        Set<String> namesToRequest = getContextNamesToRequest(keyword);
         if (namesToRequest.isEmpty()) {
             return new PropertyBags();
         }
@@ -89,7 +79,7 @@
     }
 
     public PropertyBags getPropertyBags(List<String> csaProfileConstants, String keyword) {
-        Set<String> namesToRequest =  getContextNamesToRequest(keyword);
+        Set<String> namesToRequest = getContextNamesToRequest(keyword);
         if (namesToRequest.isEmpty()) {
             return new PropertyBags();
         }
@@ -185,8 +175,7 @@
     }
 
     public PropertyBags getSchemeRemedialActions() {
-<<<<<<< HEAD
-        return this.queryTripleStore(CsaProfileConstants.SCHEME_REMEDIAL_ACTION);
+        return this.queryTripleStore(CsaProfileConstants.SCHEME_REMEDIAL_ACTION, new HashSet<>());
     }
 
     public PropertyBags getRemedialActionsSchedule() {
@@ -205,13 +194,13 @@
         PropertyBags propertyBagsResult = queryTripleStore(queryName, tripleStoreCsaProfileCrac.contextNames());
         for (PropertyBag propertyBag : propertyBagsResult) {
             if (CsaProfileConstants.HeaderType.START_END_DATE.equals(headerType)) {
-                if (CsaProfileCracUtils.checkProfileKeyword(propertyBag, CsaProfileConstants.CsaProfile.SSI) && CsaProfileCracUtils.checkProfileValidityInterval(propertyBag, importTimestamp)) {
+                if (CsaProfileCracUtils.checkProfileKeyword(propertyBag, CsaProfileConstants.CsaProfileKeywords.SSI) && CsaProfileCracUtils.checkProfileValidityInterval(propertyBag, importTimestamp)) {
                     String id = propertyBag.getId(queryObjectName);
                     String overridedValue = propertyBag.get(queryFieldName);
                     dataMap.put(id, overridedValue);
                 }
             } else {
-                if (CsaProfileCracUtils.checkProfileKeyword(propertyBag, CsaProfileConstants.CsaProfile.SSH)) {
+                if (CsaProfileCracUtils.checkProfileKeyword(propertyBag, CsaProfileConstants.CsaProfileKeywords.SSH)) {
                     OffsetDateTime scenarioTime = OffsetDateTime.parse(propertyBag.get(CsaProfileConstants.SCENARIO_TIME));
                     if (importTimestamp.isEqual(scenarioTime)) {
                         String id = propertyBag.getId(queryObjectName);
@@ -226,9 +215,6 @@
 
     private PropertyBags queryTripleStore(String queryKey) {
         return this.queryTripleStore(queryKey, new HashSet<>());
-=======
-        return this.queryTripleStore(CsaProfileConstants.SCHEME_REMEDIAL_ACTION, new HashSet<>());
->>>>>>> e0e816dd
     }
 
     private PropertyBags queryTripleStore(List<String> queryKeys, Set<String> contexts) {
