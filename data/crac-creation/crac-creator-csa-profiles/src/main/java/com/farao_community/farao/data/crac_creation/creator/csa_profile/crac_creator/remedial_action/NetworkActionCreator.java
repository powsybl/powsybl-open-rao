--- conflicted
+++ resolved
@@ -45,16 +45,10 @@
 
         if (linkedRotatingMachineActions.containsKey(remedialActionId)) {
             for (PropertyBag rotatingMachineActionPropertyBag : linkedRotatingMachineActions.get(remedialActionId)) {
-<<<<<<< HEAD
-                String rotatingMachineId = rotatingMachineActionPropertyBag.getId(CsaProfileConstants.MRID);
-                if (staticPropertyRanges.containsKey(rotatingMachineId)) {
-                    addInjectionSetPointElementaryAction(staticPropertyRanges.get(rotatingMachineId), remedialActionId, networkActionAdder, rotatingMachineActionPropertyBag);
-=======
                 if (staticPropertyRanges.containsKey(rotatingMachineActionPropertyBag.getId(CsaProfileConstants.MRID))) {
                     addInjectionSetPointFromRotatingMachineAction(
                         staticPropertyRanges.get(rotatingMachineActionPropertyBag.getId(CsaProfileConstants.MRID)),
                         remedialActionId, networkActionAdder, rotatingMachineActionPropertyBag);
->>>>>>> 00a2cae2
                 } else {
                     throw new FaraoImportException(ImportStatus.INCONSISTENCY_IN_DATA, CsaProfileConstants.REMEDIAL_ACTION_MESSAGE + remedialActionId + " will not be imported because there is no StaticPropertyRange linked to that RA");
                 }
