--- conflicted
+++ resolved
@@ -73,17 +73,8 @@
         CsaProfileCracUtils.checkNormalEnabled(rotatingMachineActionPropertyBag, remedialActionId, "RotatingMachineAction");
         CsaProfileCracUtils.checkPropertyReference(rotatingMachineActionPropertyBag, remedialActionId, "RotatingMachineAction", CsaProfileConstants.PropertyReference.ROTATING_MACHINE.toString());
         String rawId = rotatingMachineActionPropertyBag.get(CsaProfileConstants.ROTATING_MACHINE);
-<<<<<<< HEAD
-        String rotatingMachineId = rawId.substring(rawId.lastIndexOf("_") + 1);
-        float initialSetPoint = getInitialSetPoint(rotatingMachineId, remedialActionId);
-=======
         String rotatingMachineId = rawId.substring(rawId.lastIndexOf("#_") + 2).replace("+", " ");
-        Optional<Generator> optionalGenerator = network.getGeneratorStream().filter(gen -> gen.getId().equals(rotatingMachineId)).findAny();
-        Optional<Load> optionalLoad = findLoad(rotatingMachineId);
-        if (optionalGenerator.isEmpty() && optionalLoad.isEmpty()) {
-            throw new FaraoImportException(ImportStatus.ELEMENT_NOT_FOUND_IN_NETWORK, CsaProfileConstants.REMEDIAL_ACTION_MESSAGE + remedialActionId + " will not be imported because Network model does not contain a generator, neither a load with id of RotatingMachine: " + rotatingMachineId);
-        }
->>>>>>> b0d1cac6
+        float initialSetPoint = getInitialSetPointRotatingMachine(rotatingMachineId, remedialActionId);
 
         PropertyBag staticPropertyRangePropertyBag = staticPropertyRangesLinkedToRotatingMachineAction.iterator().next(); // get a random one because there is only one
         CsaProfileCracUtils.checkPropertyReference(staticPropertyRangePropertyBag, remedialActionId, "StaticPropertyRange", CsaProfileConstants.PropertyReference.ROTATING_MACHINE.toString());
@@ -101,14 +92,7 @@
         CsaProfileCracUtils.checkPropertyReference(shuntCompensatorModificationPropertyBag, remedialActionId, "ShuntCompensatorModification", CsaProfileConstants.PropertyReference.SHUNT_COMPENSATOR.toString());
         String rawId = shuntCompensatorModificationPropertyBag.get(CsaProfileConstants.SHUNT_COMPENSATOR_ID);
         String shuntCompensatorId = rawId.substring(rawId.lastIndexOf("_") + 1);
-<<<<<<< HEAD
-        float initialSetPoint = getInitialSetPoint(shuntCompensatorId, remedialActionId);
-=======
-        Optional<ShuntCompensator> optionalShuntCompensator = network.getShuntCompensatorStream().filter(sc -> sc.getId().equals(shuntCompensatorId)).findAny();
-        if (optionalShuntCompensator.isEmpty()) {
-            throw new FaraoImportException(ImportStatus.ELEMENT_NOT_FOUND_IN_NETWORK, CsaProfileConstants.REMEDIAL_ACTION_MESSAGE + remedialActionId + " will not be imported because Network model does not contain a shunt compensator with id of ShuntCompensator: " + shuntCompensatorId);
-        }
->>>>>>> b0d1cac6
+        float initialSetPoint = getInitialSetPointShuntCompensator(shuntCompensatorId, remedialActionId);
 
         PropertyBag staticPropertyRangePropertyBag = staticPropertyRangesLinkedToShuntCompensatorModification.iterator().next(); // get a random one because there is only one
         CsaProfileCracUtils.checkPropertyReference(staticPropertyRangePropertyBag, remedialActionId, "StaticPropertyRange", CsaProfileConstants.PropertyReference.SHUNT_COMPENSATOR.toString());
@@ -120,17 +104,25 @@
             .add();
     }
 
-    private float getInitialSetPoint(String injectionSetPointActionId, String remedialActionId) {
+    private float getInitialSetPointRotatingMachine(String injectionSetPointActionId, String remedialActionId) {
         float initialSetPoint = 0f;
         Optional<Generator> optionalGenerator = network.getGeneratorStream().filter(gen -> gen.getId().equals(injectionSetPointActionId)).findAny();
         Optional<Load> optionalLoad = findLoad(injectionSetPointActionId);
-        ShuntCompensator shuntCompensator = network.getShuntCompensator(injectionSetPointActionId);
-        if (optionalGenerator.isEmpty() && optionalLoad.isEmpty() && shuntCompensator == null) {
-            throw new FaraoImportException(ImportStatus.ELEMENT_NOT_FOUND_IN_NETWORK, CsaProfileConstants.REMEDIAL_ACTION_MESSAGE + remedialActionId + " will not be imported because Network model contains nor a generator, nor a load, neither a shunt compensator, with id of injection set point action: " + injectionSetPointActionId);
+        if (optionalGenerator.isEmpty() && optionalLoad.isEmpty()) {
+            throw new FaraoImportException(ImportStatus.ELEMENT_NOT_FOUND_IN_NETWORK, CsaProfileConstants.REMEDIAL_ACTION_MESSAGE + remedialActionId + " will not be imported because Network model does not contain a generator, neither a load with id of RotatingMachine: " + injectionSetPointActionId);
         } else if (optionalGenerator.isPresent()) {
             initialSetPoint = (float) optionalGenerator.get().getTargetP();
-        } else if (optionalLoad.isPresent()) {
+        } else {
             initialSetPoint = (float) optionalLoad.get().getP0();
+        }
+        return initialSetPoint;
+    }
+
+    private float getInitialSetPointShuntCompensator(String injectionSetPointActionId, String remedialActionId) {
+        float initialSetPoint = 0f;
+        ShuntCompensator shuntCompensator = network.getShuntCompensator(injectionSetPointActionId);
+        if (shuntCompensator == null) {
+            throw new FaraoImportException(ImportStatus.ELEMENT_NOT_FOUND_IN_NETWORK, CsaProfileConstants.REMEDIAL_ACTION_MESSAGE + remedialActionId + " will not be imported because Network model does not contain a shunt compensator with id of ShuntCompensator: " + injectionSetPointActionId);
         } else {
             initialSetPoint = (float) shuntCompensator.getSectionCount();
         }
