/*
 * Copyright (c) 2023, RTE (http://www.rte-france.com)
 * This Source Code Form is subject to the terms of the Mozilla Public
 * License, v. 2.0. If a copy of the MPL was not distributed with this
 * file, You can obtain one at http://mozilla.org/MPL/2.0/.
 */
package com.farao_community.farao.data.crac_creation.creator.csa_profile.crac_creator.remedial_action;

import com.farao_community.farao.commons.Unit;
import com.farao_community.farao.data.crac_api.Crac;
import com.farao_community.farao.data.crac_api.network_action.ActionType;
import com.farao_community.farao.data.crac_api.network_action.NetworkActionAdder;
import com.farao_community.farao.data.crac_creation.creator.api.ImportStatus;
import com.farao_community.farao.data.crac_creation.creator.csa_profile.crac_creator.CsaProfileConstants;
import com.farao_community.farao.data.crac_creation.creator.csa_profile.crac_creator.CsaProfileCracUtils;
import com.farao_community.farao.data.crac_creation.util.FaraoImportException;
import com.powsybl.iidm.network.Generator;
import com.powsybl.iidm.network.Load;
import com.powsybl.iidm.network.Network;
import com.powsybl.triplestore.api.PropertyBag;

import java.util.Map;
import java.util.Optional;
import java.util.Set;

/**
 * @author Mohamed Ben-rejeb {@literal <mohamed.ben-rejeb at rte-france.com>}
 */
public class NetworkActionCreator {
    private final Crac crac;
    private final Network network;

    public NetworkActionCreator(Crac crac, Network network) {
        this.crac = crac;
        this.network = network;
    }

    public NetworkActionAdder getNetworkActionAdder(Map<String, Set<PropertyBag>> linkedTopologyActions, Map<String, Set<PropertyBag>> linkedRotatingMachineActions, Map<String, Set<PropertyBag>> staticPropertyRanges, String remedialActionId) {
        NetworkActionAdder networkActionAdder = crac.newNetworkAction().withId(remedialActionId);
        if (linkedTopologyActions.containsKey(remedialActionId)) {
            for (PropertyBag topologyActionPropertyBag : linkedTopologyActions.get(remedialActionId)) {
                addTopologicalElementaryAction(networkActionAdder, topologyActionPropertyBag, remedialActionId);
            }
        }

        if (linkedRotatingMachineActions.containsKey(remedialActionId)) {
            for (PropertyBag rotatingMachineActionPropertyBag : linkedRotatingMachineActions.get(remedialActionId)) {
                if (staticPropertyRanges.containsKey(rotatingMachineActionPropertyBag.getId("mRID"))) {
                    addInjectionSetPointElementaryAction(
                        staticPropertyRanges.get(rotatingMachineActionPropertyBag.getId("mRID")),
                        remedialActionId, networkActionAdder, rotatingMachineActionPropertyBag);
                } else {
                    throw new FaraoImportException(ImportStatus.INCONSISTENCY_IN_DATA, CsaProfileConstants.REMEDIAL_ACTION_MESSAGE + remedialActionId + " will not be imported because there is no StaticPropertyRange linked to that RA");
                }
            }
        }
        return networkActionAdder;
    }

    private void addInjectionSetPointElementaryAction(Set<PropertyBag> staticPropertyRangesLinkedToRotatingMachineAction, String remedialActionId, NetworkActionAdder networkActionAdder, PropertyBag rotatingMachineActionPropertyBag) {
        CsaProfileCracUtils.checkNormalEnabled(rotatingMachineActionPropertyBag, remedialActionId, "RotatingMachineAction");
        CsaProfileCracUtils.checkPropertyReference(rotatingMachineActionPropertyBag, remedialActionId, "RotatingMachineAction", CsaProfileConstants.PropertyReference.ROTATING_MACHINE.toString());
        String rawId = rotatingMachineActionPropertyBag.get(CsaProfileConstants.ROTATING_MACHINE);
        String rotatingMachineId = rawId.substring(rawId.lastIndexOf("_") + 1);
        Optional<Generator> optionalGenerator = network.getGeneratorStream().filter(gen -> gen.getId().equals(rotatingMachineId)).findAny();
        Optional<Load> optionalLoad = findLoad(rotatingMachineId);
        if (optionalGenerator.isEmpty() && optionalLoad.isEmpty()) {
            throw new FaraoImportException(ImportStatus.ELEMENT_NOT_FOUND_IN_NETWORK, CsaProfileConstants.REMEDIAL_ACTION_MESSAGE + remedialActionId + " will not be imported because Network model does not contain a generator, neither a load with id of RotatingMachine: " + rotatingMachineId);
        }

        PropertyBag staticPropertyRangePropertyBag = staticPropertyRangesLinkedToRotatingMachineAction.iterator().next(); // get a random one (in theory only one will be present in case of rotating machines)
<<<<<<< HEAD
        CsaProfileCracUtils.checkPropertyReference(staticPropertyRangePropertyBag, remedialActionId, "StaticPropertyRange", CsaProfileConstants.PropertyReference.ROTATING_MACHINE.toString());
        float normalValue = Float.parseFloat(staticPropertyRangePropertyBag.get(CsaProfileConstants.NORMAL_VALUE));
=======
        CsaProfileCracUtils.checkPropertyReference(staticPropertyRangePropertyBag, remedialActionId, "StaticPropertyRange", CsaProfileConstants.PROPERTY_REFERENCE_ROTATING_MACHINE);
        float normalValue;
        try {
            normalValue = Float.parseFloat(staticPropertyRangePropertyBag.get(CsaProfileConstants.NORMAL_VALUE));
        } catch (Exception e) {
            throw new FaraoImportException(ImportStatus.INCONSISTENCY_IN_DATA, CsaProfileConstants.REMEDIAL_ACTION_MESSAGE + remedialActionId + " will not be imported because StaticPropertyRange has a non float-castable normalValue so no set-point value was retrieved");
        }
>>>>>>> fa433576
        String valueKind = staticPropertyRangePropertyBag.get(CsaProfileConstants.STATIC_PROPERTY_RANGE_VALUE_KIND);
        String direction = staticPropertyRangePropertyBag.get(CsaProfileConstants.STATIC_PROPERTY_RANGE_DIRECTION);
        if (!(valueKind.equals(CsaProfileConstants.ValueOffsetKind.ABSOLUTE.toString()) && direction.equals(CsaProfileConstants.RelativeDirectionKind.NONE.toString()))) {
            throw new FaraoImportException(ImportStatus.INCONSISTENCY_IN_DATA, CsaProfileConstants.REMEDIAL_ACTION_MESSAGE + remedialActionId + " will not be imported because StaticPropertyRange has wrong values of valueKind and direction, the only allowed combination is absolute + none");
        }
        networkActionAdder.newInjectionSetPoint()
            .withSetpoint(normalValue)
            .withNetworkElement(rotatingMachineId)
            .withUnit(Unit.MEGAWATT)
            .add();
    }

    private Optional<Load> findLoad(String rotatingMachineId) {
        return network.getLoadStream().filter(load -> load.getId().equals(rotatingMachineId)).findAny();
    }

    private void addTopologicalElementaryAction(NetworkActionAdder networkActionAdder, PropertyBag
        topologyActionPropertyBag, String remedialActionId) {
        String switchId = topologyActionPropertyBag.getId(CsaProfileConstants.SWITCH);
        if (network.getSwitch(switchId) == null) {
            throw new FaraoImportException(ImportStatus.ELEMENT_NOT_FOUND_IN_NETWORK, CsaProfileConstants.REMEDIAL_ACTION_MESSAGE + remedialActionId + " will not be imported because network model does not contain a switch with id: " + switchId);
        }
        CsaProfileCracUtils.checkPropertyReference(topologyActionPropertyBag, remedialActionId, "TopologyAction", CsaProfileConstants.PropertyReference.SWITCH.toString());
        networkActionAdder.newTopologicalAction()
            .withNetworkElement(switchId)
            // todo this is a temporary behaviour closing switch will be implemented in a later version
            .withActionType(ActionType.OPEN).add();
    }
}<|MERGE_RESOLUTION|>--- conflicted
+++ resolved
@@ -69,18 +69,13 @@
         }
 
         PropertyBag staticPropertyRangePropertyBag = staticPropertyRangesLinkedToRotatingMachineAction.iterator().next(); // get a random one (in theory only one will be present in case of rotating machines)
-<<<<<<< HEAD
         CsaProfileCracUtils.checkPropertyReference(staticPropertyRangePropertyBag, remedialActionId, "StaticPropertyRange", CsaProfileConstants.PropertyReference.ROTATING_MACHINE.toString());
-        float normalValue = Float.parseFloat(staticPropertyRangePropertyBag.get(CsaProfileConstants.NORMAL_VALUE));
-=======
-        CsaProfileCracUtils.checkPropertyReference(staticPropertyRangePropertyBag, remedialActionId, "StaticPropertyRange", CsaProfileConstants.PROPERTY_REFERENCE_ROTATING_MACHINE);
         float normalValue;
         try {
             normalValue = Float.parseFloat(staticPropertyRangePropertyBag.get(CsaProfileConstants.NORMAL_VALUE));
         } catch (Exception e) {
             throw new FaraoImportException(ImportStatus.INCONSISTENCY_IN_DATA, CsaProfileConstants.REMEDIAL_ACTION_MESSAGE + remedialActionId + " will not be imported because StaticPropertyRange has a non float-castable normalValue so no set-point value was retrieved");
         }
->>>>>>> fa433576
         String valueKind = staticPropertyRangePropertyBag.get(CsaProfileConstants.STATIC_PROPERTY_RANGE_VALUE_KIND);
         String direction = staticPropertyRangePropertyBag.get(CsaProfileConstants.STATIC_PROPERTY_RANGE_DIRECTION);
         if (!(valueKind.equals(CsaProfileConstants.ValueOffsetKind.ABSOLUTE.toString()) && direction.equals(CsaProfileConstants.RelativeDirectionKind.NONE.toString()))) {
