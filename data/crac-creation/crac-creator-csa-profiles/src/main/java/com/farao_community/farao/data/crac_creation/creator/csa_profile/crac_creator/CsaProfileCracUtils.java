/*
 * Copyright (c) 2023, RTE (http://www.rte-france.com)
 * This Source Code Form is subject to the terms of the Mozilla Public
 * License, v. 2.0. If a copy of the MPL was not distributed with this
 * file, You can obtain one at http://mozilla.org/MPL/2.0/.
 */

package com.farao_community.farao.data.crac_creation.creator.csa_profile.crac_creator;

import com.farao_community.farao.commons.TsoEICode;
import com.powsybl.triplestore.api.PropertyBag;
import com.powsybl.triplestore.api.PropertyBags;

import java.time.OffsetDateTime;
<<<<<<< HEAD
import java.util.*;
import java.util.regex.Matcher;
import java.util.regex.Pattern;
=======
import java.util.ArrayList;
import java.util.HashMap;
import java.util.Map;
>>>>>>> 3cba638d

/**
 * @author Jean-Pierre Arnould {@literal <jean-pierre.arnould at rte-france.com>}
 */
public final class CsaProfileCracUtils {

    private CsaProfileCracUtils() {

    }

<<<<<<< HEAD
    public static Map<String, Set<PropertyBag>> getMappedPropertyBags(PropertyBags propertyBags, String property) {
        Map<String, Set<PropertyBag>> mappedPropertyBags = new HashMap<>();
        for (PropertyBag propertyBag : propertyBags) {
            String propValue = propertyBag.getId(property);
            Set<PropertyBag> propPropertyBags = mappedPropertyBags.get(propValue);
            if (propPropertyBags == null) {
                propPropertyBags = new HashSet<>();
                mappedPropertyBags.put(propValue, propPropertyBags);
            }
            propPropertyBags.add(propertyBag);
        }
        return mappedPropertyBags;
    }

    public static PropertyBags getLinkedPropertyBags(PropertyBags sources, PropertyBag dest, String sourceProperty, String destProperty) {
        PropertyBags linkedBags = new PropertyBags();
        for (PropertyBag source : sources) {
            String sourceValue = source.getId(sourceProperty);
            if (sourceValue != null && sourceValue.equals(dest.getId(destProperty))) {
                linkedBags.add(source);
=======
    public static Map<String, ArrayList<PropertyBag>> getMappedPropertyBags(PropertyBags propertyBags, String property) {
        Map<String, ArrayList<PropertyBag>> mappedPropertyBags = new HashMap<>();
        for (PropertyBag propertyBag : propertyBags) {
            String propValue = propertyBag.getId(property);
            ArrayList<PropertyBag> propPropertyBags = mappedPropertyBags.get(propValue);
            if (propPropertyBags == null) {
                propPropertyBags = new ArrayList<>();
                mappedPropertyBags.put(propValue, propPropertyBags);
>>>>>>> 3cba638d
            }
            propPropertyBags.add(propertyBag);
        }
        return mappedPropertyBags;
    }

    public static String getUniqueName(String idWithEicCode, String elementId) {
        return TsoEICode.fromEICode(idWithEicCode.substring(idWithEicCode.lastIndexOf('/') + 1)).getDisplayName().concat("_").concat(elementId);
    }

    public static boolean isValidInterval(OffsetDateTime dateTime, String startTime, String endTime) {
        OffsetDateTime startDateTime = OffsetDateTime.parse(startTime);
        OffsetDateTime endDateTime = OffsetDateTime.parse(endTime);
        return !dateTime.isBefore(startDateTime) && !dateTime.isAfter(endDateTime);
    }

    public static int convertDurationToSeconds(String duration) {
        Map<Character, Integer> durationFactors = new HashMap<>();
        durationFactors.put('D', 86400);
        durationFactors.put('H', 3600);
        durationFactors.put('M', 60);
        durationFactors.put('S', 1);

        Pattern pattern = Pattern.compile("P(?:\\d+D)?T(\\d+H)?(\\d+M)?(\\d+S)?");
        Matcher matcher = pattern.matcher(duration);

        if (!matcher.matches()) {
            return -1;
        }

        int seconds = 0;

        for (int i = 1; i <= 3; i++) {
            String group = matcher.group(i);
            if (group != null) {
                seconds += Integer.parseInt(group, 0, group.length() - 1, 10) * durationFactors.get(group.charAt(group.length() - 1));
            }
        }
        return seconds;
    }
}<|MERGE_RESOLUTION|>--- conflicted
+++ resolved
@@ -12,15 +12,9 @@
 import com.powsybl.triplestore.api.PropertyBags;
 
 import java.time.OffsetDateTime;
-<<<<<<< HEAD
 import java.util.*;
 import java.util.regex.Matcher;
 import java.util.regex.Pattern;
-=======
-import java.util.ArrayList;
-import java.util.HashMap;
-import java.util.Map;
->>>>>>> 3cba638d
 
 /**
  * @author Jean-Pierre Arnould {@literal <jean-pierre.arnould at rte-france.com>}
@@ -31,28 +25,6 @@
 
     }
 
-<<<<<<< HEAD
-    public static Map<String, Set<PropertyBag>> getMappedPropertyBags(PropertyBags propertyBags, String property) {
-        Map<String, Set<PropertyBag>> mappedPropertyBags = new HashMap<>();
-        for (PropertyBag propertyBag : propertyBags) {
-            String propValue = propertyBag.getId(property);
-            Set<PropertyBag> propPropertyBags = mappedPropertyBags.get(propValue);
-            if (propPropertyBags == null) {
-                propPropertyBags = new HashSet<>();
-                mappedPropertyBags.put(propValue, propPropertyBags);
-            }
-            propPropertyBags.add(propertyBag);
-        }
-        return mappedPropertyBags;
-    }
-
-    public static PropertyBags getLinkedPropertyBags(PropertyBags sources, PropertyBag dest, String sourceProperty, String destProperty) {
-        PropertyBags linkedBags = new PropertyBags();
-        for (PropertyBag source : sources) {
-            String sourceValue = source.getId(sourceProperty);
-            if (sourceValue != null && sourceValue.equals(dest.getId(destProperty))) {
-                linkedBags.add(source);
-=======
     public static Map<String, ArrayList<PropertyBag>> getMappedPropertyBags(PropertyBags propertyBags, String property) {
         Map<String, ArrayList<PropertyBag>> mappedPropertyBags = new HashMap<>();
         for (PropertyBag propertyBag : propertyBags) {
@@ -61,7 +33,20 @@
             if (propPropertyBags == null) {
                 propPropertyBags = new ArrayList<>();
                 mappedPropertyBags.put(propValue, propPropertyBags);
->>>>>>> 3cba638d
+            }
+            propPropertyBags.add(propertyBag);
+        }
+        return mappedPropertyBags;
+    }
+
+    public static Map<String, Set<PropertyBag>> getMappedPropertyBagsSet(PropertyBags propertyBags, String property) {
+        Map<String, Set<PropertyBag>> mappedPropertyBags = new HashMap<>();
+        for (PropertyBag propertyBag : propertyBags) {
+            String propValue = propertyBag.getId(property);
+            Set<PropertyBag> propPropertyBags = mappedPropertyBags.get(propValue);
+            if (propPropertyBags == null) {
+                propPropertyBags = new HashSet<>();
+                mappedPropertyBags.put(propValue, propPropertyBags);
             }
             propPropertyBags.add(propertyBag);
         }
