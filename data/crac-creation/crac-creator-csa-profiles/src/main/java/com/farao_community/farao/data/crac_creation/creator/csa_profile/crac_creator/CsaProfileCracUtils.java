--- conflicted
+++ resolved
@@ -114,8 +114,7 @@
         }
     }
 
-<<<<<<< HEAD
-    public static CsaProfileConstants.HeaderValidity checkProfileHeader(PropertyBag propertyBag, CsaProfileConstants.CsaProfile csaProfileKeyword, OffsetDateTime importTimestamp) {
+    public static CsaProfileConstants.HeaderValidity checkProfileHeader(PropertyBag propertyBag, CsaProfileConstants.CsaProfileKeywords csaProfileKeyword, OffsetDateTime importTimestamp) {
         if (!checkProfileKeyword(propertyBag, csaProfileKeyword)) {
             return CsaProfileConstants.HeaderValidity.INVALID_KEYWORD;
         }
@@ -131,18 +130,21 @@
         return isValidInterval(importTimestamp, startTime, endTime);
     }
 
-    public static boolean checkProfileKeyword(PropertyBag propertyBag, CsaProfileConstants.CsaProfile csaProfileKeyword) {
+    public static boolean checkProfileKeyword(PropertyBag propertyBag, CsaProfileConstants.CsaProfileKeywords csaProfileKeyword) {
         String keyword = propertyBag.get(CsaProfileConstants.REQUEST_HEADER_KEYWORD);
-        return csaProfileKeyword.getKeyword().equals(keyword);
+        return csaProfileKeyword.toString().equals(keyword);
     }
 
-=======
->>>>>>> e0e816dd
     public static String removePrefix(String mridWithPrefix) {
         return mridWithPrefix.substring(mridWithPrefix.lastIndexOf("_") + 1);
     }
 
-<<<<<<< HEAD
+    public static Set<String> addFileToSet(Map<String, Set<String>> map, String contextName, String keyword) {
+        Set<String> returnSet = map.getOrDefault(keyword, new HashSet<>());
+        returnSet.add(contextName);
+        return returnSet;
+    }
+
     public static PropertyBags overrideData(PropertyBags propertyBags, Map<String, String> dataMap, CsaProfileConstants.OverridingObjectsFields overridingObjectsFields) {
         for (PropertyBag propertyBag : propertyBags) {
             String id = propertyBag.getId(overridingObjectsFields.getObjectName());
@@ -153,12 +155,4 @@
         }
         return propertyBags;
     }
-
-=======
-    public static Set<String> addFileToSet(Map<String, Set<String>> map, String contextName, String keyword) {
-        Set<String> returnSet = map.getOrDefault(keyword, new HashSet<>());
-        returnSet.add(contextName);
-        return returnSet;
-    }
->>>>>>> e0e816dd
 }