/*
 * Copyright (c) 2023, RTE (http://www.rte-france.com)
 * This Source Code Form is subject to the terms of the Mozilla Public
 * License, v. 2.0. If a copy of the MPL was not distributed with this
 * file, You can obtain one at http://mozilla.org/MPL/2.0/.
 */

package com.farao_community.farao.data.crac_creation.creator.csa_profile.crac_creator.cnec;

import com.farao_community.farao.commons.Unit;
import com.farao_community.farao.data.crac_api.Contingency;
import com.farao_community.farao.data.crac_api.Crac;
import com.farao_community.farao.data.crac_api.Instant;
import com.farao_community.farao.data.crac_api.cnec.*;
import com.farao_community.farao.data.crac_creation.creator.api.ImportStatus;
import com.farao_community.farao.data.crac_creation.creator.api.parameters.CracCreationParameters;
import com.farao_community.farao.data.crac_creation.creator.csa_profile.crac_creator.CsaProfileConstants;
import com.farao_community.farao.data.crac_creation.creator.csa_profile.crac_creator.CsaProfileCracCreationContext;
import com.farao_community.farao.data.crac_creation.creator.csa_profile.crac_creator.CsaProfileCracUtils;
import com.farao_community.farao.data.crac_creation.creator.csa_profile.crac_creator.CsaProfileElementaryCreationContext;
import com.farao_community.farao.data.crac_creation.util.cgmes.CgmesBranchHelper;
import com.powsybl.iidm.network.*;
import com.powsybl.triplestore.api.PropertyBag;
import com.powsybl.triplestore.api.PropertyBags;

import java.util.*;

/**
 * @author Jean-Pierre Arnould {@literal <jean-pierre.arnould at rte-france.com>}
 */
public class CsaProfileCnecCreator {
    private final Crac crac;
    private final Network network;
    private final PropertyBags assessedElementsPropertyBags;
    private final Map<String, Set<PropertyBag>> assessedElementsWithContingenciesPropertyBags;
    private final Map<String, Set<PropertyBag>> currentLimitsPropertyBags;
    private final Map<String, Set<PropertyBag>> voltageLimitsPropertyBags;
    private final Map<String, Set<PropertyBag>> angleLimitsPropertyBags;
    private Set<CsaProfileElementaryCreationContext> csaProfileCnecCreationContexts;
    private final CsaProfileCracCreationContext cracCreationContext;
    private Instant cnecInstant;
    private PropertyBag cnecLimit;

    public CsaProfileCnecCreator(Crac crac, Network network, PropertyBags assessedElementsPropertyBags, PropertyBags assessedElementsWithContingenciesPropertyBags, PropertyBags currentLimitsPropertyBags, PropertyBags voltageLimitsPropertyBags, PropertyBags angleLimitsPropertyBags, CsaProfileCracCreationContext cracCreationContext) {
        this.crac = crac;
        this.network = network;
        this.assessedElementsPropertyBags = assessedElementsPropertyBags;
        this.assessedElementsWithContingenciesPropertyBags = CsaProfileCracUtils.getMappedPropertyBagsSet(assessedElementsWithContingenciesPropertyBags, CsaProfileConstants.REQUEST_ASSESSED_ELEMENT);
        this.currentLimitsPropertyBags = CsaProfileCracUtils.getMappedPropertyBagsSet(currentLimitsPropertyBags, CsaProfileConstants.REQUEST_CURRENT_LIMIT);
        this.voltageLimitsPropertyBags = CsaProfileCracUtils.getMappedPropertyBagsSet(voltageLimitsPropertyBags, CsaProfileConstants.REQUEST_VOLTAGE_LIMIT);
        this.angleLimitsPropertyBags = CsaProfileCracUtils.getMappedPropertyBagsSet(angleLimitsPropertyBags, CsaProfileConstants.REQUEST_ANGLE_LIMIT);
        this.cracCreationContext = cracCreationContext;
        this.createAndAddCnecs();
    }

    private void createAndAddCnecs() {
        this.csaProfileCnecCreationContexts = new HashSet<>();

        for (PropertyBag assessedElementPropertyBag : assessedElementsPropertyBags) {
            this.addCnec(assessedElementPropertyBag);
        }
        this.cracCreationContext.setCnecCreationContexts(this.csaProfileCnecCreationContexts);
    }

    private void addCnec(PropertyBag assessedElementPropertyBag) {
        String rejectedLinksAssessedElementContingency = "";
        String assessedElementId = assessedElementPropertyBag.getId(CsaProfileConstants.REQUEST_ASSESSED_ELEMENT);
        boolean isAeProfileDataCheckOk = this.aeProfileDataCheck(assessedElementId, assessedElementPropertyBag);

        if (!isAeProfileDataCheckOk) {
            return;
        }

        String inBaseCaseStr = assessedElementPropertyBag.get(CsaProfileConstants.REQUEST_ASSESSED_ELEMENT_IN_BASE_CASE);
        boolean inBaseCase = Boolean.parseBoolean(inBaseCaseStr);

        Set<PropertyBag> assessedElementsWithContingencies = getAssessedElementsWithContingencies(assessedElementId, assessedElementPropertyBag, inBaseCase);
        if (!inBaseCase && assessedElementsWithContingencies == null) {
            return;
        }

        CsaProfileConstants.LimitType limitType = getLimit(assessedElementId, assessedElementPropertyBag);
        if (limitType == null) {
            return;
        }

        String isCombinableWithContingencyStr = assessedElementPropertyBag.get(CsaProfileConstants.REQUEST_ASSESSED_ELEMENT_IS_COMBINABLE_WITH_CONTINGENCY);
        boolean isCombinableWithContingency = Boolean.parseBoolean(isCombinableWithContingencyStr);
        Set<Contingency> combinableContingencies;
        if (isCombinableWithContingency) {
            combinableContingencies = cracCreationContext.getCrac().getContingencies();
        } else {
            combinableContingencies = new HashSet<>();
        }

        String nativeAssessedElementName = assessedElementPropertyBag.get(CsaProfileConstants.REQUEST_ASSESSED_ELEMENT_NAME);
        String assessedSystemOperator = assessedElementPropertyBag.getId(CsaProfileConstants.REQUEST_ASSESSED_ELEMENT_OPERATOR);
        String assessedElementName = CsaProfileCracUtils.getUniqueName(assessedSystemOperator, nativeAssessedElementName);

        CnecAdder cnecAdder;
        if (CsaProfileConstants.LimitType.CURRENT.equals(limitType)) {
            cnecAdder = crac.newFlowCnec()
                .withMonitored(false)
                .withOptimized(true)
                .withReliabilityMargin(0);

            if (!this.addCurrentLimit(assessedElementId, (FlowCnecAdder) cnecAdder, isCombinableWithContingency)) {
                return;
            }
        } else if (CsaProfileConstants.LimitType.VOLTAGE.equals(limitType)) {
            cnecAdder = crac.newVoltageCnec()
                .withMonitored(true)
                .withOptimized(false)
                .withReliabilityMargin(0);

            if (!this.addVoltageLimit(assessedElementId, (VoltageCnecAdder) cnecAdder, isCombinableWithContingency)) {
                return;
            }
        } else if (CsaProfileConstants.LimitType.ANGLE.equals(limitType)) {

            cnecAdder = crac.newAngleCnec()
                .withMonitored(true)
                .withOptimized(false)
                .withReliabilityMargin(0);

            if (!this.addAngleLimit(assessedElementId, (AngleCnecAdder) cnecAdder, isCombinableWithContingency)) {
                return;
            }
        } else {
            return;
        }

        if (assessedElementsWithContingencies != null) {
            for (PropertyBag assessedElementWithContingencies : assessedElementsWithContingencies) {
                boolean isCheckLinkOk = this.checkLinkAssessedElementContingency(assessedElementId, assessedElementWithContingencies, combinableContingencies, isCombinableWithContingency);
                if (!isCheckLinkOk) {
                    rejectedLinksAssessedElementContingency = rejectedLinksAssessedElementContingency.concat(assessedElementWithContingencies.getId(CsaProfileConstants.REQUEST_ASSESSED_ELEMENT_WITH_CONTINGENCY) + " ");
                }
            }
        }

        for (Contingency contingency : combinableContingencies) {
            String cnecName = assessedElementName + " - " + contingency.getName() + " - " + cnecInstant.toString();
            this.addCnec(cnecAdder, limitType, contingency.getId(), assessedElementId, cnecName, cnecInstant, rejectedLinksAssessedElementContingency);
        }
        if (inBaseCase) {
            String cnecName = assessedElementName + " - preventive";
            this.addCnec(cnecAdder, limitType, null, assessedElementId, cnecName, Instant.PREVENTIVE, rejectedLinksAssessedElementContingency);
        }
    }

    private void addCnec(CnecAdder cnecAdder, CsaProfileConstants.LimitType limitType, String contingencyId, String assessedElementId, String cnecName, Instant instant, String rejectedLinksAssessedElementContingency) {
        if (CsaProfileConstants.LimitType.CURRENT.equals(limitType)) {
            ((FlowCnecAdder) cnecAdder).withContingency(contingencyId)
                .withId(cnecName)
                .withName(cnecName)
                .withInstant(instant)
                .add();
        } else if (CsaProfileConstants.LimitType.VOLTAGE.equals(limitType)) {
            ((VoltageCnecAdder) cnecAdder).withContingency(contingencyId)
                .withId(cnecName)
                .withName(cnecName)
                .withInstant(instant)
                .add();
        } else {
            ((AngleCnecAdder) cnecAdder).withContingency(contingencyId)
                .withId(cnecName)
                .withName(cnecName)
                .withInstant(instant)
                .add();
        }
<<<<<<< HEAD
        csaProfileCnecCreationContexts.add(CsaProfileElementaryCreationContext.imported(assessedElementId, assessedElementId, cnecName, "", false));
=======

        if (rejectedLinksAssessedElementContingency.isEmpty()) {
            csaProfileCnecCreationContexts.add(CsaProfileCnecCreationContext.imported(assessedElementId, assessedElementId, cnecName, "", false));
        } else {
            csaProfileCnecCreationContexts.add(CsaProfileCnecCreationContext.imported(assessedElementId, assessedElementId, cnecName, "some cnec for the same assessed element are not imported because of incorrect data for assessed elements for contingencies : " + rejectedLinksAssessedElementContingency, true));
        }
    }

    private boolean checkProfileHeader(String elementId, PropertyBag propertyBag, String twoLettersKeyword) {
        return checkProfileKeyword(elementId, propertyBag, twoLettersKeyword) && checkProfileValidityInterval(elementId, propertyBag);
    }

    private boolean checkProfileValidityInterval(String elementId, PropertyBag propertyBag) {
        String startTime = propertyBag.get(CsaProfileConstants.REQUEST_HEADER_START_DATE);
        String endTime = propertyBag.get(CsaProfileConstants.REQUEST_HEADER_END_DATE);
        if (!CsaProfileCracUtils.isValidInterval(cracCreationContext.getTimeStamp(), startTime, endTime)) {
            csaProfileCnecCreationContexts.add(CsaProfileCnecCreationContext.notImported(elementId, ImportStatus.NOT_FOR_REQUESTED_TIMESTAMP, "Required timestamp does not fall between Model.startDate and Model.endDate"));
            return false;
        }
        return true;
    }

    private boolean checkProfileKeyword(String elementId, PropertyBag propertyBag, String twoLettersKeyword) {
        String keyword = propertyBag.get(CsaProfileConstants.REQUEST_HEADER_KEYWORD);
        if (!twoLettersKeyword.equals(keyword)) {
            csaProfileCnecCreationContexts.add(CsaProfileCnecCreationContext.notImported(elementId, ImportStatus.INCONSISTENCY_IN_DATA, "Model.keyword must be " + twoLettersKeyword + ", but it is " + keyword));
            return false;
        }
        return true;
>>>>>>> fa433576
    }

    private boolean aeProfileDataCheck(String assessedElementId, PropertyBag assessedElementPropertyBag) {
        CsaProfileConstants.HeaderValidity headerValidity = CsaProfileCracUtils.checkProfileHeader(assessedElementPropertyBag, CsaProfileConstants.CsaProfile.ASSESSED_ELEMENT, cracCreationContext.getTimeStamp());
        if (headerValidity == CsaProfileConstants.HeaderValidity.INVALID_KEYWORD) {
            csaProfileCnecCreationContexts.add(CsaProfileElementaryCreationContext.notImported(assessedElementId, ImportStatus.INCONSISTENCY_IN_DATA, "Model.keyword must be " + CsaProfileConstants.CsaProfile.ASSESSED_ELEMENT));
            return false;
        } else if (headerValidity == CsaProfileConstants.HeaderValidity.INVALID_INTERVAL) {
            csaProfileCnecCreationContexts.add(CsaProfileElementaryCreationContext.notImported(assessedElementId, ImportStatus.NOT_FOR_REQUESTED_TIMESTAMP, "Required timestamp does not fall between Model.startDate and Model.endDate"));
            return false;
        }

        String isCritical = assessedElementPropertyBag.get(CsaProfileConstants.REQUEST_ASSESSED_ELEMENT_IS_CRITICAL);

        if (isCritical != null && !Boolean.parseBoolean(isCritical)) {
            csaProfileCnecCreationContexts.add(CsaProfileElementaryCreationContext.notImported(assessedElementId, ImportStatus.NOT_FOR_RAO, "AssessedElement.isCritical is false"));
            return false;
        }

        String normalEnabled = assessedElementPropertyBag.get(CsaProfileConstants.REQUEST_ASSESSED_ELEMENT_NORMAL_ENABLED);

        if (normalEnabled != null && !Boolean.parseBoolean(normalEnabled)) {
            csaProfileCnecCreationContexts.add(CsaProfileElementaryCreationContext.notImported(assessedElementId, ImportStatus.NOT_FOR_RAO, "AssessedElement.normalEnabled is false"));
            return false;
        }
        return true;
    }

    private boolean erProfileDataCheck(String assessedElementId, PropertyBag angleLimitsPropertyBag) {
        CsaProfileConstants.HeaderValidity headerValidity = CsaProfileCracUtils.checkProfileHeader(angleLimitsPropertyBag, CsaProfileConstants.CsaProfile.EQUIPMENT_RELIABILITY, cracCreationContext.getTimeStamp());
        if (headerValidity == CsaProfileConstants.HeaderValidity.INVALID_KEYWORD) {
            csaProfileCnecCreationContexts.add(CsaProfileElementaryCreationContext.notImported(assessedElementId, ImportStatus.INCONSISTENCY_IN_DATA, "Model.keyword must be " + CsaProfileConstants.CsaProfile.EQUIPMENT_RELIABILITY));
            return false;
        } else if (headerValidity == CsaProfileConstants.HeaderValidity.INVALID_INTERVAL) {
            csaProfileCnecCreationContexts.add(CsaProfileElementaryCreationContext.notImported(assessedElementId, ImportStatus.NOT_FOR_REQUESTED_TIMESTAMP, "Required timestamp does not fall between Model.startDate and Model.endDate"));
            return false;
        } else {
            return true;
        }
    }

    private Set<PropertyBag> getAssessedElementsWithContingencies(String assessedElementId, PropertyBag assessedElementPropertyBag, boolean inBaseCase) {
        Set<PropertyBag> assessedElementsWithContingencies = this.assessedElementsWithContingenciesPropertyBags.get(assessedElementPropertyBag.getId(CsaProfileConstants.REQUEST_ASSESSED_ELEMENT));

        if (!inBaseCase && assessedElementsWithContingencies == null) {
            csaProfileCnecCreationContexts.add(CsaProfileElementaryCreationContext.notImported(assessedElementId, ImportStatus.INCOMPLETE_DATA, "no link between the assessed element and a contingency"));
        }
        return assessedElementsWithContingencies;
    }

    private CsaProfileConstants.LimitType getLimit(String assessedElementId, PropertyBag assessedElementPropertyBag) {
        this.cnecLimit = null;

        if (checkLimit(this.currentLimitsPropertyBags, "current", assessedElementId, assessedElementPropertyBag)) {
            return CsaProfileConstants.LimitType.CURRENT;
        }
        if (checkLimit(this.voltageLimitsPropertyBags, "voltage", assessedElementId, assessedElementPropertyBag)) {
            return CsaProfileConstants.LimitType.VOLTAGE;
        }
        if (checkLimit(this.angleLimitsPropertyBags, "angle", assessedElementId, assessedElementPropertyBag)) {
            return CsaProfileConstants.LimitType.ANGLE;
        }

        csaProfileCnecCreationContexts.add(CsaProfileElementaryCreationContext.notImported(assessedElementId, ImportStatus.INCOMPLETE_DATA, "no current, voltage nor angle limit linked with the assessed element"));
        return null;
    }

    private boolean checkLimit(Map<String, Set<PropertyBag>> limitPropertyBags, String limitType, String assessedElementId, PropertyBag assessedElementPropertyBag) {
        Set<PropertyBag> limits = limitPropertyBags.get(assessedElementPropertyBag.getId(CsaProfileConstants.REQUEST_ASSESSED_ELEMENT_OPERATIONAL_LIMIT));
        if (limits != null) {
            if (limits.size() != 1) {
                csaProfileCnecCreationContexts.add(CsaProfileElementaryCreationContext.notImported(assessedElementId, ImportStatus.INCONSISTENCY_IN_DATA, "more than one " + limitType + " limit linked with the assessed element"));
                return false;
            }
            this.cnecLimit = limits.stream().findAny().orElse(null);
            return true;
        }
        return false;
    }

    private boolean checkLinkAssessedElementContingency(String assessedElementId, PropertyBag assessedElementWithContingencies, Set<Contingency> combinableContingenciesSet, boolean isCombinableWithContingency) {
        String normalEnabledWithContingencies = assessedElementWithContingencies.get(CsaProfileConstants.REQUEST_ASSESSED_ELEMENT_WITH_CONTINGENCY_NORMAL_ENABLED);

        if (normalEnabledWithContingencies != null && !Boolean.parseBoolean(normalEnabledWithContingencies)) {
<<<<<<< HEAD
            csaProfileCnecCreationContexts.add(CsaProfileElementaryCreationContext.notImported(assessedElementId, ImportStatus.NOT_FOR_RAO, "AssessedElementWithContingency.normalEnabled is false"));
            return combinableContingencies;
=======
            csaProfileCnecCreationContexts.add(CsaProfileCnecCreationContext.notImported(assessedElementId, ImportStatus.NOT_FOR_RAO, "AssessedElementWithContingency.normalEnabled is false"));
            return false;
>>>>>>> fa433576
        }

        String contingencyId = assessedElementWithContingencies.getId(CsaProfileConstants.REQUEST_CONTINGENCY);
        String combinationConstraintKind = assessedElementWithContingencies.get(CsaProfileConstants.REQUEST_ASSESSED_ELEMENT_WITH_CONTINGENCY_COMBINATION_CONSTRAINT_KIND);
        if (CsaProfileConstants.ElementCombinationConstraintKind.CONSIDERED.toString().equals(combinationConstraintKind)) {
<<<<<<< HEAD
            csaProfileCnecCreationContexts.add(CsaProfileElementaryCreationContext.notImported(assessedElementId, ImportStatus.INCONSISTENCY_IN_DATA, "AssessedElementWithContingency.combinationConstraintKind is considered"));
            return combinableContingencies;
=======
            csaProfileCnecCreationContexts.add(CsaProfileCnecCreationContext.notImported(assessedElementId, ImportStatus.INCONSISTENCY_IN_DATA, "AssessedElementWithContingency.combinationConstraintKind is considered"));
            return false;
>>>>>>> fa433576
        }
        if (CsaProfileConstants.ElementCombinationConstraintKind.INCLUDED.toString().equals(combinationConstraintKind) && !isCombinableWithContingency) {
            Contingency contingencyToLink = crac.getContingency(contingencyId);
            if (contingencyToLink == null) {
                csaProfileCnecCreationContexts.add(CsaProfileElementaryCreationContext.notImported(assessedElementId, ImportStatus.INCONSISTENCY_IN_DATA, "the contingency "
                    + contingencyId + " linked to the assessed element doesn't exist in the CRAC"));
                return false;
            } else {
                combinableContingenciesSet.add(contingencyToLink);
                return true;
            }
        }
        if (CsaProfileConstants.ElementCombinationConstraintKind.EXCLUDED.toString().equals(combinationConstraintKind) && isCombinableWithContingency) {
            Contingency contingencyToRemove = crac.getContingency(contingencyId);
            if (contingencyToRemove == null) {
                csaProfileCnecCreationContexts.add(CsaProfileElementaryCreationContext.notImported(assessedElementId, ImportStatus.INCONSISTENCY_IN_DATA, "the contingency "
                    + contingencyId + " excluded from the contingencies linked to the assessed element doesn't exist in the CRAC"));
                return false;
            } else {
                combinableContingenciesSet.remove(contingencyToRemove);
                return true;
            }
        }
        csaProfileCnecCreationContexts.add(CsaProfileElementaryCreationContext.notImported(assessedElementId, ImportStatus.INCONSISTENCY_IN_DATA, "AssessedElementWithContingency.combinationConstraintKind = "
            + combinationConstraintKind + " and AssessedElement.isCombinableWithContingency = " + isCombinableWithContingency + " have inconsistent values"));
        return false;
    }

    private boolean addCurrentLimit(String assessedElementId, FlowCnecAdder flowCnecAdder, boolean inBaseCase) {
        String terminalId = cnecLimit.getId(CsaProfileConstants.REQUEST_OPERATIONAL_LIMIT_TERMINAL);
        Identifiable<?> networkElement = this.getNetworkElementInNetwork(terminalId);
        if (networkElement == null) {
            csaProfileCnecCreationContexts.add(CsaProfileElementaryCreationContext.notImported(assessedElementId, ImportStatus.ELEMENT_NOT_FOUND_IN_NETWORK, "current limit equipment is missing in network : " + terminalId));
            return false;
        }

        if (!(networkElement instanceof Branch)) {
            csaProfileCnecCreationContexts.add(CsaProfileElementaryCreationContext.notImported(assessedElementId, ImportStatus.INCONSISTENCY_IN_DATA, "network element " + networkElement.getId() + " is not a branch"));
            return false;
        }

        boolean isNominalVoltageOk = setNominalVoltage(assessedElementId, flowCnecAdder, (Branch<?>) networkElement);

        if (!isNominalVoltageOk) {
            return false;
        }

        boolean isCurrentsLimitOk = setCurrentLimitsFromBranch(assessedElementId, flowCnecAdder, (Branch<?>) networkElement);

        if (!isCurrentsLimitOk) {
            return false;
        }

        String networkElementId = networkElement.getId();
        flowCnecAdder.withNetworkElement(networkElementId);

        boolean isInstantOk = this.addCurrentLimitInstant(assessedElementId, flowCnecAdder, cnecLimit, inBaseCase);
        if (!isInstantOk) {
            return false;
        }

        return this.addCurrentLimitThreshold(assessedElementId, flowCnecAdder, cnecLimit, networkElement, this.getSideFromNetworkElement(networkElement, terminalId));
    }

    private boolean addVoltageLimit(String assessedElementId, VoltageCnecAdder voltageCnecAdder, boolean inBaseCase) {
        String terminalId = cnecLimit.getId(CsaProfileConstants.REQUEST_OPERATIONAL_LIMIT_TERMINAL);
        Identifiable<?> networkElement = this.getNetworkElementInNetwork(terminalId);
        if (networkElement == null) {
            csaProfileCnecCreationContexts.add(CsaProfileElementaryCreationContext.notImported(assessedElementId, ImportStatus.ELEMENT_NOT_FOUND_IN_NETWORK, "current limit equipment is missing in network : " + terminalId));
            return false;
        }

        if (!(networkElement instanceof BusbarSection)) {
            csaProfileCnecCreationContexts.add(CsaProfileElementaryCreationContext.notImported(assessedElementId, ImportStatus.INCONSISTENCY_IN_DATA, "network element " + networkElement.getId() + " is not a bus bar section"));
            return false;
        }

        String networkElementId = networkElement.getId();
        voltageCnecAdder.withNetworkElement(networkElementId);

        boolean isInstantOk = this.addVoltageLimitInstant(assessedElementId, voltageCnecAdder, cnecLimit, inBaseCase);
        if (!isInstantOk) {
            return false;
        }

        return this.addVoltageLimitThreshold(assessedElementId, voltageCnecAdder, cnecLimit);
    }

    private boolean addAngleLimit(String assessedElementId, AngleCnecAdder angleCnecAdder, boolean inBaseCase) {
        boolean isErProfileDataCheckOk = this.erProfileDataCheck(assessedElementId, cnecLimit);

        if (!isErProfileDataCheckOk) {
            return false;
        }

        String isFlowToRefTerminalStr = cnecLimit.get(CsaProfileConstants.REQUEST_IS_FLOW_TO_REF_TERMINAL);
        boolean isFlowToRefTerminalIsNull = isFlowToRefTerminalStr == null;
        boolean isFlowToRefTerminal = isFlowToRefTerminalIsNull || Boolean.parseBoolean(isFlowToRefTerminalStr);

        String terminal1Id = cnecLimit.getId("terminal1");
        String terminal2Id = cnecLimit.getId("terminal2");

        String networkElement1Id = checkAngleNetworkElementAndGetId(assessedElementId, terminal1Id);
        if (networkElement1Id == null) {
            return false;
        }
        String networkElement2Id = checkAngleNetworkElementAndGetId(assessedElementId, terminal2Id);
        if (networkElement2Id == null) {
            return false;
        }

        boolean areNetworkElementsOk = this.addAngleCnecElements(assessedElementId, angleCnecAdder, networkElement1Id, networkElement2Id, isFlowToRefTerminal);
        if (!areNetworkElementsOk) {
            return false;
        }
        this.addAngleLimitInstant(angleCnecAdder, inBaseCase);
        return this.addAngleLimitThreshold(assessedElementId, angleCnecAdder, cnecLimit, isFlowToRefTerminalIsNull);
    }

    private String checkAngleNetworkElementAndGetId(String assessedElementId, String terminalId) {
        Identifiable<?> networkElement = this.getNetworkElementInNetwork(terminalId);
        if (networkElement == null) {
            csaProfileCnecCreationContexts.add(CsaProfileElementaryCreationContext.notImported(assessedElementId, ImportStatus.ELEMENT_NOT_FOUND_IN_NETWORK, "angle limit equipment is missing in network : " + terminalId));
            return null;
        }
        if (!networkElement.getType().equals(IdentifiableType.BUS)) {
            csaProfileCnecCreationContexts.add(CsaProfileElementaryCreationContext.notImported(assessedElementId, ImportStatus.INCONSISTENCY_IN_DATA, "network element " + networkElement.getId() + " is not a bus bar section"));
            return null;
        }
        return networkElement.getId();
    }

    private boolean setNominalVoltage(String assessedElementId, FlowCnecAdder flowCnecAdder, Branch<?> branch) {
        double voltageLevelLeft = branch.getTerminal1().getVoltageLevel().getNominalV();
        double voltageLevelRight = branch.getTerminal2().getVoltageLevel().getNominalV();
        if (voltageLevelLeft > 1e-6 && voltageLevelRight > 1e-6) {
            flowCnecAdder.withNominalVoltage(voltageLevelLeft, Side.LEFT);
            flowCnecAdder.withNominalVoltage(voltageLevelRight, Side.RIGHT);
            return true;
        } else {
            csaProfileCnecCreationContexts.add(CsaProfileElementaryCreationContext.notImported(assessedElementId, ImportStatus.INCONSISTENCY_IN_DATA, "Voltage level for branch " + branch.getId() + " is 0 in network"));
            return false;
        }
    }

    private boolean setCurrentLimitsFromBranch(String assessedElementId, FlowCnecAdder flowCnecAdder, Branch<?> branch) {
        Double currentLimitLeft = getCurrentLimitFromBranch(branch, Branch.Side.ONE);
        Double currentLimitRight = getCurrentLimitFromBranch(branch, Branch.Side.TWO);
        if (Objects.nonNull(currentLimitLeft) && Objects.nonNull(currentLimitRight)) {
            flowCnecAdder.withIMax(currentLimitLeft, Side.LEFT);
            flowCnecAdder.withIMax(currentLimitRight, Side.RIGHT);
            return true;
        } else {
            csaProfileCnecCreationContexts.add(CsaProfileElementaryCreationContext.notImported(assessedElementId, ImportStatus.INCONSISTENCY_IN_DATA, "Unable to get branch current limits from network for branch " + branch.getId()));
            return false;
        }
    }

    private Double getCurrentLimitFromBranch(Branch<?> branch, Branch.Side side) {

        if (branch.getCurrentLimits(side).isPresent()) {
            return branch.getCurrentLimits(side).orElseThrow().getPermanentLimit();
        }

        if (side == Branch.Side.ONE && branch.getCurrentLimits(Branch.Side.TWO).isPresent()) {
            return branch.getCurrentLimits(Branch.Side.TWO).orElseThrow().getPermanentLimit() * branch.getTerminal1().getVoltageLevel().getNominalV() / branch.getTerminal2().getVoltageLevel().getNominalV();
        }

        if (side == Branch.Side.TWO && branch.getCurrentLimits(Branch.Side.ONE).isPresent()) {
            return branch.getCurrentLimits(Branch.Side.ONE).orElseThrow().getPermanentLimit() * branch.getTerminal2().getVoltageLevel().getNominalV() / branch.getTerminal1().getVoltageLevel().getNominalV();
        }

        return null;
    }

    private Identifiable<?> getNetworkElementInNetwork(String networkElementId) {
        Identifiable<?> networkElement = network.getIdentifiable(networkElementId);
        if (networkElement == null) {
            CgmesBranchHelper cgmesBranchHelper = new CgmesBranchHelper(networkElementId, network);
            if (cgmesBranchHelper.isValid()) {
                networkElement = cgmesBranchHelper.getBranch();
            }
        }

        if (networkElement instanceof DanglingLine) {
            Optional<TieLine> optionalTieLine = ((DanglingLine) networkElement).getTieLine();
            if (optionalTieLine.isPresent()) {
                networkElement = optionalTieLine.get();
            }
        }
        return networkElement;
    }

    private boolean addCurrentLimitInstant(String assessedElementId, FlowCnecAdder flowCnecAdder, PropertyBag currentLimit, boolean inBaseCase) {
        this.cnecInstant = null;
        String kind = currentLimit.get(CsaProfileConstants.REQUEST_OPERATIONAL_LIMIT_KIND);
        Instant instant;

        if (CsaProfileConstants.LimitKind.TATL.toString().equals(kind)) {
            String acceptableDurationStr = currentLimit.get(CsaProfileConstants.REQUEST_OPERATIONAL_LIMIT_ACCEPTABLE_DURATION);
            double acceptableDuration = Double.parseDouble(acceptableDurationStr);
            if (acceptableDuration < 0) {
                csaProfileCnecCreationContexts.add(CsaProfileElementaryCreationContext.notImported(assessedElementId, ImportStatus.INCONSISTENCY_IN_DATA, "OperationalLimitType.acceptableDuration is incorrect : " + acceptableDurationStr));
                return false;
            } else if (acceptableDuration == 0) {
                instant = inBaseCase ? Instant.PREVENTIVE : Instant.CURATIVE;
            } else if (acceptableDuration <= CracCreationParameters.DurationThresholdsLimits.DURATION_THRESHOLDS_LIMITS_MAX_OUTAGE_INSTANT.getLimit()) {
                instant = Instant.OUTAGE;
            } else if (acceptableDuration <= CracCreationParameters.DurationThresholdsLimits.DURATION_THRESHOLDS_LIMITS_MAX_AUTO_INSTANT.getLimit()) {
                instant = Instant.AUTO;
            } else {
                instant = Instant.CURATIVE;
            }
            flowCnecAdder.withInstant(instant);
        } else if (CsaProfileConstants.LimitKind.PATL.toString().equals(kind)) {
            instant = inBaseCase ? Instant.PREVENTIVE : Instant.CURATIVE;
            flowCnecAdder.withInstant(instant);
        } else {
            csaProfileCnecCreationContexts.add(CsaProfileElementaryCreationContext.notImported(assessedElementId, ImportStatus.INCONSISTENCY_IN_DATA, "OperationalLimitType.kind is incorrect : " + kind));
            return false;
        }
        this.cnecInstant = instant;
        return true;
    }

    private boolean addCurrentLimitThreshold(String assessedElementId, FlowCnecAdder flowCnecAdder, PropertyBag currentLimit, Identifiable<?> networkElement, Side side) {
        if (side == null) {
            csaProfileCnecCreationContexts.add(CsaProfileElementaryCreationContext.notImported(assessedElementId, ImportStatus.INCONSISTENCY_IN_DATA, "could not find side of threshold with network element : " + networkElement.getId()));
            return false;
        }
        String normalValueStr = currentLimit.get(CsaProfileConstants.REQUEST_OPERATIONAL_LIMIT_NORMAL_VALUE);
        Double normalValue = Double.valueOf(normalValueStr);
        String direction = currentLimit.get(CsaProfileConstants.REQUEST_OPERATIONAL_LIMIT_DIRECTION);
        if (CsaProfileConstants.OperationalLimitDirectionKind.ABSOLUTE.toString().equals(direction)) {
            flowCnecAdder.newThreshold().withSide(side)
                .withUnit(Unit.AMPERE)
                .withMax(normalValue)
                .withMin(-normalValue).add();
        } else if (CsaProfileConstants.OperationalLimitDirectionKind.HIGH.toString().equals(direction)) {
            flowCnecAdder.newThreshold().withSide(side)
                .withUnit(Unit.AMPERE)
                .withMax(normalValue).add();
        } else if (CsaProfileConstants.OperationalLimitDirectionKind.LOW.toString().equals(direction)) {
            csaProfileCnecCreationContexts.add(CsaProfileElementaryCreationContext.notImported(assessedElementId, ImportStatus.NOT_FOR_RAO, "OperationalLimitType.direction is low"));
            return false;
        }
        return true;
    }

    private Side getSideFromNetworkElement(Identifiable<?> networkElement, String terminalId) {
        if (networkElement instanceof TieLine) {
            for (String key : CsaProfileConstants.CURRENT_LIMIT_POSSIBLE_ALIASES_BY_TYPE_TIE_LINE) {
                TieLine tieLine = (TieLine) networkElement;
                Optional<String> oAlias = tieLine.getDanglingLine1().getAliasFromType(key);
                if (oAlias.isPresent() && oAlias.get().equals(terminalId)) {
                    return Side.LEFT;
                }
                oAlias = tieLine.getDanglingLine2().getAliasFromType(key);
                if (oAlias.isPresent() && oAlias.get().equals(terminalId)) {
                    return Side.RIGHT;
                }

            }
        } else {
            for (String key : CsaProfileConstants.CURRENT_LIMIT_POSSIBLE_ALIASES_BY_TYPE_LEFT) {
                Optional<String> oAlias = networkElement.getAliasFromType(key);
                if (oAlias.isPresent() && oAlias.get().equals(terminalId)) {
                    return Side.LEFT;
                }
            }

            for (String key : CsaProfileConstants.CURRENT_LIMIT_POSSIBLE_ALIASES_BY_TYPE_RIGHT) {
                Optional<String> oAlias = networkElement.getAliasFromType(key);
                if (oAlias.isPresent() && oAlias.get().equals(terminalId)) {
                    return Side.RIGHT;
                }
            }
        }
        return null;
    }

    private boolean addVoltageLimitInstant(String assessedElementId, VoltageCnecAdder voltageCnecAdder, PropertyBag voltageLimit, boolean inBaseCase) {
        this.cnecInstant = null;

        String isInfiniteDurationStr = voltageLimit.get(CsaProfileConstants.REQUEST_VOLTAGE_LIMIT_IS_INFINITE_DURATION);
        boolean isInfiniteDuration = Boolean.parseBoolean(isInfiniteDurationStr);
        if (!isInfiniteDuration) {
            csaProfileCnecCreationContexts.add(CsaProfileElementaryCreationContext.notImported(assessedElementId, ImportStatus.NOT_YET_HANDLED_BY_FARAO, "Only permanent voltage limits are handled for now (isInfiniteDuration is 'false')"));
            return false;
        }

        this.cnecInstant = inBaseCase ? Instant.PREVENTIVE : Instant.CURATIVE;
        voltageCnecAdder.withInstant(this.cnecInstant);
        return true;
    }

    private boolean addVoltageLimitThreshold(String assessedElementId, VoltageCnecAdder voltageCnecAdder, PropertyBag voltageLimit) {

        String normalValueStr = voltageLimit.get(CsaProfileConstants.REQUEST_OPERATIONAL_LIMIT_NORMAL_VALUE);
        Double normalValue = Double.valueOf(normalValueStr);
        String direction = voltageLimit.get(CsaProfileConstants.REQUEST_OPERATIONAL_LIMIT_DIRECTION);
        if (CsaProfileConstants.OperationalLimitDirectionKind.HIGH.toString().equals(direction)) {
            voltageCnecAdder.newThreshold()
                .withUnit(Unit.KILOVOLT)
                .withMax(normalValue).add();
<<<<<<< HEAD
        } else if (CsaProfileConstants.OperationalLimitDirectionKind.LOW.toString().equals(direction)) {
            voltageCnecAdder.newThreshold()
                .withUnit(Unit.KILOVOLT)
                .withMin(normalValue).add();
        } else if (CsaProfileConstants.OperationalLimitDirectionKind.ABSOLUTE.toString().equals(direction)) {
            csaProfileCnecCreationContexts.add(CsaProfileElementaryCreationContext.notImported(assessedElementId, ImportStatus.NOT_YET_HANDLED_BY_FARAO, "Only high and low voltage threshold values are handled for now (OperationalLimitType.direction is absolute)"));
=======
        } else if (CsaProfileConstants.LimitDirectionKind.LOW.toString().equals(direction)) {
            voltageCnecAdder.newThreshold()
                .withUnit(Unit.KILOVOLT)
                .withMin(normalValue).add();
        } else if (CsaProfileConstants.LimitDirectionKind.ABSOLUTE.toString().equals(direction)) {
            csaProfileCnecCreationContexts.add(CsaProfileCnecCreationContext.notImported(assessedElementId, ImportStatus.NOT_YET_HANDLED_BY_FARAO, "Only high and low voltage threshold values are handled for now (OperationalLimitType.direction is absolute)"));
>>>>>>> fa433576
            return false;
        }
        return true;
    }

    private void addAngleLimitInstant(AngleCnecAdder angleCnecAdder, boolean inBaseCase) {
        this.cnecInstant = inBaseCase ? Instant.PREVENTIVE : Instant.CURATIVE;
        angleCnecAdder.withInstant(this.cnecInstant);
    }

    private boolean addAngleLimitThreshold(String assessedElementId, AngleCnecAdder angleCnecAdder, PropertyBag angleLimit, boolean isFlowToRefTerminalIsNull) {
        String normalValueStr = angleLimit.get(CsaProfileConstants.REQUEST_OPERATIONAL_LIMIT_NORMAL_VALUE);
        Double normalValue = Double.valueOf(normalValueStr);
        if (normalValue < 0) {
            csaProfileCnecCreationContexts.add(CsaProfileElementaryCreationContext.notImported(assessedElementId, ImportStatus.INCONSISTENCY_IN_DATA, "angle limit's normal value is negative"));
            return false;
        }
        String direction = angleLimit.get(CsaProfileConstants.REQUEST_OPERATIONAL_LIMIT_DIRECTION);
        if (CsaProfileConstants.OperationalLimitDirectionKind.HIGH.toString().equals(direction)) {
            if (handleMissingIsFlowToRefTerminalForNotAbsoluteDirection(assessedElementId, isFlowToRefTerminalIsNull, CsaProfileConstants.OperationalLimitDirectionKind.HIGH)) {
                return false;
            }
            angleCnecAdder.newThreshold()
                .withUnit(Unit.DEGREE)
                .withMax(normalValue).add();
<<<<<<< HEAD
        } else if (CsaProfileConstants.OperationalLimitDirectionKind.LOW.toString().equals(direction)) {
            if (handleMissingIsFlowToRefTerminalForNotAbsoluteDirection(assessedElementId, isFlowToRefTerminalIsNull, CsaProfileConstants.OperationalLimitDirectionKind.LOW)) {
=======
        } else if (CsaProfileConstants.LimitDirectionKind.LOW.toString().equals(direction)) {
            if (handleMissingIsFlowToRefTerminalForNotAbsoluteDirection(assessedElementId, isFlowToRefTerminalIsNull, CsaProfileConstants.LimitDirectionKind.LOW)) {
>>>>>>> fa433576
                return false;
            }
            angleCnecAdder.newThreshold()
                .withUnit(Unit.DEGREE)
                .withMin(-normalValue).add();
<<<<<<< HEAD
        } else if (CsaProfileConstants.OperationalLimitDirectionKind.ABSOLUTE.toString().equals(direction)) {
=======
        } else if (CsaProfileConstants.LimitDirectionKind.ABSOLUTE.toString().equals(direction)) {
>>>>>>> fa433576
            angleCnecAdder.newThreshold()
                .withUnit(Unit.DEGREE)
                .withMin(-normalValue)
                .withMax(normalValue).add();
        }
        return true;
    }

    private boolean handleMissingIsFlowToRefTerminalForNotAbsoluteDirection(String assessedElementId, boolean isFlowToRefTerminalIsNull, CsaProfileConstants.OperationalLimitDirectionKind direction) {
        if (isFlowToRefTerminalIsNull) {
            csaProfileCnecCreationContexts.add(CsaProfileElementaryCreationContext.notImported(assessedElementId, ImportStatus.INCONSISTENCY_IN_DATA, "ambiguous angle limit direction definition from an undefined VoltageAngleLimit.isFlowToRefTerminal and an OperationalLimit.OperationalLimitType : " + direction));
            return true;
        }
        return false;
    }

    private boolean addAngleCnecElements(String assessedElementId, AngleCnecAdder angleCnecAdder, String networkElement1Id, String networkElement2Id, boolean isFlowToRefTerminal) {
        if (Objects.equals(networkElement1Id, networkElement2Id)) {
            csaProfileCnecCreationContexts.add(CsaProfileElementaryCreationContext.notImported(assessedElementId, ImportStatus.INCONSISTENCY_IN_DATA, "AngleCNEC's importing and exporting equipments are the same : " + networkElement1Id));
            return false;
        }
        String importingElement = isFlowToRefTerminal ? networkElement1Id : networkElement2Id;
        String exportingElement = isFlowToRefTerminal ? networkElement2Id : networkElement1Id;
        angleCnecAdder.withImportingNetworkElement(importingElement).withExportingNetworkElement(exportingElement);
        return true;
    }
}<|MERGE_RESOLUTION|>--- conflicted
+++ resolved
@@ -169,14 +169,11 @@
                 .withInstant(instant)
                 .add();
         }
-<<<<<<< HEAD
-        csaProfileCnecCreationContexts.add(CsaProfileElementaryCreationContext.imported(assessedElementId, assessedElementId, cnecName, "", false));
-=======
 
         if (rejectedLinksAssessedElementContingency.isEmpty()) {
-            csaProfileCnecCreationContexts.add(CsaProfileCnecCreationContext.imported(assessedElementId, assessedElementId, cnecName, "", false));
-        } else {
-            csaProfileCnecCreationContexts.add(CsaProfileCnecCreationContext.imported(assessedElementId, assessedElementId, cnecName, "some cnec for the same assessed element are not imported because of incorrect data for assessed elements for contingencies : " + rejectedLinksAssessedElementContingency, true));
+            csaProfileCnecCreationContexts.add(CsaProfileElementaryCreationContext.imported(assessedElementId, assessedElementId, cnecName, "", false));
+        } else {
+            csaProfileCnecCreationContexts.add(CsaProfileElementaryCreationContext.imported(assessedElementId, assessedElementId, cnecName, "some cnec for the same assessed element are not imported because of incorrect data for assessed elements for contingencies : " + rejectedLinksAssessedElementContingency, true));
         }
     }
 
@@ -188,7 +185,7 @@
         String startTime = propertyBag.get(CsaProfileConstants.REQUEST_HEADER_START_DATE);
         String endTime = propertyBag.get(CsaProfileConstants.REQUEST_HEADER_END_DATE);
         if (!CsaProfileCracUtils.isValidInterval(cracCreationContext.getTimeStamp(), startTime, endTime)) {
-            csaProfileCnecCreationContexts.add(CsaProfileCnecCreationContext.notImported(elementId, ImportStatus.NOT_FOR_REQUESTED_TIMESTAMP, "Required timestamp does not fall between Model.startDate and Model.endDate"));
+            csaProfileCnecCreationContexts.add(CsaProfileElementaryCreationContext.notImported(elementId, ImportStatus.NOT_FOR_REQUESTED_TIMESTAMP, "Required timestamp does not fall between Model.startDate and Model.endDate"));
             return false;
         }
         return true;
@@ -197,11 +194,10 @@
     private boolean checkProfileKeyword(String elementId, PropertyBag propertyBag, String twoLettersKeyword) {
         String keyword = propertyBag.get(CsaProfileConstants.REQUEST_HEADER_KEYWORD);
         if (!twoLettersKeyword.equals(keyword)) {
-            csaProfileCnecCreationContexts.add(CsaProfileCnecCreationContext.notImported(elementId, ImportStatus.INCONSISTENCY_IN_DATA, "Model.keyword must be " + twoLettersKeyword + ", but it is " + keyword));
-            return false;
-        }
-        return true;
->>>>>>> fa433576
+            csaProfileCnecCreationContexts.add(CsaProfileElementaryCreationContext.notImported(elementId, ImportStatus.INCONSISTENCY_IN_DATA, "Model.keyword must be " + twoLettersKeyword + ", but it is " + keyword));
+            return false;
+        }
+        return true;
     }
 
     private boolean aeProfileDataCheck(String assessedElementId, PropertyBag assessedElementPropertyBag) {
@@ -286,25 +282,15 @@
         String normalEnabledWithContingencies = assessedElementWithContingencies.get(CsaProfileConstants.REQUEST_ASSESSED_ELEMENT_WITH_CONTINGENCY_NORMAL_ENABLED);
 
         if (normalEnabledWithContingencies != null && !Boolean.parseBoolean(normalEnabledWithContingencies)) {
-<<<<<<< HEAD
             csaProfileCnecCreationContexts.add(CsaProfileElementaryCreationContext.notImported(assessedElementId, ImportStatus.NOT_FOR_RAO, "AssessedElementWithContingency.normalEnabled is false"));
-            return combinableContingencies;
-=======
-            csaProfileCnecCreationContexts.add(CsaProfileCnecCreationContext.notImported(assessedElementId, ImportStatus.NOT_FOR_RAO, "AssessedElementWithContingency.normalEnabled is false"));
-            return false;
->>>>>>> fa433576
+            return false;
         }
 
         String contingencyId = assessedElementWithContingencies.getId(CsaProfileConstants.REQUEST_CONTINGENCY);
         String combinationConstraintKind = assessedElementWithContingencies.get(CsaProfileConstants.REQUEST_ASSESSED_ELEMENT_WITH_CONTINGENCY_COMBINATION_CONSTRAINT_KIND);
         if (CsaProfileConstants.ElementCombinationConstraintKind.CONSIDERED.toString().equals(combinationConstraintKind)) {
-<<<<<<< HEAD
             csaProfileCnecCreationContexts.add(CsaProfileElementaryCreationContext.notImported(assessedElementId, ImportStatus.INCONSISTENCY_IN_DATA, "AssessedElementWithContingency.combinationConstraintKind is considered"));
-            return combinableContingencies;
-=======
-            csaProfileCnecCreationContexts.add(CsaProfileCnecCreationContext.notImported(assessedElementId, ImportStatus.INCONSISTENCY_IN_DATA, "AssessedElementWithContingency.combinationConstraintKind is considered"));
-            return false;
->>>>>>> fa433576
+            return false;
         }
         if (CsaProfileConstants.ElementCombinationConstraintKind.INCLUDED.toString().equals(combinationConstraintKind) && !isCombinableWithContingency) {
             Contingency contingencyToLink = crac.getContingency(contingencyId);
@@ -610,21 +596,12 @@
             voltageCnecAdder.newThreshold()
                 .withUnit(Unit.KILOVOLT)
                 .withMax(normalValue).add();
-<<<<<<< HEAD
         } else if (CsaProfileConstants.OperationalLimitDirectionKind.LOW.toString().equals(direction)) {
             voltageCnecAdder.newThreshold()
                 .withUnit(Unit.KILOVOLT)
                 .withMin(normalValue).add();
         } else if (CsaProfileConstants.OperationalLimitDirectionKind.ABSOLUTE.toString().equals(direction)) {
             csaProfileCnecCreationContexts.add(CsaProfileElementaryCreationContext.notImported(assessedElementId, ImportStatus.NOT_YET_HANDLED_BY_FARAO, "Only high and low voltage threshold values are handled for now (OperationalLimitType.direction is absolute)"));
-=======
-        } else if (CsaProfileConstants.LimitDirectionKind.LOW.toString().equals(direction)) {
-            voltageCnecAdder.newThreshold()
-                .withUnit(Unit.KILOVOLT)
-                .withMin(normalValue).add();
-        } else if (CsaProfileConstants.LimitDirectionKind.ABSOLUTE.toString().equals(direction)) {
-            csaProfileCnecCreationContexts.add(CsaProfileCnecCreationContext.notImported(assessedElementId, ImportStatus.NOT_YET_HANDLED_BY_FARAO, "Only high and low voltage threshold values are handled for now (OperationalLimitType.direction is absolute)"));
->>>>>>> fa433576
             return false;
         }
         return true;
@@ -650,23 +627,14 @@
             angleCnecAdder.newThreshold()
                 .withUnit(Unit.DEGREE)
                 .withMax(normalValue).add();
-<<<<<<< HEAD
         } else if (CsaProfileConstants.OperationalLimitDirectionKind.LOW.toString().equals(direction)) {
             if (handleMissingIsFlowToRefTerminalForNotAbsoluteDirection(assessedElementId, isFlowToRefTerminalIsNull, CsaProfileConstants.OperationalLimitDirectionKind.LOW)) {
-=======
-        } else if (CsaProfileConstants.LimitDirectionKind.LOW.toString().equals(direction)) {
-            if (handleMissingIsFlowToRefTerminalForNotAbsoluteDirection(assessedElementId, isFlowToRefTerminalIsNull, CsaProfileConstants.LimitDirectionKind.LOW)) {
->>>>>>> fa433576
                 return false;
             }
             angleCnecAdder.newThreshold()
                 .withUnit(Unit.DEGREE)
                 .withMin(-normalValue).add();
-<<<<<<< HEAD
         } else if (CsaProfileConstants.OperationalLimitDirectionKind.ABSOLUTE.toString().equals(direction)) {
-=======
-        } else if (CsaProfileConstants.LimitDirectionKind.ABSOLUTE.toString().equals(direction)) {
->>>>>>> fa433576
             angleCnecAdder.newThreshold()
                 .withUnit(Unit.DEGREE)
                 .withMin(-normalValue)
