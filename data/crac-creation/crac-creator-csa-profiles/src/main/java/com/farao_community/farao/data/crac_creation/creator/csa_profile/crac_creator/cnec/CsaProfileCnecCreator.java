/*
 * Copyright (c) 2023, RTE (http://www.rte-france.com)
 * This Source Code Form is subject to the terms of the Mozilla Public
 * License, v. 2.0. If a copy of the MPL was not distributed with this
 * file, You can obtain one at http://mozilla.org/MPL/2.0/.
 */

package com.farao_community.farao.data.crac_creation.creator.csa_profile.crac_creator.cnec;

import com.farao_community.farao.commons.Unit;
import com.farao_community.farao.data.crac_api.Contingency;
import com.farao_community.farao.data.crac_api.Crac;
import com.farao_community.farao.data.crac_api.Instant;
import com.farao_community.farao.data.crac_api.cnec.*;
import com.farao_community.farao.data.crac_creation.creator.api.ImportStatus;
import com.farao_community.farao.data.crac_creation.creator.api.parameters.CracCreationParameters;
import com.farao_community.farao.data.crac_creation.creator.csa_profile.crac_creator.CsaProfileConstants;
import com.farao_community.farao.data.crac_creation.creator.csa_profile.crac_creator.CsaProfileCracCreationContext;
import com.farao_community.farao.data.crac_creation.creator.csa_profile.crac_creator.CsaProfileCracUtils;
import com.farao_community.farao.data.crac_creation.creator.csa_profile.crac_creator.CsaProfileElementaryCreationContext;
import com.farao_community.farao.data.crac_creation.util.cgmes.CgmesBranchHelper;
import com.powsybl.iidm.network.*;
import com.powsybl.triplestore.api.PropertyBag;
import com.powsybl.triplestore.api.PropertyBags;

import java.util.*;

/**
 * @author Jean-Pierre Arnould {@literal <jean-pierre.arnould at rte-france.com>}
 */
public class CsaProfileCnecCreator {
    private final Crac crac;
    private final Network network;
    private final PropertyBags assessedElementsPropertyBags;
    private final Map<String, Set<PropertyBag>> assessedElementsWithContingenciesPropertyBags;
    private final Map<String, Set<PropertyBag>> currentLimitsPropertyBags;
    private final Map<String, Set<PropertyBag>> voltageLimitsPropertyBags;
    private final Map<String, Set<PropertyBag>> angleLimitsPropertyBags;
<<<<<<< HEAD
    private final CsaProfileCracCreationContext cracCreationContext;
    private Set<CsaProfileCnecCreationContext> csaProfileCnecCreationContexts;
=======
    private Set<CsaProfileElementaryCreationContext> csaProfileCnecCreationContexts;
    private final CsaProfileCracCreationContext cracCreationContext;
>>>>>>> f59b6371
    private Instant cnecInstant;
    private PropertyBag cnecLimit;

    public CsaProfileCnecCreator(Crac crac, Network network, PropertyBags assessedElementsPropertyBags, PropertyBags assessedElementsWithContingenciesPropertyBags, PropertyBags currentLimitsPropertyBags, PropertyBags voltageLimitsPropertyBags, PropertyBags angleLimitsPropertyBags, CsaProfileCracCreationContext cracCreationContext) {
        this.crac = crac;
        this.network = network;
        this.assessedElementsPropertyBags = assessedElementsPropertyBags;
        this.assessedElementsWithContingenciesPropertyBags = CsaProfileCracUtils.getMappedPropertyBagsSet(assessedElementsWithContingenciesPropertyBags, CsaProfileConstants.REQUEST_ASSESSED_ELEMENT);
        this.currentLimitsPropertyBags = CsaProfileCracUtils.getMappedPropertyBagsSet(currentLimitsPropertyBags, CsaProfileConstants.REQUEST_CURRENT_LIMIT);
        this.voltageLimitsPropertyBags = CsaProfileCracUtils.getMappedPropertyBagsSet(voltageLimitsPropertyBags, CsaProfileConstants.REQUEST_VOLTAGE_LIMIT);
        this.angleLimitsPropertyBags = CsaProfileCracUtils.getMappedPropertyBagsSet(angleLimitsPropertyBags, CsaProfileConstants.REQUEST_ANGLE_LIMIT);
        this.cracCreationContext = cracCreationContext;
        this.createAndAddCnecs();
    }

    private void createAndAddCnecs() {
        this.csaProfileCnecCreationContexts = new HashSet<>();

        for (PropertyBag assessedElementPropertyBag : assessedElementsPropertyBags) {
            this.addCnec(assessedElementPropertyBag);
        }
        this.cracCreationContext.setCnecCreationContexts(this.csaProfileCnecCreationContexts);
    }

    private void addCnec(PropertyBag assessedElementPropertyBag) {
        String rejectedLinksAssessedElementContingency = "";
        String assessedElementId = assessedElementPropertyBag.getId(CsaProfileConstants.REQUEST_ASSESSED_ELEMENT);
        boolean isAeProfileDataCheckOk = this.aeProfileDataCheck(assessedElementId, assessedElementPropertyBag);

        if (!isAeProfileDataCheckOk) {
            return;
        }

        String inBaseCaseStr = assessedElementPropertyBag.get(CsaProfileConstants.REQUEST_ASSESSED_ELEMENT_IN_BASE_CASE);
        boolean inBaseCase = Boolean.parseBoolean(inBaseCaseStr);

        Set<PropertyBag> assessedElementsWithContingencies = getAssessedElementsWithContingencies(assessedElementId, assessedElementPropertyBag, inBaseCase);
        if (!inBaseCase && assessedElementsWithContingencies == null) {
            return;
        }

        CsaProfileConstants.LimitType limitType = getLimit(assessedElementId, assessedElementPropertyBag);
        if (limitType == null) {
            return;
        }

        String isCombinableWithContingencyStr = assessedElementPropertyBag.get(CsaProfileConstants.REQUEST_ASSESSED_ELEMENT_IS_COMBINABLE_WITH_CONTINGENCY);
        boolean isCombinableWithContingency = Boolean.parseBoolean(isCombinableWithContingencyStr);
        Set<Contingency> combinableContingencies;
        if (isCombinableWithContingency) {
            combinableContingencies = cracCreationContext.getCrac().getContingencies();
        } else {
            combinableContingencies = new HashSet<>();
        }

        String nativeAssessedElementName = assessedElementPropertyBag.get(CsaProfileConstants.REQUEST_ASSESSED_ELEMENT_NAME);
        String assessedSystemOperator = assessedElementPropertyBag.getId(CsaProfileConstants.REQUEST_ASSESSED_ELEMENT_OPERATOR);
        String assessedElementName = CsaProfileCracUtils.getUniqueName(assessedSystemOperator, nativeAssessedElementName);

        CnecAdder cnecAdder;
        if (CsaProfileConstants.LimitType.CURRENT.equals(limitType)) {
            cnecAdder = crac.newFlowCnec()
                .withMonitored(false)
                .withOptimized(true)
                .withReliabilityMargin(0);

            if (!this.addCurrentLimit(assessedElementId, (FlowCnecAdder) cnecAdder, isCombinableWithContingency)) {
                return;
            }
        } else if (CsaProfileConstants.LimitType.VOLTAGE.equals(limitType)) {
            cnecAdder = crac.newVoltageCnec()
                .withMonitored(true)
                .withOptimized(false)
                .withReliabilityMargin(0);

            if (!this.addVoltageLimit(assessedElementId, (VoltageCnecAdder) cnecAdder, isCombinableWithContingency)) {
                return;
            }
        } else if (CsaProfileConstants.LimitType.ANGLE.equals(limitType)) {

            cnecAdder = crac.newAngleCnec()
                .withMonitored(true)
                .withOptimized(false)
                .withReliabilityMargin(0);

            if (!this.addAngleLimit(assessedElementId, (AngleCnecAdder) cnecAdder, isCombinableWithContingency)) {
                return;
            }
        } else {
            return;
        }

        if (assessedElementsWithContingencies != null) {
            for (PropertyBag assessedElementWithContingencies : assessedElementsWithContingencies) {
                boolean isCheckLinkOk = this.checkLinkAssessedElementContingency(assessedElementId, assessedElementWithContingencies, combinableContingencies, isCombinableWithContingency);
                if (!isCheckLinkOk) {
                    rejectedLinksAssessedElementContingency = rejectedLinksAssessedElementContingency.concat(assessedElementWithContingencies.getId(CsaProfileConstants.REQUEST_ASSESSED_ELEMENT_WITH_CONTINGENCY) + " ");
                }
            }
        }

        for (Contingency contingency : combinableContingencies) {
            String cnecName = assessedElementName + " - " + contingency.getName() + " - " + cnecInstant.toString();
            this.addCnec(cnecAdder, limitType, contingency.getId(), assessedElementId, cnecName, cnecInstant, rejectedLinksAssessedElementContingency);
        }
        if (inBaseCase) {
            String cnecName = assessedElementName + " - preventive";
            this.addCnec(cnecAdder, limitType, null, assessedElementId, cnecName, InstantKind.PREVENTIVE, rejectedLinksAssessedElementContingency);
        }
    }

    private void addCnec(CnecAdder cnecAdder, CsaProfileConstants.LimitType limitType, String contingencyId, String assessedElementId, String cnecName, Instant instant, String rejectedLinksAssessedElementContingency) {
        if (CsaProfileConstants.LimitType.CURRENT.equals(limitType)) {
            ((FlowCnecAdder) cnecAdder).withContingency(contingencyId)
                .withId(cnecName)
                .withName(cnecName)
                .withInstantId(instant.getId())
                .add();
        } else if (CsaProfileConstants.LimitType.VOLTAGE.equals(limitType)) {
            ((VoltageCnecAdder) cnecAdder).withContingency(contingencyId)
                .withId(cnecName)
                .withName(cnecName)
                .withInstantId(instant.getId())
                .add();
        } else {
            ((AngleCnecAdder) cnecAdder).withContingency(contingencyId)
                .withId(cnecName)
                .withName(cnecName)
                .withInstantId(instant.getId())
                .add();
        }

        if (rejectedLinksAssessedElementContingency.isEmpty()) {
            csaProfileCnecCreationContexts.add(CsaProfileElementaryCreationContext.imported(assessedElementId, cnecName, cnecName, "", false));
        } else {
            csaProfileCnecCreationContexts.add(CsaProfileElementaryCreationContext.imported(assessedElementId, cnecName, cnecName, "some cnec for the same assessed element are not imported because of incorrect data for assessed elements for contingencies : " + rejectedLinksAssessedElementContingency, true));
        }
    }

    private boolean checkProfileHeader(String elementId, PropertyBag propertyBag, String twoLettersKeyword) {
        return checkProfileKeyword(elementId, propertyBag, twoLettersKeyword) && checkProfileValidityInterval(elementId, propertyBag);
    }

    private boolean checkProfileValidityInterval(String elementId, PropertyBag propertyBag) {
        String startTime = propertyBag.get(CsaProfileConstants.REQUEST_HEADER_START_DATE);
        String endTime = propertyBag.get(CsaProfileConstants.REQUEST_HEADER_END_DATE);
        if (!CsaProfileCracUtils.isValidInterval(cracCreationContext.getTimeStamp(), startTime, endTime)) {
            csaProfileCnecCreationContexts.add(CsaProfileElementaryCreationContext.notImported(elementId, ImportStatus.NOT_FOR_REQUESTED_TIMESTAMP, "Required timestamp does not fall between Model.startDate and Model.endDate"));
            return false;
        }
        return true;
    }

    private boolean checkProfileKeyword(String elementId, PropertyBag propertyBag, String twoLettersKeyword) {
        String keyword = propertyBag.get(CsaProfileConstants.REQUEST_HEADER_KEYWORD);
        if (!twoLettersKeyword.equals(keyword)) {
            csaProfileCnecCreationContexts.add(CsaProfileElementaryCreationContext.notImported(elementId, ImportStatus.INCONSISTENCY_IN_DATA, "Model.keyword must be " + twoLettersKeyword + ", but it is " + keyword));
            return false;
        }
        return true;
    }

    private boolean aeProfileDataCheck(String assessedElementId, PropertyBag assessedElementPropertyBag) {
        CsaProfileConstants.HeaderValidity headerValidity = CsaProfileCracUtils.checkProfileHeader(assessedElementPropertyBag, CsaProfileConstants.CsaProfile.ASSESSED_ELEMENT, cracCreationContext.getTimeStamp());
        if (headerValidity == CsaProfileConstants.HeaderValidity.INVALID_KEYWORD) {
            csaProfileCnecCreationContexts.add(CsaProfileElementaryCreationContext.notImported(assessedElementId, ImportStatus.INCONSISTENCY_IN_DATA, "Model.keyword must be " + CsaProfileConstants.CsaProfile.ASSESSED_ELEMENT));
            return false;
        } else if (headerValidity == CsaProfileConstants.HeaderValidity.INVALID_INTERVAL) {
            csaProfileCnecCreationContexts.add(CsaProfileElementaryCreationContext.notImported(assessedElementId, ImportStatus.NOT_FOR_REQUESTED_TIMESTAMP, "Required timestamp does not fall between Model.startDate and Model.endDate"));
            return false;
        }

        String isCritical = assessedElementPropertyBag.get(CsaProfileConstants.REQUEST_ASSESSED_ELEMENT_IS_CRITICAL);

        if (isCritical != null && !Boolean.parseBoolean(isCritical)) {
            csaProfileCnecCreationContexts.add(CsaProfileElementaryCreationContext.notImported(assessedElementId, ImportStatus.NOT_FOR_RAO, "AssessedElement.isCritical is false"));
            return false;
        }

        String normalEnabled = assessedElementPropertyBag.get(CsaProfileConstants.REQUEST_ASSESSED_ELEMENT_NORMAL_ENABLED);

        if (normalEnabled != null && !Boolean.parseBoolean(normalEnabled)) {
            csaProfileCnecCreationContexts.add(CsaProfileElementaryCreationContext.notImported(assessedElementId, ImportStatus.NOT_FOR_RAO, "AssessedElement.normalEnabled is false"));
            return false;
        }
        return true;
    }

    private boolean erProfileDataCheck(String assessedElementId, PropertyBag angleLimitsPropertyBag) {
        CsaProfileConstants.HeaderValidity headerValidity = CsaProfileCracUtils.checkProfileHeader(angleLimitsPropertyBag, CsaProfileConstants.CsaProfile.EQUIPMENT_RELIABILITY, cracCreationContext.getTimeStamp());
        if (headerValidity == CsaProfileConstants.HeaderValidity.INVALID_KEYWORD) {
            csaProfileCnecCreationContexts.add(CsaProfileElementaryCreationContext.notImported(assessedElementId, ImportStatus.INCONSISTENCY_IN_DATA, "Model.keyword must be " + CsaProfileConstants.CsaProfile.EQUIPMENT_RELIABILITY));
            return false;
        } else if (headerValidity == CsaProfileConstants.HeaderValidity.INVALID_INTERVAL) {
            csaProfileCnecCreationContexts.add(CsaProfileElementaryCreationContext.notImported(assessedElementId, ImportStatus.NOT_FOR_REQUESTED_TIMESTAMP, "Required timestamp does not fall between Model.startDate and Model.endDate"));
            return false;
        } else {
            return true;
        }
    }

    private Set<PropertyBag> getAssessedElementsWithContingencies(String assessedElementId, PropertyBag assessedElementPropertyBag, boolean inBaseCase) {
        Set<PropertyBag> assessedElementsWithContingencies = this.assessedElementsWithContingenciesPropertyBags.get(assessedElementPropertyBag.getId(CsaProfileConstants.REQUEST_ASSESSED_ELEMENT));

        if (!inBaseCase && assessedElementsWithContingencies == null) {
            csaProfileCnecCreationContexts.add(CsaProfileElementaryCreationContext.notImported(assessedElementId, ImportStatus.INCOMPLETE_DATA, "no link between the assessed element and a contingency"));
        }
        return assessedElementsWithContingencies;
    }

    private CsaProfileConstants.LimitType getLimit(String assessedElementId, PropertyBag assessedElementPropertyBag) {
        this.cnecLimit = null;

        if (checkLimit(this.currentLimitsPropertyBags, "current", assessedElementId, assessedElementPropertyBag)) {
            return CsaProfileConstants.LimitType.CURRENT;
        }
        if (checkLimit(this.voltageLimitsPropertyBags, "voltage", assessedElementId, assessedElementPropertyBag)) {
            return CsaProfileConstants.LimitType.VOLTAGE;
        }
        if (checkLimit(this.angleLimitsPropertyBags, "angle", assessedElementId, assessedElementPropertyBag)) {
            return CsaProfileConstants.LimitType.ANGLE;
        }

        csaProfileCnecCreationContexts.add(CsaProfileElementaryCreationContext.notImported(assessedElementId, ImportStatus.INCOMPLETE_DATA, "no current, voltage nor angle limit linked with the assessed element"));
        return null;
    }

    private boolean checkLimit(Map<String, Set<PropertyBag>> limitPropertyBags, String limitType, String assessedElementId, PropertyBag assessedElementPropertyBag) {
        Set<PropertyBag> limits = limitPropertyBags.get(assessedElementPropertyBag.getId(CsaProfileConstants.REQUEST_ASSESSED_ELEMENT_OPERATIONAL_LIMIT));
        if (limits != null) {
            if (limits.size() != 1) {
                csaProfileCnecCreationContexts.add(CsaProfileElementaryCreationContext.notImported(assessedElementId, ImportStatus.INCONSISTENCY_IN_DATA, "more than one " + limitType + " limit linked with the assessed element"));
                return false;
            }
            this.cnecLimit = limits.stream().findAny().orElse(null);
            return true;
        }
        return false;
    }

    private boolean checkLinkAssessedElementContingency(String assessedElementId, PropertyBag assessedElementWithContingencies, Set<Contingency> combinableContingenciesSet, boolean isCombinableWithContingency) {
        String normalEnabledWithContingencies = assessedElementWithContingencies.get(CsaProfileConstants.REQUEST_ASSESSED_ELEMENT_WITH_CONTINGENCY_NORMAL_ENABLED);

        if (normalEnabledWithContingencies != null && !Boolean.parseBoolean(normalEnabledWithContingencies)) {
            csaProfileCnecCreationContexts.add(CsaProfileElementaryCreationContext.notImported(assessedElementId, ImportStatus.NOT_FOR_RAO, "AssessedElementWithContingency.normalEnabled is false"));
            return false;
        }

        String contingencyId = assessedElementWithContingencies.getId(CsaProfileConstants.REQUEST_CONTINGENCY);
        String combinationConstraintKind = assessedElementWithContingencies.get(CsaProfileConstants.REQUEST_ASSESSED_ELEMENT_WITH_CONTINGENCY_COMBINATION_CONSTRAINT_KIND);
        if (CsaProfileConstants.ElementCombinationConstraintKind.CONSIDERED.toString().equals(combinationConstraintKind)) {
            csaProfileCnecCreationContexts.add(CsaProfileElementaryCreationContext.notImported(assessedElementId, ImportStatus.INCONSISTENCY_IN_DATA, "AssessedElementWithContingency.combinationConstraintKind is considered"));
            return false;
        }
        if (CsaProfileConstants.ElementCombinationConstraintKind.INCLUDED.toString().equals(combinationConstraintKind) && !isCombinableWithContingency) {
            Contingency contingencyToLink = crac.getContingency(contingencyId);
            if (contingencyToLink == null) {
                csaProfileCnecCreationContexts.add(CsaProfileElementaryCreationContext.notImported(assessedElementId, ImportStatus.INCONSISTENCY_IN_DATA, "the contingency "
                    + contingencyId + " linked to the assessed element doesn't exist in the CRAC"));
                return false;
            } else {
                combinableContingenciesSet.add(contingencyToLink);
                return true;
            }
        }
        if (CsaProfileConstants.ElementCombinationConstraintKind.EXCLUDED.toString().equals(combinationConstraintKind) && isCombinableWithContingency) {
            Contingency contingencyToRemove = crac.getContingency(contingencyId);
            if (contingencyToRemove == null) {
                csaProfileCnecCreationContexts.add(CsaProfileElementaryCreationContext.notImported(assessedElementId, ImportStatus.INCONSISTENCY_IN_DATA, "the contingency "
                    + contingencyId + " excluded from the contingencies linked to the assessed element doesn't exist in the CRAC"));
                return false;
            } else {
                combinableContingenciesSet.remove(contingencyToRemove);
                return true;
            }
        }
        csaProfileCnecCreationContexts.add(CsaProfileElementaryCreationContext.notImported(assessedElementId, ImportStatus.INCONSISTENCY_IN_DATA, "AssessedElementWithContingency.combinationConstraintKind = "
            + combinationConstraintKind + " and AssessedElement.isCombinableWithContingency = " + isCombinableWithContingency + " have inconsistent values"));
        return false;
    }

    private boolean addCurrentLimit(String assessedElementId, FlowCnecAdder flowCnecAdder, boolean inBaseCase) {
        String terminalId = cnecLimit.getId(CsaProfileConstants.REQUEST_OPERATIONAL_LIMIT_TERMINAL);
        Identifiable<?> networkElement = this.getNetworkElementInNetwork(terminalId);
        if (networkElement == null) {
            csaProfileCnecCreationContexts.add(CsaProfileElementaryCreationContext.notImported(assessedElementId, ImportStatus.ELEMENT_NOT_FOUND_IN_NETWORK, "current limit equipment is missing in network : " + terminalId));
            return false;
        }

        if (!(networkElement instanceof Branch)) {
            csaProfileCnecCreationContexts.add(CsaProfileElementaryCreationContext.notImported(assessedElementId, ImportStatus.INCONSISTENCY_IN_DATA, "network element " + networkElement.getId() + " is not a branch"));
            return false;
        }

        boolean isNominalVoltageOk = setNominalVoltage(assessedElementId, flowCnecAdder, (Branch<?>) networkElement);

        if (!isNominalVoltageOk) {
            return false;
        }

        boolean isCurrentsLimitOk = setCurrentLimitsFromBranch(assessedElementId, flowCnecAdder, (Branch<?>) networkElement);

        if (!isCurrentsLimitOk) {
            return false;
        }

        String networkElementId = networkElement.getId();
        flowCnecAdder.withNetworkElement(networkElementId);

        boolean isInstantOk = this.addCurrentLimitInstant(assessedElementId, flowCnecAdder, cnecLimit, inBaseCase);
        if (!isInstantOk) {
            return false;
        }

        return this.addCurrentLimitThreshold(assessedElementId, flowCnecAdder, cnecLimit, networkElement, this.getSideFromNetworkElement(networkElement, terminalId));
    }

    private boolean addVoltageLimit(String assessedElementId, VoltageCnecAdder voltageCnecAdder, boolean inBaseCase) {
        String terminalId = cnecLimit.getId(CsaProfileConstants.REQUEST_OPERATIONAL_LIMIT_TERMINAL);
        Identifiable<?> networkElement = this.getNetworkElementInNetwork(terminalId);
        if (networkElement == null) {
            csaProfileCnecCreationContexts.add(CsaProfileElementaryCreationContext.notImported(assessedElementId, ImportStatus.ELEMENT_NOT_FOUND_IN_NETWORK, "current limit equipment is missing in network : " + terminalId));
            return false;
        }

        if (!(networkElement instanceof BusbarSection)) {
            csaProfileCnecCreationContexts.add(CsaProfileElementaryCreationContext.notImported(assessedElementId, ImportStatus.INCONSISTENCY_IN_DATA, "network element " + networkElement.getId() + " is not a bus bar section"));
            return false;
        }

        String networkElementId = networkElement.getId();
        voltageCnecAdder.withNetworkElement(networkElementId);

        boolean isInstantOk = this.addVoltageLimitInstant(assessedElementId, voltageCnecAdder, cnecLimit, inBaseCase);
        if (!isInstantOk) {
            return false;
        }

        return this.addVoltageLimitThreshold(assessedElementId, voltageCnecAdder, cnecLimit);
    }

    private boolean addAngleLimit(String assessedElementId, AngleCnecAdder angleCnecAdder, boolean inBaseCase) {
        boolean isErProfileDataCheckOk = this.erProfileDataCheck(assessedElementId, cnecLimit);

        if (!isErProfileDataCheckOk) {
            return false;
        }

        String isFlowToRefTerminalStr = cnecLimit.get(CsaProfileConstants.REQUEST_IS_FLOW_TO_REF_TERMINAL);
        boolean isFlowToRefTerminalIsNull = isFlowToRefTerminalStr == null;
        boolean isFlowToRefTerminal = isFlowToRefTerminalIsNull || Boolean.parseBoolean(isFlowToRefTerminalStr);

        String terminal1Id = cnecLimit.getId("terminal1");
        String terminal2Id = cnecLimit.getId("terminal2");

        String networkElement1Id = checkAngleNetworkElementAndGetId(assessedElementId, terminal1Id);
        if (networkElement1Id == null) {
            return false;
        }
        String networkElement2Id = checkAngleNetworkElementAndGetId(assessedElementId, terminal2Id);
        if (networkElement2Id == null) {
            return false;
        }

        boolean areNetworkElementsOk = this.addAngleCnecElements(assessedElementId, angleCnecAdder, networkElement1Id, networkElement2Id, isFlowToRefTerminal);
        if (!areNetworkElementsOk) {
            return false;
        }
        this.addAngleLimitInstant(angleCnecAdder, inBaseCase);
        return this.addAngleLimitThreshold(assessedElementId, angleCnecAdder, cnecLimit, isFlowToRefTerminalIsNull);
    }

    private String checkAngleNetworkElementAndGetId(String assessedElementId, String terminalId) {
        Identifiable<?> networkElement = this.getNetworkElementInNetwork(terminalId);
        if (networkElement == null) {
            csaProfileCnecCreationContexts.add(CsaProfileElementaryCreationContext.notImported(assessedElementId, ImportStatus.ELEMENT_NOT_FOUND_IN_NETWORK, "angle limit equipment is missing in network : " + terminalId));
            return null;
        }
        if (!networkElement.getType().equals(IdentifiableType.BUS)) {
            csaProfileCnecCreationContexts.add(CsaProfileElementaryCreationContext.notImported(assessedElementId, ImportStatus.INCONSISTENCY_IN_DATA, "network element " + networkElement.getId() + " is not a bus bar section"));
            return null;
        }
        return networkElement.getId();
    }

    private boolean setNominalVoltage(String assessedElementId, FlowCnecAdder flowCnecAdder, Branch<?> branch) {
        double voltageLevelLeft = branch.getTerminal1().getVoltageLevel().getNominalV();
        double voltageLevelRight = branch.getTerminal2().getVoltageLevel().getNominalV();
        if (voltageLevelLeft > 1e-6 && voltageLevelRight > 1e-6) {
            flowCnecAdder.withNominalVoltage(voltageLevelLeft, Side.LEFT);
            flowCnecAdder.withNominalVoltage(voltageLevelRight, Side.RIGHT);
            return true;
        } else {
            csaProfileCnecCreationContexts.add(CsaProfileElementaryCreationContext.notImported(assessedElementId, ImportStatus.INCONSISTENCY_IN_DATA, "Voltage level for branch " + branch.getId() + " is 0 in network"));
            return false;
        }
    }

    private boolean setCurrentLimitsFromBranch(String assessedElementId, FlowCnecAdder flowCnecAdder, Branch<?> branch) {
        Double currentLimitLeft = getCurrentLimitFromBranch(branch, Branch.Side.ONE);
        Double currentLimitRight = getCurrentLimitFromBranch(branch, Branch.Side.TWO);
        if (Objects.nonNull(currentLimitLeft) && Objects.nonNull(currentLimitRight)) {
            flowCnecAdder.withIMax(currentLimitLeft, Side.LEFT);
            flowCnecAdder.withIMax(currentLimitRight, Side.RIGHT);
            return true;
        } else {
            csaProfileCnecCreationContexts.add(CsaProfileElementaryCreationContext.notImported(assessedElementId, ImportStatus.INCONSISTENCY_IN_DATA, "Unable to get branch current limits from network for branch " + branch.getId()));
            return false;
        }
    }

    private Double getCurrentLimitFromBranch(Branch<?> branch, Branch.Side side) {

        if (branch.getCurrentLimits(side).isPresent()) {
            return branch.getCurrentLimits(side).orElseThrow().getPermanentLimit();
        }

        if (side == Branch.Side.ONE && branch.getCurrentLimits(Branch.Side.TWO).isPresent()) {
            return branch.getCurrentLimits(Branch.Side.TWO).orElseThrow().getPermanentLimit() * branch.getTerminal1().getVoltageLevel().getNominalV() / branch.getTerminal2().getVoltageLevel().getNominalV();
        }

        if (side == Branch.Side.TWO && branch.getCurrentLimits(Branch.Side.ONE).isPresent()) {
            return branch.getCurrentLimits(Branch.Side.ONE).orElseThrow().getPermanentLimit() * branch.getTerminal2().getVoltageLevel().getNominalV() / branch.getTerminal1().getVoltageLevel().getNominalV();
        }

        return null;
    }

    private Identifiable<?> getNetworkElementInNetwork(String networkElementId) {
        Identifiable<?> networkElement = network.getIdentifiable(networkElementId);
        if (networkElement == null) {
            CgmesBranchHelper cgmesBranchHelper = new CgmesBranchHelper(networkElementId, network);
            if (cgmesBranchHelper.isValid()) {
                networkElement = cgmesBranchHelper.getBranch();
            }
        }

        if (networkElement instanceof DanglingLine danglingLine) {
            Optional<TieLine> optionalTieLine = danglingLine.getTieLine();
            if (optionalTieLine.isPresent()) {
                networkElement = optionalTieLine.get();
            }
        }
        return networkElement;
    }

    private boolean addCurrentLimitInstant(String assessedElementId, FlowCnecAdder flowCnecAdder, PropertyBag currentLimit, boolean inBaseCase) {
        this.cnecInstant = null;
        String kind = currentLimit.get(CsaProfileConstants.REQUEST_OPERATIONAL_LIMIT_KIND);
        Instant instant;

        if (CsaProfileConstants.LimitKind.TATL.toString().equals(kind)) {
            String acceptableDurationStr = currentLimit.get(CsaProfileConstants.REQUEST_OPERATIONAL_LIMIT_ACCEPTABLE_DURATION);
            double acceptableDuration = Double.parseDouble(acceptableDurationStr);
            if (acceptableDuration < 0) {
<<<<<<< HEAD
                csaProfileCnecCreationContexts.add(CsaProfileCnecCreationContext.notImported(assessedElementId, ImportStatus.INCONSISTENCY_IN_DATA, "OperationalLimitType.acceptableDuration is incorrect : " + acceptableDurationStr));
=======
                csaProfileCnecCreationContexts.add(CsaProfileElementaryCreationContext.notImported(assessedElementId, ImportStatus.INCONSISTENCY_IN_DATA, "OperationalLimitType.acceptableDuration is incorrect : " + acceptableDurationStr));
>>>>>>> f59b6371
                return false;
            } else if (acceptableDuration == 0) {
                instant = inBaseCase ? InstantKind.PREVENTIVE : InstantKind.CURATIVE;
            } else if (acceptableDuration <= CracCreationParameters.DurationThresholdsLimits.DURATION_THRESHOLDS_LIMITS_MAX_OUTAGE_INSTANT.getLimit()) {
                instant = InstantKind.OUTAGE;
            } else if (acceptableDuration <= CracCreationParameters.DurationThresholdsLimits.DURATION_THRESHOLDS_LIMITS_MAX_AUTO_INSTANT.getLimit()) {
                instant = InstantKind.AUTO;
            } else {
                instant = InstantKind.CURATIVE;
            }
            flowCnecAdder.withInstantId(instant.getId());
        } else if (CsaProfileConstants.LimitKind.PATL.toString().equals(kind)) {
            instant = inBaseCase ? InstantKind.PREVENTIVE : InstantKind.CURATIVE;
            flowCnecAdder.withInstantId(instant.getId());
        } else {
            csaProfileCnecCreationContexts.add(CsaProfileElementaryCreationContext.notImported(assessedElementId, ImportStatus.INCONSISTENCY_IN_DATA, "OperationalLimitType.kind is incorrect : " + kind));
            return false;
        }
        this.cnecInstant = instant;
        return true;
    }

    private boolean addCurrentLimitThreshold(String assessedElementId, FlowCnecAdder flowCnecAdder, PropertyBag currentLimit, Identifiable<?> networkElement, Side side) {
        if (side == null) {
            csaProfileCnecCreationContexts.add(CsaProfileElementaryCreationContext.notImported(assessedElementId, ImportStatus.INCONSISTENCY_IN_DATA, "could not find side of threshold with network element : " + networkElement.getId()));
            return false;
        }
        String normalValueStr = currentLimit.get(CsaProfileConstants.REQUEST_OPERATIONAL_LIMIT_NORMAL_VALUE);
        Double normalValue = Double.valueOf(normalValueStr);
        String direction = currentLimit.get(CsaProfileConstants.REQUEST_OPERATIONAL_LIMIT_DIRECTION);
        if (CsaProfileConstants.OperationalLimitDirectionKind.ABSOLUTE.toString().equals(direction)) {
            flowCnecAdder.newThreshold().withSide(side)
                .withUnit(Unit.AMPERE)
                .withMax(normalValue)
                .withMin(-normalValue).add();
        } else if (CsaProfileConstants.OperationalLimitDirectionKind.HIGH.toString().equals(direction)) {
            flowCnecAdder.newThreshold().withSide(side)
                .withUnit(Unit.AMPERE)
                .withMax(normalValue).add();
        } else if (CsaProfileConstants.OperationalLimitDirectionKind.LOW.toString().equals(direction)) {
            csaProfileCnecCreationContexts.add(CsaProfileElementaryCreationContext.notImported(assessedElementId, ImportStatus.NOT_FOR_RAO, "OperationalLimitType.direction is low"));
            return false;
        }
        return true;
    }

    private Side getSideFromNetworkElement(Identifiable<?> networkElement, String terminalId) {
        if (networkElement instanceof TieLine tieLine) {
            for (String key : CsaProfileConstants.CURRENT_LIMIT_POSSIBLE_ALIASES_BY_TYPE_TIE_LINE) {
                Optional<String> oAlias = tieLine.getDanglingLine1().getAliasFromType(key);
                if (oAlias.isPresent() && oAlias.get().equals(terminalId)) {
                    return Side.LEFT;
                }
                oAlias = tieLine.getDanglingLine2().getAliasFromType(key);
                if (oAlias.isPresent() && oAlias.get().equals(terminalId)) {
                    return Side.RIGHT;
                }

            }
        } else {
            for (String key : CsaProfileConstants.CURRENT_LIMIT_POSSIBLE_ALIASES_BY_TYPE_LEFT) {
                Optional<String> oAlias = networkElement.getAliasFromType(key);
                if (oAlias.isPresent() && oAlias.get().equals(terminalId)) {
                    return Side.LEFT;
                }
            }

            for (String key : CsaProfileConstants.CURRENT_LIMIT_POSSIBLE_ALIASES_BY_TYPE_RIGHT) {
                Optional<String> oAlias = networkElement.getAliasFromType(key);
                if (oAlias.isPresent() && oAlias.get().equals(terminalId)) {
                    return Side.RIGHT;
                }
            }
        }
        return null;
    }

    private boolean addVoltageLimitInstant(String assessedElementId, VoltageCnecAdder voltageCnecAdder, PropertyBag voltageLimit, boolean inBaseCase) {
        this.cnecInstant = null;

        String isInfiniteDurationStr = voltageLimit.get(CsaProfileConstants.REQUEST_VOLTAGE_LIMIT_IS_INFINITE_DURATION);
        boolean isInfiniteDuration = Boolean.parseBoolean(isInfiniteDurationStr);
        if (!isInfiniteDuration) {
            csaProfileCnecCreationContexts.add(CsaProfileElementaryCreationContext.notImported(assessedElementId, ImportStatus.NOT_YET_HANDLED_BY_FARAO, "Only permanent voltage limits are handled for now (isInfiniteDuration is 'false')"));
            return false;
        }

        this.cnecInstant = inBaseCase ? InstantKind.PREVENTIVE : InstantKind.CURATIVE;
        voltageCnecAdder.withInstantId(this.cnecInstantKind.getId());
        return true;
    }

    private boolean addVoltageLimitThreshold(String assessedElementId, VoltageCnecAdder voltageCnecAdder, PropertyBag voltageLimit) {

        String normalValueStr = voltageLimit.get(CsaProfileConstants.REQUEST_OPERATIONAL_LIMIT_NORMAL_VALUE);
        Double normalValue = Double.valueOf(normalValueStr);
        String direction = voltageLimit.get(CsaProfileConstants.REQUEST_OPERATIONAL_LIMIT_DIRECTION);
        if (CsaProfileConstants.OperationalLimitDirectionKind.HIGH.toString().equals(direction)) {
            voltageCnecAdder.newThreshold()
                .withUnit(Unit.KILOVOLT)
                .withMax(normalValue).add();
        } else if (CsaProfileConstants.OperationalLimitDirectionKind.LOW.toString().equals(direction)) {
            voltageCnecAdder.newThreshold()
                .withUnit(Unit.KILOVOLT)
                .withMin(normalValue).add();
        } else if (CsaProfileConstants.OperationalLimitDirectionKind.ABSOLUTE.toString().equals(direction)) {
            csaProfileCnecCreationContexts.add(CsaProfileElementaryCreationContext.notImported(assessedElementId, ImportStatus.NOT_YET_HANDLED_BY_FARAO, "Only high and low voltage threshold values are handled for now (OperationalLimitType.direction is absolute)"));
            return false;
        }
        return true;
    }

    private void addAngleLimitInstant(AngleCnecAdder angleCnecAdder, boolean inBaseCase) {
        this.cnecInstant = inBaseCase ? InstantKind.PREVENTIVE : InstantKind.CURATIVE;
        angleCnecAdder.withInstantId(this.cnecInstant.getId());
    }

    private boolean addAngleLimitThreshold(String assessedElementId, AngleCnecAdder angleCnecAdder, PropertyBag angleLimit, boolean isFlowToRefTerminalIsNull) {
        String normalValueStr = angleLimit.get(CsaProfileConstants.REQUEST_OPERATIONAL_LIMIT_NORMAL_VALUE);
        Double normalValue = Double.valueOf(normalValueStr);
        if (normalValue < 0) {
            csaProfileCnecCreationContexts.add(CsaProfileElementaryCreationContext.notImported(assessedElementId, ImportStatus.INCONSISTENCY_IN_DATA, "angle limit's normal value is negative"));
            return false;
        }
        String direction = angleLimit.get(CsaProfileConstants.REQUEST_OPERATIONAL_LIMIT_DIRECTION);
        if (CsaProfileConstants.OperationalLimitDirectionKind.HIGH.toString().equals(direction)) {
            if (handleMissingIsFlowToRefTerminalForNotAbsoluteDirection(assessedElementId, isFlowToRefTerminalIsNull, CsaProfileConstants.OperationalLimitDirectionKind.HIGH)) {
                return false;
            }
            angleCnecAdder.newThreshold()
                .withUnit(Unit.DEGREE)
                .withMax(normalValue).add();
        } else if (CsaProfileConstants.OperationalLimitDirectionKind.LOW.toString().equals(direction)) {
            if (handleMissingIsFlowToRefTerminalForNotAbsoluteDirection(assessedElementId, isFlowToRefTerminalIsNull, CsaProfileConstants.OperationalLimitDirectionKind.LOW)) {
                return false;
            }
            angleCnecAdder.newThreshold()
                .withUnit(Unit.DEGREE)
                .withMin(-normalValue).add();
        } else if (CsaProfileConstants.OperationalLimitDirectionKind.ABSOLUTE.toString().equals(direction)) {
            angleCnecAdder.newThreshold()
                .withUnit(Unit.DEGREE)
                .withMin(-normalValue)
                .withMax(normalValue).add();
        }
        return true;
    }

    private boolean handleMissingIsFlowToRefTerminalForNotAbsoluteDirection(String assessedElementId, boolean isFlowToRefTerminalIsNull, CsaProfileConstants.OperationalLimitDirectionKind direction) {
        if (isFlowToRefTerminalIsNull) {
            csaProfileCnecCreationContexts.add(CsaProfileElementaryCreationContext.notImported(assessedElementId, ImportStatus.INCONSISTENCY_IN_DATA, "ambiguous angle limit direction definition from an undefined VoltageAngleLimit.isFlowToRefTerminal and an OperationalLimit.OperationalLimitType : " + direction));
            return true;
        }
        return false;
    }

    private boolean addAngleCnecElements(String assessedElementId, AngleCnecAdder angleCnecAdder, String networkElement1Id, String networkElement2Id, boolean isFlowToRefTerminal) {
        if (Objects.equals(networkElement1Id, networkElement2Id)) {
            csaProfileCnecCreationContexts.add(CsaProfileElementaryCreationContext.notImported(assessedElementId, ImportStatus.INCONSISTENCY_IN_DATA, "AngleCNEC's importing and exporting equipments are the same : " + networkElement1Id));
            return false;
        }
        String importingElement = isFlowToRefTerminal ? networkElement1Id : networkElement2Id;
        String exportingElement = isFlowToRefTerminal ? networkElement2Id : networkElement1Id;
        angleCnecAdder.withImportingNetworkElement(importingElement).withExportingNetworkElement(exportingElement);
        return true;
    }
}<|MERGE_RESOLUTION|>--- conflicted
+++ resolved
@@ -36,13 +36,8 @@
     private final Map<String, Set<PropertyBag>> currentLimitsPropertyBags;
     private final Map<String, Set<PropertyBag>> voltageLimitsPropertyBags;
     private final Map<String, Set<PropertyBag>> angleLimitsPropertyBags;
-<<<<<<< HEAD
-    private final CsaProfileCracCreationContext cracCreationContext;
-    private Set<CsaProfileCnecCreationContext> csaProfileCnecCreationContexts;
-=======
     private Set<CsaProfileElementaryCreationContext> csaProfileCnecCreationContexts;
     private final CsaProfileCracCreationContext cracCreationContext;
->>>>>>> f59b6371
     private Instant cnecInstant;
     private PropertyBag cnecLimit;
 
@@ -498,11 +493,7 @@
             String acceptableDurationStr = currentLimit.get(CsaProfileConstants.REQUEST_OPERATIONAL_LIMIT_ACCEPTABLE_DURATION);
             double acceptableDuration = Double.parseDouble(acceptableDurationStr);
             if (acceptableDuration < 0) {
-<<<<<<< HEAD
-                csaProfileCnecCreationContexts.add(CsaProfileCnecCreationContext.notImported(assessedElementId, ImportStatus.INCONSISTENCY_IN_DATA, "OperationalLimitType.acceptableDuration is incorrect : " + acceptableDurationStr));
-=======
                 csaProfileCnecCreationContexts.add(CsaProfileElementaryCreationContext.notImported(assessedElementId, ImportStatus.INCONSISTENCY_IN_DATA, "OperationalLimitType.acceptableDuration is incorrect : " + acceptableDurationStr));
->>>>>>> f59b6371
                 return false;
             } else if (acceptableDuration == 0) {
                 instant = inBaseCase ? InstantKind.PREVENTIVE : InstantKind.CURATIVE;
