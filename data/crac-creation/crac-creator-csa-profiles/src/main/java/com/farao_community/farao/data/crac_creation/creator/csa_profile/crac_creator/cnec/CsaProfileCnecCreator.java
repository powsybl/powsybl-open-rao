--- conflicted
+++ resolved
@@ -109,11 +109,7 @@
             }
         } else if (CsaProfileConstants.LimitType.VOLTAGE.equals(limitType)) {
             cnecAdder = crac.newVoltageCnec()
-<<<<<<< HEAD
-                .withMonitored(false)
-=======
                 .withMonitored(true)
->>>>>>> 542a0a2e
                 .withOptimized(false)
                 .withReliabilityMargin(0);
 
@@ -298,7 +294,6 @@
 
         return this.addCurrentLimitThreshold(assessedElementId, flowCnecAdder, cnecLimit, networkElement, this.getSideFromNetworkElement(networkElement, terminalId));
     }
-<<<<<<< HEAD
 
     private boolean addVoltageLimit(String assessedElementId, VoltageCnecAdder voltageCnecAdder, boolean inBaseCase) {
         String terminalId = cnecLimit.getId(CsaProfileConstants.REQUEST_OPERATIONAL_LIMIT_TERMINAL);
@@ -308,17 +303,6 @@
             return false;
         }
 
-=======
-
-    private boolean addVoltageLimit(String assessedElementId, VoltageCnecAdder voltageCnecAdder, boolean inBaseCase) {
-        String terminalId = cnecLimit.getId(CsaProfileConstants.REQUEST_OPERATIONAL_LIMIT_TERMINAL);
-        Identifiable<?> networkElement = this.getNetworkElementInNetwork(terminalId);
-        if (networkElement == null) {
-            csaProfileCnecCreationContexts.add(CsaProfileCnecCreationContext.notImported(assessedElementId, ImportStatus.ELEMENT_NOT_FOUND_IN_NETWORK, "current limit equipment is missing in network : " + terminalId));
-            return false;
-        }
-
->>>>>>> 542a0a2e
         if (!(networkElement instanceof BusbarSection)) {
             csaProfileCnecCreationContexts.add(CsaProfileCnecCreationContext.notImported(assessedElementId, ImportStatus.INCONSISTENCY_IN_DATA, "network element " + networkElement.getId() + " is not a bus bar section"));
             return false;
@@ -490,11 +474,7 @@
         String isInfiniteDurationStr = voltageLimit.get(CsaProfileConstants.REQUEST_VOLTAGE_LIMIT_IS_INFINITE_DURATION);
         boolean isInfiniteDuration = isInfiniteDurationStr != null && Boolean.parseBoolean(isInfiniteDurationStr);
         if (!isInfiniteDuration) {
-<<<<<<< HEAD
-            csaProfileCnecCreationContexts.add(CsaProfileCnecCreationContext.notImported(assessedElementId, ImportStatus.INCONSISTENCY_IN_DATA, "cim:OperationalLimitType.isInfiniteDuration is not true"));
-=======
             csaProfileCnecCreationContexts.add(CsaProfileCnecCreationContext.notImported(assessedElementId, ImportStatus.NOT_YET_HANDLED_BY_FARAO, "Only permanent voltage limits are handled for now (isInfiniteDuration is 'false')"));
->>>>>>> 542a0a2e
             return false;
         }
 
@@ -517,11 +497,7 @@
                 .withUnit(Unit.KILOVOLT)
                 .withMin(normalValue).add();
         } else if (CsaProfileConstants.LimitDirectionKind.ABSOLUTE.toString().equals(direction)) {
-<<<<<<< HEAD
-            csaProfileCnecCreationContexts.add(CsaProfileCnecCreationContext.notImported(assessedElementId, ImportStatus.NOT_FOR_RAO, "OperationalLimitType.direction is absolute"));
-=======
             csaProfileCnecCreationContexts.add(CsaProfileCnecCreationContext.notImported(assessedElementId, ImportStatus.NOT_YET_HANDLED_BY_FARAO, "Only high and low voltage threshold values are handled for now (OperationalLimitType.direction is absolute)"));
->>>>>>> 542a0a2e
             return false;
         }
         return true;
