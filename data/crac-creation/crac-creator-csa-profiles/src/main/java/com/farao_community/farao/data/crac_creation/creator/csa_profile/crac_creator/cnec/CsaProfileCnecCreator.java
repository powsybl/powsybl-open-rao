/*
 * Copyright (c) 2023, RTE (http://www.rte-france.com)
 * This Source Code Form is subject to the terms of the Mozilla Public
 * License, v. 2.0. If a copy of the MPL was not distributed with this
 * file, You can obtain one at http://mozilla.org/MPL/2.0/.
 */

package com.farao_community.farao.data.crac_creation.creator.csa_profile.crac_creator.cnec;

import com.farao_community.farao.commons.Unit;
import com.farao_community.farao.data.crac_api.Contingency;
import com.farao_community.farao.data.crac_api.Crac;
import com.farao_community.farao.data.crac_api.Instant;
import com.farao_community.farao.data.crac_api.cnec.CnecAdder;
import com.farao_community.farao.data.crac_api.cnec.FlowCnecAdder;
import com.farao_community.farao.data.crac_api.cnec.Side;
import com.farao_community.farao.data.crac_api.cnec.VoltageCnecAdder;
import com.farao_community.farao.data.crac_creation.creator.api.ImportStatus;
import com.farao_community.farao.data.crac_creation.creator.api.parameters.CracCreationParameters;
import com.farao_community.farao.data.crac_creation.creator.csa_profile.crac_creator.CsaProfileConstants;
import com.farao_community.farao.data.crac_creation.creator.csa_profile.crac_creator.CsaProfileCracCreationContext;
import com.farao_community.farao.data.crac_creation.creator.csa_profile.crac_creator.CsaProfileCracUtils;
import com.farao_community.farao.data.crac_creation.util.cgmes.CgmesBranchHelper;
import com.powsybl.iidm.network.*;
import com.powsybl.triplestore.api.PropertyBag;
import com.powsybl.triplestore.api.PropertyBags;

import java.util.*;
import java.util.stream.Collectors;

/**
 * @author Jean-Pierre Arnould {@literal <jean-pierre.arnould at rte-france.com>}
 */
public class CsaProfileCnecCreator {
    private final Crac crac;
    private final Network network;
    private final PropertyBags assessedElementsPropertyBags;
<<<<<<< HEAD
    private final Map<String, ArrayList<PropertyBag>> assessedElementsWithContingenciesPropertyBags;
    private final Map<String, ArrayList<PropertyBag>> currentLimitsPropertyBags;
    private final Map<String, ArrayList<PropertyBag>> voltageLimitsPropertyBags;
=======
    private final Map<String, Set<PropertyBag>> assessedElementsWithContingenciesPropertyBags;
    private final Map<String, Set<PropertyBag>> currentLimitsPropertyBags;
>>>>>>> c6c65b36
    private Set<CsaProfileCnecCreationContext> csaProfileCnecCreationContexts;
    private CsaProfileCracCreationContext cracCreationContext;
    private Instant cnecInstant;
    private PropertyBag cnecLimit;

    public CsaProfileCnecCreator(Crac crac, Network network, PropertyBags assessedElementsPropertyBags, PropertyBags assessedElementsWithContingenciesPropertyBags, PropertyBags currentLimitsPropertyBags, PropertyBags voltageLimitsPropertyBags, CsaProfileCracCreationContext cracCreationContext) {
        this.crac = crac;
        this.network = network;
        this.assessedElementsPropertyBags = assessedElementsPropertyBags;
<<<<<<< HEAD
        this.assessedElementsWithContingenciesPropertyBags = CsaProfileCracUtils.getMappedPropertyBags(assessedElementsWithContingenciesPropertyBags, CsaProfileConstants.REQUEST_ASSESSED_ELEMENT);
        this.currentLimitsPropertyBags = CsaProfileCracUtils.getMappedPropertyBags(currentLimitsPropertyBags, CsaProfileConstants.REQUEST_CURRENT_LIMIT);
        this.voltageLimitsPropertyBags = CsaProfileCracUtils.getMappedPropertyBags(voltageLimitsPropertyBags, CsaProfileConstants.REQUEST_VOLTAGE_LIMIT);
=======
        this.assessedElementsWithContingenciesPropertyBags = CsaProfileCracUtils.getMappedPropertyBagsSet(assessedElementsWithContingenciesPropertyBags, CsaProfileConstants.REQUEST_ASSESSED_ELEMENT);
        this.currentLimitsPropertyBags = CsaProfileCracUtils.getMappedPropertyBagsSet(currentLimitsPropertyBags, CsaProfileConstants.REQUEST_CURRENT_LIMIT);
>>>>>>> c6c65b36
        this.cracCreationContext = cracCreationContext;
        this.createAndAddCnecs();
    }

    private void createAndAddCnecs() {
        this.csaProfileCnecCreationContexts = new HashSet<>();

        for (PropertyBag assessedElementPropertyBag : assessedElementsPropertyBags) {
            this.addCnec(assessedElementPropertyBag);
        }
        this.cracCreationContext.setCnecCreationContexts(this.csaProfileCnecCreationContexts);
    }

    private void addCnec(PropertyBag assessedElementPropertyBag) {
        String assessedElementId = assessedElementPropertyBag.getId(CsaProfileConstants.REQUEST_ASSESSED_ELEMENT);
        boolean isDataCheckOk = this.dataCheck(assessedElementId, assessedElementPropertyBag);

        if (!isDataCheckOk) {
            return;
        }

        String inBaseCaseStr = assessedElementPropertyBag.get(CsaProfileConstants.REQUEST_ASSESSED_ELEMENT_IN_BASE_CASE);
        boolean inBaseCase = Boolean.parseBoolean(inBaseCaseStr);

        Set<PropertyBag> assessedElementsWithContingencies = getAssessedElementsWithContingencies(assessedElementId, assessedElementPropertyBag, inBaseCase);
        if (!inBaseCase && assessedElementsWithContingencies == null) {
            return;
        }

        CsaProfileConstants.LimitType limitType = getLimit(assessedElementId, assessedElementPropertyBag);
        if (limitType == null) {
            return;
        }

        String isCombinableWithContingencyStr = assessedElementPropertyBag.get(CsaProfileConstants.REQUEST_ASSESSED_ELEMENT_IS_COMBINABLE_WITH_CONTINGENCY);
        boolean isCombinableWithContingency = isCombinableWithContingencyStr != null && Boolean.parseBoolean(isCombinableWithContingencyStr);
        Set<Contingency> combinableContingencies;
        if (isCombinableWithContingency) {
            combinableContingencies = cracCreationContext.getCrac().getContingencies();
        } else {
            combinableContingencies = new HashSet<>();
        }

        String nativeAssessedElementName = assessedElementPropertyBag.get(CsaProfileConstants.REQUEST_ASSESSED_ELEMENT_NAME);
        String assessedSystemOperator = assessedElementPropertyBag.getId(CsaProfileConstants.REQUEST_ASSESSED_ELEMENT_OPERATOR);
        String assessedElementName = CsaProfileCracUtils.getUniqueName(assessedSystemOperator, nativeAssessedElementName);

        CnecAdder cnecAdder;
        if (CsaProfileConstants.LimitType.CURRENT.equals(limitType)) {
            cnecAdder = crac.newFlowCnec()
                .withMonitored(false)
                .withOptimized(true)
                .withReliabilityMargin(0);

            if (!this.addCurrentLimit(assessedElementId, (FlowCnecAdder) cnecAdder, isCombinableWithContingency)) {
                return;
            }
        } else if (CsaProfileConstants.LimitType.VOLTAGE.equals(limitType)) {
            cnecAdder = crac.newVoltageCnec()
                .withMonitored(false)
                .withOptimized(false)
                .withReliabilityMargin(0);

            if (!this.addVoltageLimit(assessedElementId, (VoltageCnecAdder) cnecAdder, isCombinableWithContingency)) {
                return;
            }
        } else {
            return;
        }

        if (assessedElementsWithContingencies != null) {
            for (PropertyBag assessedElementWithContingencies : assessedElementsWithContingencies) {
                combinableContingencies = this.checkLinkAssessedElementContingency(assessedElementId, assessedElementWithContingencies, combinableContingencies, isCombinableWithContingency);
                if (combinableContingencies == null) {
                    return;
                }
            }
        }

        for (Contingency contingency : combinableContingencies) {
<<<<<<< HEAD
            String cnecName = assessedElementName + " - " + contingency.getName() + " - " + cnecInstant.toString();
            this.addCnec(cnecAdder, limitType, contingency.getId(), assessedElementId, cnecName, cnecInstant);
        }
        if (inBaseCase) {
            String cnecName = assessedElementName + " - preventive";
            this.addCnec(cnecAdder, limitType, null, assessedElementId, cnecName, Instant.PREVENTIVE);
        }
    }

    private void addCnec(CnecAdder cnecAdder, CsaProfileConstants.LimitType limitType, String contingencyId, String assessedElementId, String cnecName, Instant instant) {
        if (CsaProfileConstants.LimitType.CURRENT.equals(limitType)) {
            ((FlowCnecAdder) cnecAdder).withContingency(contingencyId)
                .withId((contingencyId == null) ? assessedElementId : (assessedElementId + "-" + contingencyId))
                .withName(cnecName)
                .withInstant(instant)
                .add();
        } else {
            ((VoltageCnecAdder) cnecAdder).withContingency(contingencyId)
                .withId((contingencyId == null) ? assessedElementId : (assessedElementId + "-" + contingencyId))
                .withName(cnecName)
                .withInstant(instant)
=======
            String flowCnecName = assessedElementName + " - " + contingency.getName() + " - " + currentFlowCnecInstant.toString();
            flowCnecAdder.withContingency(contingency.getId())
                .withId(flowCnecName)
                .withName(flowCnecName)
                .add();
            csaProfileCnecCreationContexts.add(CsaProfileCnecCreationContext.imported(assessedElementId, assessedElementId, flowCnecName, "", false));
        }
        if (inBaseCase) {
            String flowCnecName = assessedElementName + " - preventive";
            flowCnecAdder.withContingency(null)
                .withId(flowCnecName)
                .withName(flowCnecName)
                .withInstant(Instant.PREVENTIVE)
>>>>>>> c6c65b36
                .add();
        }
        csaProfileCnecCreationContexts.add(CsaProfileCnecCreationContext.imported(assessedElementId, assessedElementId, cnecName, "", false));
    }

    private boolean dataCheck(String assessedElementId, PropertyBag assessedElementPropertyBag) {
        String keyword = assessedElementPropertyBag.get(CsaProfileConstants.REQUEST_HEADER_KEYWORD);

        if (!CsaProfileConstants.ASSESSED_ELEMENT_FILE_KEYWORD.equals(keyword)) {
            csaProfileCnecCreationContexts.add(CsaProfileCnecCreationContext.notImported(assessedElementId, ImportStatus.INCONSISTENCY_IN_DATA, "Model.keyword must be AE, but it is " + keyword));
            return false;
        }

        String startTime = assessedElementPropertyBag.get(CsaProfileConstants.REQUEST_HEADER_START_DATE);
        String endTime = assessedElementPropertyBag.get(CsaProfileConstants.REQUEST_HEADER_END_DATE);

        if (!CsaProfileCracUtils.isValidInterval(cracCreationContext.getTimeStamp(), startTime, endTime)) {
            csaProfileCnecCreationContexts.add(CsaProfileCnecCreationContext.notImported(assessedElementId, ImportStatus.NOT_FOR_REQUESTED_TIMESTAMP, "Required timestamp does not fall between Model.startDate and Model.endDate"));
            return false;
        }

        String isCritical = assessedElementPropertyBag.get(CsaProfileConstants.REQUEST_ASSESSED_ELEMENT_IS_CRITICAL);

        if (isCritical != null && !Boolean.parseBoolean(isCritical)) {
            csaProfileCnecCreationContexts.add(CsaProfileCnecCreationContext.notImported(assessedElementId, ImportStatus.NOT_FOR_RAO, "AssessedElement.isCritical is false"));
            return false;
        }

        String normalEnabled = assessedElementPropertyBag.get(CsaProfileConstants.REQUEST_ASSESSED_ELEMENT_NORMAL_ENABLED);

        if (normalEnabled != null && !Boolean.parseBoolean(normalEnabled)) {
            csaProfileCnecCreationContexts.add(CsaProfileCnecCreationContext.notImported(assessedElementId, ImportStatus.NOT_FOR_RAO, "AssessedElement.normalEnabled is false"));
            return false;
        }
        return true;
    }

    private Set<PropertyBag> getAssessedElementsWithContingencies(String assessedElementId, PropertyBag assessedElementPropertyBag, boolean inBaseCase) {
        Set<PropertyBag> assessedElementsWithContingencies = this.assessedElementsWithContingenciesPropertyBags.get(assessedElementPropertyBag.getId(CsaProfileConstants.REQUEST_ASSESSED_ELEMENT));

        if (!inBaseCase && assessedElementsWithContingencies == null) {
            csaProfileCnecCreationContexts.add(CsaProfileCnecCreationContext.notImported(assessedElementId, ImportStatus.INCOMPLETE_DATA, "no link between the assessed element and a contingency"));
        }
        return assessedElementsWithContingencies;
    }

<<<<<<< HEAD
    private CsaProfileConstants.LimitType getLimit(String assessedElementId, PropertyBag assessedElementPropertyBag) {
        this.cnecLimit = null;
        List<PropertyBag> currentLimits = this.currentLimitsPropertyBags.get(assessedElementPropertyBag.getId(CsaProfileConstants.REQUEST_ASSESSED_ELEMENT_OPERATIONAL_LIMIT));
=======
    private PropertyBag getCurrentLimit(String assessedElementId, PropertyBag assessedElementPropertyBag) {
        Set<PropertyBag> currentLimits = this.currentLimitsPropertyBags.get(assessedElementPropertyBag.getId(CsaProfileConstants.REQUEST_ASSESSED_ELEMENT_OPERATIONAL_LIMIT));

>>>>>>> c6c65b36
        if (currentLimits == null) {
            List<PropertyBag> voltageLimits = this.voltageLimitsPropertyBags.get(assessedElementPropertyBag.getId(CsaProfileConstants.REQUEST_ASSESSED_ELEMENT_OPERATIONAL_LIMIT));
            if (voltageLimits == null) {
                csaProfileCnecCreationContexts.add(CsaProfileCnecCreationContext.notImported(assessedElementId, ImportStatus.INCOMPLETE_DATA, "no current limit nor voltage limit linked with the assessed element"));
                return null;
            } else if (voltageLimits.size() > 1) {
                csaProfileCnecCreationContexts.add(CsaProfileCnecCreationContext.notImported(assessedElementId, ImportStatus.INCONSISTENCY_IN_DATA, "more than one voltage limit linked with the assessed element"));
                return null;
            }
            this.cnecLimit = voltageLimits.get(0);
            return CsaProfileConstants.LimitType.VOLTAGE;
        } else if (currentLimits.size() > 1) {
            csaProfileCnecCreationContexts.add(CsaProfileCnecCreationContext.notImported(assessedElementId, ImportStatus.INCONSISTENCY_IN_DATA, "more than one current limit linked with the assessed element"));
            return null;
        }
<<<<<<< HEAD
        this.cnecLimit = currentLimits.get(0);
        return CsaProfileConstants.LimitType.CURRENT;
=======
        return currentLimits.iterator().next();
>>>>>>> c6c65b36
    }

    private Set<Contingency> checkLinkAssessedElementContingency(String assessedElementId, PropertyBag assessedElementWithContingencies, Set<Contingency> combinableContingenciesSet, boolean isCombinableWithContingency) {
        Set<Contingency> combinableContingencies = combinableContingenciesSet.stream().collect(Collectors.toSet());
        String normalEnabledWithContingencies = assessedElementWithContingencies.get(CsaProfileConstants.REQUEST_ASSESSED_ELEMENT_WITH_CONTINGENCY_NORMAL_ENABLED);

        if (normalEnabledWithContingencies != null && !Boolean.parseBoolean(normalEnabledWithContingencies)) {
            csaProfileCnecCreationContexts.add(CsaProfileCnecCreationContext.notImported(assessedElementId, ImportStatus.NOT_FOR_RAO, "AssessedElementWithContingency.normalEnabled is false"));
            return null;
        }

        String contingencyId = assessedElementWithContingencies.getId(CsaProfileConstants.REQUEST_CONTINGENCY);
        String combinationConstraintKind = assessedElementWithContingencies.get(CsaProfileConstants.REQUEST_ASSESSED_ELEMENT_WITH_CONTINGENCY_COMBINATION_CONSTRAINT_KIND);
        if (CsaProfileConstants.ElementCombinationConstraintKind.CONSIDERED.toString().equals(combinationConstraintKind)) {
            csaProfileCnecCreationContexts.add(CsaProfileCnecCreationContext.notImported(assessedElementId, ImportStatus.INCONSISTENCY_IN_DATA, "AssessedElementWithContingency.combinationConstraintKind is considered"));
            return null;
        }
        if (CsaProfileConstants.ElementCombinationConstraintKind.INCLUDED.toString().equals(combinationConstraintKind) && !isCombinableWithContingency) {
            Contingency contingencyToLink = crac.getContingency(contingencyId);
            if (contingencyToLink == null) {
                csaProfileCnecCreationContexts.add(CsaProfileCnecCreationContext.notImported(assessedElementId, ImportStatus.INCONSISTENCY_IN_DATA, "the contingency "
                    + contingencyId + " linked to the assessed element doesn't exist in the CRAC"));
                return null;
            }
            combinableContingencies.add(contingencyToLink);
        } else if (CsaProfileConstants.ElementCombinationConstraintKind.EXCLUDED.toString().equals(combinationConstraintKind) && isCombinableWithContingency) {
            Contingency contingencyToRemove = crac.getContingency(contingencyId);
            if (contingencyToRemove == null) {
                csaProfileCnecCreationContexts.add(CsaProfileCnecCreationContext.notImported(assessedElementId, ImportStatus.INCONSISTENCY_IN_DATA, "the contingency "
                    + contingencyId + " excluded from the contingencies linked to the assessed element doesn't exist in the CRAC"));
                return null;
            }
            combinableContingencies.remove(contingencyToRemove);
        } else {
            csaProfileCnecCreationContexts.add(CsaProfileCnecCreationContext.notImported(assessedElementId, ImportStatus.INCONSISTENCY_IN_DATA, "AssessedElementWithContingency.combinationConstraintKind = "
                + combinationConstraintKind + " and AssessedElement.isCombinableWithContingency = " + isCombinableWithContingency + " have inconsistent values"));
            return null;
        }
        return combinableContingencies;
    }

<<<<<<< HEAD
    private boolean addCurrentLimit(String assessedElementId, FlowCnecAdder flowCnecAdder, boolean inBaseCase) {
        String currentLimitId = cnecLimit.getId(CsaProfileConstants.REQUEST_OPERATIONAL_LIMIT_TERMINAL);
        Identifiable<?> networkElement = this.getNetworkElementInNetwork(currentLimitId);
=======
    private boolean addCurrentLimit(String assessedElementId, FlowCnecAdder flowCnecAdder, PropertyBag currentLimit, boolean inBaseCase) {
        String terminalId = currentLimit.getId(CsaProfileConstants.REQUEST_CURRENT_LIMIT_OPERATIONAL_LIMIT_TERMINAL);
        Identifiable<?> networkElement = this.getNetworkElementInNetwork(terminalId);
>>>>>>> c6c65b36
        if (networkElement == null) {
            csaProfileCnecCreationContexts.add(CsaProfileCnecCreationContext.notImported(assessedElementId, ImportStatus.ELEMENT_NOT_FOUND_IN_NETWORK, "current limit equipment is missing in network : " + terminalId));
            return false;
        }

        if (!(networkElement instanceof Branch)) {
            csaProfileCnecCreationContexts.add(CsaProfileCnecCreationContext.notImported(assessedElementId, ImportStatus.INCONSISTENCY_IN_DATA, "network element " + networkElement.getId() + " is not a branch"));
            return false;
        }

        boolean isNominalVoltageOk = setNominalVoltage(assessedElementId, flowCnecAdder, (Branch<?>) networkElement);

        if (!isNominalVoltageOk) {
            return false;
        }

        boolean isCurrentsLimitOk = setCurrentLimitsFromBranch(assessedElementId, flowCnecAdder, (Branch<?>) networkElement);

        if (!isCurrentsLimitOk) {
            return false;
        }

        String networkElementId = networkElement.getId();
        flowCnecAdder.withNetworkElement(networkElementId);

        boolean isInstantOk = this.addCurrentLimitInstant(assessedElementId, flowCnecAdder, cnecLimit, inBaseCase);
        if (!isInstantOk) {
            return false;
        }

<<<<<<< HEAD
        return this.addCurrentLimitThreshold(assessedElementId, flowCnecAdder, cnecLimit, networkElement);
=======
        return this.addThreshold(assessedElementId, flowCnecAdder, currentLimit, networkElement, getSideFromNetworkElement(networkElement, terminalId));
>>>>>>> c6c65b36

    }

    private boolean addVoltageLimit(String assessedElementId, VoltageCnecAdder voltageCnecAdder, boolean inBaseCase) {
        String currentLimitId = cnecLimit.getId(CsaProfileConstants.REQUEST_OPERATIONAL_LIMIT_TERMINAL);
        Identifiable<?> networkElement = this.getNetworkElementInNetwork(currentLimitId);
        if (networkElement == null) {
            csaProfileCnecCreationContexts.add(CsaProfileCnecCreationContext.notImported(assessedElementId, ImportStatus.ELEMENT_NOT_FOUND_IN_NETWORK, "current limit equipment is missing in network : " + currentLimitId));
            return false;
        }

        if (!(networkElement instanceof BusbarSection)) {
            csaProfileCnecCreationContexts.add(CsaProfileCnecCreationContext.notImported(assessedElementId, ImportStatus.INCONSISTENCY_IN_DATA, "network element " + networkElement.getId() + " is not a bus bar section"));
            return false;
        }

        String networkElementId = networkElement.getId();
        voltageCnecAdder.withNetworkElement(networkElementId);

        boolean isInstantOk = this.addVoltageLimitInstant(assessedElementId, voltageCnecAdder, cnecLimit, inBaseCase);
        if (!isInstantOk) {
            return false;
        }

        return this.addVoltageLimitThreshold(assessedElementId, voltageCnecAdder, cnecLimit);
    }

    private boolean setNominalVoltage(String assessedElementId, FlowCnecAdder flowCnecAdder, Branch<?> branch) {
        double voltageLevelLeft = branch.getTerminal1().getVoltageLevel().getNominalV();
        double voltageLevelRight = branch.getTerminal2().getVoltageLevel().getNominalV();
        if (voltageLevelLeft > 1e-6 && voltageLevelRight > 1e-6) {
            flowCnecAdder.withNominalVoltage(voltageLevelLeft, Side.LEFT);
            flowCnecAdder.withNominalVoltage(voltageLevelRight, Side.RIGHT);
            return true;
        } else {
            csaProfileCnecCreationContexts.add(CsaProfileCnecCreationContext.notImported(assessedElementId, ImportStatus.INCONSISTENCY_IN_DATA, "Voltage level for branch " + branch.getId() + " is 0 in network"));
            return false;
        }
    }

    private boolean setCurrentLimitsFromBranch(String assessedElementId, FlowCnecAdder flowCnecAdder, Branch<?> branch) {
        Double currentLimitLeft = getCurrentLimitFromBranch(branch, Branch.Side.ONE);
        Double currentLimitRight = getCurrentLimitFromBranch(branch, Branch.Side.TWO);
        if (Objects.nonNull(currentLimitLeft) && Objects.nonNull(currentLimitRight)) {
            flowCnecAdder.withIMax(currentLimitLeft, Side.LEFT);
            flowCnecAdder.withIMax(currentLimitRight, Side.RIGHT);
            return true;
        } else {
            csaProfileCnecCreationContexts.add(CsaProfileCnecCreationContext.notImported(assessedElementId, ImportStatus.INCONSISTENCY_IN_DATA, "Unable to get branch current limits from network for branch " + branch.getId()));
            return false;
        }
    }

    private Double getCurrentLimitFromBranch(Branch<?> branch, Branch.Side side) {

        if (branch.getCurrentLimits(side).isPresent()) {
            return branch.getCurrentLimits(side).orElseThrow().getPermanentLimit();
        }

        if (side == Branch.Side.ONE && branch.getCurrentLimits(Branch.Side.TWO).isPresent()) {
            return branch.getCurrentLimits(Branch.Side.TWO).orElseThrow().getPermanentLimit() * branch.getTerminal1().getVoltageLevel().getNominalV() / branch.getTerminal2().getVoltageLevel().getNominalV();
        }

        if (side == Branch.Side.TWO && branch.getCurrentLimits(Branch.Side.ONE).isPresent()) {
            return branch.getCurrentLimits(Branch.Side.ONE).orElseThrow().getPermanentLimit() * branch.getTerminal2().getVoltageLevel().getNominalV() / branch.getTerminal1().getVoltageLevel().getNominalV();
        }

        return null;
    }

    private Identifiable<?> getNetworkElementInNetwork(String networkElementId) {
        Identifiable<?> networkElement = network.getIdentifiable(networkElementId);
        if (networkElement == null) {
            CgmesBranchHelper cgmesBranchHelper = new CgmesBranchHelper(networkElementId, network);
            if (cgmesBranchHelper.isValid()) {
                networkElement = cgmesBranchHelper.getBranch();
            }
        }

        if (networkElement instanceof DanglingLine) {
            Optional<TieLine> optionalTieLine = ((DanglingLine) networkElement).getTieLine();
            if (optionalTieLine.isPresent()) {
                networkElement = optionalTieLine.get();
            }
        }
        return networkElement;
    }

    private boolean addCurrentLimitInstant(String assessedElementId, FlowCnecAdder flowCnecAdder, PropertyBag currentLimit, boolean inBaseCase) {
        this.cnecInstant = null;
        String kind = currentLimit.get(CsaProfileConstants.REQUEST_OPERATIONAL_LIMIT_KIND);
        Instant instant = null;

        if (CsaProfileConstants.LimitKind.TATL.toString().equals(kind)) {
            String acceptableDurationStr = currentLimit.get(CsaProfileConstants.REQUEST_OPERATIONAL_LIMIT_ACCEPTABLE_DURATION);
            Double acceptableDuration = Double.valueOf(acceptableDurationStr);
            if (acceptableDuration == null || acceptableDuration < 0) {
                csaProfileCnecCreationContexts.add(CsaProfileCnecCreationContext.notImported(assessedElementId, ImportStatus.INCONSISTENCY_IN_DATA, "OperationalLimitType.acceptableDuration is incorrect : " + acceptableDurationStr));
                return false;
            } else if (acceptableDuration == 0) {
                instant = inBaseCase ? Instant.PREVENTIVE : Instant.CURATIVE;
            } else if (acceptableDuration <= CracCreationParameters.DurationThresholdsLimits.DURATION_THRESHOLDS_LIMITS_MAX_OUTAGE_INSTANT.getLimit()) {
                instant = Instant.OUTAGE;
            } else if (acceptableDuration <= CracCreationParameters.DurationThresholdsLimits.DURATION_THRESHOLDS_LIMITS_MAX_AUTO_INSTANT.getLimit()) {
                instant = Instant.AUTO;
            } else {
                instant = Instant.CURATIVE;
            }
            flowCnecAdder.withInstant(instant);
        } else if (CsaProfileConstants.LimitKind.PATL.toString().equals(kind)) {
            instant = inBaseCase ? Instant.PREVENTIVE : Instant.CURATIVE;
            flowCnecAdder.withInstant(instant);
        } else {
            csaProfileCnecCreationContexts.add(CsaProfileCnecCreationContext.notImported(assessedElementId, ImportStatus.INCONSISTENCY_IN_DATA, "OperationalLimitType.kind is incorrect : " + kind));
            return false;
        }
        this.cnecInstant = instant;
        return true;
    }

<<<<<<< HEAD
    private boolean addCurrentLimitThreshold(String assessedElementId, FlowCnecAdder flowCnecAdder, PropertyBag currentLimit, Identifiable<?> networkElement) {
        Side side = this.getSideFromNetworkElement(networkElement);
=======
    private boolean addThreshold(String assessedElementId, FlowCnecAdder flowCnecAdder, PropertyBag currentLimit, Identifiable<?> networkElement, Side side) {
>>>>>>> c6c65b36
        if (side == null) {
            csaProfileCnecCreationContexts.add(CsaProfileCnecCreationContext.notImported(assessedElementId, ImportStatus.INCONSISTENCY_IN_DATA, "could not find side of threshold with network element : " + networkElement.getId()));
            return false;
        }
        String normalValueStr = currentLimit.get(CsaProfileConstants.REQUEST_OPERATIONAL_LIMIT_NORMAL_VALUE);
        Double normalValue = Double.valueOf(normalValueStr);
        String direction = currentLimit.get(CsaProfileConstants.REQUEST_OPERATIONAL_LIMIT_DIRECTION);
        if (CsaProfileConstants.LimitDirectionKind.ABSOLUTE.toString().equals(direction)) {
            flowCnecAdder.newThreshold().withSide(side)
                .withUnit(Unit.AMPERE)
                .withMax(normalValue)
                .withMin(-normalValue).add();
        } else if (CsaProfileConstants.LimitDirectionKind.HIGH.toString().equals(direction)) {
            flowCnecAdder.newThreshold().withSide(side)
                .withUnit(Unit.AMPERE)
                .withMax(normalValue).add();
        } else if (CsaProfileConstants.LimitDirectionKind.LOW.toString().equals(direction)) {
            csaProfileCnecCreationContexts.add(CsaProfileCnecCreationContext.notImported(assessedElementId, ImportStatus.NOT_FOR_RAO, "OperationalLimitType.direction is low"));
            return false;
        }
        return true;
    }

    private Side getSideFromNetworkElement(Identifiable<?> networkElement, String terminalId) {
        for (String key : CsaProfileConstants.CURRENT_LIMIT_POSSIBLE_ALIASES_BY_TYPE_LEFT) {
            Optional<String> oAlias = networkElement.getAliasFromType(key);
            if (oAlias.isPresent() && oAlias.get().equals(terminalId)) {
                return Side.LEFT;
            }
        }
        for (String key : CsaProfileConstants.CURRENT_LIMIT_POSSIBLE_ALIASES_BY_TYPE_RIGHT) {
            Optional<String> oAlias = networkElement.getAliasFromType(key);
            if (oAlias.isPresent() && oAlias.get().equals(terminalId)) {
                return Side.RIGHT;
            }
        }
        return null;
    }

    private boolean addVoltageLimitInstant(String assessedElementId, VoltageCnecAdder voltageCnecAdder, PropertyBag voltageLimit, boolean inBaseCase) {
        this.cnecInstant = null;

        String isInfiniteDurationStr = voltageLimit.get(CsaProfileConstants.REQUEST_VOLTAGE_LIMIT_IS_INFINITE_DURATION);
        boolean isInfiniteDuration = isInfiniteDurationStr != null && Boolean.parseBoolean(isInfiniteDurationStr);
        if (!isInfiniteDuration) {
            csaProfileCnecCreationContexts.add(CsaProfileCnecCreationContext.notImported(assessedElementId, ImportStatus.INCONSISTENCY_IN_DATA, "cim:OperationalLimitType.isInfiniteDuration is not true"));
            return false;
        }

        this.cnecInstant = inBaseCase ? Instant.PREVENTIVE : Instant.CURATIVE;
        voltageCnecAdder.withInstant(this.cnecInstant);
        return true;
    }

    private boolean addVoltageLimitThreshold(String assessedElementId, VoltageCnecAdder voltageCnecAdder, PropertyBag voltageLimit) {

        String normalValueStr = voltageLimit.get(CsaProfileConstants.REQUEST_OPERATIONAL_LIMIT_NORMAL_VALUE);
        Double normalValue = Double.valueOf(normalValueStr);
        String direction = voltageLimit.get(CsaProfileConstants.REQUEST_OPERATIONAL_LIMIT_DIRECTION);
        if (CsaProfileConstants.LimitDirectionKind.HIGH.toString().equals(direction)) {
            voltageCnecAdder.newThreshold()
                .withUnit(Unit.KILOVOLT)
                .withMax(normalValue).add();
        } else if (CsaProfileConstants.LimitDirectionKind.LOW.toString().equals(direction)) {
            voltageCnecAdder.newThreshold()
                .withUnit(Unit.KILOVOLT)
                .withMin(normalValue).add();
        } else if (CsaProfileConstants.LimitDirectionKind.ABSOLUTE.toString().equals(direction)) {
            csaProfileCnecCreationContexts.add(CsaProfileCnecCreationContext.notImported(assessedElementId, ImportStatus.NOT_FOR_RAO, "OperationalLimitType.direction is absolute"));
            return false;
        }
        return true;
    }
}<|MERGE_RESOLUTION|>--- conflicted
+++ resolved
@@ -35,14 +35,9 @@
     private final Crac crac;
     private final Network network;
     private final PropertyBags assessedElementsPropertyBags;
-<<<<<<< HEAD
-    private final Map<String, ArrayList<PropertyBag>> assessedElementsWithContingenciesPropertyBags;
-    private final Map<String, ArrayList<PropertyBag>> currentLimitsPropertyBags;
-    private final Map<String, ArrayList<PropertyBag>> voltageLimitsPropertyBags;
-=======
     private final Map<String, Set<PropertyBag>> assessedElementsWithContingenciesPropertyBags;
     private final Map<String, Set<PropertyBag>> currentLimitsPropertyBags;
->>>>>>> c6c65b36
+    private final Map<String, Set<PropertyBag>> voltageLimitsPropertyBags;
     private Set<CsaProfileCnecCreationContext> csaProfileCnecCreationContexts;
     private CsaProfileCracCreationContext cracCreationContext;
     private Instant cnecInstant;
@@ -52,14 +47,9 @@
         this.crac = crac;
         this.network = network;
         this.assessedElementsPropertyBags = assessedElementsPropertyBags;
-<<<<<<< HEAD
-        this.assessedElementsWithContingenciesPropertyBags = CsaProfileCracUtils.getMappedPropertyBags(assessedElementsWithContingenciesPropertyBags, CsaProfileConstants.REQUEST_ASSESSED_ELEMENT);
-        this.currentLimitsPropertyBags = CsaProfileCracUtils.getMappedPropertyBags(currentLimitsPropertyBags, CsaProfileConstants.REQUEST_CURRENT_LIMIT);
-        this.voltageLimitsPropertyBags = CsaProfileCracUtils.getMappedPropertyBags(voltageLimitsPropertyBags, CsaProfileConstants.REQUEST_VOLTAGE_LIMIT);
-=======
         this.assessedElementsWithContingenciesPropertyBags = CsaProfileCracUtils.getMappedPropertyBagsSet(assessedElementsWithContingenciesPropertyBags, CsaProfileConstants.REQUEST_ASSESSED_ELEMENT);
         this.currentLimitsPropertyBags = CsaProfileCracUtils.getMappedPropertyBagsSet(currentLimitsPropertyBags, CsaProfileConstants.REQUEST_CURRENT_LIMIT);
->>>>>>> c6c65b36
+        this.voltageLimitsPropertyBags = CsaProfileCracUtils.getMappedPropertyBagsSet(voltageLimitsPropertyBags, CsaProfileConstants.REQUEST_VOLTAGE_LIMIT);
         this.cracCreationContext = cracCreationContext;
         this.createAndAddCnecs();
     }
@@ -140,7 +130,6 @@
         }
 
         for (Contingency contingency : combinableContingencies) {
-<<<<<<< HEAD
             String cnecName = assessedElementName + " - " + contingency.getName() + " - " + cnecInstant.toString();
             this.addCnec(cnecAdder, limitType, contingency.getId(), assessedElementId, cnecName, cnecInstant);
         }
@@ -153,30 +142,15 @@
     private void addCnec(CnecAdder cnecAdder, CsaProfileConstants.LimitType limitType, String contingencyId, String assessedElementId, String cnecName, Instant instant) {
         if (CsaProfileConstants.LimitType.CURRENT.equals(limitType)) {
             ((FlowCnecAdder) cnecAdder).withContingency(contingencyId)
-                .withId((contingencyId == null) ? assessedElementId : (assessedElementId + "-" + contingencyId))
+                .withId(cnecName)
                 .withName(cnecName)
                 .withInstant(instant)
                 .add();
         } else {
             ((VoltageCnecAdder) cnecAdder).withContingency(contingencyId)
-                .withId((contingencyId == null) ? assessedElementId : (assessedElementId + "-" + contingencyId))
+                .withId(cnecName)
                 .withName(cnecName)
                 .withInstant(instant)
-=======
-            String flowCnecName = assessedElementName + " - " + contingency.getName() + " - " + currentFlowCnecInstant.toString();
-            flowCnecAdder.withContingency(contingency.getId())
-                .withId(flowCnecName)
-                .withName(flowCnecName)
-                .add();
-            csaProfileCnecCreationContexts.add(CsaProfileCnecCreationContext.imported(assessedElementId, assessedElementId, flowCnecName, "", false));
-        }
-        if (inBaseCase) {
-            String flowCnecName = assessedElementName + " - preventive";
-            flowCnecAdder.withContingency(null)
-                .withId(flowCnecName)
-                .withName(flowCnecName)
-                .withInstant(Instant.PREVENTIVE)
->>>>>>> c6c65b36
                 .add();
         }
         csaProfileCnecCreationContexts.add(CsaProfileCnecCreationContext.imported(assessedElementId, assessedElementId, cnecName, "", false));
@@ -223,36 +197,26 @@
         return assessedElementsWithContingencies;
     }
 
-<<<<<<< HEAD
     private CsaProfileConstants.LimitType getLimit(String assessedElementId, PropertyBag assessedElementPropertyBag) {
         this.cnecLimit = null;
-        List<PropertyBag> currentLimits = this.currentLimitsPropertyBags.get(assessedElementPropertyBag.getId(CsaProfileConstants.REQUEST_ASSESSED_ELEMENT_OPERATIONAL_LIMIT));
-=======
-    private PropertyBag getCurrentLimit(String assessedElementId, PropertyBag assessedElementPropertyBag) {
         Set<PropertyBag> currentLimits = this.currentLimitsPropertyBags.get(assessedElementPropertyBag.getId(CsaProfileConstants.REQUEST_ASSESSED_ELEMENT_OPERATIONAL_LIMIT));
-
->>>>>>> c6c65b36
         if (currentLimits == null) {
-            List<PropertyBag> voltageLimits = this.voltageLimitsPropertyBags.get(assessedElementPropertyBag.getId(CsaProfileConstants.REQUEST_ASSESSED_ELEMENT_OPERATIONAL_LIMIT));
+            Set<PropertyBag> voltageLimits = this.voltageLimitsPropertyBags.get(assessedElementPropertyBag.getId(CsaProfileConstants.REQUEST_ASSESSED_ELEMENT_OPERATIONAL_LIMIT));
             if (voltageLimits == null) {
                 csaProfileCnecCreationContexts.add(CsaProfileCnecCreationContext.notImported(assessedElementId, ImportStatus.INCOMPLETE_DATA, "no current limit nor voltage limit linked with the assessed element"));
                 return null;
-            } else if (voltageLimits.size() > 1) {
+            } else if (voltageLimits.size() != 1) {
                 csaProfileCnecCreationContexts.add(CsaProfileCnecCreationContext.notImported(assessedElementId, ImportStatus.INCONSISTENCY_IN_DATA, "more than one voltage limit linked with the assessed element"));
                 return null;
             }
-            this.cnecLimit = voltageLimits.get(0);
+            this.cnecLimit = voltageLimits.stream().findAny().get();
             return CsaProfileConstants.LimitType.VOLTAGE;
-        } else if (currentLimits.size() > 1) {
+        } else if (currentLimits.size() != 1) {
             csaProfileCnecCreationContexts.add(CsaProfileCnecCreationContext.notImported(assessedElementId, ImportStatus.INCONSISTENCY_IN_DATA, "more than one current limit linked with the assessed element"));
             return null;
         }
-<<<<<<< HEAD
-        this.cnecLimit = currentLimits.get(0);
+        this.cnecLimit = currentLimits.stream().findAny().get();
         return CsaProfileConstants.LimitType.CURRENT;
-=======
-        return currentLimits.iterator().next();
->>>>>>> c6c65b36
     }
 
     private Set<Contingency> checkLinkAssessedElementContingency(String assessedElementId, PropertyBag assessedElementWithContingencies, Set<Contingency> combinableContingenciesSet, boolean isCombinableWithContingency) {
@@ -294,15 +258,9 @@
         return combinableContingencies;
     }
 
-<<<<<<< HEAD
     private boolean addCurrentLimit(String assessedElementId, FlowCnecAdder flowCnecAdder, boolean inBaseCase) {
-        String currentLimitId = cnecLimit.getId(CsaProfileConstants.REQUEST_OPERATIONAL_LIMIT_TERMINAL);
-        Identifiable<?> networkElement = this.getNetworkElementInNetwork(currentLimitId);
-=======
-    private boolean addCurrentLimit(String assessedElementId, FlowCnecAdder flowCnecAdder, PropertyBag currentLimit, boolean inBaseCase) {
-        String terminalId = currentLimit.getId(CsaProfileConstants.REQUEST_CURRENT_LIMIT_OPERATIONAL_LIMIT_TERMINAL);
+        String terminalId = cnecLimit.getId(CsaProfileConstants.REQUEST_OPERATIONAL_LIMIT_TERMINAL);
         Identifiable<?> networkElement = this.getNetworkElementInNetwork(terminalId);
->>>>>>> c6c65b36
         if (networkElement == null) {
             csaProfileCnecCreationContexts.add(CsaProfileCnecCreationContext.notImported(assessedElementId, ImportStatus.ELEMENT_NOT_FOUND_IN_NETWORK, "current limit equipment is missing in network : " + terminalId));
             return false;
@@ -333,19 +291,14 @@
             return false;
         }
 
-<<<<<<< HEAD
-        return this.addCurrentLimitThreshold(assessedElementId, flowCnecAdder, cnecLimit, networkElement);
-=======
-        return this.addThreshold(assessedElementId, flowCnecAdder, currentLimit, networkElement, getSideFromNetworkElement(networkElement, terminalId));
->>>>>>> c6c65b36
-
+        return this.addCurrentLimitThreshold(assessedElementId, flowCnecAdder, cnecLimit, networkElement, this.getSideFromNetworkElement(networkElement, terminalId));
     }
 
     private boolean addVoltageLimit(String assessedElementId, VoltageCnecAdder voltageCnecAdder, boolean inBaseCase) {
-        String currentLimitId = cnecLimit.getId(CsaProfileConstants.REQUEST_OPERATIONAL_LIMIT_TERMINAL);
-        Identifiable<?> networkElement = this.getNetworkElementInNetwork(currentLimitId);
+        String terminalId = cnecLimit.getId(CsaProfileConstants.REQUEST_OPERATIONAL_LIMIT_TERMINAL);
+        Identifiable<?> networkElement = this.getNetworkElementInNetwork(terminalId);
         if (networkElement == null) {
-            csaProfileCnecCreationContexts.add(CsaProfileCnecCreationContext.notImported(assessedElementId, ImportStatus.ELEMENT_NOT_FOUND_IN_NETWORK, "current limit equipment is missing in network : " + currentLimitId));
+            csaProfileCnecCreationContexts.add(CsaProfileCnecCreationContext.notImported(assessedElementId, ImportStatus.ELEMENT_NOT_FOUND_IN_NETWORK, "current limit equipment is missing in network : " + terminalId));
             return false;
         }
 
@@ -458,12 +411,7 @@
         return true;
     }
 
-<<<<<<< HEAD
-    private boolean addCurrentLimitThreshold(String assessedElementId, FlowCnecAdder flowCnecAdder, PropertyBag currentLimit, Identifiable<?> networkElement) {
-        Side side = this.getSideFromNetworkElement(networkElement);
-=======
-    private boolean addThreshold(String assessedElementId, FlowCnecAdder flowCnecAdder, PropertyBag currentLimit, Identifiable<?> networkElement, Side side) {
->>>>>>> c6c65b36
+    private boolean addCurrentLimitThreshold(String assessedElementId, FlowCnecAdder flowCnecAdder, PropertyBag currentLimit, Identifiable<?> networkElement, Side side) {
         if (side == null) {
             csaProfileCnecCreationContexts.add(CsaProfileCnecCreationContext.notImported(assessedElementId, ImportStatus.INCONSISTENCY_IN_DATA, "could not find side of threshold with network element : " + networkElement.getId()));
             return false;
