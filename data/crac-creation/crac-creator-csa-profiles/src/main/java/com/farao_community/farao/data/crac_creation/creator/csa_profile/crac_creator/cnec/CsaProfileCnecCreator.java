--- conflicted
+++ resolved
@@ -9,11 +9,8 @@
 
 import com.farao_community.farao.data.crac_api.Contingency;
 import com.farao_community.farao.data.crac_api.Crac;
-<<<<<<< HEAD
 import com.farao_community.farao.data.crac_api.Instant;
 import com.farao_community.farao.data.crac_api.InstantKind;
-=======
->>>>>>> 1b87ff12
 import com.farao_community.farao.data.crac_api.cnec.*;
 import com.farao_community.farao.data.crac_creation.creator.api.ImportStatus;
 import com.farao_community.farao.data.crac_creation.creator.csa_profile.crac_creator.CsaProfileConstants;
@@ -102,15 +99,6 @@
             }
         }
 
-<<<<<<< HEAD
-        for (Contingency contingency : combinableContingencies) {
-            String cnecName = assessedElementName + " - " + contingency.getName() + " - " + cnecInstant.getId();
-            this.addCnec(cnecAdder, limitType, contingency.getId(), assessedElementId, cnecName, cnecInstant, rejectedLinksAssessedElementContingency);
-        }
-        if (inBaseCase) {
-            String cnecName = assessedElementName + " - preventive";
-            this.addCnec(cnecAdder, limitType, null, assessedElementId, cnecName, crac.getInstant(InstantKind.PREVENTIVE), rejectedLinksAssessedElementContingency);
-=======
         // We check whether the AssessedElement is defined using an OperationalLimit
         CsaProfileConstants.LimitType limitType = getLimit(assessedElementId, assessedElementPropertyBag);
         String conductingEquipment = assessedElementPropertyBag.getId(CsaProfileConstants.REQUEST_ASSESSED_ELEMENT_CONDUCTING_EQUIPMENT);
@@ -119,7 +107,6 @@
         if (limitType == null) {
             new FlowCnecCreator(crac, network, assessedElementId, nativeAssessedElementName, assessedSystemOperator, inBaseCase, null, conductingEquipment, combinableContingencies.stream().toList(), csaProfileCnecCreationContexts, cracCreationContext, defaultMonitoredSides, rejectedLinksAssessedElementContingency).addFlowCnecs();
             return;
->>>>>>> 1b87ff12
         }
 
         if (CsaProfileConstants.LimitType.CURRENT.equals(limitType)) {
@@ -237,347 +224,4 @@
         return false;
     }
 
-<<<<<<< HEAD
-    private boolean addCurrentLimit(String assessedElementId, FlowCnecAdder flowCnecAdder, boolean inBaseCase) {
-        String terminalId = cnecLimit.getId(CsaProfileConstants.REQUEST_OPERATIONAL_LIMIT_TERMINAL);
-        Identifiable<?> networkElement = this.getNetworkElementInNetwork(terminalId);
-        if (networkElement == null) {
-            csaProfileCnecCreationContexts.add(CsaProfileElementaryCreationContext.notImported(assessedElementId, ImportStatus.ELEMENT_NOT_FOUND_IN_NETWORK, "current limit equipment is missing in network : " + terminalId));
-            return false;
-        }
-
-        if (!(networkElement instanceof Branch)) {
-            csaProfileCnecCreationContexts.add(CsaProfileElementaryCreationContext.notImported(assessedElementId, ImportStatus.INCONSISTENCY_IN_DATA, "network element " + networkElement.getId() + " is not a branch"));
-            return false;
-        }
-
-        boolean isNominalVoltageOk = setNominalVoltage(assessedElementId, flowCnecAdder, (Branch<?>) networkElement);
-
-        if (!isNominalVoltageOk) {
-            return false;
-        }
-
-        boolean isCurrentsLimitOk = setCurrentLimitsFromBranch(assessedElementId, flowCnecAdder, (Branch<?>) networkElement);
-
-        if (!isCurrentsLimitOk) {
-            return false;
-        }
-
-        String networkElementId = networkElement.getId();
-        flowCnecAdder.withNetworkElement(networkElementId);
-
-        boolean isInstantOk = this.addCurrentLimitInstant(assessedElementId, flowCnecAdder, cnecLimit);
-        if (!isInstantOk) {
-            return false;
-        }
-
-        return this.addCurrentLimitThreshold(assessedElementId, flowCnecAdder, cnecLimit, networkElement, this.getSideFromNetworkElement(networkElement, terminalId));
-    }
-
-    private boolean addVoltageLimit(String assessedElementId, VoltageCnecAdder voltageCnecAdder, boolean inBaseCase) {
-        String terminalId = cnecLimit.getId(CsaProfileConstants.REQUEST_OPERATIONAL_LIMIT_TERMINAL);
-        Identifiable<?> networkElement = this.getNetworkElementInNetwork(terminalId);
-        if (networkElement == null) {
-            csaProfileCnecCreationContexts.add(CsaProfileElementaryCreationContext.notImported(assessedElementId, ImportStatus.ELEMENT_NOT_FOUND_IN_NETWORK, "current limit equipment is missing in network : " + terminalId));
-            return false;
-        }
-
-        if (!(networkElement instanceof BusbarSection)) {
-            csaProfileCnecCreationContexts.add(CsaProfileElementaryCreationContext.notImported(assessedElementId, ImportStatus.INCONSISTENCY_IN_DATA, "network element " + networkElement.getId() + " is not a bus bar section"));
-            return false;
-        }
-
-        String networkElementId = networkElement.getId();
-        voltageCnecAdder.withNetworkElement(networkElementId);
-
-        boolean isInstantOk = this.addVoltageLimitInstant(assessedElementId, voltageCnecAdder, cnecLimit, inBaseCase);
-        if (!isInstantOk) {
-            return false;
-        }
-
-        return this.addVoltageLimitThreshold(assessedElementId, voltageCnecAdder, cnecLimit);
-    }
-
-    private boolean addAngleLimit(String assessedElementId, AngleCnecAdder angleCnecAdder, boolean inBaseCase) {
-        boolean isErProfileDataCheckOk = this.erProfileDataCheck(assessedElementId, cnecLimit);
-
-        if (!isErProfileDataCheckOk) {
-            return false;
-        }
-
-        String isFlowToRefTerminalStr = cnecLimit.get(CsaProfileConstants.REQUEST_IS_FLOW_TO_REF_TERMINAL);
-        boolean isFlowToRefTerminalIsNull = isFlowToRefTerminalStr == null;
-        boolean isFlowToRefTerminal = isFlowToRefTerminalIsNull || Boolean.parseBoolean(isFlowToRefTerminalStr);
-
-        String terminal1Id = cnecLimit.getId("terminal1");
-        String terminal2Id = cnecLimit.getId("terminal2");
-
-        String networkElement1Id = checkAngleNetworkElementAndGetId(assessedElementId, terminal1Id);
-        if (networkElement1Id == null) {
-            return false;
-        }
-        String networkElement2Id = checkAngleNetworkElementAndGetId(assessedElementId, terminal2Id);
-        if (networkElement2Id == null) {
-            return false;
-        }
-
-        boolean areNetworkElementsOk = this.addAngleCnecElements(assessedElementId, angleCnecAdder, networkElement1Id, networkElement2Id, isFlowToRefTerminal);
-        if (!areNetworkElementsOk) {
-            return false;
-        }
-        this.addAngleLimitInstant(angleCnecAdder, inBaseCase);
-        return this.addAngleLimitThreshold(assessedElementId, angleCnecAdder, cnecLimit, isFlowToRefTerminalIsNull);
-    }
-
-    private String checkAngleNetworkElementAndGetId(String assessedElementId, String terminalId) {
-        Identifiable<?> networkElement = this.getNetworkElementInNetwork(terminalId);
-        if (networkElement == null) {
-            csaProfileCnecCreationContexts.add(CsaProfileElementaryCreationContext.notImported(assessedElementId, ImportStatus.ELEMENT_NOT_FOUND_IN_NETWORK, "angle limit equipment is missing in network : " + terminalId));
-            return null;
-        }
-        if (!networkElement.getType().equals(IdentifiableType.BUS)) {
-            csaProfileCnecCreationContexts.add(CsaProfileElementaryCreationContext.notImported(assessedElementId, ImportStatus.INCONSISTENCY_IN_DATA, "network element " + networkElement.getId() + " is not a bus bar section"));
-            return null;
-        }
-        return networkElement.getId();
-    }
-
-    private boolean setNominalVoltage(String assessedElementId, FlowCnecAdder flowCnecAdder, Branch<?> branch) {
-        double voltageLevelLeft = branch.getTerminal1().getVoltageLevel().getNominalV();
-        double voltageLevelRight = branch.getTerminal2().getVoltageLevel().getNominalV();
-        if (voltageLevelLeft > 1e-6 && voltageLevelRight > 1e-6) {
-            flowCnecAdder.withNominalVoltage(voltageLevelLeft, Side.LEFT);
-            flowCnecAdder.withNominalVoltage(voltageLevelRight, Side.RIGHT);
-            return true;
-        } else {
-            csaProfileCnecCreationContexts.add(CsaProfileElementaryCreationContext.notImported(assessedElementId, ImportStatus.INCONSISTENCY_IN_DATA, "Voltage level for branch " + branch.getId() + " is 0 in network"));
-            return false;
-        }
-    }
-
-    private boolean setCurrentLimitsFromBranch(String assessedElementId, FlowCnecAdder flowCnecAdder, Branch<?> branch) {
-        Double currentLimitLeft = getCurrentLimitFromBranch(branch, Branch.Side.ONE);
-        Double currentLimitRight = getCurrentLimitFromBranch(branch, Branch.Side.TWO);
-        if (Objects.nonNull(currentLimitLeft) && Objects.nonNull(currentLimitRight)) {
-            flowCnecAdder.withIMax(currentLimitLeft, Side.LEFT);
-            flowCnecAdder.withIMax(currentLimitRight, Side.RIGHT);
-            return true;
-        } else {
-            csaProfileCnecCreationContexts.add(CsaProfileElementaryCreationContext.notImported(assessedElementId, ImportStatus.INCONSISTENCY_IN_DATA, "Unable to get branch current limits from network for branch " + branch.getId()));
-            return false;
-        }
-    }
-
-    private Double getCurrentLimitFromBranch(Branch<?> branch, Branch.Side side) {
-
-        if (branch.getCurrentLimits(side).isPresent()) {
-            return branch.getCurrentLimits(side).orElseThrow().getPermanentLimit();
-        }
-
-        if (side == Branch.Side.ONE && branch.getCurrentLimits(Branch.Side.TWO).isPresent()) {
-            return branch.getCurrentLimits(Branch.Side.TWO).orElseThrow().getPermanentLimit() * branch.getTerminal1().getVoltageLevel().getNominalV() / branch.getTerminal2().getVoltageLevel().getNominalV();
-        }
-
-        if (side == Branch.Side.TWO && branch.getCurrentLimits(Branch.Side.ONE).isPresent()) {
-            return branch.getCurrentLimits(Branch.Side.ONE).orElseThrow().getPermanentLimit() * branch.getTerminal2().getVoltageLevel().getNominalV() / branch.getTerminal1().getVoltageLevel().getNominalV();
-        }
-
-        return null;
-    }
-
-    private Identifiable<?> getNetworkElementInNetwork(String networkElementId) {
-        Identifiable<?> networkElement = network.getIdentifiable(networkElementId);
-        if (networkElement == null) {
-            CgmesBranchHelper cgmesBranchHelper = new CgmesBranchHelper(networkElementId, network);
-            if (cgmesBranchHelper.isValid()) {
-                networkElement = cgmesBranchHelper.getBranch();
-            }
-        }
-
-        if (networkElement instanceof DanglingLine) {
-            Optional<TieLine> optionalTieLine = ((DanglingLine) networkElement).getTieLine();
-            if (optionalTieLine.isPresent()) {
-                networkElement = optionalTieLine.get();
-            }
-        }
-        return networkElement;
-    }
-
-    private boolean addCurrentLimitInstant(String assessedElementId, FlowCnecAdder flowCnecAdder, PropertyBag currentLimit) {
-        this.cnecInstant = null;
-        String kind = currentLimit.get(CsaProfileConstants.REQUEST_OPERATIONAL_LIMIT_KIND);
-        InstantKind instantKind;
-
-        if (CsaProfileConstants.LimitKind.TATL.toString().equals(kind)) {
-            String acceptableDurationStr = currentLimit.get(CsaProfileConstants.REQUEST_OPERATIONAL_LIMIT_ACCEPTABLE_DURATION);
-            double acceptableDuration = Double.parseDouble(acceptableDurationStr);
-            if (acceptableDuration < 0) {
-                csaProfileCnecCreationContexts.add(CsaProfileElementaryCreationContext.notImported(assessedElementId, ImportStatus.INCONSISTENCY_IN_DATA, "OperationalLimitType.acceptableDuration is incorrect : " + acceptableDurationStr));
-                return false;
-            } else if (acceptableDuration <= CracCreationParameters.DurationThresholdsLimits.DURATION_THRESHOLDS_LIMITS_MAX_OUTAGE_INSTANT.getLimit()) {
-                instantKind = InstantKind.OUTAGE;
-            } else if (acceptableDuration <= CracCreationParameters.DurationThresholdsLimits.DURATION_THRESHOLDS_LIMITS_MAX_AUTO_INSTANT.getLimit()) {
-                instantKind = InstantKind.AUTO;
-            } else {
-                instantKind = InstantKind.CURATIVE;
-            }
-            flowCnecAdder.withInstant(cnecInstant);
-        } else if (CsaProfileConstants.LimitKind.PATL.toString().equals(kind)) {
-            instantKind = InstantKind.CURATIVE;
-            flowCnecAdder.withInstant(crac.getInstant(instantKind));
-        } else {
-            csaProfileCnecCreationContexts.add(CsaProfileElementaryCreationContext.notImported(assessedElementId, ImportStatus.INCONSISTENCY_IN_DATA, "OperationalLimitType.kind is incorrect : " + kind));
-            return false;
-        }
-        this.cnecInstant = crac.getInstant(instantKind);
-        return true;
-    }
-
-    private boolean addCurrentLimitThreshold(String assessedElementId, FlowCnecAdder flowCnecAdder, PropertyBag currentLimit, Identifiable<?> networkElement, Side side) {
-        if (side == null) {
-            csaProfileCnecCreationContexts.add(CsaProfileElementaryCreationContext.notImported(assessedElementId, ImportStatus.INCONSISTENCY_IN_DATA, "could not find side of threshold with network element : " + networkElement.getId()));
-            return false;
-        }
-        String normalValueStr = currentLimit.get(CsaProfileConstants.REQUEST_OPERATIONAL_LIMIT_NORMAL_VALUE);
-        Double normalValue = Double.valueOf(normalValueStr);
-        String direction = currentLimit.get(CsaProfileConstants.REQUEST_OPERATIONAL_LIMIT_DIRECTION);
-        if (CsaProfileConstants.OperationalLimitDirectionKind.ABSOLUTE.toString().equals(direction)) {
-            flowCnecAdder.newThreshold().withSide(side)
-                .withUnit(Unit.AMPERE)
-                .withMax(normalValue)
-                .withMin(-normalValue).add();
-        } else if (CsaProfileConstants.OperationalLimitDirectionKind.HIGH.toString().equals(direction)) {
-            flowCnecAdder.newThreshold().withSide(side)
-                .withUnit(Unit.AMPERE)
-                .withMax(normalValue).add();
-        } else if (CsaProfileConstants.OperationalLimitDirectionKind.LOW.toString().equals(direction)) {
-            csaProfileCnecCreationContexts.add(CsaProfileElementaryCreationContext.notImported(assessedElementId, ImportStatus.NOT_FOR_RAO, "OperationalLimitType.direction is low"));
-            return false;
-        }
-        return true;
-    }
-
-    private Side getSideFromNetworkElement(Identifiable<?> networkElement, String terminalId) {
-        if (networkElement instanceof TieLine) {
-            for (String key : CsaProfileConstants.CURRENT_LIMIT_POSSIBLE_ALIASES_BY_TYPE_TIE_LINE) {
-                TieLine tieLine = (TieLine) networkElement;
-                Optional<String> oAlias = tieLine.getDanglingLine1().getAliasFromType(key);
-                if (oAlias.isPresent() && oAlias.get().equals(terminalId)) {
-                    return Side.LEFT;
-                }
-                oAlias = tieLine.getDanglingLine2().getAliasFromType(key);
-                if (oAlias.isPresent() && oAlias.get().equals(terminalId)) {
-                    return Side.RIGHT;
-                }
-
-            }
-        } else {
-            for (String key : CsaProfileConstants.CURRENT_LIMIT_POSSIBLE_ALIASES_BY_TYPE_LEFT) {
-                Optional<String> oAlias = networkElement.getAliasFromType(key);
-                if (oAlias.isPresent() && oAlias.get().equals(terminalId)) {
-                    return Side.LEFT;
-                }
-            }
-
-            for (String key : CsaProfileConstants.CURRENT_LIMIT_POSSIBLE_ALIASES_BY_TYPE_RIGHT) {
-                Optional<String> oAlias = networkElement.getAliasFromType(key);
-                if (oAlias.isPresent() && oAlias.get().equals(terminalId)) {
-                    return Side.RIGHT;
-                }
-            }
-        }
-        return null;
-    }
-
-    private boolean addVoltageLimitInstant(String assessedElementId, VoltageCnecAdder voltageCnecAdder, PropertyBag voltageLimit, boolean inBaseCase) {
-        this.cnecInstant = null;
-
-        String isInfiniteDurationStr = voltageLimit.get(CsaProfileConstants.REQUEST_VOLTAGE_LIMIT_IS_INFINITE_DURATION);
-        boolean isInfiniteDuration = Boolean.parseBoolean(isInfiniteDurationStr);
-        if (!isInfiniteDuration) {
-            csaProfileCnecCreationContexts.add(CsaProfileElementaryCreationContext.notImported(assessedElementId, ImportStatus.NOT_YET_HANDLED_BY_FARAO, "Only permanent voltage limits are handled for now (isInfiniteDuration is 'false')"));
-            return false;
-        }
-
-        this.cnecInstant = crac.getInstant(inBaseCase ? InstantKind.PREVENTIVE : InstantKind.CURATIVE);
-        voltageCnecAdder.withInstant(this.cnecInstant);
-        return true;
-    }
-
-    private boolean addVoltageLimitThreshold(String assessedElementId, VoltageCnecAdder voltageCnecAdder, PropertyBag voltageLimit) {
-
-        String normalValueStr = voltageLimit.get(CsaProfileConstants.REQUEST_OPERATIONAL_LIMIT_NORMAL_VALUE);
-        Double normalValue = Double.valueOf(normalValueStr);
-        String direction = voltageLimit.get(CsaProfileConstants.REQUEST_OPERATIONAL_LIMIT_DIRECTION);
-        if (CsaProfileConstants.OperationalLimitDirectionKind.HIGH.toString().equals(direction)) {
-            voltageCnecAdder.newThreshold()
-                .withUnit(Unit.KILOVOLT)
-                .withMax(normalValue).add();
-        } else if (CsaProfileConstants.OperationalLimitDirectionKind.LOW.toString().equals(direction)) {
-            voltageCnecAdder.newThreshold()
-                .withUnit(Unit.KILOVOLT)
-                .withMin(normalValue).add();
-        } else if (CsaProfileConstants.OperationalLimitDirectionKind.ABSOLUTE.toString().equals(direction)) {
-            csaProfileCnecCreationContexts.add(CsaProfileElementaryCreationContext.notImported(assessedElementId, ImportStatus.NOT_YET_HANDLED_BY_FARAO, "Only high and low voltage threshold values are handled for now (OperationalLimitType.direction is absolute)"));
-            return false;
-        }
-        return true;
-    }
-
-    private void addAngleLimitInstant(AngleCnecAdder angleCnecAdder, boolean inBaseCase) {
-        this.cnecInstant = crac.getInstant(inBaseCase ? InstantKind.PREVENTIVE : InstantKind.CURATIVE);
-        angleCnecAdder.withInstant(this.cnecInstant);
-    }
-
-    private boolean addAngleLimitThreshold(String assessedElementId, AngleCnecAdder angleCnecAdder, PropertyBag angleLimit, boolean isFlowToRefTerminalIsNull) {
-        String normalValueStr = angleLimit.get(CsaProfileConstants.REQUEST_OPERATIONAL_LIMIT_NORMAL_VALUE);
-        Double normalValue = Double.valueOf(normalValueStr);
-        if (normalValue < 0) {
-            csaProfileCnecCreationContexts.add(CsaProfileElementaryCreationContext.notImported(assessedElementId, ImportStatus.INCONSISTENCY_IN_DATA, "angle limit's normal value is negative"));
-            return false;
-        }
-        String direction = angleLimit.get(CsaProfileConstants.REQUEST_OPERATIONAL_LIMIT_DIRECTION);
-        if (CsaProfileConstants.OperationalLimitDirectionKind.HIGH.toString().equals(direction)) {
-            if (handleMissingIsFlowToRefTerminalForNotAbsoluteDirection(assessedElementId, isFlowToRefTerminalIsNull, CsaProfileConstants.OperationalLimitDirectionKind.HIGH)) {
-                return false;
-            }
-            angleCnecAdder.newThreshold()
-                .withUnit(Unit.DEGREE)
-                .withMax(normalValue).add();
-        } else if (CsaProfileConstants.OperationalLimitDirectionKind.LOW.toString().equals(direction)) {
-            if (handleMissingIsFlowToRefTerminalForNotAbsoluteDirection(assessedElementId, isFlowToRefTerminalIsNull, CsaProfileConstants.OperationalLimitDirectionKind.LOW)) {
-                return false;
-            }
-            angleCnecAdder.newThreshold()
-                .withUnit(Unit.DEGREE)
-                .withMin(-normalValue).add();
-        } else if (CsaProfileConstants.OperationalLimitDirectionKind.ABSOLUTE.toString().equals(direction)) {
-            angleCnecAdder.newThreshold()
-                .withUnit(Unit.DEGREE)
-                .withMin(-normalValue)
-                .withMax(normalValue).add();
-        }
-        return true;
-    }
-
-    private boolean handleMissingIsFlowToRefTerminalForNotAbsoluteDirection(String assessedElementId, boolean isFlowToRefTerminalIsNull, CsaProfileConstants.OperationalLimitDirectionKind direction) {
-        if (isFlowToRefTerminalIsNull) {
-            csaProfileCnecCreationContexts.add(CsaProfileElementaryCreationContext.notImported(assessedElementId, ImportStatus.INCONSISTENCY_IN_DATA, "ambiguous angle limit direction definition from an undefined VoltageAngleLimit.isFlowToRefTerminal and an OperationalLimit.OperationalLimitType : " + direction));
-            return true;
-        }
-        return false;
-    }
-
-    private boolean addAngleCnecElements(String assessedElementId, AngleCnecAdder angleCnecAdder, String networkElement1Id, String networkElement2Id, boolean isFlowToRefTerminal) {
-        if (Objects.equals(networkElement1Id, networkElement2Id)) {
-            csaProfileCnecCreationContexts.add(CsaProfileElementaryCreationContext.notImported(assessedElementId, ImportStatus.INCONSISTENCY_IN_DATA, "AngleCNEC's importing and exporting equipments are the same : " + networkElement1Id));
-            return false;
-        }
-        String importingElement = isFlowToRefTerminal ? networkElement1Id : networkElement2Id;
-        String exportingElement = isFlowToRefTerminal ? networkElement2Id : networkElement1Id;
-        angleCnecAdder.withImportingNetworkElement(importingElement).withExportingNetworkElement(exportingElement);
-        return true;
-    }
-=======
->>>>>>> 1b87ff12
 }