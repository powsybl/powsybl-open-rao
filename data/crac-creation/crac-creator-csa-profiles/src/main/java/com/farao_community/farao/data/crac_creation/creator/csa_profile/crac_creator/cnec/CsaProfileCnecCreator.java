/*
 * Copyright (c) 2023, RTE (http://www.rte-france.com)
 * This Source Code Form is subject to the terms of the Mozilla Public
 * License, v. 2.0. If a copy of the MPL was not distributed with this
 * file, You can obtain one at http://mozilla.org/MPL/2.0/.
 */

package com.farao_community.farao.data.crac_creation.creator.csa_profile.crac_creator.cnec;

import com.farao_community.farao.commons.Unit;
import com.farao_community.farao.data.crac_api.Contingency;
import com.farao_community.farao.data.crac_api.Crac;
import com.farao_community.farao.data.crac_api.Instant;
import com.farao_community.farao.data.crac_api.cnec.*;
import com.farao_community.farao.data.crac_creation.creator.api.ImportStatus;
import com.farao_community.farao.data.crac_creation.creator.api.parameters.CracCreationParameters;
import com.farao_community.farao.data.crac_creation.creator.csa_profile.crac_creator.CsaProfileConstants;
import com.farao_community.farao.data.crac_creation.creator.csa_profile.crac_creator.CsaProfileCracCreationContext;
import com.farao_community.farao.data.crac_creation.creator.csa_profile.crac_creator.CsaProfileCracUtils;
import com.farao_community.farao.data.crac_creation.creator.csa_profile.crac_creator.CsaProfileElementaryCreationContext;
import com.farao_community.farao.data.crac_creation.util.cgmes.CgmesBranchHelper;
import com.powsybl.iidm.network.*;
import com.powsybl.triplestore.api.PropertyBag;
import com.powsybl.triplestore.api.PropertyBags;

import java.util.*;

/**
 * @author Jean-Pierre Arnould {@literal <jean-pierre.arnould at rte-france.com>}
 */
public class CsaProfileCnecCreator {
    private final Crac crac;
    private final Network network;
    private final PropertyBags assessedElementsPropertyBags;
    private final Map<String, Set<PropertyBag>> assessedElementsWithContingenciesPropertyBags;
    private final Map<String, Set<PropertyBag>> currentLimitsPropertyBags;
    private final Map<String, Set<PropertyBag>> voltageLimitsPropertyBags;
    private final Map<String, Set<PropertyBag>> angleLimitsPropertyBags;
    private Set<CsaProfileElementaryCreationContext> csaProfileCnecCreationContexts;
    private final CsaProfileCracCreationContext cracCreationContext;
    private Instant cnecInstant;
    private PropertyBag cnecLimit;

    public CsaProfileCnecCreator(Crac crac, Network network, PropertyBags assessedElementsPropertyBags, PropertyBags assessedElementsWithContingenciesPropertyBags, PropertyBags currentLimitsPropertyBags, PropertyBags voltageLimitsPropertyBags, PropertyBags angleLimitsPropertyBags, CsaProfileCracCreationContext cracCreationContext) {
        this.crac = crac;
        this.network = network;
        this.assessedElementsPropertyBags = assessedElementsPropertyBags;
        this.assessedElementsWithContingenciesPropertyBags = CsaProfileCracUtils.getMappedPropertyBagsSet(assessedElementsWithContingenciesPropertyBags, CsaProfileConstants.REQUEST_ASSESSED_ELEMENT);
        this.currentLimitsPropertyBags = CsaProfileCracUtils.getMappedPropertyBagsSet(currentLimitsPropertyBags, CsaProfileConstants.REQUEST_CURRENT_LIMIT);
        this.voltageLimitsPropertyBags = CsaProfileCracUtils.getMappedPropertyBagsSet(voltageLimitsPropertyBags, CsaProfileConstants.REQUEST_VOLTAGE_LIMIT);
        this.angleLimitsPropertyBags = CsaProfileCracUtils.getMappedPropertyBagsSet(angleLimitsPropertyBags, CsaProfileConstants.REQUEST_ANGLE_LIMIT);
        this.cracCreationContext = cracCreationContext;
        this.createAndAddCnecs();
    }

    private void createAndAddCnecs() {
        this.csaProfileCnecCreationContexts = new HashSet<>();

        for (PropertyBag assessedElementPropertyBag : assessedElementsPropertyBags) {
            this.addCnec(assessedElementPropertyBag);
        }
        this.cracCreationContext.setCnecCreationContexts(this.csaProfileCnecCreationContexts);
    }

    private void addCnec(PropertyBag assessedElementPropertyBag) {
        String rejectedLinksAssessedElementContingency = "";
        String assessedElementId = assessedElementPropertyBag.getId(CsaProfileConstants.REQUEST_ASSESSED_ELEMENT);
        boolean isAeProfileDataCheckOk = this.aeProfileDataCheck(assessedElementId, assessedElementPropertyBag);

        if (!isAeProfileDataCheckOk) {
            return;
        }

        String inBaseCaseStr = assessedElementPropertyBag.get(CsaProfileConstants.REQUEST_ASSESSED_ELEMENT_IN_BASE_CASE);
        boolean inBaseCase = Boolean.parseBoolean(inBaseCaseStr);

        Set<PropertyBag> assessedElementsWithContingencies = getAssessedElementsWithContingencies(assessedElementId, assessedElementPropertyBag, inBaseCase);
        if (!inBaseCase && assessedElementsWithContingencies == null) {
            return;
        }

        CsaProfileConstants.LimitType limitType = getLimit(assessedElementId, assessedElementPropertyBag);
        if (limitType == null) {
            return;
        }

        String isCombinableWithContingencyStr = assessedElementPropertyBag.get(CsaProfileConstants.REQUEST_ASSESSED_ELEMENT_IS_COMBINABLE_WITH_CONTINGENCY);
        boolean isCombinableWithContingency = Boolean.parseBoolean(isCombinableWithContingencyStr);
        Set<Contingency> combinableContingencies;
        if (isCombinableWithContingency) {
            combinableContingencies = cracCreationContext.getCrac().getContingencies();
        } else {
            combinableContingencies = new HashSet<>();
        }

        String nativeAssessedElementName = assessedElementPropertyBag.get(CsaProfileConstants.REQUEST_ASSESSED_ELEMENT_NAME);
        String assessedSystemOperator = assessedElementPropertyBag.getId(CsaProfileConstants.REQUEST_ASSESSED_ELEMENT_OPERATOR);
        String assessedElementName = CsaProfileCracUtils.getUniqueName(assessedSystemOperator, nativeAssessedElementName);

        CnecAdder cnecAdder;
        if (CsaProfileConstants.LimitType.CURRENT.equals(limitType)) {
            cnecAdder = crac.newFlowCnec()
                    .withMonitored(false)
                    .withOptimized(true)
                    .withReliabilityMargin(0);

            if (!this.addCurrentLimit(assessedElementId, (FlowCnecAdder) cnecAdder, isCombinableWithContingency)) {
                return;
            }
        } else if (CsaProfileConstants.LimitType.VOLTAGE.equals(limitType)) {
            cnecAdder = crac.newVoltageCnec()
                    .withMonitored(true)
                    .withOptimized(false)
                    .withReliabilityMargin(0);

            if (!this.addVoltageLimit(assessedElementId, (VoltageCnecAdder) cnecAdder, isCombinableWithContingency)) {
                return;
            }
        } else if (CsaProfileConstants.LimitType.ANGLE.equals(limitType)) {

            cnecAdder = crac.newAngleCnec()
                    .withMonitored(true)
                    .withOptimized(false)
                    .withReliabilityMargin(0);

            if (!this.addAngleLimit(assessedElementId, (AngleCnecAdder) cnecAdder, isCombinableWithContingency)) {
                return;
            }
        } else {
            return;
        }

        if (assessedElementsWithContingencies != null) {
            for (PropertyBag assessedElementWithContingencies : assessedElementsWithContingencies) {
                boolean isCheckLinkOk = this.checkLinkAssessedElementContingency(assessedElementId, assessedElementWithContingencies, combinableContingencies, isCombinableWithContingency);
                if (!isCheckLinkOk) {
                    rejectedLinksAssessedElementContingency = rejectedLinksAssessedElementContingency.concat(assessedElementWithContingencies.getId(CsaProfileConstants.REQUEST_ASSESSED_ELEMENT_WITH_CONTINGENCY) + " ");
                }
            }
        }

        for (Contingency contingency : combinableContingencies) {
            String cnecName = assessedElementName + " - " + contingency.getName() + " - " + cnecInstant.toString();
            this.addCnec(cnecAdder, limitType, contingency.getId(), assessedElementId, cnecName, cnecInstant, rejectedLinksAssessedElementContingency);
        }
        if (inBaseCase) {
            String cnecName = assessedElementName + " - preventive";
            this.addCnec(cnecAdder, limitType, null, assessedElementId, cnecName, Instant.PREVENTIVE, rejectedLinksAssessedElementContingency);
        }
    }

    private void addCnec(CnecAdder cnecAdder, CsaProfileConstants.LimitType limitType, String contingencyId, String assessedElementId, String cnecName, Instant instant, String rejectedLinksAssessedElementContingency) {
        if (CsaProfileConstants.LimitType.CURRENT.equals(limitType)) {
            ((FlowCnecAdder) cnecAdder).withContingency(contingencyId)
                    .withId(cnecName)
                    .withName(cnecName)
                    .withInstant(instant)
                    .add();
        } else if (CsaProfileConstants.LimitType.VOLTAGE.equals(limitType)) {
            ((VoltageCnecAdder) cnecAdder).withContingency(contingencyId)
                    .withId(cnecName)
                    .withName(cnecName)
                    .withInstant(instant)
                    .add();
        } else {
            ((AngleCnecAdder) cnecAdder).withContingency(contingencyId)
                    .withId(cnecName)
                    .withName(cnecName)
                    .withInstant(instant)
                    .add();
        }

        if (rejectedLinksAssessedElementContingency.isEmpty()) {
            csaProfileCnecCreationContexts.add(CsaProfileElementaryCreationContext.imported(assessedElementId, cnecName, cnecName, "", false));
        } else {
            csaProfileCnecCreationContexts.add(CsaProfileElementaryCreationContext.imported(assessedElementId, cnecName, cnecName, "some cnec for the same assessed element are not imported because of incorrect data for assessed elements for contingencies : " + rejectedLinksAssessedElementContingency, true));
        }
    }

    private boolean checkProfileHeader(String elementId, PropertyBag propertyBag, String twoLettersKeyword) {
        return checkProfileKeyword(elementId, propertyBag, twoLettersKeyword) && checkProfileValidityInterval(elementId, propertyBag);
    }

    private boolean checkProfileValidityInterval(String elementId, PropertyBag propertyBag) {
        String startTime = propertyBag.get(CsaProfileConstants.REQUEST_HEADER_START_DATE);
        String endTime = propertyBag.get(CsaProfileConstants.REQUEST_HEADER_END_DATE);
        if (!CsaProfileCracUtils.isValidInterval(cracCreationContext.getTimeStamp(), startTime, endTime)) {
            csaProfileCnecCreationContexts.add(CsaProfileElementaryCreationContext.notImported(elementId, ImportStatus.NOT_FOR_REQUESTED_TIMESTAMP, "Required timestamp does not fall between Model.startDate and Model.endDate"));
            return false;
        }
        return true;
    }

    private boolean checkProfileKeyword(String elementId, PropertyBag propertyBag, String twoLettersKeyword) {
        String keyword = propertyBag.get(CsaProfileConstants.REQUEST_HEADER_KEYWORD);
        if (!twoLettersKeyword.equals(keyword)) {
            csaProfileCnecCreationContexts.add(CsaProfileElementaryCreationContext.notImported(elementId, ImportStatus.INCONSISTENCY_IN_DATA, "Model.keyword must be " + twoLettersKeyword + ", but it is " + keyword));
            return false;
        }
        return true;
    }

    private boolean aeProfileDataCheck(String assessedElementId, PropertyBag assessedElementPropertyBag) {
        CsaProfileConstants.HeaderValidity headerValidity = CsaProfileCracUtils.checkProfileHeader(assessedElementPropertyBag, CsaProfileConstants.CsaProfile.ASSESSED_ELEMENT, cracCreationContext.getTimeStamp());
        if (headerValidity == CsaProfileConstants.HeaderValidity.INVALID_KEYWORD) {
            csaProfileCnecCreationContexts.add(CsaProfileElementaryCreationContext.notImported(assessedElementId, ImportStatus.INCONSISTENCY_IN_DATA, "Model.keyword must be " + CsaProfileConstants.CsaProfile.ASSESSED_ELEMENT));
            return false;
        } else if (headerValidity == CsaProfileConstants.HeaderValidity.INVALID_INTERVAL) {
            csaProfileCnecCreationContexts.add(CsaProfileElementaryCreationContext.notImported(assessedElementId, ImportStatus.NOT_FOR_REQUESTED_TIMESTAMP, "Required timestamp does not fall between Model.startDate and Model.endDate"));
            return false;
        }

        String isCritical = assessedElementPropertyBag.get(CsaProfileConstants.REQUEST_ASSESSED_ELEMENT_IS_CRITICAL);

        if (isCritical != null && !Boolean.parseBoolean(isCritical)) {
            csaProfileCnecCreationContexts.add(CsaProfileElementaryCreationContext.notImported(assessedElementId, ImportStatus.NOT_FOR_RAO, "AssessedElement.isCritical is false"));
            return false;
        }

        String normalEnabled = assessedElementPropertyBag.get(CsaProfileConstants.REQUEST_ASSESSED_ELEMENT_NORMAL_ENABLED);

        if (normalEnabled != null && !Boolean.parseBoolean(normalEnabled)) {
            csaProfileCnecCreationContexts.add(CsaProfileElementaryCreationContext.notImported(assessedElementId, ImportStatus.NOT_FOR_RAO, "AssessedElement.normalEnabled is false"));
            return false;
        }
        return true;
    }

    private boolean erProfileDataCheck(String assessedElementId, PropertyBag angleLimitsPropertyBag) {
        CsaProfileConstants.HeaderValidity headerValidity = CsaProfileCracUtils.checkProfileHeader(angleLimitsPropertyBag, CsaProfileConstants.CsaProfile.EQUIPMENT_RELIABILITY, cracCreationContext.getTimeStamp());
        if (headerValidity == CsaProfileConstants.HeaderValidity.INVALID_KEYWORD) {
            csaProfileCnecCreationContexts.add(CsaProfileElementaryCreationContext.notImported(assessedElementId, ImportStatus.INCONSISTENCY_IN_DATA, "Model.keyword must be " + CsaProfileConstants.CsaProfile.EQUIPMENT_RELIABILITY));
            return false;
        } else if (headerValidity == CsaProfileConstants.HeaderValidity.INVALID_INTERVAL) {
            csaProfileCnecCreationContexts.add(CsaProfileElementaryCreationContext.notImported(assessedElementId, ImportStatus.NOT_FOR_REQUESTED_TIMESTAMP, "Required timestamp does not fall between Model.startDate and Model.endDate"));
            return false;
        } else {
            return true;
        }
    }

    private Set<PropertyBag> getAssessedElementsWithContingencies(String assessedElementId, PropertyBag assessedElementPropertyBag, boolean inBaseCase) {
        Set<PropertyBag> assessedElementsWithContingencies = this.assessedElementsWithContingenciesPropertyBags.get(assessedElementPropertyBag.getId(CsaProfileConstants.REQUEST_ASSESSED_ELEMENT));

        if (!inBaseCase && assessedElementsWithContingencies == null) {
            csaProfileCnecCreationContexts.add(CsaProfileElementaryCreationContext.notImported(assessedElementId, ImportStatus.INCOMPLETE_DATA, "no link between the assessed element and a contingency"));
        }
        return assessedElementsWithContingencies;
    }

    private CsaProfileConstants.LimitType getLimit(String assessedElementId, PropertyBag assessedElementPropertyBag) {
        this.cnecLimit = null;

        if (checkLimit(this.currentLimitsPropertyBags, "current", assessedElementId, assessedElementPropertyBag)) {
            return CsaProfileConstants.LimitType.CURRENT;
        }
        if (checkLimit(this.voltageLimitsPropertyBags, "voltage", assessedElementId, assessedElementPropertyBag)) {
            return CsaProfileConstants.LimitType.VOLTAGE;
        }
        if (checkLimit(this.angleLimitsPropertyBags, "angle", assessedElementId, assessedElementPropertyBag)) {
            return CsaProfileConstants.LimitType.ANGLE;
        }

        csaProfileCnecCreationContexts.add(CsaProfileElementaryCreationContext.notImported(assessedElementId, ImportStatus.INCOMPLETE_DATA, "no current, voltage nor angle limit linked with the assessed element"));
        return null;
    }

    private boolean checkLimit(Map<String, Set<PropertyBag>> limitPropertyBags, String limitType, String assessedElementId, PropertyBag assessedElementPropertyBag) {
        Set<PropertyBag> limits = limitPropertyBags.get(assessedElementPropertyBag.getId(CsaProfileConstants.REQUEST_ASSESSED_ELEMENT_OPERATIONAL_LIMIT));
        if (limits != null) {
            if (limits.size() != 1) {
                csaProfileCnecCreationContexts.add(CsaProfileElementaryCreationContext.notImported(assessedElementId, ImportStatus.INCONSISTENCY_IN_DATA, "more than one " + limitType + " limit linked with the assessed element"));
                return false;
            }
            this.cnecLimit = limits.stream().findAny().orElse(null);
            return true;
        }
        return false;
    }

    private boolean checkLinkAssessedElementContingency(String assessedElementId, PropertyBag assessedElementWithContingencies, Set<Contingency> combinableContingenciesSet, boolean isCombinableWithContingency) {
        String normalEnabledWithContingencies = assessedElementWithContingencies.get(CsaProfileConstants.REQUEST_ASSESSED_ELEMENT_WITH_CONTINGENCY_NORMAL_ENABLED);

        if (normalEnabledWithContingencies != null && !Boolean.parseBoolean(normalEnabledWithContingencies)) {
            csaProfileCnecCreationContexts.add(CsaProfileElementaryCreationContext.notImported(assessedElementId, ImportStatus.NOT_FOR_RAO, "AssessedElementWithContingency.normalEnabled is false"));
            return false;
        }

        String contingencyId = assessedElementWithContingencies.getId(CsaProfileConstants.REQUEST_CONTINGENCY);
        String combinationConstraintKind = assessedElementWithContingencies.get(CsaProfileConstants.REQUEST_ASSESSED_ELEMENT_WITH_CONTINGENCY_COMBINATION_CONSTRAINT_KIND);
        if (CsaProfileConstants.ElementCombinationConstraintKind.CONSIDERED.toString().equals(combinationConstraintKind)) {
            csaProfileCnecCreationContexts.add(CsaProfileElementaryCreationContext.notImported(assessedElementId, ImportStatus.INCONSISTENCY_IN_DATA, "AssessedElementWithContingency.combinationConstraintKind is considered"));
            return false;
        }
        if (CsaProfileConstants.ElementCombinationConstraintKind.INCLUDED.toString().equals(combinationConstraintKind) && !isCombinableWithContingency) {
            Contingency contingencyToLink = crac.getContingency(contingencyId);
            if (contingencyToLink == null) {
<<<<<<< HEAD
                csaProfileCnecCreationContexts.add(CsaProfileCnecCreationContext.notImported(assessedElementId, ImportStatus.INCONSISTENCY_IN_DATA, "the contingency "
                        + contingencyId + " linked to the assessed element doesn't exist in the CRAC"));
=======
                csaProfileCnecCreationContexts.add(CsaProfileElementaryCreationContext.notImported(assessedElementId, ImportStatus.INCONSISTENCY_IN_DATA, "the contingency "
                    + contingencyId + " linked to the assessed element doesn't exist in the CRAC"));
>>>>>>> f59b6371
                return false;
            } else {
                combinableContingenciesSet.add(contingencyToLink);
                return true;
            }
        }
        if (CsaProfileConstants.ElementCombinationConstraintKind.EXCLUDED.toString().equals(combinationConstraintKind) && isCombinableWithContingency) {
            Contingency contingencyToRemove = crac.getContingency(contingencyId);
            if (contingencyToRemove == null) {
<<<<<<< HEAD
                csaProfileCnecCreationContexts.add(CsaProfileCnecCreationContext.notImported(assessedElementId, ImportStatus.INCONSISTENCY_IN_DATA, "the contingency "
                        + contingencyId + " excluded from the contingencies linked to the assessed element doesn't exist in the CRAC"));
=======
                csaProfileCnecCreationContexts.add(CsaProfileElementaryCreationContext.notImported(assessedElementId, ImportStatus.INCONSISTENCY_IN_DATA, "the contingency "
                    + contingencyId + " excluded from the contingencies linked to the assessed element doesn't exist in the CRAC"));
>>>>>>> f59b6371
                return false;
            } else {
                combinableContingenciesSet.remove(contingencyToRemove);
                return true;
            }
        }
<<<<<<< HEAD
        csaProfileCnecCreationContexts.add(CsaProfileCnecCreationContext.notImported(assessedElementId, ImportStatus.INCONSISTENCY_IN_DATA, "AssessedElementWithContingency.combinationConstraintKind = "
                + combinationConstraintKind + " and AssessedElement.isCombinableWithContingency = " + isCombinableWithContingency + " have inconsistent values"));
=======
        csaProfileCnecCreationContexts.add(CsaProfileElementaryCreationContext.notImported(assessedElementId, ImportStatus.INCONSISTENCY_IN_DATA, "AssessedElementWithContingency.combinationConstraintKind = "
            + combinationConstraintKind + " and AssessedElement.isCombinableWithContingency = " + isCombinableWithContingency + " have inconsistent values"));
>>>>>>> f59b6371
        return false;
    }

    private boolean addCurrentLimit(String assessedElementId, FlowCnecAdder flowCnecAdder, boolean inBaseCase) {
        String terminalId = cnecLimit.getId(CsaProfileConstants.REQUEST_OPERATIONAL_LIMIT_TERMINAL);
        Identifiable<?> networkElement = this.getNetworkElementInNetwork(terminalId);
        if (networkElement == null) {
            csaProfileCnecCreationContexts.add(CsaProfileElementaryCreationContext.notImported(assessedElementId, ImportStatus.ELEMENT_NOT_FOUND_IN_NETWORK, "current limit equipment is missing in network : " + terminalId));
            return false;
        }

        if (!(networkElement instanceof Branch)) {
            csaProfileCnecCreationContexts.add(CsaProfileElementaryCreationContext.notImported(assessedElementId, ImportStatus.INCONSISTENCY_IN_DATA, "network element " + networkElement.getId() + " is not a branch"));
            return false;
        }

        boolean isNominalVoltageOk = setNominalVoltage(assessedElementId, flowCnecAdder, (Branch<?>) networkElement);

        if (!isNominalVoltageOk) {
            return false;
        }

        boolean isCurrentsLimitOk = setCurrentLimitsFromBranch(assessedElementId, flowCnecAdder, (Branch<?>) networkElement);

        if (!isCurrentsLimitOk) {
            return false;
        }

        String networkElementId = networkElement.getId();
        flowCnecAdder.withNetworkElement(networkElementId);

        boolean isInstantOk = this.addCurrentLimitInstant(assessedElementId, flowCnecAdder, cnecLimit);
        if (!isInstantOk) {
            return false;
        }

        return this.addCurrentLimitThreshold(assessedElementId, flowCnecAdder, cnecLimit, networkElement, this.getSideFromNetworkElement(networkElement, terminalId));
    }

    private boolean addVoltageLimit(String assessedElementId, VoltageCnecAdder voltageCnecAdder, boolean inBaseCase) {
        String terminalId = cnecLimit.getId(CsaProfileConstants.REQUEST_OPERATIONAL_LIMIT_TERMINAL);
        Identifiable<?> networkElement = this.getNetworkElementInNetwork(terminalId);
        if (networkElement == null) {
            csaProfileCnecCreationContexts.add(CsaProfileElementaryCreationContext.notImported(assessedElementId, ImportStatus.ELEMENT_NOT_FOUND_IN_NETWORK, "current limit equipment is missing in network : " + terminalId));
            return false;
        }

        if (!(networkElement instanceof BusbarSection)) {
            csaProfileCnecCreationContexts.add(CsaProfileElementaryCreationContext.notImported(assessedElementId, ImportStatus.INCONSISTENCY_IN_DATA, "network element " + networkElement.getId() + " is not a bus bar section"));
            return false;
        }

        String networkElementId = networkElement.getId();
        voltageCnecAdder.withNetworkElement(networkElementId);

        boolean isInstantOk = this.addVoltageLimitInstant(assessedElementId, voltageCnecAdder, cnecLimit, inBaseCase);
        if (!isInstantOk) {
            return false;
        }

        return this.addVoltageLimitThreshold(assessedElementId, voltageCnecAdder, cnecLimit);
    }

    private boolean addAngleLimit(String assessedElementId, AngleCnecAdder angleCnecAdder, boolean inBaseCase) {
        boolean isErProfileDataCheckOk = this.erProfileDataCheck(assessedElementId, cnecLimit);

        if (!isErProfileDataCheckOk) {
            return false;
        }

        String isFlowToRefTerminalStr = cnecLimit.get(CsaProfileConstants.REQUEST_IS_FLOW_TO_REF_TERMINAL);
        boolean isFlowToRefTerminalIsNull = isFlowToRefTerminalStr == null;
        boolean isFlowToRefTerminal = isFlowToRefTerminalIsNull || Boolean.parseBoolean(isFlowToRefTerminalStr);

        String terminal1Id = cnecLimit.getId("terminal1");
        String terminal2Id = cnecLimit.getId("terminal2");

        String networkElement1Id = checkAngleNetworkElementAndGetId(assessedElementId, terminal1Id);
        if (networkElement1Id == null) {
            return false;
        }
        String networkElement2Id = checkAngleNetworkElementAndGetId(assessedElementId, terminal2Id);
        if (networkElement2Id == null) {
            return false;
        }

        boolean areNetworkElementsOk = this.addAngleCnecElements(assessedElementId, angleCnecAdder, networkElement1Id, networkElement2Id, isFlowToRefTerminal);
        if (!areNetworkElementsOk) {
            return false;
        }
        this.addAngleLimitInstant(angleCnecAdder, inBaseCase);
        return this.addAngleLimitThreshold(assessedElementId, angleCnecAdder, cnecLimit, isFlowToRefTerminalIsNull);
    }

    private String checkAngleNetworkElementAndGetId(String assessedElementId, String terminalId) {
        Identifiable<?> networkElement = this.getNetworkElementInNetwork(terminalId);
        if (networkElement == null) {
            csaProfileCnecCreationContexts.add(CsaProfileElementaryCreationContext.notImported(assessedElementId, ImportStatus.ELEMENT_NOT_FOUND_IN_NETWORK, "angle limit equipment is missing in network : " + terminalId));
            return null;
        }
        if (!networkElement.getType().equals(IdentifiableType.BUS)) {
            csaProfileCnecCreationContexts.add(CsaProfileElementaryCreationContext.notImported(assessedElementId, ImportStatus.INCONSISTENCY_IN_DATA, "network element " + networkElement.getId() + " is not a bus bar section"));
            return null;
        }
        return networkElement.getId();
    }

    private boolean setNominalVoltage(String assessedElementId, FlowCnecAdder flowCnecAdder, Branch<?> branch) {
        double voltageLevelLeft = branch.getTerminal1().getVoltageLevel().getNominalV();
        double voltageLevelRight = branch.getTerminal2().getVoltageLevel().getNominalV();
        if (voltageLevelLeft > 1e-6 && voltageLevelRight > 1e-6) {
            flowCnecAdder.withNominalVoltage(voltageLevelLeft, Side.LEFT);
            flowCnecAdder.withNominalVoltage(voltageLevelRight, Side.RIGHT);
            return true;
        } else {
            csaProfileCnecCreationContexts.add(CsaProfileElementaryCreationContext.notImported(assessedElementId, ImportStatus.INCONSISTENCY_IN_DATA, "Voltage level for branch " + branch.getId() + " is 0 in network"));
            return false;
        }
    }

    private boolean setCurrentLimitsFromBranch(String assessedElementId, FlowCnecAdder flowCnecAdder, Branch<?> branch) {
        Double currentLimitLeft = getCurrentLimitFromBranch(branch, Branch.Side.ONE);
        Double currentLimitRight = getCurrentLimitFromBranch(branch, Branch.Side.TWO);
        if (Objects.nonNull(currentLimitLeft) && Objects.nonNull(currentLimitRight)) {
            flowCnecAdder.withIMax(currentLimitLeft, Side.LEFT);
            flowCnecAdder.withIMax(currentLimitRight, Side.RIGHT);
            return true;
        } else {
            csaProfileCnecCreationContexts.add(CsaProfileElementaryCreationContext.notImported(assessedElementId, ImportStatus.INCONSISTENCY_IN_DATA, "Unable to get branch current limits from network for branch " + branch.getId()));
            return false;
        }
    }

    private Double getCurrentLimitFromBranch(Branch<?> branch, Branch.Side side) {

        if (branch.getCurrentLimits(side).isPresent()) {
            return branch.getCurrentLimits(side).orElseThrow().getPermanentLimit();
        }

        if (side == Branch.Side.ONE && branch.getCurrentLimits(Branch.Side.TWO).isPresent()) {
            return branch.getCurrentLimits(Branch.Side.TWO).orElseThrow().getPermanentLimit() * branch.getTerminal1().getVoltageLevel().getNominalV() / branch.getTerminal2().getVoltageLevel().getNominalV();
        }

        if (side == Branch.Side.TWO && branch.getCurrentLimits(Branch.Side.ONE).isPresent()) {
            return branch.getCurrentLimits(Branch.Side.ONE).orElseThrow().getPermanentLimit() * branch.getTerminal2().getVoltageLevel().getNominalV() / branch.getTerminal1().getVoltageLevel().getNominalV();
        }

        return null;
    }

    private Identifiable<?> getNetworkElementInNetwork(String networkElementId) {
        Identifiable<?> networkElement = network.getIdentifiable(networkElementId);
        if (networkElement == null) {
            CgmesBranchHelper cgmesBranchHelper = new CgmesBranchHelper(networkElementId, network);
            if (cgmesBranchHelper.isValid()) {
                networkElement = cgmesBranchHelper.getBranch();
            }
        }

        if (networkElement instanceof DanglingLine) {
            Optional<TieLine> optionalTieLine = ((DanglingLine) networkElement).getTieLine();
            if (optionalTieLine.isPresent()) {
                networkElement = optionalTieLine.get();
            }
        }
        return networkElement;
    }

    private boolean addCurrentLimitInstant(String assessedElementId, FlowCnecAdder flowCnecAdder, PropertyBag currentLimit) {
        this.cnecInstant = null;
        String kind = currentLimit.get(CsaProfileConstants.REQUEST_OPERATIONAL_LIMIT_KIND);
        Instant instant;

        if (CsaProfileConstants.LimitKind.TATL.toString().equals(kind)) {
            String acceptableDurationStr = currentLimit.get(CsaProfileConstants.REQUEST_OPERATIONAL_LIMIT_ACCEPTABLE_DURATION);
            double acceptableDuration = Double.parseDouble(acceptableDurationStr);
            if (acceptableDuration < 0) {
                csaProfileCnecCreationContexts.add(CsaProfileElementaryCreationContext.notImported(assessedElementId, ImportStatus.INCONSISTENCY_IN_DATA, "OperationalLimitType.acceptableDuration is incorrect : " + acceptableDurationStr));
                return false;
            } else if (acceptableDuration <= CracCreationParameters.DurationThresholdsLimits.DURATION_THRESHOLDS_LIMITS_MAX_OUTAGE_INSTANT.getLimit()) {
                instant = Instant.OUTAGE;
            } else if (acceptableDuration <= CracCreationParameters.DurationThresholdsLimits.DURATION_THRESHOLDS_LIMITS_MAX_AUTO_INSTANT.getLimit()) {
                instant = Instant.AUTO;
            } else {
                instant = Instant.CURATIVE;
            }
            flowCnecAdder.withInstant(instant);
        } else if (CsaProfileConstants.LimitKind.PATL.toString().equals(kind)) {
            instant = Instant.CURATIVE;
            flowCnecAdder.withInstant(instant);
        } else {
            csaProfileCnecCreationContexts.add(CsaProfileElementaryCreationContext.notImported(assessedElementId, ImportStatus.INCONSISTENCY_IN_DATA, "OperationalLimitType.kind is incorrect : " + kind));
            return false;
        }
        this.cnecInstant = instant;
        return true;
    }

    private boolean addCurrentLimitThreshold(String assessedElementId, FlowCnecAdder flowCnecAdder, PropertyBag currentLimit, Identifiable<?> networkElement, Side side) {
        if (side == null) {
            csaProfileCnecCreationContexts.add(CsaProfileElementaryCreationContext.notImported(assessedElementId, ImportStatus.INCONSISTENCY_IN_DATA, "could not find side of threshold with network element : " + networkElement.getId()));
            return false;
        }
        String normalValueStr = currentLimit.get(CsaProfileConstants.REQUEST_OPERATIONAL_LIMIT_NORMAL_VALUE);
        Double normalValue = Double.valueOf(normalValueStr);
        String direction = currentLimit.get(CsaProfileConstants.REQUEST_OPERATIONAL_LIMIT_DIRECTION);
        if (CsaProfileConstants.OperationalLimitDirectionKind.ABSOLUTE.toString().equals(direction)) {
            flowCnecAdder.newThreshold().withSide(side)
<<<<<<< HEAD
                    .withUnit(Unit.AMPERE)
                    .withMax(normalValue)
                    .withMin(-normalValue).add();
        } else if (CsaProfileConstants.LimitDirectionKind.HIGH.toString().equals(direction)) {
            flowCnecAdder.newThreshold().withSide(side)
                    .withUnit(Unit.AMPERE)
                    .withMax(normalValue).add();
        } else if (CsaProfileConstants.LimitDirectionKind.LOW.toString().equals(direction)) {
            csaProfileCnecCreationContexts.add(CsaProfileCnecCreationContext.notImported(assessedElementId, ImportStatus.NOT_FOR_RAO, "OperationalLimitType.direction is low"));
=======
                .withUnit(Unit.AMPERE)
                .withMax(normalValue)
                .withMin(-normalValue).add();
        } else if (CsaProfileConstants.OperationalLimitDirectionKind.HIGH.toString().equals(direction)) {
            flowCnecAdder.newThreshold().withSide(side)
                .withUnit(Unit.AMPERE)
                .withMax(normalValue).add();
        } else if (CsaProfileConstants.OperationalLimitDirectionKind.LOW.toString().equals(direction)) {
            csaProfileCnecCreationContexts.add(CsaProfileElementaryCreationContext.notImported(assessedElementId, ImportStatus.NOT_FOR_RAO, "OperationalLimitType.direction is low"));
>>>>>>> f59b6371
            return false;
        }
        return true;
    }

    private Side getSideFromNetworkElement(Identifiable<?> networkElement, String terminalId) {
        if (networkElement instanceof TieLine) {
            for (String key : CsaProfileConstants.CURRENT_LIMIT_POSSIBLE_ALIASES_BY_TYPE_TIE_LINE) {
                TieLine tieLine = (TieLine) networkElement;
                Optional<String> oAlias = tieLine.getDanglingLine1().getAliasFromType(key);
                if (oAlias.isPresent() && oAlias.get().equals(terminalId)) {
                    return Side.LEFT;
                }
                oAlias = tieLine.getDanglingLine2().getAliasFromType(key);
                if (oAlias.isPresent() && oAlias.get().equals(terminalId)) {
                    return Side.RIGHT;
                }

            }
        } else {
            for (String key : CsaProfileConstants.CURRENT_LIMIT_POSSIBLE_ALIASES_BY_TYPE_LEFT) {
                Optional<String> oAlias = networkElement.getAliasFromType(key);
                if (oAlias.isPresent() && oAlias.get().equals(terminalId)) {
                    return Side.LEFT;
                }
            }

            for (String key : CsaProfileConstants.CURRENT_LIMIT_POSSIBLE_ALIASES_BY_TYPE_RIGHT) {
                Optional<String> oAlias = networkElement.getAliasFromType(key);
                if (oAlias.isPresent() && oAlias.get().equals(terminalId)) {
                    return Side.RIGHT;
                }
            }
        }
        return null;
    }

    private boolean addVoltageLimitInstant(String assessedElementId, VoltageCnecAdder voltageCnecAdder, PropertyBag voltageLimit, boolean inBaseCase) {
        this.cnecInstant = null;

        String isInfiniteDurationStr = voltageLimit.get(CsaProfileConstants.REQUEST_VOLTAGE_LIMIT_IS_INFINITE_DURATION);
        boolean isInfiniteDuration = Boolean.parseBoolean(isInfiniteDurationStr);
        if (!isInfiniteDuration) {
            csaProfileCnecCreationContexts.add(CsaProfileElementaryCreationContext.notImported(assessedElementId, ImportStatus.NOT_YET_HANDLED_BY_FARAO, "Only permanent voltage limits are handled for now (isInfiniteDuration is 'false')"));
            return false;
        }

        this.cnecInstant = inBaseCase ? Instant.PREVENTIVE : Instant.CURATIVE;
        voltageCnecAdder.withInstant(this.cnecInstant);
        return true;
    }

    private boolean addVoltageLimitThreshold(String assessedElementId, VoltageCnecAdder voltageCnecAdder, PropertyBag voltageLimit) {

        String normalValueStr = voltageLimit.get(CsaProfileConstants.REQUEST_OPERATIONAL_LIMIT_NORMAL_VALUE);
        Double normalValue = Double.valueOf(normalValueStr);
        String direction = voltageLimit.get(CsaProfileConstants.REQUEST_OPERATIONAL_LIMIT_DIRECTION);
        if (CsaProfileConstants.OperationalLimitDirectionKind.HIGH.toString().equals(direction)) {
            voltageCnecAdder.newThreshold()
<<<<<<< HEAD
                    .withUnit(Unit.KILOVOLT)
                    .withMax(normalValue).add();
        } else if (CsaProfileConstants.LimitDirectionKind.LOW.toString().equals(direction)) {
            voltageCnecAdder.newThreshold()
                    .withUnit(Unit.KILOVOLT)
                    .withMin(normalValue).add();
        } else if (CsaProfileConstants.LimitDirectionKind.ABSOLUTE.toString().equals(direction)) {
            csaProfileCnecCreationContexts.add(CsaProfileCnecCreationContext.notImported(assessedElementId, ImportStatus.NOT_YET_HANDLED_BY_FARAO, "Only high and low voltage threshold values are handled for now (OperationalLimitType.direction is absolute)"));
=======
                .withUnit(Unit.KILOVOLT)
                .withMax(normalValue).add();
        } else if (CsaProfileConstants.OperationalLimitDirectionKind.LOW.toString().equals(direction)) {
            voltageCnecAdder.newThreshold()
                .withUnit(Unit.KILOVOLT)
                .withMin(normalValue).add();
        } else if (CsaProfileConstants.OperationalLimitDirectionKind.ABSOLUTE.toString().equals(direction)) {
            csaProfileCnecCreationContexts.add(CsaProfileElementaryCreationContext.notImported(assessedElementId, ImportStatus.NOT_YET_HANDLED_BY_FARAO, "Only high and low voltage threshold values are handled for now (OperationalLimitType.direction is absolute)"));
>>>>>>> f59b6371
            return false;
        }
        return true;
    }

    private void addAngleLimitInstant(AngleCnecAdder angleCnecAdder, boolean inBaseCase) {
        this.cnecInstant = inBaseCase ? Instant.PREVENTIVE : Instant.CURATIVE;
        angleCnecAdder.withInstant(this.cnecInstant);
    }

    private boolean addAngleLimitThreshold(String assessedElementId, AngleCnecAdder angleCnecAdder, PropertyBag angleLimit, boolean isFlowToRefTerminalIsNull) {
        String normalValueStr = angleLimit.get(CsaProfileConstants.REQUEST_OPERATIONAL_LIMIT_NORMAL_VALUE);
        Double normalValue = Double.valueOf(normalValueStr);
        if (normalValue < 0) {
            csaProfileCnecCreationContexts.add(CsaProfileElementaryCreationContext.notImported(assessedElementId, ImportStatus.INCONSISTENCY_IN_DATA, "angle limit's normal value is negative"));
            return false;
        }
        String direction = angleLimit.get(CsaProfileConstants.REQUEST_OPERATIONAL_LIMIT_DIRECTION);
        if (CsaProfileConstants.OperationalLimitDirectionKind.HIGH.toString().equals(direction)) {
            if (handleMissingIsFlowToRefTerminalForNotAbsoluteDirection(assessedElementId, isFlowToRefTerminalIsNull, CsaProfileConstants.OperationalLimitDirectionKind.HIGH)) {
                return false;
            }
            angleCnecAdder.newThreshold()
<<<<<<< HEAD
                    .withUnit(Unit.DEGREE)
                    .withMax(normalValue).add();
        } else if (CsaProfileConstants.LimitDirectionKind.LOW.toString().equals(direction)) {
            if (handleMissingIsFlowToRefTerminalForNotAbsoluteDirection(assessedElementId, isFlowToRefTerminalIsNull, CsaProfileConstants.LimitDirectionKind.LOW)) {
                return false;
            }
            angleCnecAdder.newThreshold()
                    .withUnit(Unit.DEGREE)
                    .withMin(-normalValue).add();
        } else if (CsaProfileConstants.LimitDirectionKind.ABSOLUTE.toString().equals(direction)) {
=======
                .withUnit(Unit.DEGREE)
                .withMax(normalValue).add();
        } else if (CsaProfileConstants.OperationalLimitDirectionKind.LOW.toString().equals(direction)) {
            if (handleMissingIsFlowToRefTerminalForNotAbsoluteDirection(assessedElementId, isFlowToRefTerminalIsNull, CsaProfileConstants.OperationalLimitDirectionKind.LOW)) {
                return false;
            }
            angleCnecAdder.newThreshold()
                .withUnit(Unit.DEGREE)
                .withMin(-normalValue).add();
        } else if (CsaProfileConstants.OperationalLimitDirectionKind.ABSOLUTE.toString().equals(direction)) {
>>>>>>> f59b6371
            angleCnecAdder.newThreshold()
                    .withUnit(Unit.DEGREE)
                    .withMin(-normalValue)
                    .withMax(normalValue).add();
        }
        return true;
    }

    private boolean handleMissingIsFlowToRefTerminalForNotAbsoluteDirection(String assessedElementId, boolean isFlowToRefTerminalIsNull, CsaProfileConstants.OperationalLimitDirectionKind direction) {
        if (isFlowToRefTerminalIsNull) {
            csaProfileCnecCreationContexts.add(CsaProfileElementaryCreationContext.notImported(assessedElementId, ImportStatus.INCONSISTENCY_IN_DATA, "ambiguous angle limit direction definition from an undefined VoltageAngleLimit.isFlowToRefTerminal and an OperationalLimit.OperationalLimitType : " + direction));
            return true;
        }
        return false;
    }

    private boolean addAngleCnecElements(String assessedElementId, AngleCnecAdder angleCnecAdder, String networkElement1Id, String networkElement2Id, boolean isFlowToRefTerminal) {
        if (Objects.equals(networkElement1Id, networkElement2Id)) {
            csaProfileCnecCreationContexts.add(CsaProfileElementaryCreationContext.notImported(assessedElementId, ImportStatus.INCONSISTENCY_IN_DATA, "AngleCNEC's importing and exporting equipments are the same : " + networkElement1Id));
            return false;
        }
        String importingElement = isFlowToRefTerminal ? networkElement1Id : networkElement2Id;
        String exportingElement = isFlowToRefTerminal ? networkElement2Id : networkElement1Id;
        angleCnecAdder.withImportingNetworkElement(importingElement).withExportingNetworkElement(exportingElement);
        return true;
    }
}<|MERGE_RESOLUTION|>--- conflicted
+++ resolved
@@ -100,18 +100,18 @@
         CnecAdder cnecAdder;
         if (CsaProfileConstants.LimitType.CURRENT.equals(limitType)) {
             cnecAdder = crac.newFlowCnec()
-                    .withMonitored(false)
-                    .withOptimized(true)
-                    .withReliabilityMargin(0);
+                .withMonitored(false)
+                .withOptimized(true)
+                .withReliabilityMargin(0);
 
             if (!this.addCurrentLimit(assessedElementId, (FlowCnecAdder) cnecAdder, isCombinableWithContingency)) {
                 return;
             }
         } else if (CsaProfileConstants.LimitType.VOLTAGE.equals(limitType)) {
             cnecAdder = crac.newVoltageCnec()
-                    .withMonitored(true)
-                    .withOptimized(false)
-                    .withReliabilityMargin(0);
+                .withMonitored(true)
+                .withOptimized(false)
+                .withReliabilityMargin(0);
 
             if (!this.addVoltageLimit(assessedElementId, (VoltageCnecAdder) cnecAdder, isCombinableWithContingency)) {
                 return;
@@ -119,9 +119,9 @@
         } else if (CsaProfileConstants.LimitType.ANGLE.equals(limitType)) {
 
             cnecAdder = crac.newAngleCnec()
-                    .withMonitored(true)
-                    .withOptimized(false)
-                    .withReliabilityMargin(0);
+                .withMonitored(true)
+                .withOptimized(false)
+                .withReliabilityMargin(0);
 
             if (!this.addAngleLimit(assessedElementId, (AngleCnecAdder) cnecAdder, isCombinableWithContingency)) {
                 return;
@@ -152,22 +152,22 @@
     private void addCnec(CnecAdder cnecAdder, CsaProfileConstants.LimitType limitType, String contingencyId, String assessedElementId, String cnecName, Instant instant, String rejectedLinksAssessedElementContingency) {
         if (CsaProfileConstants.LimitType.CURRENT.equals(limitType)) {
             ((FlowCnecAdder) cnecAdder).withContingency(contingencyId)
-                    .withId(cnecName)
-                    .withName(cnecName)
-                    .withInstant(instant)
-                    .add();
+                .withId(cnecName)
+                .withName(cnecName)
+                .withInstant(instant)
+                .add();
         } else if (CsaProfileConstants.LimitType.VOLTAGE.equals(limitType)) {
             ((VoltageCnecAdder) cnecAdder).withContingency(contingencyId)
-                    .withId(cnecName)
-                    .withName(cnecName)
-                    .withInstant(instant)
-                    .add();
+                .withId(cnecName)
+                .withName(cnecName)
+                .withInstant(instant)
+                .add();
         } else {
             ((AngleCnecAdder) cnecAdder).withContingency(contingencyId)
-                    .withId(cnecName)
-                    .withName(cnecName)
-                    .withInstant(instant)
-                    .add();
+                .withId(cnecName)
+                .withName(cnecName)
+                .withInstant(instant)
+                .add();
         }
 
         if (rejectedLinksAssessedElementContingency.isEmpty()) {
@@ -295,13 +295,8 @@
         if (CsaProfileConstants.ElementCombinationConstraintKind.INCLUDED.toString().equals(combinationConstraintKind) && !isCombinableWithContingency) {
             Contingency contingencyToLink = crac.getContingency(contingencyId);
             if (contingencyToLink == null) {
-<<<<<<< HEAD
-                csaProfileCnecCreationContexts.add(CsaProfileCnecCreationContext.notImported(assessedElementId, ImportStatus.INCONSISTENCY_IN_DATA, "the contingency "
-                        + contingencyId + " linked to the assessed element doesn't exist in the CRAC"));
-=======
                 csaProfileCnecCreationContexts.add(CsaProfileElementaryCreationContext.notImported(assessedElementId, ImportStatus.INCONSISTENCY_IN_DATA, "the contingency "
                     + contingencyId + " linked to the assessed element doesn't exist in the CRAC"));
->>>>>>> f59b6371
                 return false;
             } else {
                 combinableContingenciesSet.add(contingencyToLink);
@@ -311,26 +306,16 @@
         if (CsaProfileConstants.ElementCombinationConstraintKind.EXCLUDED.toString().equals(combinationConstraintKind) && isCombinableWithContingency) {
             Contingency contingencyToRemove = crac.getContingency(contingencyId);
             if (contingencyToRemove == null) {
-<<<<<<< HEAD
-                csaProfileCnecCreationContexts.add(CsaProfileCnecCreationContext.notImported(assessedElementId, ImportStatus.INCONSISTENCY_IN_DATA, "the contingency "
-                        + contingencyId + " excluded from the contingencies linked to the assessed element doesn't exist in the CRAC"));
-=======
                 csaProfileCnecCreationContexts.add(CsaProfileElementaryCreationContext.notImported(assessedElementId, ImportStatus.INCONSISTENCY_IN_DATA, "the contingency "
                     + contingencyId + " excluded from the contingencies linked to the assessed element doesn't exist in the CRAC"));
->>>>>>> f59b6371
                 return false;
             } else {
                 combinableContingenciesSet.remove(contingencyToRemove);
                 return true;
             }
         }
-<<<<<<< HEAD
-        csaProfileCnecCreationContexts.add(CsaProfileCnecCreationContext.notImported(assessedElementId, ImportStatus.INCONSISTENCY_IN_DATA, "AssessedElementWithContingency.combinationConstraintKind = "
-                + combinationConstraintKind + " and AssessedElement.isCombinableWithContingency = " + isCombinableWithContingency + " have inconsistent values"));
-=======
         csaProfileCnecCreationContexts.add(CsaProfileElementaryCreationContext.notImported(assessedElementId, ImportStatus.INCONSISTENCY_IN_DATA, "AssessedElementWithContingency.combinationConstraintKind = "
             + combinationConstraintKind + " and AssessedElement.isCombinableWithContingency = " + isCombinableWithContingency + " have inconsistent values"));
->>>>>>> f59b6371
         return false;
     }
 
@@ -362,7 +347,7 @@
         String networkElementId = networkElement.getId();
         flowCnecAdder.withNetworkElement(networkElementId);
 
-        boolean isInstantOk = this.addCurrentLimitInstant(assessedElementId, flowCnecAdder, cnecLimit);
+        boolean isInstantOk = this.addCurrentLimitInstant(assessedElementId, flowCnecAdder, cnecLimit, inBaseCase);
         if (!isInstantOk) {
             return false;
         }
@@ -499,7 +484,7 @@
         return networkElement;
     }
 
-    private boolean addCurrentLimitInstant(String assessedElementId, FlowCnecAdder flowCnecAdder, PropertyBag currentLimit) {
+    private boolean addCurrentLimitInstant(String assessedElementId, FlowCnecAdder flowCnecAdder, PropertyBag currentLimit, boolean inBaseCase) {
         this.cnecInstant = null;
         String kind = currentLimit.get(CsaProfileConstants.REQUEST_OPERATIONAL_LIMIT_KIND);
         Instant instant;
@@ -510,6 +495,8 @@
             if (acceptableDuration < 0) {
                 csaProfileCnecCreationContexts.add(CsaProfileElementaryCreationContext.notImported(assessedElementId, ImportStatus.INCONSISTENCY_IN_DATA, "OperationalLimitType.acceptableDuration is incorrect : " + acceptableDurationStr));
                 return false;
+            } else if (acceptableDuration == 0) {
+                instant = inBaseCase ? Instant.PREVENTIVE : Instant.CURATIVE;
             } else if (acceptableDuration <= CracCreationParameters.DurationThresholdsLimits.DURATION_THRESHOLDS_LIMITS_MAX_OUTAGE_INSTANT.getLimit()) {
                 instant = Instant.OUTAGE;
             } else if (acceptableDuration <= CracCreationParameters.DurationThresholdsLimits.DURATION_THRESHOLDS_LIMITS_MAX_AUTO_INSTANT.getLimit()) {
@@ -519,7 +506,7 @@
             }
             flowCnecAdder.withInstant(instant);
         } else if (CsaProfileConstants.LimitKind.PATL.toString().equals(kind)) {
-            instant = Instant.CURATIVE;
+            instant = inBaseCase ? Instant.PREVENTIVE : Instant.CURATIVE;
             flowCnecAdder.withInstant(instant);
         } else {
             csaProfileCnecCreationContexts.add(CsaProfileElementaryCreationContext.notImported(assessedElementId, ImportStatus.INCONSISTENCY_IN_DATA, "OperationalLimitType.kind is incorrect : " + kind));
@@ -539,17 +526,6 @@
         String direction = currentLimit.get(CsaProfileConstants.REQUEST_OPERATIONAL_LIMIT_DIRECTION);
         if (CsaProfileConstants.OperationalLimitDirectionKind.ABSOLUTE.toString().equals(direction)) {
             flowCnecAdder.newThreshold().withSide(side)
-<<<<<<< HEAD
-                    .withUnit(Unit.AMPERE)
-                    .withMax(normalValue)
-                    .withMin(-normalValue).add();
-        } else if (CsaProfileConstants.LimitDirectionKind.HIGH.toString().equals(direction)) {
-            flowCnecAdder.newThreshold().withSide(side)
-                    .withUnit(Unit.AMPERE)
-                    .withMax(normalValue).add();
-        } else if (CsaProfileConstants.LimitDirectionKind.LOW.toString().equals(direction)) {
-            csaProfileCnecCreationContexts.add(CsaProfileCnecCreationContext.notImported(assessedElementId, ImportStatus.NOT_FOR_RAO, "OperationalLimitType.direction is low"));
-=======
                 .withUnit(Unit.AMPERE)
                 .withMax(normalValue)
                 .withMin(-normalValue).add();
@@ -559,7 +535,6 @@
                 .withMax(normalValue).add();
         } else if (CsaProfileConstants.OperationalLimitDirectionKind.LOW.toString().equals(direction)) {
             csaProfileCnecCreationContexts.add(CsaProfileElementaryCreationContext.notImported(assessedElementId, ImportStatus.NOT_FOR_RAO, "OperationalLimitType.direction is low"));
->>>>>>> f59b6371
             return false;
         }
         return true;
@@ -619,16 +594,6 @@
         String direction = voltageLimit.get(CsaProfileConstants.REQUEST_OPERATIONAL_LIMIT_DIRECTION);
         if (CsaProfileConstants.OperationalLimitDirectionKind.HIGH.toString().equals(direction)) {
             voltageCnecAdder.newThreshold()
-<<<<<<< HEAD
-                    .withUnit(Unit.KILOVOLT)
-                    .withMax(normalValue).add();
-        } else if (CsaProfileConstants.LimitDirectionKind.LOW.toString().equals(direction)) {
-            voltageCnecAdder.newThreshold()
-                    .withUnit(Unit.KILOVOLT)
-                    .withMin(normalValue).add();
-        } else if (CsaProfileConstants.LimitDirectionKind.ABSOLUTE.toString().equals(direction)) {
-            csaProfileCnecCreationContexts.add(CsaProfileCnecCreationContext.notImported(assessedElementId, ImportStatus.NOT_YET_HANDLED_BY_FARAO, "Only high and low voltage threshold values are handled for now (OperationalLimitType.direction is absolute)"));
-=======
                 .withUnit(Unit.KILOVOLT)
                 .withMax(normalValue).add();
         } else if (CsaProfileConstants.OperationalLimitDirectionKind.LOW.toString().equals(direction)) {
@@ -637,7 +602,6 @@
                 .withMin(normalValue).add();
         } else if (CsaProfileConstants.OperationalLimitDirectionKind.ABSOLUTE.toString().equals(direction)) {
             csaProfileCnecCreationContexts.add(CsaProfileElementaryCreationContext.notImported(assessedElementId, ImportStatus.NOT_YET_HANDLED_BY_FARAO, "Only high and low voltage threshold values are handled for now (OperationalLimitType.direction is absolute)"));
->>>>>>> f59b6371
             return false;
         }
         return true;
@@ -661,18 +625,6 @@
                 return false;
             }
             angleCnecAdder.newThreshold()
-<<<<<<< HEAD
-                    .withUnit(Unit.DEGREE)
-                    .withMax(normalValue).add();
-        } else if (CsaProfileConstants.LimitDirectionKind.LOW.toString().equals(direction)) {
-            if (handleMissingIsFlowToRefTerminalForNotAbsoluteDirection(assessedElementId, isFlowToRefTerminalIsNull, CsaProfileConstants.LimitDirectionKind.LOW)) {
-                return false;
-            }
-            angleCnecAdder.newThreshold()
-                    .withUnit(Unit.DEGREE)
-                    .withMin(-normalValue).add();
-        } else if (CsaProfileConstants.LimitDirectionKind.ABSOLUTE.toString().equals(direction)) {
-=======
                 .withUnit(Unit.DEGREE)
                 .withMax(normalValue).add();
         } else if (CsaProfileConstants.OperationalLimitDirectionKind.LOW.toString().equals(direction)) {
@@ -683,11 +635,10 @@
                 .withUnit(Unit.DEGREE)
                 .withMin(-normalValue).add();
         } else if (CsaProfileConstants.OperationalLimitDirectionKind.ABSOLUTE.toString().equals(direction)) {
->>>>>>> f59b6371
             angleCnecAdder.newThreshold()
-                    .withUnit(Unit.DEGREE)
-                    .withMin(-normalValue)
-                    .withMax(normalValue).add();
+                .withUnit(Unit.DEGREE)
+                .withMin(-normalValue)
+                .withMax(normalValue).add();
         }
         return true;
     }
