/*
 * Copyright (c) 2023, RTE (http://www.rte-france.com)
 * This Source Code Form is subject to the terms of the Mozilla Public
 * License, v. 2.0. If a copy of the MPL was not distributed with this
 * file, You can obtain one at http://mozilla.org/MPL/2.0/.
 */
package com.farao_community.farao.data.crac_creation.creator.csa_profile.crac_creator.remedial_action;

import com.farao_community.farao.commons.FaraoException;
import com.farao_community.farao.commons.TsoEICode;
import com.farao_community.farao.data.crac_api.Crac;
import com.farao_community.farao.data.crac_api.Instant;
import com.farao_community.farao.data.crac_api.RemedialActionAdder;
import com.farao_community.farao.data.crac_api.cnec.AngleCnec;
import com.farao_community.farao.data.crac_api.cnec.Cnec;
import com.farao_community.farao.data.crac_api.cnec.FlowCnec;
import com.farao_community.farao.data.crac_api.cnec.VoltageCnec;
import com.farao_community.farao.data.crac_api.usage_rule.UsageMethod;
import com.farao_community.farao.data.crac_creation.creator.api.ImportStatus;
import com.farao_community.farao.data.crac_creation.creator.csa_profile.crac_creator.CsaProfileConstants;
import com.farao_community.farao.data.crac_creation.creator.csa_profile.crac_creator.CsaProfileCracCreationContext;
import com.farao_community.farao.data.crac_creation.creator.csa_profile.crac_creator.CsaProfileCracUtils;
import com.farao_community.farao.data.crac_creation.creator.csa_profile.crac_creator.CsaProfileElementaryCreationContext;
import com.farao_community.farao.data.crac_creation.util.FaraoImportException;
import com.powsybl.iidm.network.Network;
import com.powsybl.triplestore.api.PropertyBag;
import com.powsybl.triplestore.api.PropertyBags;

import java.util.*;
import java.util.function.Function;

/**
 * @author Mohamed Ben-rejeb {@literal <mohamed.ben-rejeb at rte-france.com>}
 */
public class CsaProfileRemedialActionsCreator {
    private final Crac crac;
    private final Network network;
    private final PropertyBags gridStateAlterationRemedialActionPropertyBags;
    private final PropertyBags topologyActionsPropertyBags;
    private final PropertyBags rotatingMachineActionsPropertyBags;
    private final PropertyBags tapPositionPropertyBags;
    private final PropertyBags staticPropertyRangesPropertyBags;
    private final PropertyBags contingencyWithRemedialActionsPropertyBags;
    private final OnConstraintUsageRuleHelper onConstraintUsageRuleHelper;
    private final CsaProfileCracCreationContext cracCreationContext;
    Set<CsaProfileElementaryCreationContext> csaProfileRemedialActionCreationContexts = new HashSet<>();

    public CsaProfileRemedialActionsCreator(Crac crac, Network network, CsaProfileCracCreationContext cracCreationContext, PropertyBags gridStateAlterationRemedialActionPropertyBags, PropertyBags contingencyWithRemedialActionsPropertyBags,
                                            PropertyBags topologyActionsPropertyBags,
                                            PropertyBags rotatingMachineActionsPropertyBags,
                                            PropertyBags tapPositionPropertyBags,
                                            PropertyBags staticPropertyRangesPropertyBags,
                                            OnConstraintUsageRuleHelper onConstraintUsageRuleHelper) {
        this.crac = crac;
        this.network = network;
        this.gridStateAlterationRemedialActionPropertyBags = gridStateAlterationRemedialActionPropertyBags;
        this.contingencyWithRemedialActionsPropertyBags = contingencyWithRemedialActionsPropertyBags;
        this.topologyActionsPropertyBags = topologyActionsPropertyBags;
        this.rotatingMachineActionsPropertyBags = rotatingMachineActionsPropertyBags;
        this.tapPositionPropertyBags = tapPositionPropertyBags;
        this.staticPropertyRangesPropertyBags = staticPropertyRangesPropertyBags;
        this.onConstraintUsageRuleHelper = onConstraintUsageRuleHelper;
        this.cracCreationContext = cracCreationContext;
        createAndAddRemedialActions();
    }

    public static boolean isOnConstraintInstantCoherent(Instant cnecInstant, Instant remedialInstant) {
        return switch (remedialInstant) {
            case PREVENTIVE ->
                cnecInstant == Instant.PREVENTIVE || cnecInstant == Instant.OUTAGE || cnecInstant == Instant.CURATIVE;
            case AUTO -> cnecInstant == Instant.AUTO;
            case CURATIVE -> cnecInstant == Instant.CURATIVE;
            default -> false;
        };
    }

    private void createAndAddRemedialActions() {
        Map<String, Set<PropertyBag>> linkedContingencyWithRAs = CsaProfileCracUtils.getMappedPropertyBagsSet(contingencyWithRemedialActionsPropertyBags, CsaProfileConstants.GRID_STATE_ALTERATION_REMEDIAL_ACTION);
        Map<String, Set<PropertyBag>> linkedTopologyActions = CsaProfileCracUtils.getMappedPropertyBagsSet(topologyActionsPropertyBags, CsaProfileConstants.GRID_STATE_ALTERATION_REMEDIAL_ACTION);
        Map<String, Set<PropertyBag>> linkedRotatingMachineActions = CsaProfileCracUtils.getMappedPropertyBagsSet(rotatingMachineActionsPropertyBags, CsaProfileConstants.GRID_STATE_ALTERATION_REMEDIAL_ACTION);
        Map<String, Set<PropertyBag>> linkedTapPositionActions = CsaProfileCracUtils.getMappedPropertyBagsSet(tapPositionPropertyBags, CsaProfileConstants.GRID_STATE_ALTERATION_REMEDIAL_ACTION);
        Map<String, Set<PropertyBag>> linkedStaticPropertyRanges = CsaProfileCracUtils.getMappedPropertyBagsSet(staticPropertyRangesPropertyBags, CsaProfileConstants.GRID_STATE_ALTERATION_REMEDIAL_ACTION); // the id here is the id of the subclass of gridStateAlteration (tapPositionAction, RotatingMachine, ..)

        NetworkActionCreator networkActionCreator = new NetworkActionCreator(crac, network);
        PstRangeActionCreator pstRangeActionCreator = new PstRangeActionCreator(crac, network);

        for (PropertyBag parentRemedialActionPropertyBag : gridStateAlterationRemedialActionPropertyBags) {
            String remedialActionId = parentRemedialActionPropertyBag.get(CsaProfileConstants.MRID);

            try {
                RemedialActionType remedialActionType = checkRemedialActionCanBeImportedAndIdentifyType(parentRemedialActionPropertyBag, linkedTopologyActions, linkedRotatingMachineActions, linkedTapPositionActions, linkedStaticPropertyRanges);
                RemedialActionAdder<?> remedialActionAdder;
                String nativeRaName = parentRemedialActionPropertyBag.get(CsaProfileConstants.REMEDIAL_ACTION_NAME);
                String tsoName = parentRemedialActionPropertyBag.get(CsaProfileConstants.TSO);
                Optional<String> targetRemedialActionNameOpt = CsaProfileCracUtils.createRemedialActionName(nativeRaName, tsoName);
                Optional<Integer> speedOpt = getSpeedOpt(parentRemedialActionPropertyBag.get(CsaProfileConstants.TIME_TO_IMPLEMENT));

                if (remedialActionType.equals(RemedialActionType.NETWORK_ACTION)) {
                    remedialActionAdder = networkActionCreator.getNetworkActionAdder(linkedTopologyActions, linkedRotatingMachineActions, linkedStaticPropertyRanges, remedialActionId);
                } else {
                    remedialActionAdder = pstRangeActionCreator.getPstRangeActionAdder(linkedTapPositionActions, linkedStaticPropertyRanges, remedialActionId);
                }

                targetRemedialActionNameOpt.ifPresent(remedialActionAdder::withName);
                if (tsoName != null) {
                    remedialActionAdder.withOperator(TsoEICode.fromEICode(tsoName.substring(tsoName.lastIndexOf("/") + 1)).getDisplayName());
                }
                speedOpt.ifPresent(remedialActionAdder::withSpeed);

                if (linkedContingencyWithRAs.containsKey(remedialActionId)) {
                    // on state usage rule
                    String randomCombinationConstraintKind = linkedContingencyWithRAs.get(remedialActionId).iterator().next().get(CsaProfileConstants.COMBINATION_CONSTRAINT_KIND);
                    checkAllContingenciesLinkedToRaHaveTheSameConstraintKind(remedialActionId, linkedContingencyWithRAs.get(remedialActionId), randomCombinationConstraintKind);

                    List<String> faraoContingenciesIds = linkedContingencyWithRAs.get(remedialActionId).stream()
                        .map(contingencyWithRemedialActionPropertyBag ->
                            checkContingencyAndGetFaraoId(
                                contingencyWithRemedialActionPropertyBag,
                                parentRemedialActionPropertyBag,
                                remedialActionId,
                                randomCombinationConstraintKind
                            )
                        )
                        .toList();

                    boolean hasAtLeastOneOnConstraintUsageRule = addOnConstraintUsageRules(Instant.CURATIVE, remedialActionAdder, remedialActionId);
                    if (!hasAtLeastOneOnConstraintUsageRule) {
                        addOnContingencyStateUsageRules(remedialActionAdder, faraoContingenciesIds, randomCombinationConstraintKind);
                    }
                } else { // no contingency linked to RA --> on instant usage rule
                    String kind = parentRemedialActionPropertyBag.get(CsaProfileConstants.RA_KIND);
                    if (kind.equals(CsaProfileConstants.RemedialActionKind.PREVENTIVE.toString())) {
                        boolean hasAtLeastOneOnConstraintUsageRule = addOnConstraintUsageRules(Instant.PREVENTIVE, remedialActionAdder, remedialActionId);
                        if (!hasAtLeastOneOnConstraintUsageRule) {

                            remedialActionAdder.newOnInstantUsageRule().withUsageMethod(UsageMethod.AVAILABLE).withInstantId(Instant.PREVENTIVE).add();
                        }
                    } else {
                        boolean hasAtLeastOneOnConstraintUsageRule = addOnConstraintUsageRules(Instant.CURATIVE, remedialActionAdder, remedialActionId);
                        if (!hasAtLeastOneOnConstraintUsageRule) {

                            remedialActionAdder.newOnInstantUsageRule().withUsageMethod(UsageMethod.AVAILABLE).withInstantId(Instant.CURATIVE).add();
                        }
                    }
                }
                remedialActionAdder.add();
                csaProfileRemedialActionCreationContexts.add(CsaProfileElementaryCreationContext.imported(remedialActionId, remedialActionId, targetRemedialActionNameOpt.orElse(remedialActionId), "", false));

            } catch (FaraoImportException e) {
                csaProfileRemedialActionCreationContexts.add(CsaProfileElementaryCreationContext.notImported(remedialActionId, e.getImportStatus(), e.getMessage()));
            }
        }
        this.cracCreationContext.setRemedialActionCreationContexts(csaProfileRemedialActionCreationContexts);
    }

    private void addOnContingencyStateUsageRules(RemedialActionAdder<?> remedialActionAdder, List<String> faraoContingenciesIds, String randomCombinationConstraintKind) {
        if (randomCombinationConstraintKind.equals(CsaProfileConstants.ElementCombinationConstraintKind.EXCLUDED.toString())) {
            remedialActionAdder.newOnInstantUsageRule().withUsageMethod(UsageMethod.AVAILABLE).withInstantId(Instant.CURATIVE).add();
        }

        UsageMethod usageMethod = CsaProfileCracUtils.getConstraintToUsageMethodMap().get(randomCombinationConstraintKind);
        faraoContingenciesIds.forEach(faraoContingencyId -> remedialActionAdder.newOnContingencyStateUsageRule()
<<<<<<< HEAD
            .withInstantId(Instant.CURATIVE)
=======
            .withInstant(Instant.CURATIVE)
>>>>>>> f59b6371
            .withContingency(faraoContingencyId)
            .withUsageMethod(usageMethod).add());
    }

    private void checkAllContingenciesLinkedToRaHaveTheSameConstraintKind(String remedialActionId, Set<PropertyBag> linkedContingencyWithRAs, String firstKind) {
        for (PropertyBag propertyBag : linkedContingencyWithRAs) {
            if (!propertyBag.get(CsaProfileConstants.COMBINATION_CONSTRAINT_KIND).equals(firstKind)) {
                throw new FaraoImportException(ImportStatus.INCONSISTENCY_IN_DATA, CsaProfileConstants.REMEDIAL_ACTION_MESSAGE + remedialActionId + " will not be imported because ElementCombinationConstraintKind of a remedial action linked to a contingency must be all of the same kind");
            }
        }
    }

    private RemedialActionType checkRemedialActionCanBeImportedAndIdentifyType(PropertyBag remedialActionPropertyBag, Map<String, Set<PropertyBag>> linkedTopologyActions, Map<String, Set<PropertyBag>> linkedRotatingMachineActions, Map<String, Set<PropertyBag>> linkedTapPositionActions, Map<String, Set<PropertyBag>> linkedStaticPropertyRanges) {
        String remedialActionId = remedialActionPropertyBag.getId(CsaProfileConstants.GRID_STATE_ALTERATION_REMEDIAL_ACTION);

        String kind = remedialActionPropertyBag.get(CsaProfileConstants.RA_KIND);

        boolean normalAvailable = Boolean.parseBoolean(remedialActionPropertyBag.get(CsaProfileConstants.NORMAL_AVAILABLE));

        CsaProfileConstants.HeaderValidity headerValidity = CsaProfileCracUtils.checkProfileHeader(remedialActionPropertyBag, CsaProfileConstants.CsaProfile.REMEDIAL_ACTION, cracCreationContext.getTimeStamp());
        if (headerValidity == CsaProfileConstants.HeaderValidity.INVALID_KEYWORD) {
            throw new FaraoImportException(ImportStatus.INCONSISTENCY_IN_DATA, "Model.keyword must be " + CsaProfileConstants.CsaProfile.REMEDIAL_ACTION);
        } else if (headerValidity == CsaProfileConstants.HeaderValidity.INVALID_INTERVAL) {
            throw new FaraoImportException(ImportStatus.NOT_FOR_REQUESTED_TIMESTAMP, "Required timestamp does not fall between Model.startDate and Model.endDate");
        }

        if (!normalAvailable) {
            throw new FaraoImportException(ImportStatus.NOT_FOR_RAO, CsaProfileConstants.REMEDIAL_ACTION_MESSAGE + remedialActionId + " will not be imported because RemedialAction.normalAvailable must be 'true' to be imported");
        }
        if (!kind.equals(CsaProfileConstants.RemedialActionKind.CURATIVE.toString()) && !kind.equals(CsaProfileConstants.RemedialActionKind.PREVENTIVE.toString())) {
            throw new FaraoImportException(ImportStatus.INCONSISTENCY_IN_DATA, CsaProfileConstants.REMEDIAL_ACTION_MESSAGE + remedialActionId + " will not be imported because Unsupported kind for remedial action" + remedialActionId);
        }

        if (linkedTopologyActions.containsKey(remedialActionId)
            || (linkedRotatingMachineActions.containsKey(remedialActionId) && checkEachRotatingMachineHasAtLeastOneStaticPropertyRange(linkedRotatingMachineActions.get(remedialActionId), linkedStaticPropertyRanges))) {
        if (linkedTopologyActions.containsKey(remedialActionId)) {
            return RemedialActionType.NETWORK_ACTION;
        } else if (linkedRotatingMachineActions.containsKey(remedialActionId)) {
            checkEachRotatingMachineHasExactlyOneStaticPropertyRangeElseThrowException(remedialActionId, linkedRotatingMachineActions.get(remedialActionId), linkedStaticPropertyRanges);
            return RemedialActionType.NETWORK_ACTION;
        } else if (linkedTapPositionActions.containsKey(remedialActionId)) { // StaticPropertyRanges not mandatory in case of tapPositionsActions
            return RemedialActionType.PST_RANGE_ACTION;
        } else {
            throw new FaraoImportException(ImportStatus.INCONSISTENCY_IN_DATA, CsaProfileConstants.REMEDIAL_ACTION_MESSAGE + remedialActionId + " will not be imported because there is no topology actions, no Set point actions, nor tap position action linked to that RA");
        }
    }

    private void checkEachRotatingMachineHasExactlyOneStaticPropertyRangeElseThrowException(String remedialActionId, Set<PropertyBag> rotatingMachineActionsForOneRa, Map<String, Set<PropertyBag>> staticPropertyRangesLinkedToRotatingMachineActions) {
        int numberOfStaticPropertyRanges = getNumberOfStaticPropertyRangeForRotatingMachineAction(rotatingMachineActionsForOneRa, staticPropertyRangesLinkedToRotatingMachineActions);
        if (numberOfStaticPropertyRanges == 0) {
            throw new FaraoImportException(ImportStatus.INCONSISTENCY_IN_DATA, CsaProfileConstants.REMEDIAL_ACTION_MESSAGE + remedialActionId + " will not be imported because there is no StaticPropertyRange linked to that RA");
        } else if (numberOfStaticPropertyRanges > 1) {
            throw new FaraoImportException(ImportStatus.INCONSISTENCY_IN_DATA, CsaProfileConstants.REMEDIAL_ACTION_MESSAGE + remedialActionId + " will not be imported because several conflictual StaticPropertyRanges are linked to that RA's RotatingMachineAction");
        }
    }

    private int getNumberOfStaticPropertyRangeForRotatingMachineAction(Set<PropertyBag> rotatingMachineActionsForOneRa, Map<String, Set<PropertyBag>> staticPropertyRangesLinkedToRotatingMachineActions) {
        int numberOfStaticPropertyRanges = 0;
        for (PropertyBag rotatingMachineAction : rotatingMachineActionsForOneRa) {
            Set<PropertyBag> staticPropertyRangePropertyBags = staticPropertyRangesLinkedToRotatingMachineActions.get(rotatingMachineAction.getId("mRID"));
            if (staticPropertyRangePropertyBags != null) {
                numberOfStaticPropertyRanges += staticPropertyRangePropertyBags.size();
            }
        }
        return numberOfStaticPropertyRanges;
    }

    private String checkContingencyAndGetFaraoId(PropertyBag contingencyWithRemedialActionPropertyBag, PropertyBag parentRemedialActionPropertyBag, String
        remedialActionId, String combinationConstraintKind) {
        if (!parentRemedialActionPropertyBag.get(CsaProfileConstants.RA_KIND).equals(CsaProfileConstants.RemedialActionKind.CURATIVE.toString())) {
            throw new FaraoImportException(ImportStatus.INCONSISTENCY_IN_DATA, CsaProfileConstants.REMEDIAL_ACTION_MESSAGE + remedialActionId + " will not be imported because it is linked to a contingency but it's kind is not curative");
        }

        if (!combinationConstraintKind.equals(CsaProfileConstants.ElementCombinationConstraintKind.INCLUDED.toString()) && !combinationConstraintKind.equals(CsaProfileConstants.ElementCombinationConstraintKind.EXCLUDED.toString()) && !combinationConstraintKind.equals(CsaProfileConstants.ElementCombinationConstraintKind.CONSIDERED.toString())) {
            throw new FaraoImportException(ImportStatus.INCONSISTENCY_IN_DATA, CsaProfileConstants.REMEDIAL_ACTION_MESSAGE + remedialActionId + " will not be imported because combinationConstraintKind of a ContingencyWithRemedialAction must be 'included, 'excluded' or 'considered', but it was: " + combinationConstraintKind);
        }

        String contingencyId = contingencyWithRemedialActionPropertyBag.get(CsaProfileConstants.REQUEST_CONTINGENCY).substring(contingencyWithRemedialActionPropertyBag.get(CsaProfileConstants.REQUEST_CONTINGENCY).lastIndexOf("_") + 1);
        Optional<CsaProfileElementaryCreationContext> importedCsaProfileContingencyCreationContextOpt = cracCreationContext.getContingencyCreationContexts().stream().filter(co -> co.isImported() && co.getNativeId().equals(contingencyId)).findAny();
        if (importedCsaProfileContingencyCreationContextOpt.isEmpty()) {
            throw new FaraoImportException(ImportStatus.INCONSISTENCY_IN_DATA, CsaProfileConstants.REMEDIAL_ACTION_MESSAGE + remedialActionId + " will not be imported because contingency" + contingencyId + " linked to that remedialAction does not exist or was not imported by farao");
        } else {
            String faraoContingencyId = importedCsaProfileContingencyCreationContextOpt.get().getElementId();
            CsaProfileCracUtils.checkNormalEnabled(contingencyWithRemedialActionPropertyBag, remedialActionId, "ContingencyWithRemedialAction");
            return faraoContingencyId;
        }
    }

    private Optional<Integer> getSpeedOpt(String timeToImplement) {
        if (timeToImplement != null) {
            return Optional.of(CsaProfileCracUtils.convertDurationToSeconds(timeToImplement));
        } else {
            return Optional.empty();
        }
    }

    private boolean addOnConstraintUsageRules(Instant remedialActionInstant, RemedialActionAdder remedialActionAdder, String importableRemedialActionId) {
        boolean flag1 = false;
        boolean flag2;
        boolean flag3;
        if (!onConstraintUsageRuleHelper.getExcludedCnecsByRemedialAction().containsKey(importableRemedialActionId)) {
            flag1 = processAvailableAssessedElementsCombinableWithRemedialActions(remedialActionInstant, remedialActionAdder, UsageMethod.AVAILABLE);
        }
        flag2 = processAssessedElementsWithRemedialActions(remedialActionInstant, remedialActionAdder, importableRemedialActionId, UsageMethod.AVAILABLE, onConstraintUsageRuleHelper.getConsideredCnecsElementsByRemedialAction());
        flag3 = processAssessedElementsWithRemedialActions(remedialActionInstant, remedialActionAdder, importableRemedialActionId, UsageMethod.FORCED, onConstraintUsageRuleHelper.getIncludedCnecsByRemedialAction());
        return flag1 || flag2 || flag3;
    }

    private boolean processAvailableAssessedElementsCombinableWithRemedialActions(Instant remedialActionInstant, RemedialActionAdder remedialActionAdder, UsageMethod usageMethod) {
        List<Boolean> flags = onConstraintUsageRuleHelper.getImportedCnecsCombinableWithRas().stream().map(addOnConstraintUsageRuleForCnec(remedialActionInstant, remedialActionAdder, usageMethod)).toList();
        return flags.contains(true);
    }

    private boolean processAssessedElementsWithRemedialActions(Instant remedialActionInstant, RemedialActionAdder remedialActionAdder, String importableRemedialActionId, UsageMethod usageMethod, Map<String, Set<String>> cnecsByRemedialAction) {
        if (cnecsByRemedialAction.containsKey(importableRemedialActionId)) {
            List<Boolean> flags = cnecsByRemedialAction.get(importableRemedialActionId).stream().map(addOnConstraintUsageRuleForCnec(remedialActionInstant, remedialActionAdder, usageMethod)).toList();
            return flags.contains(true);
        }
        return false;
    }

    private Function<String, Boolean> addOnConstraintUsageRuleForCnec(Instant remedialActionInstant, RemedialActionAdder remedialActionAdder, UsageMethod usageMethod) {
        return cnecId -> {
            Cnec cnec = crac.getCnec(cnecId);
            if (isOnConstraintInstantCoherent(cnec.getState().getInstant(), remedialActionInstant)) {
                if (cnec instanceof FlowCnec) {
                    remedialActionAdder.newOnFlowConstraintUsageRule()
<<<<<<< HEAD
                        .withInstantId(remedialActionInstant.getId())
=======
                        .withInstant(remedialActionInstant)
>>>>>>> f59b6371
                        .withFlowCnec(cnecId)
                        .add();
                    // TODO add .withUsageMethod(usageMethod) when API of OnFlowConstraintAdder is ready
                    return true;
                } else if (cnec instanceof VoltageCnec) {
                    remedialActionAdder.newOnVoltageConstraintUsageRule()
<<<<<<< HEAD
                        .withInstantId(remedialActionInstant.getId())
=======
                        .withInstant(remedialActionInstant)
>>>>>>> f59b6371
                        .withVoltageCnec(cnecId)
                        .add();
                    // TODO add .withUsageMethod(usageMethod) when API of OnFlowConstraintAdder is ready
                    return true;
                } else if (cnec instanceof AngleCnec) {
                    remedialActionAdder.newOnAngleConstraintUsageRule()
<<<<<<< HEAD
                        .withInstantId(remedialActionInstant.getId())
=======
                        .withInstant(remedialActionInstant)
>>>>>>> f59b6371
                        .withAngleCnec(cnecId)
                        .add();
                    // TODO add .withUsageMethod(usageMethod) when API of OnFlowConstraintAdder is ready
                    return true;
                } else {
                    throw new FaraoException(String.format("Unsupported cnec type %s", cnec.getClass()));
                }
            }
            return false;
        };
    }

    enum RemedialActionType {
        PST_RANGE_ACTION,
        NETWORK_ACTION
    }
}<|MERGE_RESOLUTION|>--- conflicted
+++ resolved
@@ -160,11 +160,7 @@
 
         UsageMethod usageMethod = CsaProfileCracUtils.getConstraintToUsageMethodMap().get(randomCombinationConstraintKind);
         faraoContingenciesIds.forEach(faraoContingencyId -> remedialActionAdder.newOnContingencyStateUsageRule()
-<<<<<<< HEAD
             .withInstantId(Instant.CURATIVE)
-=======
-            .withInstant(Instant.CURATIVE)
->>>>>>> f59b6371
             .withContingency(faraoContingencyId)
             .withUsageMethod(usageMethod).add());
     }
@@ -292,33 +288,21 @@
             if (isOnConstraintInstantCoherent(cnec.getState().getInstant(), remedialActionInstant)) {
                 if (cnec instanceof FlowCnec) {
                     remedialActionAdder.newOnFlowConstraintUsageRule()
-<<<<<<< HEAD
                         .withInstantId(remedialActionInstant.getId())
-=======
-                        .withInstant(remedialActionInstant)
->>>>>>> f59b6371
                         .withFlowCnec(cnecId)
                         .add();
                     // TODO add .withUsageMethod(usageMethod) when API of OnFlowConstraintAdder is ready
                     return true;
                 } else if (cnec instanceof VoltageCnec) {
                     remedialActionAdder.newOnVoltageConstraintUsageRule()
-<<<<<<< HEAD
                         .withInstantId(remedialActionInstant.getId())
-=======
-                        .withInstant(remedialActionInstant)
->>>>>>> f59b6371
                         .withVoltageCnec(cnecId)
                         .add();
                     // TODO add .withUsageMethod(usageMethod) when API of OnFlowConstraintAdder is ready
                     return true;
                 } else if (cnec instanceof AngleCnec) {
                     remedialActionAdder.newOnAngleConstraintUsageRule()
-<<<<<<< HEAD
                         .withInstantId(remedialActionInstant.getId())
-=======
-                        .withInstant(remedialActionInstant)
->>>>>>> f59b6371
                         .withAngleCnec(cnecId)
                         .add();
                     // TODO add .withUsageMethod(usageMethod) when API of OnFlowConstraintAdder is ready
