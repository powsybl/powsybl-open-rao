--- conflicted
+++ resolved
@@ -136,15 +136,9 @@
 
                     List<String> faraoContingenciesIds = linkedContingencyWithRAs.get(remedialActionId).stream()
                         .map(contingencyWithRemedialActionPropertyBag ->
-<<<<<<< HEAD
-                            checkContingencyAndGetFaraoId(cracCreationContext,
-                                contingencyWithRemedialActionPropertyBag,
-                                parentRemedialActionPropertyBag.get(CsaProfileConstants.RA_KIND),
-=======
                             checkContingencyAndGetFaraoId(
                                 contingencyWithRemedialActionPropertyBag,
                                 parentRemedialActionPropertyBag,
->>>>>>> 00a2cae2
                                 remedialActionId,
                                 randomCombinationConstraintKind
                             )
@@ -154,7 +148,7 @@
                     boolean hasAtLeastOneOnConstraintUsageRule = addOnConstraintUsageRules(Instant.CURATIVE, remedialActionAdder, remedialActionId, alterations);
                     if (!hasAtLeastOneOnConstraintUsageRule) {
                         if (!randomCombinationConstraintKind.equals(CsaProfileConstants.ElementCombinationConstraintKind.EXCLUDED.toString())) {
-                            addOnContingencyStateUsageRules(remedialActionAdder, faraoContingenciesIds, randomCombinationConstraintKind, Instant.CURATIVE);
+                            addOnContingencyStateUsageRules(remedialActionAdder, faraoContingenciesIds, randomCombinationConstraintKind);
                         } else {
                             alterations.add(String.format("The association 'RemedialAction'/'Contingencies' '%s'/'%s' will be ignored because 'excluded' combination constraint kind is not supported", remedialActionId, String.join(". ", faraoContingenciesIds)));
                         }
@@ -187,24 +181,14 @@
         this.cracCreationContext.setRemedialActionCreationContexts(csaProfileRemedialActionCreationContexts);
     }
 
-    private void addOnContingencyStateUsageRules(RemedialActionAdder<?> remedialActionAdder, List<String> faraoContingenciesIds, String randomCombinationConstraintKind, Instant instant) {
+    private void addOnContingencyStateUsageRules(RemedialActionAdder<?> remedialActionAdder, List<String> faraoContingenciesIds, String randomCombinationConstraintKind) {
         UsageMethod usageMethod = CsaProfileCracUtils.getConstraintToUsageMethodMap().get(randomCombinationConstraintKind);
         faraoContingenciesIds.forEach(faraoContingencyId -> remedialActionAdder.newOnContingencyStateUsageRule()
-<<<<<<< HEAD
-            .withInstant(instant)
-=======
             .withInstant(Instant.CURATIVE)
->>>>>>> 00a2cae2
             .withContingency(faraoContingencyId)
             .withUsageMethod(usageMethod).add());
     }
 
-<<<<<<< HEAD
-    static void checkAllContingenciesLinkedToRaHaveTheSameConstraintKind(String remedialActionId, Set<PropertyBag> linkedContingencyWithRAs, String firstKind) {
-        for (PropertyBag propertyBag : linkedContingencyWithRAs) {
-            if (!propertyBag.get(CsaProfileConstants.COMBINATION_CONSTRAINT_KIND).equals(firstKind)) {
-                throw new FaraoImportException(ImportStatus.INCONSISTENCY_IN_DATA, CsaProfileConstants.REMEDIAL_ACTION_MESSAGE + remedialActionId + " will not be imported because ElementCombinationConstraintKind of a remedial action linked to a contingency must be all of the same kind");
-=======
     private void checkElementCombinationConstraintKindsCoherence(String remedialActionId, Map<String, Set<PropertyBag>> linkedContingencyWithRAs) {
         // The same contingency cannot have different Element Combination Constraint Kinds
         // The same contingency can appear several times, so we need to create a memory system
@@ -225,7 +209,6 @@
             }
             if (contingenciesWithIncluded.contains(contingencyId) && contingenciesWithConsidered.contains(contingencyId)) {
                 throw new FaraoImportException(ImportStatus.INCONSISTENCY_IN_DATA, CsaProfileConstants.REMEDIAL_ACTION_MESSAGE + remedialActionId + " will not be imported because the ElementCombinationConstraintKinds that link the remedial action to the contingency " + contingencyId + " are different");
->>>>>>> 00a2cae2
             }
         }
     }
@@ -286,14 +269,9 @@
         return numberOfStaticPropertyRanges;
     }
 
-<<<<<<< HEAD
-    static String checkContingencyAndGetFaraoId(CsaProfileCracCreationContext cracCreationContext, PropertyBag contingencyWithRemedialActionPropertyBag, String raKind, String remedialActionId, String combinationConstraintKind) {
-        if (!raKind.equals(CsaProfileConstants.RemedialActionKind.CURATIVE.toString())) {
-=======
     private String checkContingencyAndGetFaraoId(PropertyBag contingencyWithRemedialActionPropertyBag, PropertyBag parentRemedialActionPropertyBag, String
         remedialActionId, String combinationConstraintKind) {
         if (!parentRemedialActionPropertyBag.get(CsaProfileConstants.RA_KIND).equals(CsaProfileConstants.RemedialActionKind.CURATIVE.toString())) {
->>>>>>> 00a2cae2
             throw new FaraoImportException(ImportStatus.INCONSISTENCY_IN_DATA, CsaProfileConstants.REMEDIAL_ACTION_MESSAGE + remedialActionId + " will not be imported because it is linked to a contingency but it's kind is not curative");
         }
 
