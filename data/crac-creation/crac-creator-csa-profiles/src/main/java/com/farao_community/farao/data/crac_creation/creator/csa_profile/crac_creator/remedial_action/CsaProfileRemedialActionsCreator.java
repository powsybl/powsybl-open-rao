--- conflicted
+++ resolved
@@ -82,12 +82,8 @@
             String remedialActionId = parentRemedialActionPropertyBag.get(CsaProfileConstants.MRID);
 
             try {
-<<<<<<< HEAD
+                List<String> alterations = new ArrayList<>();
                 RemedialActionType remedialActionType = checkRemedialActionCanBeImportedAndIdentifyType(parentRemedialActionPropertyBag, linkedTopologyActions, linkedRotatingMachineActions, linkedShuntCompensatorModifications, linkedTapPositionActions, linkedStaticPropertyRanges);
-=======
-                List<String> alterations = new ArrayList<>();
-                RemedialActionType remedialActionType = checkRemedialActionCanBeImportedAndIdentifyType(parentRemedialActionPropertyBag, linkedTopologyActions, linkedRotatingMachineActions, linkedTapPositionActions, linkedStaticPropertyRanges);
->>>>>>> 4f594a74
                 RemedialActionAdder<?> remedialActionAdder;
                 String nativeRaName = parentRemedialActionPropertyBag.get(CsaProfileConstants.REMEDIAL_ACTION_NAME);
                 String tsoName = parentRemedialActionPropertyBag.get(CsaProfileConstants.TSO);
@@ -112,15 +108,15 @@
                     checkElementCombinationConstraintKindsCoherence(remedialActionId, linkedContingencyWithRAs);
 
                     List<String> faraoContingenciesIds = linkedContingencyWithRAs.get(remedialActionId).stream()
-                            .map(contingencyWithRemedialActionPropertyBag ->
-                                    checkContingencyAndGetFaraoId(
-                                            contingencyWithRemedialActionPropertyBag,
-                                            parentRemedialActionPropertyBag,
-                                            remedialActionId,
-                                            randomCombinationConstraintKind
-                                    )
+                        .map(contingencyWithRemedialActionPropertyBag ->
+                            checkContingencyAndGetFaraoId(
+                                contingencyWithRemedialActionPropertyBag,
+                                parentRemedialActionPropertyBag,
+                                remedialActionId,
+                                randomCombinationConstraintKind
                             )
-                            .toList();
+                        )
+                        .toList();
 
                     boolean hasAtLeastOneOnConstraintUsageRule = addOnConstraintUsageRules(Instant.CURATIVE, remedialActionAdder, remedialActionId, alterations);
                     if (!hasAtLeastOneOnConstraintUsageRule) {
@@ -161,9 +157,9 @@
     private void addOnContingencyStateUsageRules(RemedialActionAdder<?> remedialActionAdder, List<String> faraoContingenciesIds, String randomCombinationConstraintKind) {
         UsageMethod usageMethod = CsaProfileCracUtils.getConstraintToUsageMethodMap().get(randomCombinationConstraintKind);
         faraoContingenciesIds.forEach(faraoContingencyId -> remedialActionAdder.newOnContingencyStateUsageRule()
-                .withInstant(Instant.CURATIVE)
-                .withContingency(faraoContingencyId)
-                .withUsageMethod(usageMethod).add());
+            .withInstant(Instant.CURATIVE)
+            .withContingency(faraoContingencyId)
+            .withUsageMethod(usageMethod).add());
     }
 
     private void checkElementCombinationConstraintKindsCoherence(String remedialActionId, Map<String, Set<PropertyBag>> linkedContingencyWithRAs) {
@@ -247,7 +243,7 @@
     }
 
     private String checkContingencyAndGetFaraoId(PropertyBag contingencyWithRemedialActionPropertyBag, PropertyBag parentRemedialActionPropertyBag, String
-            remedialActionId, String combinationConstraintKind) {
+        remedialActionId, String combinationConstraintKind) {
         if (!parentRemedialActionPropertyBag.get(CsaProfileConstants.RA_KIND).equals(CsaProfileConstants.RemedialActionKind.CURATIVE.toString())) {
             throw new FaraoImportException(ImportStatus.INCONSISTENCY_IN_DATA, CsaProfileConstants.REMEDIAL_ACTION_MESSAGE + remedialActionId + " will not be imported because it is linked to a contingency but it's kind is not curative");
         }
@@ -313,23 +309,23 @@
             if (isOnConstraintInstantCoherent(cnec.getState().getInstant(), remedialActionInstant)) {
                 if (cnec instanceof FlowCnec) {
                     remedialActionAdder.newOnFlowConstraintUsageRule()
-                            .withInstant(remedialActionInstant)
-                            .withFlowCnec(cnecId)
-                            .add();
+                        .withInstant(remedialActionInstant)
+                        .withFlowCnec(cnecId)
+                        .add();
                     // TODO add .withUsageMethod(usageMethod) when API of OnFlowConstraintAdder is ready
                     return true;
                 } else if (cnec instanceof VoltageCnec) {
                     remedialActionAdder.newOnVoltageConstraintUsageRule()
-                            .withInstant(remedialActionInstant)
-                            .withVoltageCnec(cnecId)
-                            .add();
+                        .withInstant(remedialActionInstant)
+                        .withVoltageCnec(cnecId)
+                        .add();
                     // TODO add .withUsageMethod(usageMethod) when API of OnFlowConstraintAdder is ready
                     return true;
                 } else if (cnec instanceof AngleCnec) {
                     remedialActionAdder.newOnAngleConstraintUsageRule()
-                            .withInstant(remedialActionInstant)
-                            .withAngleCnec(cnecId)
-                            .add();
+                        .withInstant(remedialActionInstant)
+                        .withAngleCnec(cnecId)
+                        .add();
                     // TODO add .withUsageMethod(usageMethod) when API of OnFlowConstraintAdder is ready
                     return true;
                 } else {
