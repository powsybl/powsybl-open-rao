/*
 * Copyright (c) 2023, RTE (http://www.rte-france.com)
 * This Source Code Form is subject to the terms of the Mozilla Public
 * License, v. 2.0. If a copy of the MPL was not distributed with this
 * file, You can obtain one at http://mozilla.org/MPL/2.0/.
 */
package com.farao_community.farao.data.crac_creation.creator.csa_profile.crac_creator.remedial_action;

import com.farao_community.farao.commons.FaraoException;
import com.farao_community.farao.commons.TsoEICode;
import com.farao_community.farao.data.crac_api.Crac;
import com.farao_community.farao.data.crac_api.Instant;
import com.farao_community.farao.data.crac_api.InstantKind;
import com.farao_community.farao.data.crac_api.RemedialActionAdder;
import com.farao_community.farao.data.crac_api.cnec.AngleCnec;
import com.farao_community.farao.data.crac_api.cnec.Cnec;
import com.farao_community.farao.data.crac_api.cnec.FlowCnec;
import com.farao_community.farao.data.crac_api.cnec.VoltageCnec;
import com.farao_community.farao.data.crac_api.usage_rule.UsageMethod;
import com.farao_community.farao.data.crac_creation.creator.api.ImportStatus;
import com.farao_community.farao.data.crac_creation.creator.csa_profile.crac_creator.CsaProfileConstants;
import com.farao_community.farao.data.crac_creation.creator.csa_profile.crac_creator.CsaProfileCracCreationContext;
import com.farao_community.farao.data.crac_creation.creator.csa_profile.crac_creator.CsaProfileCracUtils;
import com.farao_community.farao.data.crac_creation.creator.csa_profile.crac_creator.CsaProfileElementaryCreationContext;
import com.farao_community.farao.data.crac_creation.util.FaraoImportException;
import com.powsybl.iidm.network.Network;
import com.powsybl.triplestore.api.PropertyBag;
import com.powsybl.triplestore.api.PropertyBags;

import java.util.*;
import java.util.function.Function;

/**
 * @author Mohamed Ben-rejeb {@literal <mohamed.ben-rejeb at rte-france.com>}
 */
public class CsaProfileRemedialActionsCreator {
    private final Crac crac;
    private final Network network;
    private final PropertyBags gridStateAlterationRemedialActionPropertyBags;
    private final PropertyBags topologyActionsPropertyBags;
    private final PropertyBags rotatingMachineActionsPropertyBags;
    private final PropertyBags shuntCompensatorModificationsPropertyBags;
    private final PropertyBags tapPositionPropertyBags;
    private final PropertyBags staticPropertyRangesPropertyBags;
    private final PropertyBags contingencyWithRemedialActionsPropertyBags;
    private final OnConstraintUsageRuleHelper onConstraintUsageRuleHelper;
    private final CsaProfileCracCreationContext cracCreationContext;
    Set<CsaProfileElementaryCreationContext> csaProfileRemedialActionCreationContexts = new HashSet<>();

    private final PropertyBags schemeRemedialActionsPropertyBags;
    private final PropertyBags remedialActionSchemePropertyBags;
    private final PropertyBags stagePropertyBags;
    private final PropertyBags gridStateAlterationCollectionPropertyBags;
    private final PropertyBags topologyActionAutoPropertyBags;
    private final PropertyBags rotatingMachineActionAutoPropertyBags;
    private final PropertyBags shuntCompensatorModificationAutoPropertyBags;
    private final PropertyBags tapPositionActionsAutoPropertyBags;

    public CsaProfileRemedialActionsCreator(Crac crac, Network network, CsaProfileCracCreationContext cracCreationContext, PropertyBags gridStateAlterationRemedialActionPropertyBags, PropertyBags contingencyWithRemedialActionsPropertyBags,
                                            PropertyBags topologyActionsPropertyBags,
                                            PropertyBags rotatingMachineActionsPropertyBags,
                                            PropertyBags shuntCompensatorModificationsPropertyBags,
                                            PropertyBags tapPositionPropertyBags,
                                            PropertyBags staticPropertyRangesPropertyBags,
                                            OnConstraintUsageRuleHelper onConstraintUsageRuleHelper,
                                            PropertyBags schemeRemedialActionsPropertyBags,
                                            PropertyBags remedialActionSchemePropertyBags,
                                            PropertyBags stagePropertyBags,
                                            PropertyBags gridStateAlterationCollectionPropertyBags,
                                            PropertyBags topologyActionAutoPropertyBags,
                                            PropertyBags rotatingMachineActionAutoPropertyBags,
                                            PropertyBags shuntCompensatorModificationAutoPropertyBags,
                                            PropertyBags tapPositionActionsAutoPropertyBags) {
        this.crac = crac;
        this.network = network;
        this.gridStateAlterationRemedialActionPropertyBags = gridStateAlterationRemedialActionPropertyBags;
        this.contingencyWithRemedialActionsPropertyBags = contingencyWithRemedialActionsPropertyBags;
        this.topologyActionsPropertyBags = topologyActionsPropertyBags;
        this.rotatingMachineActionsPropertyBags = rotatingMachineActionsPropertyBags;
        this.shuntCompensatorModificationsPropertyBags = shuntCompensatorModificationsPropertyBags;
        this.tapPositionPropertyBags = tapPositionPropertyBags;
        this.staticPropertyRangesPropertyBags = staticPropertyRangesPropertyBags;
        this.cracCreationContext = cracCreationContext;
        this.onConstraintUsageRuleHelper = onConstraintUsageRuleHelper;
        this.schemeRemedialActionsPropertyBags = schemeRemedialActionsPropertyBags;
        this.remedialActionSchemePropertyBags = remedialActionSchemePropertyBags;
        this.stagePropertyBags = stagePropertyBags;
        this.gridStateAlterationCollectionPropertyBags = gridStateAlterationCollectionPropertyBags;
        this.topologyActionAutoPropertyBags = topologyActionAutoPropertyBags;
        this.rotatingMachineActionAutoPropertyBags = rotatingMachineActionAutoPropertyBags;
        this.shuntCompensatorModificationAutoPropertyBags = shuntCompensatorModificationAutoPropertyBags;
        this.tapPositionActionsAutoPropertyBags = tapPositionActionsAutoPropertyBags;
        createAndAddRemedialActions();
        createAutoRemedialActions();
    }

    private void createAndAddRemedialActions() {
        Map<String, Set<PropertyBag>> linkedContingencyWithRAs = CsaProfileCracUtils.getMappedPropertyBagsSet(contingencyWithRemedialActionsPropertyBags, CsaProfileConstants.GRID_STATE_ALTERATION_REMEDIAL_ACTION);
        Map<String, Set<PropertyBag>> linkedTopologyActions = CsaProfileCracUtils.getMappedPropertyBagsSet(topologyActionsPropertyBags, CsaProfileConstants.GRID_STATE_ALTERATION_REMEDIAL_ACTION);
        Map<String, Set<PropertyBag>> linkedRotatingMachineActions = CsaProfileCracUtils.getMappedPropertyBagsSet(rotatingMachineActionsPropertyBags, CsaProfileConstants.GRID_STATE_ALTERATION_REMEDIAL_ACTION);
        Map<String, Set<PropertyBag>> linkedShuntCompensatorModifications = CsaProfileCracUtils.getMappedPropertyBagsSet(shuntCompensatorModificationsPropertyBags, CsaProfileConstants.GRID_STATE_ALTERATION_REMEDIAL_ACTION);
        Map<String, Set<PropertyBag>> linkedTapPositionActions = CsaProfileCracUtils.getMappedPropertyBagsSet(tapPositionPropertyBags, CsaProfileConstants.GRID_STATE_ALTERATION_REMEDIAL_ACTION);
        Map<String, Set<PropertyBag>> linkedStaticPropertyRanges = CsaProfileCracUtils.getMappedPropertyBagsSet(staticPropertyRangesPropertyBags, CsaProfileConstants.GRID_STATE_ALTERATION_REMEDIAL_ACTION); // the id here is the id of the subclass of gridStateAlteration (tapPositionAction, RotatingMachine, ..)

        NetworkActionCreator networkActionCreator = new NetworkActionCreator(crac, network);
        PstRangeActionCreator pstRangeActionCreator = new PstRangeActionCreator(crac, network);

        for (PropertyBag parentRemedialActionPropertyBag : gridStateAlterationRemedialActionPropertyBags) {
            String remedialActionId = parentRemedialActionPropertyBag.get(CsaProfileConstants.MRID);

            try {
                List<String> alterations = new ArrayList<>();
                RemedialActionType remedialActionType = checkRemedialActionCanBeImportedAndIdentifyType(parentRemedialActionPropertyBag, linkedTopologyActions, linkedRotatingMachineActions, linkedShuntCompensatorModifications, linkedTapPositionActions, linkedStaticPropertyRanges);
                RemedialActionAdder<?> remedialActionAdder;
                String nativeRaName = parentRemedialActionPropertyBag.get(CsaProfileConstants.REMEDIAL_ACTION_NAME);
                String tsoName = parentRemedialActionPropertyBag.get(CsaProfileConstants.TSO);
                Optional<String> targetRemedialActionNameOpt = CsaProfileCracUtils.createElementName(nativeRaName, tsoName);
                Optional<Integer> speedOpt = getSpeedOpt(parentRemedialActionPropertyBag.get(CsaProfileConstants.TIME_TO_IMPLEMENT), remedialActionId, false);

                if (remedialActionType.equals(RemedialActionType.NETWORK_ACTION)) {
                    remedialActionAdder = networkActionCreator.getNetworkActionAdder(linkedTopologyActions, linkedRotatingMachineActions, linkedShuntCompensatorModifications, linkedStaticPropertyRanges, remedialActionId, remedialActionId);
                } else {
                    remedialActionAdder = pstRangeActionCreator.getPstRangeActionAdder(linkedTapPositionActions, linkedStaticPropertyRanges, remedialActionId, remedialActionId);
                }

                targetRemedialActionNameOpt.ifPresent(remedialActionAdder::withName);
                if (tsoName != null) {
                    remedialActionAdder.withOperator(TsoEICode.fromEICode(tsoName.substring(tsoName.lastIndexOf("/") + 1)).getDisplayName());
                }
                speedOpt.ifPresent(remedialActionAdder::withSpeed);

                if (linkedContingencyWithRAs.containsKey(remedialActionId)) {
                    // on state usage rule
                    String randomCombinationConstraintKind = linkedContingencyWithRAs.get(remedialActionId).iterator().next().get(CsaProfileConstants.COMBINATION_CONSTRAINT_KIND);
                    checkElementCombinationConstraintKindsCoherence(remedialActionId, linkedContingencyWithRAs);

                    List<String> faraoContingenciesIds = linkedContingencyWithRAs.get(remedialActionId).stream()
                            .map(contingencyWithRemedialActionPropertyBag ->
                                    checkContingencyAndGetFaraoId(
                                            contingencyWithRemedialActionPropertyBag,
                                            parentRemedialActionPropertyBag.get(CsaProfileConstants.RA_KIND),
                                            remedialActionId,
                                            randomCombinationConstraintKind
                                    )
                            )
                            .toList();

                    Instant curativeInstant = crac.getInstant(InstantKind.CURATIVE);
                    boolean hasAtLeastOneOnConstraintUsageRule = addOnConstraintUsageRules(curativeInstant, remedialActionAdder, remedialActionId, alterations);
                    if (!hasAtLeastOneOnConstraintUsageRule) {
                        if (!randomCombinationConstraintKind.equals(CsaProfileConstants.ElementCombinationConstraintKind.EXCLUDED.toString())) {
                            addOnContingencyStateUsageRules(remedialActionAdder, faraoContingenciesIds, randomCombinationConstraintKind, curativeInstant.getId());
                        } else {
                            alterations.add(String.format("The association 'RemedialAction'/'Contingencies' '%s'/'%s' will be ignored because 'excluded' combination constraint kind is not supported", remedialActionId, String.join(". ", faraoContingenciesIds)));
                        }
                    }
                } else { // no contingency linked to RA --> on instant usage rule
                    String kind = parentRemedialActionPropertyBag.get(CsaProfileConstants.RA_KIND);
                    if (kind.equals(CsaProfileConstants.RemedialActionKind.PREVENTIVE.toString())) {
                        Instant preventiveInstant = crac.getPreventiveInstant();
                        boolean hasAtLeastOneOnConstraintUsageRule = addOnConstraintUsageRules(preventiveInstant, remedialActionAdder, remedialActionId, alterations);
                        if (!hasAtLeastOneOnConstraintUsageRule) {
                            remedialActionAdder.newOnInstantUsageRule().withUsageMethod(UsageMethod.AVAILABLE).withInstant(preventiveInstant.getId()).add();
                        }
                    } else {
                        Instant curativeInstant = crac.getInstant(InstantKind.CURATIVE);
                        boolean hasAtLeastOneOnConstraintUsageRule = addOnConstraintUsageRules(curativeInstant, remedialActionAdder, remedialActionId, alterations);
                        if (!hasAtLeastOneOnConstraintUsageRule) {
                            remedialActionAdder.newOnInstantUsageRule().withUsageMethod(UsageMethod.AVAILABLE).withInstant(curativeInstant.getId()).add();
                        }
                    }
                }
                remedialActionAdder.add();
                if (alterations.isEmpty()) {
                    csaProfileRemedialActionCreationContexts.add(CsaProfileElementaryCreationContext.imported(remedialActionId, remedialActionId, targetRemedialActionNameOpt.orElse(remedialActionId), "", false));
                } else {
                    csaProfileRemedialActionCreationContexts.add(CsaProfileElementaryCreationContext.imported(remedialActionId, remedialActionId, targetRemedialActionNameOpt.orElse(remedialActionId), String.join(". ", alterations), true));
                }

            } catch (FaraoImportException e) {
                csaProfileRemedialActionCreationContexts.add(CsaProfileElementaryCreationContext.notImported(remedialActionId, e.getImportStatus(), e.getMessage()));
            }
        }
        this.cracCreationContext.setRemedialActionCreationContexts(csaProfileRemedialActionCreationContexts);
    }

    private void addOnContingencyStateUsageRules(RemedialActionAdder<?> remedialActionAdder, List<String> faraoContingenciesIds, String randomCombinationConstraintKind, String instantId) {
        UsageMethod usageMethod = CsaProfileCracUtils.getConstraintToUsageMethodMap().get(randomCombinationConstraintKind);
        faraoContingenciesIds.forEach(faraoContingencyId -> remedialActionAdder.newOnContingencyStateUsageRule()
            .withInstant(instantId)
            .withContingency(faraoContingencyId)
            .withUsageMethod(usageMethod).add());
    }

    private void checkElementCombinationConstraintKindsCoherence(String remedialActionId, Map<String, Set<PropertyBag>> linkedContingencyWithRAs) {
        // The same contingency cannot have different Element Combination Constraint Kinds
        // The same contingency can appear several times, so we need to create a memory system
        Set<String> contingenciesWithIncluded = new HashSet<>();
        Set<String> contingenciesWithConsidered = new HashSet<>();
        Set<PropertyBag> linkedContingencyWithRA = linkedContingencyWithRAs.get(remedialActionId);
        for (PropertyBag propertyBag : linkedContingencyWithRA) {
            String combinationKind = propertyBag.get(CsaProfileConstants.COMBINATION_CONSTRAINT_KIND);
            String contingencyId = propertyBag.get(CsaProfileConstants.REQUEST_CONTINGENCY);
            if (combinationKind.equals(CsaProfileConstants.ElementCombinationConstraintKind.INCLUDED.toString())) {
                contingenciesWithIncluded.add(contingencyId);
            } else if (combinationKind.equals(CsaProfileConstants.ElementCombinationConstraintKind.CONSIDERED.toString())) {
                contingenciesWithConsidered.add(contingencyId);
            } else if (combinationKind.equals(CsaProfileConstants.ElementCombinationConstraintKind.EXCLUDED.toString())) {
                throw new FaraoImportException(ImportStatus.INCONSISTENCY_IN_DATA, CsaProfileConstants.REMEDIAL_ACTION_MESSAGE + remedialActionId + " will not be imported because of an illegal EXCLUDED ElementCombinationConstraintKind");
            } else {
                throw new FaraoImportException(ImportStatus.INCONSISTENCY_IN_DATA, CsaProfileConstants.REMEDIAL_ACTION_MESSAGE + remedialActionId + " will not be imported because of an invalid Element Combination Constraint Kind");
            }
            if (contingenciesWithIncluded.contains(contingencyId) && contingenciesWithConsidered.contains(contingencyId)) {
                throw new FaraoImportException(ImportStatus.INCONSISTENCY_IN_DATA, CsaProfileConstants.REMEDIAL_ACTION_MESSAGE + remedialActionId + " will not be imported because the ElementCombinationConstraintKinds that link the remedial action to the contingency " + contingencyId + " are different");
            }
        }
    }

    private RemedialActionType checkRemedialActionCanBeImportedAndIdentifyType(PropertyBag remedialActionPropertyBag, Map<String, Set<PropertyBag>> linkedTopologyActions, Map<String, Set<PropertyBag>> linkedRotatingMachineActions, Map<String, Set<PropertyBag>> linkedShuntCompensatorModifications, Map<String, Set<PropertyBag>> linkedTapPositionActions, Map<String, Set<PropertyBag>> linkedStaticPropertyRanges) {
        String remedialActionId = remedialActionPropertyBag.getId(CsaProfileConstants.GRID_STATE_ALTERATION_REMEDIAL_ACTION);

        String kind = remedialActionPropertyBag.get(CsaProfileConstants.RA_KIND);

        boolean normalAvailable = Boolean.parseBoolean(remedialActionPropertyBag.get(CsaProfileConstants.NORMAL_AVAILABLE));

        if (!normalAvailable) {
            throw new FaraoImportException(ImportStatus.NOT_FOR_RAO, CsaProfileConstants.REMEDIAL_ACTION_MESSAGE + remedialActionId + " will not be imported because RemedialAction.normalAvailable must be 'true' to be imported");
        }
        if (!kind.equals(CsaProfileConstants.RemedialActionKind.CURATIVE.toString()) && !kind.equals(CsaProfileConstants.RemedialActionKind.PREVENTIVE.toString())) {
            throw new FaraoImportException(ImportStatus.INCONSISTENCY_IN_DATA, CsaProfileConstants.REMEDIAL_ACTION_MESSAGE + remedialActionId + " will not be imported because Unsupported kind for remedial action " + remedialActionId);
        }

        if (linkedTopologyActions.containsKey(remedialActionId)) {
            checkEachInjectionSetPointActionHasExactlyOneStaticPropertyRangeElseThrowException(remedialActionId, linkedTopologyActions.get(remedialActionId), linkedStaticPropertyRanges);
            return RemedialActionType.NETWORK_ACTION;
        } else if (linkedRotatingMachineActions.containsKey(remedialActionId)) {
            checkEachInjectionSetPointActionHasExactlyOneStaticPropertyRangeElseThrowException(remedialActionId, linkedRotatingMachineActions.get(remedialActionId), linkedStaticPropertyRanges);
            return RemedialActionType.NETWORK_ACTION;
        } else if (linkedShuntCompensatorModifications.containsKey(remedialActionId)) {
            checkEachInjectionSetPointActionHasExactlyOneStaticPropertyRangeElseThrowException(remedialActionId, linkedShuntCompensatorModifications.get(remedialActionId), linkedStaticPropertyRanges);
            return RemedialActionType.NETWORK_ACTION;
        } else if (linkedTapPositionActions.containsKey(remedialActionId)) { // StaticPropertyRanges not mandatory in case of tapPositionsActions
            return RemedialActionType.PST_RANGE_ACTION;
        } else {
            throw new FaraoImportException(ImportStatus.INCONSISTENCY_IN_DATA, CsaProfileConstants.REMEDIAL_ACTION_MESSAGE + remedialActionId + " will not be imported because there is no topology actions, no Set point actions, nor tap position action linked to that RA");
        }
    }

    private void checkEachInjectionSetPointActionHasExactlyOneStaticPropertyRangeElseThrowException(String remedialActionId, Set<PropertyBag> injectionSetPointActionsForOneRa, Map<String, Set<PropertyBag>> staticPropertyRangesLinkedToInjectionSetPointActions) {
        for (PropertyBag injectionSetPointAction : injectionSetPointActionsForOneRa) {
            Set<PropertyBag> staticPropertyRangePropertyBags = staticPropertyRangesLinkedToInjectionSetPointActions.get(injectionSetPointAction.getId("mRID"));
            if (staticPropertyRangePropertyBags != null) {
                if (staticPropertyRangePropertyBags.isEmpty()) {
                    throw new FaraoImportException(ImportStatus.INCONSISTENCY_IN_DATA, CsaProfileConstants.REMEDIAL_ACTION_MESSAGE + remedialActionId + " will not be imported because there is no StaticPropertyRange linked to that RA");
                } else if (staticPropertyRangePropertyBags.size() > 1) {
                    throw new FaraoImportException(ImportStatus.INCONSISTENCY_IN_DATA, CsaProfileConstants.REMEDIAL_ACTION_MESSAGE + remedialActionId + " will not be imported because several conflictual StaticPropertyRanges are linked to that RA's injection set point action");
                }
            }
        }
    }

    private String checkContingencyAndGetFaraoId(PropertyBag contingencyWithRemedialActionPropertyBag, String raKind, String
            remedialActionId, String combinationConstraintKind) {
        if (!raKind.equals(CsaProfileConstants.RemedialActionKind.CURATIVE.toString())) {
            throw new FaraoImportException(ImportStatus.INCONSISTENCY_IN_DATA, CsaProfileConstants.REMEDIAL_ACTION_MESSAGE + remedialActionId + " will not be imported because it is linked to a contingency but it's kind is not curative");
        }

        if (!combinationConstraintKind.equals(CsaProfileConstants.ElementCombinationConstraintKind.INCLUDED.toString()) && !combinationConstraintKind.equals(CsaProfileConstants.ElementCombinationConstraintKind.EXCLUDED.toString()) && !combinationConstraintKind.equals(CsaProfileConstants.ElementCombinationConstraintKind.CONSIDERED.toString())) {
            throw new FaraoImportException(ImportStatus.INCONSISTENCY_IN_DATA, CsaProfileConstants.REMEDIAL_ACTION_MESSAGE + remedialActionId + " will not be imported because combinationConstraintKind of a ContingencyWithRemedialAction must be 'included, 'excluded' or 'considered', but it was: " + combinationConstraintKind);
        }

        String contingencyId = contingencyWithRemedialActionPropertyBag.get(CsaProfileConstants.REQUEST_CONTINGENCY).substring(contingencyWithRemedialActionPropertyBag.get(CsaProfileConstants.REQUEST_CONTINGENCY).lastIndexOf("_") + 1);
        Optional<CsaProfileElementaryCreationContext> importedCsaProfileContingencyCreationContextOpt = cracCreationContext.getContingencyCreationContexts().stream().filter(co -> co.isImported() && co.getNativeId().equals(contingencyId)).findAny();
        if (importedCsaProfileContingencyCreationContextOpt.isEmpty()) {
            throw new FaraoImportException(ImportStatus.INCONSISTENCY_IN_DATA, CsaProfileConstants.REMEDIAL_ACTION_MESSAGE + remedialActionId + " will not be imported because contingency" + contingencyId + " linked to that remedialAction does not exist or was not imported by farao");
        } else {
            String faraoContingencyId = importedCsaProfileContingencyCreationContextOpt.get().getElementId();
            CsaProfileCracUtils.checkNormalEnabled(contingencyWithRemedialActionPropertyBag, remedialActionId, "ContingencyWithRemedialAction");
            return faraoContingencyId;
        }
    }

    private Optional<Integer> getSpeedOpt(String timeToImplement, String remedialActionId, boolean isAuto) {
        if (timeToImplement != null) {
            try {
                return Optional.of(CsaProfileCracUtils.convertDurationToSeconds(timeToImplement));
            } catch (RuntimeException e) {
                throw new FaraoImportException(ImportStatus.INCONSISTENCY_IN_DATA, (isAuto ? CsaProfileConstants.AUTO_REMEDIAL_ACTION_MESSAGE : CsaProfileConstants.REMEDIAL_ACTION_MESSAGE) + remedialActionId + " will not be imported because of an irregular timeToImplement pattern");
            }

        } else {
            return Optional.empty();
        }
    }

    enum RemedialActionType {
        PST_RANGE_ACTION,
        NETWORK_ACTION
    }

    private boolean addOnConstraintUsageRules(Instant remedialActionInstant, RemedialActionAdder<?> remedialActionAdder, String importableRemedialActionId, List<String> alterations) {
        boolean flag1 = false;
        boolean flag2;
        boolean flag3;
        if (!onConstraintUsageRuleHelper.getExcludedCnecsByRemedialAction().containsKey(importableRemedialActionId)) {
            flag1 = processAvailableAssessedElementsCombinableWithRemedialActions(remedialActionInstant, remedialActionAdder, UsageMethod.AVAILABLE);
        } else {
            alterations.add(String.format("The association 'RemedialAction'/'Cnecs' '%s'/'%s' will be ignored because 'excluded' combination constraint kind is not supported", importableRemedialActionId, String.join(". ", onConstraintUsageRuleHelper.getExcludedCnecsByRemedialAction().get(importableRemedialActionId))));
        }
        flag2 = processAssessedElementsWithRemedialActions(remedialActionInstant, remedialActionAdder, importableRemedialActionId, UsageMethod.AVAILABLE, onConstraintUsageRuleHelper.getConsideredCnecsElementsByRemedialAction());
        flag3 = processAssessedElementsWithRemedialActions(remedialActionInstant, remedialActionAdder, importableRemedialActionId, UsageMethod.FORCED, onConstraintUsageRuleHelper.getIncludedCnecsByRemedialAction());
        return flag1 || flag2 || flag3;
    }

    private boolean processAvailableAssessedElementsCombinableWithRemedialActions(Instant remedialActionInstant, RemedialActionAdder<?> remedialActionAdder, UsageMethod usageMethod) {
        List<Boolean> flags = onConstraintUsageRuleHelper.getImportedCnecsCombinableWithRas().stream().map(addOnConstraintUsageRuleForCnec(remedialActionInstant, remedialActionAdder, usageMethod)).toList();
        return flags.contains(true);
    }

    private boolean processAssessedElementsWithRemedialActions(Instant remedialActionInstant, RemedialActionAdder<?> remedialActionAdder, String importableRemedialActionId, UsageMethod usageMethod, Map<String, Set<String>> cnecsByRemedialAction) {
        if (cnecsByRemedialAction.containsKey(importableRemedialActionId)) {
            List<Boolean> flags = cnecsByRemedialAction.get(importableRemedialActionId).stream().map(addOnConstraintUsageRuleForCnec(remedialActionInstant, remedialActionAdder, usageMethod)).toList();
            return flags.contains(true);
        }
        return false;
    }

    private Function<String, Boolean> addOnConstraintUsageRuleForCnec(Instant remedialActionInstant, RemedialActionAdder<?> remedialActionAdder, UsageMethod usageMethod) {
        return cnecId -> {
            Cnec<?> cnec = crac.getCnec(cnecId);
            if (isOnConstraintInstantCoherent(cnec.getState().getInstant(), remedialActionInstant)) {
                if (cnec instanceof FlowCnec) {
                    remedialActionAdder.newOnFlowConstraintUsageRule()
<<<<<<< HEAD
                        .withInstant(remedialActionInstant.getId())
                        .withFlowCnec(cnecId)
                        .add();
=======
                            .withInstant(remedialActionInstant)
                            .withFlowCnec(cnecId)
                            .add();
>>>>>>> b4b7528f
                    // TODO add .withUsageMethod(usageMethod) when API of OnFlowConstraintAdder is ready
                    return true;
                } else if (cnec instanceof VoltageCnec) {
                    remedialActionAdder.newOnVoltageConstraintUsageRule()
<<<<<<< HEAD
                        .withInstant(remedialActionInstant.getId())
                        .withVoltageCnec(cnecId)
                        .add();
=======
                            .withInstant(remedialActionInstant)
                            .withVoltageCnec(cnecId)
                            .add();
>>>>>>> b4b7528f
                    // TODO add .withUsageMethod(usageMethod) when API of OnFlowConstraintAdder is ready
                    return true;
                } else if (cnec instanceof AngleCnec) {
                    remedialActionAdder.newOnAngleConstraintUsageRule()
<<<<<<< HEAD
                        .withInstant(remedialActionInstant.getId())
                        .withAngleCnec(cnecId)
                        .add();
=======
                            .withInstant(remedialActionInstant)
                            .withAngleCnec(cnecId)
                            .add();
>>>>>>> b4b7528f
                    // TODO add .withUsageMethod(usageMethod) when API of OnFlowConstraintAdder is ready
                    return true;
                } else {
                    throw new FaraoException(String.format("Unsupported cnec type %s", cnec.getClass().toString()));
                }
            }
            return false;
        };
    }

    private static boolean isOnConstraintInstantCoherent(Instant cnecInstant, Instant remedialInstant) {
        return !cnecInstant.comesBefore(remedialInstant);
    }

    /*
    Auto Remedial Actions (SPS)
     */

    private void createAutoRemedialActions() {
        NetworkActionCreator networkActionCreator = new NetworkActionCreator(crac, network);
        PstRangeActionCreator pstRangeActionCreator = new PstRangeActionCreator(crac, network);
        Map<String, Set<PropertyBag>> linkedStaticPropertyRanges = CsaProfileCracUtils.getMappedPropertyBagsSet(staticPropertyRangesPropertyBags, CsaProfileConstants.GRID_STATE_ALTERATION_REMEDIAL_ACTION); // the id here is the id of the subclass of gridStateAlteration (tapPositionAction, RotatingMachine, ..)
        Map<String, Set<PropertyBag>> linkedContingencyWithRAs = CsaProfileCracUtils.getMappedPropertyBagsSet(contingencyWithRemedialActionsPropertyBags, CsaProfileConstants.GRID_STATE_ALTERATION_REMEDIAL_ACTION);
        Map<String, Set<PropertyBag>> linkedTopologyActionsAuto = CsaProfileCracUtils.getMappedPropertyBagsSet(topologyActionAutoPropertyBags, CsaProfileConstants.GRID_STATE_ALTERATION_COLLECTION);
        Map<String, Set<PropertyBag>> linkedRotatingMachineActionsAuto = CsaProfileCracUtils.getMappedPropertyBagsSet(rotatingMachineActionAutoPropertyBags, CsaProfileConstants.GRID_STATE_ALTERATION_COLLECTION);
        Map<String, Set<PropertyBag>> linkedShuntCompensatorModificationAuto = CsaProfileCracUtils.getMappedPropertyBagsSet(shuntCompensatorModificationAutoPropertyBags, CsaProfileConstants.GRID_STATE_ALTERATION_COLLECTION);
        Map<String, Set<PropertyBag>> linkedTapPositionActionsAuto = CsaProfileCracUtils.getMappedPropertyBagsSet(tapPositionActionsAutoPropertyBags, CsaProfileConstants.GRID_STATE_ALTERATION_COLLECTION);

        for (PropertyBag schemeRemedialActionPropertyBag : schemeRemedialActionsPropertyBags) {
            String spsId = schemeRemedialActionPropertyBag.get(CsaProfileConstants.MRID);

            try {
                checkSpsKind(schemeRemedialActionPropertyBag, spsId);
                checkSpsAvailability(schemeRemedialActionPropertyBag, spsId);
                String nativeSpsName = schemeRemedialActionPropertyBag.get(CsaProfileConstants.REMEDIAL_ACTION_NAME);
                String spsTsoName = schemeRemedialActionPropertyBag.get(CsaProfileConstants.TSO);
                Optional<String> spsName = CsaProfileCracUtils.createElementName(nativeSpsName, spsTsoName);
                Optional<Integer> spsSpeed = getSpeedOpt(schemeRemedialActionPropertyBag.get(CsaProfileConstants.TIME_TO_IMPLEMENT), spsId, true);

                String gridStateAlterationCollection = getGridStateAlterationCollection(spsId);

                RemedialActionType remedialActionType = getRemedialActionType(linkedStaticPropertyRanges, linkedTopologyActionsAuto, linkedRotatingMachineActionsAuto, linkedShuntCompensatorModificationAuto, linkedTapPositionActionsAuto, spsId, gridStateAlterationCollection);
                RemedialActionAdder<?> remedialActionAdder;

                if (remedialActionType.equals(RemedialActionType.NETWORK_ACTION)) {
                    remedialActionAdder = networkActionCreator.getNetworkActionAdder(linkedTopologyActionsAuto, linkedRotatingMachineActionsAuto, linkedShuntCompensatorModificationAuto, linkedStaticPropertyRanges, gridStateAlterationCollection, spsId);
                } else {
                    remedialActionAdder = pstRangeActionCreator.getPstRangeActionAdder(linkedTapPositionActionsAuto, linkedStaticPropertyRanges, gridStateAlterationCollection, spsId);
                }

                spsName.ifPresent(remedialActionAdder::withName);
                if (spsTsoName != null) {
                    remedialActionAdder.withOperator(TsoEICode.fromEICode(spsTsoName.substring(spsTsoName.lastIndexOf("/") + 1)).getDisplayName());
                }

                if (remedialActionType == RemedialActionType.PST_RANGE_ACTION && spsSpeed.isEmpty()) {
                    throw new FaraoImportException(ImportStatus.INCONSISTENCY_IN_DATA, CsaProfileConstants.AUTO_REMEDIAL_ACTION_MESSAGE + spsId + " will not be imported because an auto PST range action must have a speed defined");
                }
                spsSpeed.ifPresent(remedialActionAdder::withSpeed);

<<<<<<< HEAD
                    boolean hasAtLeastOneOnConstraintUsageRule = addOnConstraintUsageRules(crac.getInstant(InstantKind.CURATIVE), remedialActionAdder, autoRemedialActionId, new ArrayList<>());
                    if (!hasAtLeastOneOnConstraintUsageRule) {
                        addOnContingencyStateUsageRules(remedialActionAdder, faraoContingenciesIds, CsaProfileConstants.ElementCombinationConstraintKind.INCLUDED.toString(), crac.getInstant(InstantKind.AUTO).getId());
=======
                if (linkedContingencyWithRAs.containsKey(spsId)) {
                    checkElementCombinationConstraintKindsCoherence(spsId, linkedContingencyWithRAs);
                    Set<String> faraoContingenciesIds = new HashSet<>();

                    for (PropertyBag contingencyWithRemedialActionPropertyBag : linkedContingencyWithRAs.get(spsId)) {
                        String contingencyId = contingencyWithRemedialActionPropertyBag.get(CsaProfileConstants.REQUEST_CONTINGENCY).substring(contingencyWithRemedialActionPropertyBag.get(CsaProfileConstants.REQUEST_CONTINGENCY).lastIndexOf("_") + 1);
                        Optional<CsaProfileElementaryCreationContext> importedCsaProfileContingencyCreationContextOpt = cracCreationContext.getContingencyCreationContexts().stream().filter(co -> co.isImported() && co.getNativeId().equals(contingencyId)).findAny();
                        if (importedCsaProfileContingencyCreationContextOpt.isEmpty()) {
                            throw new FaraoImportException(ImportStatus.INCONSISTENCY_IN_DATA, CsaProfileConstants.REMEDIAL_ACTION_MESSAGE + spsId + " will not be imported because contingency " + contingencyId + " linked to that remedial action does not exist or was not imported by farao");
                        }
                        String faraoContingencyId = importedCsaProfileContingencyCreationContextOpt.get().getElementId();
                        CsaProfileCracUtils.checkNormalEnabled(contingencyWithRemedialActionPropertyBag, spsId, "ContingencyWithRemedialAction");
                        String combinationConstraintKind = contingencyWithRemedialActionPropertyBag.get(CsaProfileConstants.COMBINATION_CONSTRAINT_KIND);
                        if (!CsaProfileConstants.ElementCombinationConstraintKind.INCLUDED.toString().equals(combinationConstraintKind)) {
                            throw new FaraoImportException(ImportStatus.INCONSISTENCY_IN_DATA, CsaProfileConstants.AUTO_REMEDIAL_ACTION_MESSAGE + spsId + " will not be imported because it must be linked to the contingency " + contingencyId + " with an 'included' ElementCombinationConstraintKind");
                        }
                        faraoContingenciesIds.add(faraoContingencyId);
                    }

                    boolean hasAtLeastOneOnConstraintUsageRule = addOnConstraintUsageRules(Instant.CURATIVE, remedialActionAdder, spsId, new ArrayList<>());
                    if (!hasAtLeastOneOnConstraintUsageRule) {
                        addOnContingencyStateUsageRules(remedialActionAdder, faraoContingenciesIds.stream().toList(), CsaProfileConstants.ElementCombinationConstraintKind.INCLUDED.toString(), Instant.AUTO);
>>>>>>> b4b7528f
                    }
                } else {
                    throw new FaraoImportException(ImportStatus.INCONSISTENCY_IN_DATA, CsaProfileConstants.AUTO_REMEDIAL_ACTION_MESSAGE + spsId + " will not be imported because no contingency is linked to the remedial action");
                }
                remedialActionAdder.add();
                csaProfileRemedialActionCreationContexts.add(CsaProfileElementaryCreationContext.imported(spsId, spsId, spsName.orElse(nativeSpsName), "", false));

            } catch (FaraoImportException e) {
                csaProfileRemedialActionCreationContexts.add(CsaProfileElementaryCreationContext.notImported(spsId, e.getImportStatus(), e.getMessage()));
            }
        }
    }

    private static void checkSpsKind(PropertyBag schemeRemedialActionPropertyBag, String spsId) {
        String spsKind = schemeRemedialActionPropertyBag.get(CsaProfileConstants.RA_KIND);
        if (!spsKind.equals(CsaProfileConstants.RemedialActionKind.CURATIVE.toString())) {
            throw new FaraoImportException(ImportStatus.INCONSISTENCY_IN_DATA, CsaProfileConstants.AUTO_REMEDIAL_ACTION_MESSAGE + spsId + " will not be imported because auto remedial action musty be of curative kind");
        }
    }

    private static void checkSpsAvailability(PropertyBag schemeRemedialActionPropertyBag, String spsId) {
        boolean normalAvailable = Boolean.parseBoolean(schemeRemedialActionPropertyBag.get(CsaProfileConstants.NORMAL_AVAILABLE));
        if (!normalAvailable) {
            throw new FaraoImportException(ImportStatus.NOT_FOR_RAO, CsaProfileConstants.AUTO_REMEDIAL_ACTION_MESSAGE + spsId + " will not be imported because RemedialAction.normalAvailable must be 'true' to be imported");
        }
    }

    private String getAssociatedRemedialActionScheme(String spsId) {
        List<PropertyBag> linkedRemedialActionSchemePropertyBags = remedialActionSchemePropertyBags.stream().filter(pb -> spsId.equals(pb.getId(CsaProfileConstants.SCHEME_REMEDIAL_ACTION))).toList();
        if (linkedRemedialActionSchemePropertyBags.isEmpty()) {
            throw new FaraoImportException(ImportStatus.INCONSISTENCY_IN_DATA, CsaProfileConstants.AUTO_REMEDIAL_ACTION_MESSAGE + spsId + " will not be imported because it has no associated RemedialActionScheme");
        } else if (linkedRemedialActionSchemePropertyBags.size() > 1) {
            throw new FaraoImportException(ImportStatus.INCONSISTENCY_IN_DATA, CsaProfileConstants.AUTO_REMEDIAL_ACTION_MESSAGE + spsId + " will not be imported because it has several conflictual RemedialActionSchemes");
        }

        PropertyBag remedialActionSchemePropertyBag = linkedRemedialActionSchemePropertyBags.get(0);
        String remedialActionSchemeId = remedialActionSchemePropertyBag.getId(CsaProfileConstants.MRID);

        String remedialActionSchemeKind = remedialActionSchemePropertyBag.get(CsaProfileConstants.RA_KIND);
        if (!remedialActionSchemeKind.equals(CsaProfileConstants.SIPS)) {
            throw new FaraoImportException(ImportStatus.INCONSISTENCY_IN_DATA, CsaProfileConstants.AUTO_REMEDIAL_ACTION_MESSAGE + spsId + " will not be imported because of an unsupported kind for remedial action schedule (only SIPS allowed)");
        }
        String remedialActionSchemeNormalArmed = remedialActionSchemePropertyBag.get(CsaProfileConstants.NORMAL_ARMED);
        if (!Boolean.parseBoolean(remedialActionSchemeNormalArmed)) {
            throw new FaraoImportException(ImportStatus.NOT_FOR_RAO, CsaProfileConstants.AUTO_REMEDIAL_ACTION_MESSAGE + spsId + " will not be imported because RemedialActionScheme " + remedialActionSchemeId + " is not armed");
        }
        return remedialActionSchemeId;
    }

    private PropertyBag getAssociatedStagePropertyBag(String spsId, String remedialActionScheme) {
        List<PropertyBag> linkedStagePropertyBags = stagePropertyBags.stream().filter(pb -> remedialActionScheme.equals(pb.getId(CsaProfileConstants.REMEDIAL_ACTION_SCHEME))).toList();
        if (linkedStagePropertyBags.isEmpty()) {
            throw new FaraoImportException(ImportStatus.INCONSISTENCY_IN_DATA, CsaProfileConstants.AUTO_REMEDIAL_ACTION_MESSAGE + spsId + " will not be imported because it has no associated Stage");
        } else if (linkedStagePropertyBags.size() > 1) {
            throw new FaraoImportException(ImportStatus.INCONSISTENCY_IN_DATA, CsaProfileConstants.AUTO_REMEDIAL_ACTION_MESSAGE + spsId + " will not be imported because it has several conflictual Stages");
        }
        return linkedStagePropertyBags.get(0);
    }

    private String getAssociatedGridStateAlterationCollectionUsingStage(String spsId, String remedialActionScheme) {
        PropertyBag stagePropertyBag = getAssociatedStagePropertyBag(spsId, remedialActionScheme);
        String gridStateAlterationCollection = stagePropertyBag.getId(CsaProfileConstants.GRID_STATE_ALTERATION_COLLECTION);
        List<PropertyBag> linkedGridStateAlterationCollectionPropertyBags = gridStateAlterationCollectionPropertyBags.stream().filter(pb -> gridStateAlterationCollection.equals(pb.get(CsaProfileConstants.MRID))).toList();
        if (linkedGridStateAlterationCollectionPropertyBags.isEmpty()) {
            throw new FaraoImportException(ImportStatus.INCONSISTENCY_IN_DATA, CsaProfileConstants.AUTO_REMEDIAL_ACTION_MESSAGE + spsId + " will not be imported because it has no associated GridStateAlterationCollection");
        }
        return gridStateAlterationCollection;
    }

    private String getGridStateAlterationCollection(String spsId) {
        String remedialActionScheme = getAssociatedRemedialActionScheme(spsId);
        return getAssociatedGridStateAlterationCollectionUsingStage(spsId, remedialActionScheme);
    }

    private RemedialActionType getRemedialActionType(Map<String, Set<PropertyBag>> linkedStaticPropertyRanges, Map<String, Set<PropertyBag>> linkedTopologyActionsAuto, Map<String, Set<PropertyBag>> linkedRotatingMachineActionsAuto, Map<String, Set<PropertyBag>> linkedShuntCompensatorModificationAuto, Map<String, Set<PropertyBag>> linkedTapPositionActionsAuto, String spsId, String gridStateAlterationCollection) {
        RemedialActionType remedialActionType;
        if (linkedTopologyActionsAuto.containsKey(gridStateAlterationCollection)) {
            remedialActionType = RemedialActionType.NETWORK_ACTION;
        } else if (linkedRotatingMachineActionsAuto.containsKey(gridStateAlterationCollection)) {
            checkEachInjectionSetPointActionHasExactlyOneStaticPropertyRangeElseThrowException(spsId, linkedRotatingMachineActionsAuto.get(gridStateAlterationCollection), linkedStaticPropertyRanges);
            remedialActionType = RemedialActionType.NETWORK_ACTION;
        } else if (linkedShuntCompensatorModificationAuto.containsKey(gridStateAlterationCollection)) {
            checkEachInjectionSetPointActionHasExactlyOneStaticPropertyRangeElseThrowException(spsId, linkedShuntCompensatorModificationAuto.get(gridStateAlterationCollection), linkedStaticPropertyRanges);
            remedialActionType = RemedialActionType.NETWORK_ACTION;
        } else if (linkedTapPositionActionsAuto.containsKey(gridStateAlterationCollection)) {
            // StaticPropertyRanges not mandatory in case of tapPositionsActions
            remedialActionType = RemedialActionType.PST_RANGE_ACTION;
        } else {
            throw new FaraoImportException(ImportStatus.INCONSISTENCY_IN_DATA, CsaProfileConstants.AUTO_REMEDIAL_ACTION_MESSAGE + spsId + " will not be imported because there is no elementary action for that ARA");
        }
        return remedialActionType;
    }

}<|MERGE_RESOLUTION|>--- conflicted
+++ resolved
@@ -331,41 +331,23 @@
             if (isOnConstraintInstantCoherent(cnec.getState().getInstant(), remedialActionInstant)) {
                 if (cnec instanceof FlowCnec) {
                     remedialActionAdder.newOnFlowConstraintUsageRule()
-<<<<<<< HEAD
-                        .withInstant(remedialActionInstant.getId())
-                        .withFlowCnec(cnecId)
-                        .add();
-=======
-                            .withInstant(remedialActionInstant)
+                            .withInstant(remedialActionInstant.getId())
                             .withFlowCnec(cnecId)
                             .add();
->>>>>>> b4b7528f
                     // TODO add .withUsageMethod(usageMethod) when API of OnFlowConstraintAdder is ready
                     return true;
                 } else if (cnec instanceof VoltageCnec) {
                     remedialActionAdder.newOnVoltageConstraintUsageRule()
-<<<<<<< HEAD
-                        .withInstant(remedialActionInstant.getId())
-                        .withVoltageCnec(cnecId)
-                        .add();
-=======
-                            .withInstant(remedialActionInstant)
+                            .withInstant(remedialActionInstant.getId())
                             .withVoltageCnec(cnecId)
                             .add();
->>>>>>> b4b7528f
                     // TODO add .withUsageMethod(usageMethod) when API of OnFlowConstraintAdder is ready
                     return true;
                 } else if (cnec instanceof AngleCnec) {
                     remedialActionAdder.newOnAngleConstraintUsageRule()
-<<<<<<< HEAD
-                        .withInstant(remedialActionInstant.getId())
-                        .withAngleCnec(cnecId)
-                        .add();
-=======
-                            .withInstant(remedialActionInstant)
+                            .withInstant(remedialActionInstant.getId())
                             .withAngleCnec(cnecId)
                             .add();
->>>>>>> b4b7528f
                     // TODO add .withUsageMethod(usageMethod) when API of OnFlowConstraintAdder is ready
                     return true;
                 } else {
@@ -426,11 +408,6 @@
                 }
                 spsSpeed.ifPresent(remedialActionAdder::withSpeed);
 
-<<<<<<< HEAD
-                    boolean hasAtLeastOneOnConstraintUsageRule = addOnConstraintUsageRules(crac.getInstant(InstantKind.CURATIVE), remedialActionAdder, autoRemedialActionId, new ArrayList<>());
-                    if (!hasAtLeastOneOnConstraintUsageRule) {
-                        addOnContingencyStateUsageRules(remedialActionAdder, faraoContingenciesIds, CsaProfileConstants.ElementCombinationConstraintKind.INCLUDED.toString(), crac.getInstant(InstantKind.AUTO).getId());
-=======
                 if (linkedContingencyWithRAs.containsKey(spsId)) {
                     checkElementCombinationConstraintKindsCoherence(spsId, linkedContingencyWithRAs);
                     Set<String> faraoContingenciesIds = new HashSet<>();
@@ -453,7 +430,6 @@
                     boolean hasAtLeastOneOnConstraintUsageRule = addOnConstraintUsageRules(Instant.CURATIVE, remedialActionAdder, spsId, new ArrayList<>());
                     if (!hasAtLeastOneOnConstraintUsageRule) {
                         addOnContingencyStateUsageRules(remedialActionAdder, faraoContingenciesIds.stream().toList(), CsaProfileConstants.ElementCombinationConstraintKind.INCLUDED.toString(), Instant.AUTO);
->>>>>>> b4b7528f
                     }
                 } else {
                     throw new FaraoImportException(ImportStatus.INCONSISTENCY_IN_DATA, CsaProfileConstants.AUTO_REMEDIAL_ACTION_MESSAGE + spsId + " will not be imported because no contingency is linked to the remedial action");
