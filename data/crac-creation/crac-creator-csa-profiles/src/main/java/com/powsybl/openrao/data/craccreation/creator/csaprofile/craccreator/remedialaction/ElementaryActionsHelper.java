/*
 * Copyright (c) 2024, RTE (http://www.rte-france.com)
 * This Source Code Form is subject to the terms of the Mozilla Public
 * License, v. 2.0. If a copy of the MPL was not distributed with this
 * file, You can obtain one at http://mozilla.org/MPL/2.0/.
 */
package com.powsybl.openrao.data.craccreation.creator.csaprofile.craccreator.remedialaction;

import com.powsybl.openrao.data.craccreation.creator.api.ImportStatus;
import com.powsybl.openrao.data.craccreation.creator.csaprofile.CsaProfileCrac;
import com.powsybl.openrao.data.craccreation.creator.csaprofile.craccreator.constants.CsaProfileConstants;
import com.powsybl.openrao.data.craccreation.creator.csaprofile.craccreator.NcAggregator;
import com.powsybl.openrao.data.craccreation.creator.csaprofile.nc.ContingencyWithRemedialAction;
import com.powsybl.openrao.data.craccreation.creator.csaprofile.nc.GridStateAlterationCollection;
import com.powsybl.openrao.data.craccreation.creator.csaprofile.nc.GridStateAlterationRemedialAction;
import com.powsybl.openrao.data.craccreation.creator.csaprofile.nc.RemedialAction;
import com.powsybl.openrao.data.craccreation.creator.csaprofile.nc.RemedialActionDependency;
import com.powsybl.openrao.data.craccreation.creator.csaprofile.nc.RemedialActionGroup;
import com.powsybl.openrao.data.craccreation.creator.csaprofile.nc.RemedialActionScheme;
import com.powsybl.openrao.data.craccreation.creator.csaprofile.nc.RotatingMachineAction;
import com.powsybl.openrao.data.craccreation.creator.csaprofile.nc.SchemeRemedialAction;
import com.powsybl.openrao.data.craccreation.creator.csaprofile.nc.ShuntCompensatorModification;
import com.powsybl.openrao.data.craccreation.creator.csaprofile.nc.Stage;
import com.powsybl.openrao.data.craccreation.creator.csaprofile.nc.StaticPropertyRange;
import com.powsybl.openrao.data.craccreation.creator.csaprofile.nc.TapPositionAction;
import com.powsybl.openrao.data.craccreation.creator.csaprofile.nc.TopologyAction;
import com.powsybl.openrao.data.craccreation.util.OpenRaoImportException;

import java.util.List;
import java.util.Map;
import java.util.Set;

/**
 * @author Mohamed Ben-rejeb {@literal <mohamed.ben-rejeb at rte-france.com>}
 */
public class ElementaryActionsHelper {
<<<<<<< HEAD
    private final PropertyBags remedialActionGroupsPropertyBags;
    private final PropertyBags gridStateAlterationRemedialActionPropertyBags;
    private final PropertyBags schemeRemedialActionsPropertyBags;
    private final PropertyBags remedialActionSchemePropertyBags;
    private final PropertyBags stagePropertyBags;
    private final PropertyBags gridStateAlterationCollectionPropertyBags;
    private final PropertyBags assessedElementWithRemedialActionPropertyBags;
    private final Map<String, Set<PropertyBag>> remedialActionDependenciesByGroup;
    private final Map<String, Set<PropertyBag>> linkedTopologyActions;
    private final Map<String, Set<PropertyBag>> linkedTopologyActionsAuto;
    private final Map<String, Set<PropertyBag>> linkedRotatingMachineActions;
    private final Map<String, Set<PropertyBag>> linkedRotatingMachineActionsAuto;
    private final Map<String, Set<PropertyBag>> linkedShuntCompensatorModification;
    private final Map<String, Set<PropertyBag>> linkedShuntCompensatorModificationAuto;
    private final Map<String, Set<PropertyBag>> linkedTapPositionActions;
    private final Map<String, Set<PropertyBag>> linkedTapPositionActionsAuto;
    private final Map<String, Set<PropertyBag>> linkedStaticPropertyRanges;
    final Map<String, Set<PropertyBag>> linkedContingencyWithRAs;

    public ElementaryActionsHelper(PropertyBags gridStateAlterationRemedialActionPropertyBags,
                                   PropertyBags schemeRemedialActionsPropertyBags,
                                   PropertyBags remedialActionSchemePropertyBags,
                                   PropertyBags stagePropertyBags,
                                   PropertyBags gridStateAlterationCollectionPropertyBags,
                                   PropertyBags assessedElementWithRemedialActionPropertyBags,
                                   PropertyBags contingencyWithRemedialActionsPropertyBags,
                                   PropertyBags staticPropertyRangesPropertyBags,
                                   PropertyBags topologyActionsPropertyBags,
                                   PropertyBags rotatingMachineActionsPropertyBags,
                                   PropertyBags shuntCompensatorModificationPropertyBags,
                                   PropertyBags tapPositionActionsPropertyBags,
                                   PropertyBags remedialActionGroupsPropertyBags,
                                   PropertyBags remedialActionDependenciesPropertyBags) {
        this.remedialActionGroupsPropertyBags = remedialActionGroupsPropertyBags;
        this.gridStateAlterationRemedialActionPropertyBags = gridStateAlterationRemedialActionPropertyBags;
        this.schemeRemedialActionsPropertyBags = schemeRemedialActionsPropertyBags;
        this.remedialActionSchemePropertyBags = remedialActionSchemePropertyBags;
        this.stagePropertyBags = stagePropertyBags;
        this.gridStateAlterationCollectionPropertyBags = gridStateAlterationCollectionPropertyBags;
        this.assessedElementWithRemedialActionPropertyBags = assessedElementWithRemedialActionPropertyBags;

        this.remedialActionDependenciesByGroup = CsaProfileCracUtils.getMappedPropertyBagsSet(remedialActionDependenciesPropertyBags, CsaProfileConstants.DEPENDING_REMEDIAL_ACTION_GROUP);

        this.linkedContingencyWithRAs = CsaProfileCracUtils.getMappedPropertyBagsSet(contingencyWithRemedialActionsPropertyBags, CsaProfileConstants.GRID_STATE_ALTERATION_REMEDIAL_ACTION);
        this.linkedStaticPropertyRanges = CsaProfileCracUtils.getMappedPropertyBagsSet(staticPropertyRangesPropertyBags, CsaProfileConstants.GRID_STATE_ALTERATION); // the id here is the id of the subclass of gridStateAlteration (tapPositionAction, RotatingMachine, ..)

        this.linkedTopologyActions = CsaProfileCracUtils.getMappedPropertyBagsSet(filterElementaryActions(topologyActionsPropertyBags, false), CsaProfileConstants.GRID_STATE_ALTERATION_REMEDIAL_ACTION);
        this.linkedRotatingMachineActions = CsaProfileCracUtils.getMappedPropertyBagsSet(filterElementaryActions(rotatingMachineActionsPropertyBags, false), CsaProfileConstants.GRID_STATE_ALTERATION_REMEDIAL_ACTION);
        this.linkedShuntCompensatorModification = CsaProfileCracUtils.getMappedPropertyBagsSet(filterElementaryActions(shuntCompensatorModificationPropertyBags, false), CsaProfileConstants.GRID_STATE_ALTERATION_REMEDIAL_ACTION);
        this.linkedTapPositionActions = CsaProfileCracUtils.getMappedPropertyBagsSet(filterElementaryActions(tapPositionActionsPropertyBags, false), CsaProfileConstants.GRID_STATE_ALTERATION_REMEDIAL_ACTION);

        this.linkedTopologyActionsAuto = CsaProfileCracUtils.getMappedPropertyBagsSet(filterElementaryActions(topologyActionsPropertyBags, true), CsaProfileConstants.GRID_STATE_ALTERATION_COLLECTION);
        this.linkedRotatingMachineActionsAuto = CsaProfileCracUtils.getMappedPropertyBagsSet(filterElementaryActions(rotatingMachineActionsPropertyBags, true), CsaProfileConstants.GRID_STATE_ALTERATION_COLLECTION);
        this.linkedShuntCompensatorModificationAuto = CsaProfileCracUtils.getMappedPropertyBagsSet(filterElementaryActions(shuntCompensatorModificationPropertyBags, true), CsaProfileConstants.GRID_STATE_ALTERATION_COLLECTION);
        this.linkedTapPositionActionsAuto = CsaProfileCracUtils.getMappedPropertyBagsSet(filterElementaryActions(tapPositionActionsPropertyBags, true), CsaProfileConstants.GRID_STATE_ALTERATION_COLLECTION);
=======
    private final Set<RemedialActionGroup> nativeRemedialActionGroups;
    private final Set<GridStateAlterationRemedialAction> nativeGridStateAlterationRemedialActions;
    private final Set<SchemeRemedialAction> nativeSchemeRemedialActions;
    private final Set<RemedialActionScheme> nativeRemedialActionSchemes;
    private final Set<Stage> nativeStages;
    private final Set<GridStateAlterationCollection> nativeGridStateAlterationCollections;
    private final Map<String, Set<RemedialActionDependency>> nativeRemedialActionDependencyPerNativeRemedialActionGroup;
    private final Map<String, Set<TopologyAction>> nativeTopologyActionsPerNativeRemedialAction;
    private final Map<String, Set<TopologyAction>> nativeTopologyActionsPerNativeRemedialActionAuto;
    private final Map<String, Set<RotatingMachineAction>> nativeRotatingMachineActionsPerNativeRemedialAction;
    private final Map<String, Set<RotatingMachineAction>> nativeRotatingMachineActionsPerNativeRemedialActionAuto;
    private final Map<String, Set<ShuntCompensatorModification>> nativeShuntCompensatorModificationsPerNativeRemedialAction;
    private final Map<String, Set<ShuntCompensatorModification>> nativeShuntCompensatorModificationsPerNativeRemedialActionAuto;
    private final Map<String, Set<TapPositionAction>> nativeTapPositionActionsPerNativeRemedialAction;
    private final Map<String, Set<TapPositionAction>> nativeTapPositionActionsPerNativeRemedialActionAuto;
    private final Map<String, Set<StaticPropertyRange>> nativeStaticPropertyRangesPerNativeGridStateAlteration;
    final Map<String, Set<ContingencyWithRemedialAction>> nativeContingencyWithRemedialActionPerNativeRemedialAction;
>>>>>>> ee3e22a4

    public ElementaryActionsHelper(CsaProfileCrac nativeCrac) {
        this.nativeRemedialActionGroups = nativeCrac.getRemedialActionGroups();
        this.nativeGridStateAlterationRemedialActions = nativeCrac.getGridStateAlterationRemedialActions();
        this.nativeSchemeRemedialActions = nativeCrac.getSchemeRemedialActions();
        this.nativeRemedialActionSchemes = nativeCrac.getRemedialActionSchemes();
        this.nativeStages = nativeCrac.getStages();
        this.nativeGridStateAlterationCollections = nativeCrac.getGridStateAlterationCollections();

        this.nativeRemedialActionDependencyPerNativeRemedialActionGroup = new NcAggregator<>(RemedialActionDependency::dependingRemedialActionGroup).aggregate(nativeCrac.getRemedialActionDependencies());

        this.nativeContingencyWithRemedialActionPerNativeRemedialAction = new NcAggregator<>(ContingencyWithRemedialAction::remedialAction).aggregate(nativeCrac.getContingencyWithRemedialActions());
        this.nativeStaticPropertyRangesPerNativeGridStateAlteration = new NcAggregator<>(StaticPropertyRange::gridStateAlteration).aggregate(nativeCrac.getStaticPropertyRanges()); // the id here is the id of the subclass of gridStateAlteration (tapPositionAction, RotatingMachine, ..)

        this.nativeTopologyActionsPerNativeRemedialAction = new NcAggregator<>(TopologyAction::gridStateAlterationRemedialAction).aggregate(nativeCrac.getTopologyActions());
        this.nativeRotatingMachineActionsPerNativeRemedialAction = new NcAggregator<>(RotatingMachineAction::gridStateAlterationRemedialAction).aggregate(nativeCrac.getRotatingMachineActions());
        this.nativeShuntCompensatorModificationsPerNativeRemedialAction = new NcAggregator<>(ShuntCompensatorModification::gridStateAlterationRemedialAction).aggregate(nativeCrac.getShuntCompensatorModifications());
        this.nativeTapPositionActionsPerNativeRemedialAction = new NcAggregator<>(TapPositionAction::gridStateAlterationRemedialAction).aggregate(nativeCrac.getTapPositionActions());

        this.nativeTopologyActionsPerNativeRemedialActionAuto = new NcAggregator<>(TopologyAction::gridStateAlterationCollection).aggregate(nativeCrac.getTopologyActions());
        this.nativeRotatingMachineActionsPerNativeRemedialActionAuto = new NcAggregator<>(RotatingMachineAction::gridStateAlterationCollection).aggregate(nativeCrac.getRotatingMachineActions());
        this.nativeShuntCompensatorModificationsPerNativeRemedialActionAuto = new NcAggregator<>(ShuntCompensatorModification::gridStateAlterationCollection).aggregate(nativeCrac.getShuntCompensatorModifications());
        this.nativeTapPositionActionsPerNativeRemedialActionAuto = new NcAggregator<>(TapPositionAction::gridStateAlterationCollection).aggregate(nativeCrac.getTapPositionActions());

    }

    public Map<String, Set<RemedialActionDependency>> getNativeRemedialActionDependencyPerNativeRemedialActionGroup() {
        return nativeRemedialActionDependencyPerNativeRemedialActionGroup;
    }

    public Set<RemedialActionGroup> getRemedialActionGroupsPropertyBags() {
        return nativeRemedialActionGroups;
    }

    public Map<String, Set<StaticPropertyRange>> getNativeStaticPropertyRangesPerNativeGridStateAlteration() {
        return nativeStaticPropertyRangesPerNativeGridStateAlteration;
    }

    public Map<String, Set<TopologyAction>> getTopologyActions(boolean isSchemeRemedialAction) {
        return isSchemeRemedialAction ? nativeTopologyActionsPerNativeRemedialActionAuto : nativeTopologyActionsPerNativeRemedialAction;
    }

    public Map<String, Set<RotatingMachineAction>> getRotatingMachineActions(boolean isSchemeRemedialAction) {
        return isSchemeRemedialAction ? nativeRotatingMachineActionsPerNativeRemedialActionAuto : nativeRotatingMachineActionsPerNativeRemedialAction;
    }

    public Map<String, Set<ShuntCompensatorModification>> getShuntCompensatorModifications(boolean isSchemeRemedialAction) {
        return isSchemeRemedialAction ? nativeShuntCompensatorModificationsPerNativeRemedialActionAuto : nativeShuntCompensatorModificationsPerNativeRemedialAction;
    }

    public Map<String, Set<TapPositionAction>> getTapPositionActions(boolean isSchemeRemedialAction) {
        return isSchemeRemedialAction ? nativeTapPositionActionsPerNativeRemedialActionAuto : nativeTapPositionActionsPerNativeRemedialAction;
    }

    public Set<? extends RemedialAction> getParentRemedialAction(boolean isSchemeRemedialAction) {
        return isSchemeRemedialAction ? nativeSchemeRemedialActions : nativeGridStateAlterationRemedialActions;
    }

    public String getGridStateAlterationCollection(String remedialActionId) {
        String remedialActionSchemeId = getAssociatedRemedialActionScheme(remedialActionId);
        return getAssociatedGridStateAlterationCollectionUsingStage(remedialActionId, remedialActionSchemeId);
    }

    private String getAssociatedGridStateAlterationCollectionUsingStage(String remedialActionId, String remedialActionScheme) {
        Stage nativeStage = getAssociatedStagePropertyBag(remedialActionId, remedialActionScheme);
        List<GridStateAlterationCollection> linkedGridStateAlterationCollectionPropertyBags = nativeGridStateAlterationCollections.stream().filter(nativeGridStateAlterationCollection -> nativeStage.gridStateAlterationCollection().equals(nativeGridStateAlterationCollection.mrid())).toList();
        if (linkedGridStateAlterationCollectionPropertyBags.isEmpty()) {
            throw new OpenRaoImportException(ImportStatus.INCONSISTENCY_IN_DATA, "Remedial action " + remedialActionId + " will not be imported because it has no associated GridStateAlterationCollection");
        }
        return nativeStage.gridStateAlterationCollection();
    }

    private Stage getAssociatedStagePropertyBag(String remedialActionId, String remedialActionScheme) {
        List<Stage> linkedStagePropertyBags = nativeStages.stream().filter(stage -> remedialActionScheme.equals(stage.remedialActionScheme())).toList();
        if (linkedStagePropertyBags.isEmpty()) {
            throw new OpenRaoImportException(ImportStatus.INCONSISTENCY_IN_DATA, "Remedial action " + remedialActionId + " will not be imported because it has no associated Stage");
        } else if (linkedStagePropertyBags.size() > 1) {
            throw new OpenRaoImportException(ImportStatus.INCONSISTENCY_IN_DATA, "Remedial action " + remedialActionId + " will not be imported because it has several conflictual Stages");
        }
        return linkedStagePropertyBags.get(0);
    }

    private String getAssociatedRemedialActionScheme(String remedialActionId) {
        List<RemedialActionScheme> linkedRemedialActionSchemePropertyBags = nativeRemedialActionSchemes.stream().filter(nativeRemedialActionScheme -> remedialActionId.equals(nativeRemedialActionScheme.schemeRemedialAction())).toList();
        if (linkedRemedialActionSchemePropertyBags.isEmpty()) {
            throw new OpenRaoImportException(ImportStatus.INCONSISTENCY_IN_DATA, "Remedial action " + remedialActionId + " will not be imported because it has no associated RemedialActionScheme");
        } else if (linkedRemedialActionSchemePropertyBags.size() > 1) {
            throw new OpenRaoImportException(ImportStatus.INCONSISTENCY_IN_DATA, "Remedial action " + remedialActionId + " will not be imported because it has several conflictual RemedialActionSchemes");
        }

        RemedialActionScheme nativeRemedialActionScheme = linkedRemedialActionSchemePropertyBags.get(0);
        if (!CsaProfileConstants.SIPS.equals(nativeRemedialActionScheme.kind())) {
            throw new OpenRaoImportException(ImportStatus.INCONSISTENCY_IN_DATA, "Remedial action " + remedialActionId + " will not be imported because of an unsupported kind for remedial action schedule (only SIPS allowed)");
        }
        if (!nativeRemedialActionScheme.normalArmed()) {
            throw new OpenRaoImportException(ImportStatus.NOT_FOR_RAO, "Remedial action " + remedialActionId + " will not be imported because RemedialActionScheme " + nativeRemedialActionScheme.mrid() + " is not armed");
        }
        return nativeRemedialActionScheme.mrid();
    }
}<|MERGE_RESOLUTION|>--- conflicted
+++ resolved
@@ -34,63 +34,6 @@
  * @author Mohamed Ben-rejeb {@literal <mohamed.ben-rejeb at rte-france.com>}
  */
 public class ElementaryActionsHelper {
-<<<<<<< HEAD
-    private final PropertyBags remedialActionGroupsPropertyBags;
-    private final PropertyBags gridStateAlterationRemedialActionPropertyBags;
-    private final PropertyBags schemeRemedialActionsPropertyBags;
-    private final PropertyBags remedialActionSchemePropertyBags;
-    private final PropertyBags stagePropertyBags;
-    private final PropertyBags gridStateAlterationCollectionPropertyBags;
-    private final PropertyBags assessedElementWithRemedialActionPropertyBags;
-    private final Map<String, Set<PropertyBag>> remedialActionDependenciesByGroup;
-    private final Map<String, Set<PropertyBag>> linkedTopologyActions;
-    private final Map<String, Set<PropertyBag>> linkedTopologyActionsAuto;
-    private final Map<String, Set<PropertyBag>> linkedRotatingMachineActions;
-    private final Map<String, Set<PropertyBag>> linkedRotatingMachineActionsAuto;
-    private final Map<String, Set<PropertyBag>> linkedShuntCompensatorModification;
-    private final Map<String, Set<PropertyBag>> linkedShuntCompensatorModificationAuto;
-    private final Map<String, Set<PropertyBag>> linkedTapPositionActions;
-    private final Map<String, Set<PropertyBag>> linkedTapPositionActionsAuto;
-    private final Map<String, Set<PropertyBag>> linkedStaticPropertyRanges;
-    final Map<String, Set<PropertyBag>> linkedContingencyWithRAs;
-
-    public ElementaryActionsHelper(PropertyBags gridStateAlterationRemedialActionPropertyBags,
-                                   PropertyBags schemeRemedialActionsPropertyBags,
-                                   PropertyBags remedialActionSchemePropertyBags,
-                                   PropertyBags stagePropertyBags,
-                                   PropertyBags gridStateAlterationCollectionPropertyBags,
-                                   PropertyBags assessedElementWithRemedialActionPropertyBags,
-                                   PropertyBags contingencyWithRemedialActionsPropertyBags,
-                                   PropertyBags staticPropertyRangesPropertyBags,
-                                   PropertyBags topologyActionsPropertyBags,
-                                   PropertyBags rotatingMachineActionsPropertyBags,
-                                   PropertyBags shuntCompensatorModificationPropertyBags,
-                                   PropertyBags tapPositionActionsPropertyBags,
-                                   PropertyBags remedialActionGroupsPropertyBags,
-                                   PropertyBags remedialActionDependenciesPropertyBags) {
-        this.remedialActionGroupsPropertyBags = remedialActionGroupsPropertyBags;
-        this.gridStateAlterationRemedialActionPropertyBags = gridStateAlterationRemedialActionPropertyBags;
-        this.schemeRemedialActionsPropertyBags = schemeRemedialActionsPropertyBags;
-        this.remedialActionSchemePropertyBags = remedialActionSchemePropertyBags;
-        this.stagePropertyBags = stagePropertyBags;
-        this.gridStateAlterationCollectionPropertyBags = gridStateAlterationCollectionPropertyBags;
-        this.assessedElementWithRemedialActionPropertyBags = assessedElementWithRemedialActionPropertyBags;
-
-        this.remedialActionDependenciesByGroup = CsaProfileCracUtils.getMappedPropertyBagsSet(remedialActionDependenciesPropertyBags, CsaProfileConstants.DEPENDING_REMEDIAL_ACTION_GROUP);
-
-        this.linkedContingencyWithRAs = CsaProfileCracUtils.getMappedPropertyBagsSet(contingencyWithRemedialActionsPropertyBags, CsaProfileConstants.GRID_STATE_ALTERATION_REMEDIAL_ACTION);
-        this.linkedStaticPropertyRanges = CsaProfileCracUtils.getMappedPropertyBagsSet(staticPropertyRangesPropertyBags, CsaProfileConstants.GRID_STATE_ALTERATION); // the id here is the id of the subclass of gridStateAlteration (tapPositionAction, RotatingMachine, ..)
-
-        this.linkedTopologyActions = CsaProfileCracUtils.getMappedPropertyBagsSet(filterElementaryActions(topologyActionsPropertyBags, false), CsaProfileConstants.GRID_STATE_ALTERATION_REMEDIAL_ACTION);
-        this.linkedRotatingMachineActions = CsaProfileCracUtils.getMappedPropertyBagsSet(filterElementaryActions(rotatingMachineActionsPropertyBags, false), CsaProfileConstants.GRID_STATE_ALTERATION_REMEDIAL_ACTION);
-        this.linkedShuntCompensatorModification = CsaProfileCracUtils.getMappedPropertyBagsSet(filterElementaryActions(shuntCompensatorModificationPropertyBags, false), CsaProfileConstants.GRID_STATE_ALTERATION_REMEDIAL_ACTION);
-        this.linkedTapPositionActions = CsaProfileCracUtils.getMappedPropertyBagsSet(filterElementaryActions(tapPositionActionsPropertyBags, false), CsaProfileConstants.GRID_STATE_ALTERATION_REMEDIAL_ACTION);
-
-        this.linkedTopologyActionsAuto = CsaProfileCracUtils.getMappedPropertyBagsSet(filterElementaryActions(topologyActionsPropertyBags, true), CsaProfileConstants.GRID_STATE_ALTERATION_COLLECTION);
-        this.linkedRotatingMachineActionsAuto = CsaProfileCracUtils.getMappedPropertyBagsSet(filterElementaryActions(rotatingMachineActionsPropertyBags, true), CsaProfileConstants.GRID_STATE_ALTERATION_COLLECTION);
-        this.linkedShuntCompensatorModificationAuto = CsaProfileCracUtils.getMappedPropertyBagsSet(filterElementaryActions(shuntCompensatorModificationPropertyBags, true), CsaProfileConstants.GRID_STATE_ALTERATION_COLLECTION);
-        this.linkedTapPositionActionsAuto = CsaProfileCracUtils.getMappedPropertyBagsSet(filterElementaryActions(tapPositionActionsPropertyBags, true), CsaProfileConstants.GRID_STATE_ALTERATION_COLLECTION);
-=======
     private final Set<RemedialActionGroup> nativeRemedialActionGroups;
     private final Set<GridStateAlterationRemedialAction> nativeGridStateAlterationRemedialActions;
     private final Set<SchemeRemedialAction> nativeSchemeRemedialActions;
@@ -108,7 +51,6 @@
     private final Map<String, Set<TapPositionAction>> nativeTapPositionActionsPerNativeRemedialActionAuto;
     private final Map<String, Set<StaticPropertyRange>> nativeStaticPropertyRangesPerNativeGridStateAlteration;
     final Map<String, Set<ContingencyWithRemedialAction>> nativeContingencyWithRemedialActionPerNativeRemedialAction;
->>>>>>> ee3e22a4
 
     public ElementaryActionsHelper(CsaProfileCrac nativeCrac) {
         this.nativeRemedialActionGroups = nativeCrac.getRemedialActionGroups();
