/*
 * Copyright (c) 2024, RTE (http://www.rte-france.com)
 * This Source Code Form is subject to the terms of the Mozilla Public
 * License, v. 2.0. If a copy of the MPL was not distributed with this
 * file, You can obtain one at http://mozilla.org/MPL/2.0/.
 */
package com.powsybl.openrao.data.craccreation.creator.csaprofile.craccreator.remedialaction;

import com.powsybl.contingency.Contingency;
import com.powsybl.openrao.data.cracapi.Crac;
import com.powsybl.openrao.data.cracapi.cnec.Cnec;
import com.powsybl.openrao.data.craccreation.creator.csaprofile.craccreator.CsaProfileConstants;
import com.powsybl.openrao.data.craccreation.creator.csaprofile.craccreator.CsaProfileElementaryCreationContext;
import com.powsybl.openrao.data.craccreation.creator.csaprofile.nc.AssessedElement;
import com.powsybl.openrao.data.craccreation.creator.csaprofile.nc.AssessedElementWithRemedialAction;

import java.util.HashMap;
import java.util.HashSet;
import java.util.Map;
import java.util.Optional;
import java.util.Set;
import java.util.stream.Collectors;

import static com.powsybl.openrao.data.craccreation.creator.csaprofile.craccreator.CsaProfileConstants.COMBINATION_CONSTRAINT_KIND;
import static com.powsybl.openrao.data.craccreation.creator.csaprofile.craccreator.CsaProfileConstants.REQUEST_ASSESSED_ELEMENT;

/**
 * @author Thomas Bouquet <thomas.bouquet at rte-france.com>
 */
<<<<<<< HEAD
public class OnConstraintUsageRuleHelper {
    private final Set<CsaProfileElementaryCreationContext> csaProfileCnecCreationContexts;

    private final Set<String> importedCnecsCombinableWithRas = new HashSet<>();
    private final Map<String, Set<String>> excludedCnecsByRemedialAction = new HashMap<>();
    private final Map<String, Set<String>> includedCnecsByRemedialAction = new HashMap<>();
    private final Map<String, Set<String>> consideredCnecsByRemedialAction = new HashMap<>();

    public OnConstraintUsageRuleHelper(Set<CsaProfileElementaryCreationContext> csaProfileCnecCreationContexts, Set<AssessedElement> nativeAssessedElements, Set<AssessedElementWithRemedialAction> nativeAssessedElementWithRemedialActions) {
        this.csaProfileCnecCreationContexts = csaProfileCnecCreationContexts;
        readAssessedElementsCombinableWithRemedialActions(nativeAssessedElements);
        readAssessedElementsWithRemedialAction(nativeAssessedElementWithRemedialActions);
    }

    private void readAssessedElementsCombinableWithRemedialActions(Set<AssessedElement> nativeAssessedElements) {
        List<String> nativeIdsOfCnecsCombinableWithRas = nativeAssessedElements.stream()
            .filter(AssessedElement::isCombinableWithRemedialAction)
            .map(AssessedElement::mrid).toList();
        Map<String, Set<String>> nativeToOpenRaoCnecIdsCombinableWithRas = getImportedCnecsNativeIdsToOpenRaoIds();
        nativeToOpenRaoCnecIdsCombinableWithRas.keySet().retainAll(nativeIdsOfCnecsCombinableWithRas);
        nativeToOpenRaoCnecIdsCombinableWithRas.values().stream().flatMap(Set::stream).forEach(importedCnecsCombinableWithRas::add);
    }

    private void readAssessedElementsWithRemedialAction(Set<AssessedElementWithRemedialAction> nativeAssessedElementWithRemedialActions) {
        nativeAssessedElementWithRemedialActions.stream()
            .filter(AssessedElementWithRemedialAction::normalEnabled)
            .filter(nativeAssessedElementWithRemedialAction -> getImportedCnecsNativeIdsToOpenRaoIds().containsKey(nativeAssessedElementWithRemedialAction.assessedElement()))
            .forEach(nativeAssessedElementWithRemedialAction -> {
                Set<String> openRaoCnecIds = getImportedCnecsNativeIdsToOpenRaoIds().get(nativeAssessedElementWithRemedialAction.assessedElement());

                if (CsaProfileConstants.ElementCombinationConstraintKind.EXCLUDED.toString().equals(nativeAssessedElementWithRemedialAction.combinationConstraintKind())) {
                    excludedCnecsByRemedialAction
                        .computeIfAbsent(nativeAssessedElementWithRemedialAction.remedialAction(), k -> new HashSet<>())
                        .addAll(openRaoCnecIds);
                } else if (CsaProfileConstants.ElementCombinationConstraintKind.INCLUDED.toString().equals(nativeAssessedElementWithRemedialAction.combinationConstraintKind())) {
                    includedCnecsByRemedialAction
                        .computeIfAbsent(nativeAssessedElementWithRemedialAction.remedialAction(), k -> new HashSet<>())
                        .addAll(openRaoCnecIds);
                } else if (CsaProfileConstants.ElementCombinationConstraintKind.CONSIDERED.toString().equals(nativeAssessedElementWithRemedialAction.combinationConstraintKind())) {
                    consideredCnecsByRemedialAction
                        .computeIfAbsent(nativeAssessedElementWithRemedialAction.remedialAction(), k -> new HashSet<>())
                        .addAll(openRaoCnecIds);
                } else {
                    throw new OpenRaoException(String.format("Unsupported combinationConstraintKind of AssessedElementsWithRemedialAction with id %s, only  ['INCLUDED', 'EXCLUDED', 'CONSIDERED'] are supported ", nativeAssessedElementWithRemedialAction.mrid()));
                }
            });
=======
public final class OnConstraintUsageRuleHelper {

    private OnConstraintUsageRuleHelper() {
    }

    public static Set<Cnec> getImportedCnecFromAssessedElementId(String assessedElementId, Crac crac, Set<CsaProfileElementaryCreationContext> cnecCreationContexts) {
        return cnecCreationContexts.stream().filter(context -> context.isImported() && assessedElementId.equals(context.getNativeId())).map(context -> crac.getCnec(context.getElementId())).collect(Collectors.toSet());
    }

    public static Set<Cnec> getCnecsBuiltFromAssessedElementsCombinableWithRemedialActions(Crac crac, Set<CsaProfileElementaryCreationContext> cnecCreationContexts, PropertyBags assessedElementPropertyBags) {
        Set<Cnec> cnecsCombinableWithRemedialActions = new HashSet<>();
        assessedElementPropertyBags.stream().filter(propertyBag -> Boolean.parseBoolean(propertyBag.getId(CsaProfileConstants.REQUEST_ASSESSED_ELEMENT_IS_COMBINABLE_WITH_REMEDIAL_ACTION))).forEach(propertyBag -> cnecsCombinableWithRemedialActions.addAll(getImportedCnecFromAssessedElementId(propertyBag.getId(CsaProfileConstants.REQUEST_ASSESSED_ELEMENT), crac, cnecCreationContexts)));
        return cnecsCombinableWithRemedialActions;
>>>>>>> 9f7ea355
    }

    public static Set<Cnec> filterCnecsThatHaveGivenContingencies(Set<Cnec> cnecs, Set<String> contingenciesIds) {
        return cnecs.stream().filter(cnec -> cnec.getState().getContingency().isPresent() && contingenciesIds.contains(cnec.getState().getContingency().get().getId())).collect(Collectors.toSet());
    }

    public static Map<String, AssociationStatus> processCnecsLinkedToRemedialAction(Crac crac, String remedialActionId, PropertyBags assessedElementPropertyBags, Set<PropertyBag> linkedAssessedElementWithRemedialActions, Set<PropertyBag> linkedContingencyWithRemedialActions, Set<CsaProfileElementaryCreationContext> cnecCreationContexts) {
        Map<String, AssociationStatus> contingencyStatusMap = OnContingencyStateUsageRuleHelper.processContingenciesLinkedToRemedialAction(crac, remedialActionId, linkedContingencyWithRemedialActions);
        Map<String, AssociationStatus> cnecStatusMap = new HashMap<>();
        Set<Cnec> cnecsCombinableWithRemedialAction = getCnecsBuiltFromAssessedElementsCombinableWithRemedialActions(crac, cnecCreationContexts, assessedElementPropertyBags);
        Map<String, CsaProfileConstants.ElementCombinationConstraintKind> validContingenciesUsageRules = contingencyStatusMap.entrySet().stream().filter(entry -> entry.getValue().isValid()).collect(Collectors.toMap(Map.Entry::getKey, entry -> entry.getValue().elementCombinationConstraintKind()));

        for (PropertyBag assessedElementWithRemedialActionPropertyBag : linkedAssessedElementWithRemedialActions) {
            String assessedElementId = assessedElementWithRemedialActionPropertyBag.getId(REQUEST_ASSESSED_ELEMENT);
            Set<Cnec> cnecs = contingencyStatusMap.isEmpty() ? getImportedCnecFromAssessedElementId(assessedElementId, crac, cnecCreationContexts) : filterCnecsThatHaveGivenContingencies(getImportedCnecFromAssessedElementId(assessedElementId, crac, cnecCreationContexts), validContingenciesUsageRules.keySet());

            if (cnecStatusMap.containsKey(assessedElementId) || cnecs.stream().anyMatch(cnec -> cnecStatusMap.containsKey(cnec.getId()))) {
                cnecStatusMap.put(assessedElementId, new AssociationStatus(false, null, "OnConstraint usage rule for remedial action %s with assessed element %s ignored because this assessed element has several conflictual links to the remedial action.".formatted(remedialActionId, assessedElementId)));
                cnecs.stream().map(Cnec::getId).forEach(cnecStatusMap::remove);
                continue;
            }

            String combinationConstraintKindStr = assessedElementWithRemedialActionPropertyBag.get(COMBINATION_CONSTRAINT_KIND);
            Optional<String> normalEnabledOpt = Optional.ofNullable(assessedElementWithRemedialActionPropertyBag.get(CsaProfileConstants.NORMAL_ENABLED));

            cnecsCombinableWithRemedialAction.removeAll(cnecs);

            if (cnecs.isEmpty()) {
                cnecStatusMap.put(assessedElementId, new AssociationStatus(false, null, "OnConstraint usage rule for remedial action %s with assessed element %s ignored because no CNEC was imported by Open RAO from this assessed element.".formatted(remedialActionId, assessedElementId)));
                continue;
            }

            if (normalEnabledOpt.isPresent() && !Boolean.parseBoolean(normalEnabledOpt.get())) {
                cnecStatusMap.put(assessedElementId, new AssociationStatus(false, null, "OnConstraint usage rule for remedial action %s with assessed element %s ignored because the association is disabled.".formatted(remedialActionId, assessedElementId)));
                continue;
            }

            if (!combinationConstraintKindStr.equals(CsaProfileConstants.ElementCombinationConstraintKind.INCLUDED.toString()) && !combinationConstraintKindStr.equals(CsaProfileConstants.ElementCombinationConstraintKind.CONSIDERED.toString())) {
                cnecStatusMap.put(assessedElementId, new AssociationStatus(false, null, "OnConstraint usage rule for remedial action %s with assessed element %s ignored because of an illegal combinationConstraintKind.".formatted(remedialActionId, assessedElementId)));
                continue;
            }

            CsaProfileConstants.ElementCombinationConstraintKind combinationConstraintKind = CsaProfileConstants.ElementCombinationConstraintKind.INCLUDED.toString().equals(combinationConstraintKindStr) ? CsaProfileConstants.ElementCombinationConstraintKind.INCLUDED : CsaProfileConstants.ElementCombinationConstraintKind.CONSIDERED;

            cnecs.forEach(
                cnec -> {
                    if (cnec.getState().getContingency().isPresent()) {
                        Contingency contingency = cnec.getState().getContingency().get();
                        if (validContingenciesUsageRules.containsKey(contingency.getId()) && combinationConstraintKind != validContingenciesUsageRules.get(contingency.getId())) {
                            cnecStatusMap.put(cnec.getId(), new AssociationStatus(false, null, "OnConstraint usage rule for remedial action %s with CNEC %s ignored because the combinationConstraintKinds between of the AssessedElementWithRemedialAction for assessed element %s and the ContingencyWithRemedialAction for contingency %s are different.".formatted(remedialActionId, cnec.getId(), assessedElementId, contingency.getId())));
                            return;
                        }
                    }
                    cnecStatusMap.put(cnec.getId(), new AssociationStatus(true, combinationConstraintKind, ""));
                }
            );
        }

        // Add CNECs built from AssessedElements which are combinable with remedial actions
        if (contingencyStatusMap.isEmpty()) {
            // The remedial action is not associated to contingencies
            cnecsCombinableWithRemedialAction.forEach(cnec -> cnecStatusMap.put(cnec.getId(), new AssociationStatus(true, CsaProfileConstants.ElementCombinationConstraintKind.CONSIDERED, "")));
        } else {
            // The remedial action is associated to contingencies (valid or not)
            filterCnecsThatHaveGivenContingencies(cnecsCombinableWithRemedialAction, validContingenciesUsageRules.keySet()).forEach(cnec -> cnecStatusMap.put(cnec.getId(), new AssociationStatus(true, validContingenciesUsageRules.get(cnec.getState().getContingency().orElseThrow().getId()), "")));
        }

        return cnecStatusMap;
    }
}<|MERGE_RESOLUTION|>--- conflicted
+++ resolved
@@ -25,56 +25,9 @@
 import static com.powsybl.openrao.data.craccreation.creator.csaprofile.craccreator.CsaProfileConstants.REQUEST_ASSESSED_ELEMENT;
 
 /**
+ * @author Mohamed Ben-rejeb {@literal <mohamed.ben-rejeb at rte-france.com>}
  * @author Thomas Bouquet <thomas.bouquet at rte-france.com>
  */
-<<<<<<< HEAD
-public class OnConstraintUsageRuleHelper {
-    private final Set<CsaProfileElementaryCreationContext> csaProfileCnecCreationContexts;
-
-    private final Set<String> importedCnecsCombinableWithRas = new HashSet<>();
-    private final Map<String, Set<String>> excludedCnecsByRemedialAction = new HashMap<>();
-    private final Map<String, Set<String>> includedCnecsByRemedialAction = new HashMap<>();
-    private final Map<String, Set<String>> consideredCnecsByRemedialAction = new HashMap<>();
-
-    public OnConstraintUsageRuleHelper(Set<CsaProfileElementaryCreationContext> csaProfileCnecCreationContexts, Set<AssessedElement> nativeAssessedElements, Set<AssessedElementWithRemedialAction> nativeAssessedElementWithRemedialActions) {
-        this.csaProfileCnecCreationContexts = csaProfileCnecCreationContexts;
-        readAssessedElementsCombinableWithRemedialActions(nativeAssessedElements);
-        readAssessedElementsWithRemedialAction(nativeAssessedElementWithRemedialActions);
-    }
-
-    private void readAssessedElementsCombinableWithRemedialActions(Set<AssessedElement> nativeAssessedElements) {
-        List<String> nativeIdsOfCnecsCombinableWithRas = nativeAssessedElements.stream()
-            .filter(AssessedElement::isCombinableWithRemedialAction)
-            .map(AssessedElement::mrid).toList();
-        Map<String, Set<String>> nativeToOpenRaoCnecIdsCombinableWithRas = getImportedCnecsNativeIdsToOpenRaoIds();
-        nativeToOpenRaoCnecIdsCombinableWithRas.keySet().retainAll(nativeIdsOfCnecsCombinableWithRas);
-        nativeToOpenRaoCnecIdsCombinableWithRas.values().stream().flatMap(Set::stream).forEach(importedCnecsCombinableWithRas::add);
-    }
-
-    private void readAssessedElementsWithRemedialAction(Set<AssessedElementWithRemedialAction> nativeAssessedElementWithRemedialActions) {
-        nativeAssessedElementWithRemedialActions.stream()
-            .filter(AssessedElementWithRemedialAction::normalEnabled)
-            .filter(nativeAssessedElementWithRemedialAction -> getImportedCnecsNativeIdsToOpenRaoIds().containsKey(nativeAssessedElementWithRemedialAction.assessedElement()))
-            .forEach(nativeAssessedElementWithRemedialAction -> {
-                Set<String> openRaoCnecIds = getImportedCnecsNativeIdsToOpenRaoIds().get(nativeAssessedElementWithRemedialAction.assessedElement());
-
-                if (CsaProfileConstants.ElementCombinationConstraintKind.EXCLUDED.toString().equals(nativeAssessedElementWithRemedialAction.combinationConstraintKind())) {
-                    excludedCnecsByRemedialAction
-                        .computeIfAbsent(nativeAssessedElementWithRemedialAction.remedialAction(), k -> new HashSet<>())
-                        .addAll(openRaoCnecIds);
-                } else if (CsaProfileConstants.ElementCombinationConstraintKind.INCLUDED.toString().equals(nativeAssessedElementWithRemedialAction.combinationConstraintKind())) {
-                    includedCnecsByRemedialAction
-                        .computeIfAbsent(nativeAssessedElementWithRemedialAction.remedialAction(), k -> new HashSet<>())
-                        .addAll(openRaoCnecIds);
-                } else if (CsaProfileConstants.ElementCombinationConstraintKind.CONSIDERED.toString().equals(nativeAssessedElementWithRemedialAction.combinationConstraintKind())) {
-                    consideredCnecsByRemedialAction
-                        .computeIfAbsent(nativeAssessedElementWithRemedialAction.remedialAction(), k -> new HashSet<>())
-                        .addAll(openRaoCnecIds);
-                } else {
-                    throw new OpenRaoException(String.format("Unsupported combinationConstraintKind of AssessedElementsWithRemedialAction with id %s, only  ['INCLUDED', 'EXCLUDED', 'CONSIDERED'] are supported ", nativeAssessedElementWithRemedialAction.mrid()));
-                }
-            });
-=======
 public final class OnConstraintUsageRuleHelper {
 
     private OnConstraintUsageRuleHelper() {
@@ -88,7 +41,6 @@
         Set<Cnec> cnecsCombinableWithRemedialActions = new HashSet<>();
         assessedElementPropertyBags.stream().filter(propertyBag -> Boolean.parseBoolean(propertyBag.getId(CsaProfileConstants.REQUEST_ASSESSED_ELEMENT_IS_COMBINABLE_WITH_REMEDIAL_ACTION))).forEach(propertyBag -> cnecsCombinableWithRemedialActions.addAll(getImportedCnecFromAssessedElementId(propertyBag.getId(CsaProfileConstants.REQUEST_ASSESSED_ELEMENT), crac, cnecCreationContexts)));
         return cnecsCombinableWithRemedialActions;
->>>>>>> 9f7ea355
     }
 
     public static Set<Cnec> filterCnecsThatHaveGivenContingencies(Set<Cnec> cnecs, Set<String> contingenciesIds) {
