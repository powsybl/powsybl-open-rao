/*
 * Copyright (c) 2024, RTE (http://www.rte-france.com)
 * This Source Code Form is subject to the terms of the Mozilla Public
 * License, v. 2.0. If a copy of the MPL was not distributed with this
 * file, You can obtain one at http://mozilla.org/MPL/2.0/.
 */
package com.powsybl.openrao.data.craccreation.creator.csaprofile.craccreator.cnec;

import com.powsybl.openrao.commons.Unit;
import com.powsybl.contingency.Contingency;
import com.powsybl.openrao.data.cracapi.Crac;
import com.powsybl.openrao.data.cracapi.Instant;
import com.powsybl.openrao.data.cracapi.InstantKind;
import com.powsybl.openrao.data.cracapi.cnec.FlowCnecAdder;
import com.powsybl.openrao.data.cracapi.cnec.Side;
import com.powsybl.openrao.data.cracapi.threshold.BranchThresholdAdder;
import com.powsybl.openrao.data.craccreation.creator.api.ImportStatus;
import com.powsybl.openrao.data.craccreation.creator.csaprofile.cim.CurrentLimit;
import com.powsybl.openrao.data.craccreation.creator.csaprofile.craccreator.CsaProfileConstants;
import com.powsybl.openrao.data.craccreation.creator.csaprofile.craccreator.CsaProfileCracCreationContext;
import com.powsybl.openrao.data.craccreation.creator.csaprofile.craccreator.CsaProfileElementaryCreationContext;
import com.powsybl.iidm.network.*;
import com.powsybl.openrao.data.craccreation.creator.csaprofile.nc.AssessedElement;
import com.powsybl.openrao.data.craccreation.util.OpenRaoImportException;

import java.util.*;

/**
 * @author Thomas Bouquet {@literal <thomas.bouquet at rte-france.com>}
 */
public class FlowCnecCreator extends AbstractCnecCreator {
    private final Set<Side> defaultMonitoredSides;
<<<<<<< HEAD
    private final CurrentLimit nativeCurrentLimit;

    public FlowCnecCreator(Crac crac, Network network, AssessedElement nativeAssessedElement, CurrentLimit nativeCurrentLimit, List<Contingency> linkedContingencies, Set<CsaProfileElementaryCreationContext> csaProfileCnecCreationContexts, CsaProfileCracCreationContext cracCreationContext, Set<Side> defaultMonitoredSides, String rejectedLinksAssessedElementContingency, boolean aeSecuredForRegion, boolean aeScannedForRegion) {
        super(crac, network, nativeAssessedElement, linkedContingencies, csaProfileCnecCreationContexts, cracCreationContext, rejectedLinksAssessedElementContingency, aeSecuredForRegion, aeScannedForRegion);
=======
    private final String flowReliabilityMarginString;

    public FlowCnecCreator(Crac crac, Network network, String assessedElementId, String nativeAssessedElementName, String assessedElementOperator, boolean inBaseCase, PropertyBag currentLimitPropertyBag, String conductingEquipment, String flowReliabilityMarginString, List<Contingency> linkedContingencies, Set<CsaProfileElementaryCreationContext> csaProfileCnecCreationContexts, CsaProfileCracCreationContext cracCreationContext, Set<Side> defaultMonitoredSides, String rejectedLinksAssessedElementContingency, boolean aeSecuredForRegion, boolean aeScannedForRegion) {
        super(crac, network, assessedElementId, nativeAssessedElementName, assessedElementOperator, inBaseCase, currentLimitPropertyBag, linkedContingencies, csaProfileCnecCreationContexts, cracCreationContext, rejectedLinksAssessedElementContingency, aeSecuredForRegion, aeScannedForRegion);
        this.conductingEquipment = conductingEquipment;
>>>>>>> d1e51962
        this.defaultMonitoredSides = defaultMonitoredSides;
        this.nativeCurrentLimit = nativeCurrentLimit;
        checkCnecDefinitionMode();
        this.flowReliabilityMarginString = flowReliabilityMarginString;
    }

    private void checkCnecDefinitionMode() {
        if (nativeAssessedElement.conductingEquipment() == null && nativeCurrentLimit == null) {
            throw new OpenRaoImportException(ImportStatus.INCOMPLETE_DATA, writeAssessedElementIgnoredReasonMessage("no ConductingEquipment or OperationalLimit was provided"));
        }
        if (nativeAssessedElement.conductingEquipment() != null && nativeCurrentLimit != null) {
            throw new OpenRaoImportException(ImportStatus.INCONSISTENCY_IN_DATA, writeAssessedElementIgnoredReasonMessage("an assessed element must be defined using either a ConductingEquipment or an OperationalLimit, not both"));
        }
    }

    public void addFlowCnecs() {
        String networkElementId = nativeAssessedElement.conductingEquipment() != null ? nativeAssessedElement.conductingEquipment() : nativeCurrentLimit.terminal();
        Identifiable<?> branch = getFlowCnecBranch(networkElementId);

        // The thresholds are a map of acceptable durations to thresholds (per branch side)
        // Integer.MAX_VALUE is used for the PATL's acceptable duration
        Map<Integer, EnumMap<TwoSides, Double>> thresholds = nativeAssessedElement.conductingEquipment() != null ? getPermanentAndTemporaryLimitsOfBranch((Branch<?>) branch) : getPermanentAndTemporaryLimitsOfOperationalLimit(branch, networkElementId);
        if (thresholds.isEmpty()) {
            throw new OpenRaoImportException(ImportStatus.INCOMPLETE_DATA, writeAssessedElementIgnoredReasonMessage("no PATL or TATLs could be retrieved for the branch " + branch.getId()));
        }

        // If the AssessedElement is defined with a conducting equipment, we use both max and min thresholds.
        boolean useMaxAndMinThresholds = true;
        if (nativeAssessedElement.conductingEquipment() == null) {
            if (CsaProfileConstants.OperationalLimitDirectionKind.HIGH.toString().equals(nativeCurrentLimit.direction())) {
                useMaxAndMinThresholds = false;
            } else if (!CsaProfileConstants.OperationalLimitDirectionKind.ABSOLUTE.toString().equals(nativeCurrentLimit.direction())) {
                throw new OpenRaoImportException(ImportStatus.NOT_FOR_RAO, writeAssessedElementIgnoredReasonMessage("OperationalLimitType.direction is neither 'absoluteValue' nor 'high'"));
            }
        }

<<<<<<< HEAD
        addAllFlowCnecsFromBranchAndOperationalLimits((Branch<?>) branch, thresholds, useMaxAndMinThresholds, nativeAssessedElement.conductingEquipment() != null);
=======
        Double flowReliabilityMargin = parseFlowReliabilityMargin();
        if (flowReliabilityMargin == null) {
            return;
        }

        addAllFlowCnecsFromBranchAndOperationalLimits((Branch<?>) branch, thresholds, useMaxAndMinThresholds, conductingEquipment != null, flowReliabilityMargin);
    }

    private Double parseFlowReliabilityMargin() {
        if (flowReliabilityMarginString == null) {
            return 0d;
        }
        try {
            double flowReliabilityMargin = Double.parseDouble(flowReliabilityMarginString);
            if (flowReliabilityMargin < 0 || flowReliabilityMargin > 100) {
                csaProfileCnecCreationContexts.add(CsaProfileElementaryCreationContext.notImported(assessedElementId, ImportStatus.INCONSISTENCY_IN_DATA, writeAssessedElementIgnoredReasonMessage("of an invalid flow reliability margin (expected a value between 0 and 100)")));
                return null;
            }
            return flowReliabilityMargin;
        } catch (NumberFormatException exception) {
            csaProfileCnecCreationContexts.add(CsaProfileElementaryCreationContext.notImported(assessedElementId, ImportStatus.INCONSISTENCY_IN_DATA, writeAssessedElementIgnoredReasonMessage("the flowReliabilityMargin could not be converted to a numerical value")));
            return null;
        }
>>>>>>> d1e51962
    }

    private FlowCnecAdder initFlowCnec() {
        return crac.newFlowCnec()
            .withReliabilityMargin(0);
    }

    private Identifiable<?> getFlowCnecBranch(String networkElementId) {
        Identifiable<?> networkElement = getNetworkElementInNetwork(networkElementId);
        if (networkElement == null) {
            throw new OpenRaoImportException(ImportStatus.ELEMENT_NOT_FOUND_IN_NETWORK, writeAssessedElementIgnoredReasonMessage("the following network element is missing from the network: " + networkElementId));
        }
        if (!(networkElement instanceof Branch)) {
            throw new OpenRaoImportException(ImportStatus.INCONSISTENCY_IN_DATA, writeAssessedElementIgnoredReasonMessage("the network element " + networkElement.getId() + " is not a branch"));
        }
        return networkElement;
    }

    private Side getSideFromNetworkElement(Identifiable<?> networkElement, String terminalId) {
        if (networkElement instanceof TieLine tieLine) {
            return getSideFromTieLine(tieLine, terminalId);
        } else {
            return getSideFromNonTieLine(networkElement, terminalId);
        }
    }

    private Side getSideFromTieLine(TieLine tieLine, String terminalId) {
        for (String key : CsaProfileConstants.CURRENT_LIMIT_POSSIBLE_ALIASES_BY_TYPE_TIE_LINE) {
            Optional<String> oAlias = tieLine.getDanglingLine1().getAliasFromType(key);
            if (oAlias.isPresent() && oAlias.get().equals(terminalId)) {
                return Side.LEFT;
            }
            oAlias = tieLine.getDanglingLine2().getAliasFromType(key);
            if (oAlias.isPresent() && oAlias.get().equals(terminalId)) {
                return Side.RIGHT;
            }
        }
        return null;
    }

    private Side getSideFromNonTieLine(Identifiable<?> networkElement, String terminalId) {
        for (String key : CsaProfileConstants.CURRENT_LIMIT_POSSIBLE_ALIASES_BY_TYPE_LEFT) {
            Optional<String> oAlias = networkElement.getAliasFromType(key);
            if (oAlias.isPresent() && oAlias.get().equals(terminalId)) {
                return Side.LEFT;
            }
        }

        for (String key : CsaProfileConstants.CURRENT_LIMIT_POSSIBLE_ALIASES_BY_TYPE_RIGHT) {
            Optional<String> oAlias = networkElement.getAliasFromType(key);
            if (oAlias.isPresent() && oAlias.get().equals(terminalId)) {
                return Side.RIGHT;
            }
        }

        return null;
    }

    private void addFlowCnecThreshold(FlowCnecAdder flowCnecAdder, Side side, double threshold, boolean useMaxAndMinThresholds, double flowReliabilityMargin) {
        double thresholdWithReliabilityMargin = threshold * (1d - flowReliabilityMargin / 100d);
        BranchThresholdAdder adder = flowCnecAdder.newThreshold().withSide(side)
            .withUnit(Unit.AMPERE)
            .withMax(thresholdWithReliabilityMargin);
        if (useMaxAndMinThresholds) {
            adder.withMin(-thresholdWithReliabilityMargin);
        }
        adder.add();
    }

    private void setNominalVoltage(FlowCnecAdder flowCnecAdder, Branch<?> branch) {
        double voltageLevelLeft = branch.getTerminal1().getVoltageLevel().getNominalV();
        double voltageLevelRight = branch.getTerminal2().getVoltageLevel().getNominalV();
        if (voltageLevelLeft > 1e-6 && voltageLevelRight > 1e-6) {
            flowCnecAdder.withNominalVoltage(voltageLevelLeft, Side.LEFT);
            flowCnecAdder.withNominalVoltage(voltageLevelRight, Side.RIGHT);
        } else {
            throw new OpenRaoImportException(ImportStatus.INCONSISTENCY_IN_DATA, "Voltage level for branch " + branch.getId() + " is 0 in network");
        }
    }

    private void setCurrentLimitsFromBranch(FlowCnecAdder flowCnecAdder, Branch<?> branch) {
        Double currentLimitLeft = getCurrentLimitFromBranch(branch, TwoSides.ONE);
        Double currentLimitRight = getCurrentLimitFromBranch(branch, TwoSides.TWO);
        if (Objects.nonNull(currentLimitLeft) && Objects.nonNull(currentLimitRight)) {
            flowCnecAdder.withIMax(currentLimitLeft, Side.LEFT);
            flowCnecAdder.withIMax(currentLimitRight, Side.RIGHT);
        } else {
            throw new OpenRaoImportException(ImportStatus.INCONSISTENCY_IN_DATA, writeAssessedElementIgnoredReasonMessage("RAO was unable to retrieve the current limits of branch %s from the network".formatted(branch.getId())));
        }
    }

    private Double getCurrentLimitFromBranch(Branch<?> branch, TwoSides side) {

        if (branch.getCurrentLimits(side).isPresent()) {
            return branch.getCurrentLimits(side).orElseThrow().getPermanentLimit();
        }

        if (side == TwoSides.ONE && branch.getCurrentLimits(TwoSides.TWO).isPresent()) {
            return branch.getCurrentLimits(TwoSides.TWO).orElseThrow().getPermanentLimit() * branch.getTerminal1().getVoltageLevel().getNominalV() / branch.getTerminal2().getVoltageLevel().getNominalV();
        }

        if (side == TwoSides.TWO && branch.getCurrentLimits(TwoSides.ONE).isPresent()) {
            return branch.getCurrentLimits(TwoSides.ONE).orElseThrow().getPermanentLimit() * branch.getTerminal2().getVoltageLevel().getNominalV() / branch.getTerminal1().getVoltageLevel().getNominalV();
        }

        return null;
    }

    private Instant getCnecInstant(int acceptableDuration) {
        if (acceptableDuration < 0) {
            return null;
        }
        if (0 < acceptableDuration && acceptableDuration <= 60) {
            return crac.getOutageInstant();
        }
        if (60 < acceptableDuration && acceptableDuration <= 900) {
            return crac.getInstant(InstantKind.AUTO);
        }
        return crac.getInstant(InstantKind.CURATIVE);
    }

    private void addFlowCnec(Branch<?> networkElement, Contingency contingency, String instantId, EnumMap<TwoSides, Double> thresholds, boolean useMaxAndMinThresholds, boolean hasNoPatl, double flowReliabilityMargin) {
        if (thresholds.isEmpty()) {
            return;
        }
        FlowCnecAdder cnecAdder = initFlowCnec();
        addCnecBaseInformation(cnecAdder, contingency, instantId);
        for (Map.Entry<TwoSides, Double> thresholdEntry : thresholds.entrySet()) {
            TwoSides side = thresholdEntry.getKey();
            double threshold = thresholdEntry.getValue();
            addFlowCnecThreshold(cnecAdder, side == TwoSides.ONE ? Side.LEFT : Side.RIGHT, threshold, useMaxAndMinThresholds, flowReliabilityMargin);
        }
        cnecAdder.withNetworkElement(networkElement.getId());
        setNominalVoltage(cnecAdder, networkElement);
        setCurrentLimitsFromBranch(cnecAdder, networkElement);
        cnecAdder.add();
        if (hasNoPatl) {
            String cnecName = getCnecName(instantId, null);
            csaProfileCnecCreationContexts.add(CsaProfileElementaryCreationContext.imported(nativeAssessedElement.identifier(), cnecName, cnecName, "the AssessedElement was pointing to a TATL and used inBaseCase. For the preventive instant, this TATL was also used as a PATL to create the CNEC", true));
            return;
        }
        markCnecAsImportedAndHandleRejectedContingencies(getCnecName(instantId, contingency));
    }

    private void addCurativeFlowCnec(Branch<?> networkElement, Contingency contingency, String instantId, EnumMap<TwoSides, Double> thresholds, boolean useMaxAndMinThresholds, int tatlDuration, double flowReliabilityMargin) {
        if (thresholds.isEmpty()) {
            return;
        }
        FlowCnecAdder cnecAdder = initFlowCnec();
        addCnecBaseInformation(cnecAdder, contingency, instantId, tatlDuration);
        for (TwoSides side : thresholds.keySet()) {
            double threshold = thresholds.get(side);
            addFlowCnecThreshold(cnecAdder, side == TwoSides.ONE ? Side.LEFT : Side.RIGHT, threshold, useMaxAndMinThresholds, flowReliabilityMargin);

        }
        cnecAdder.withNetworkElement(networkElement.getId());
        setNominalVoltage(cnecAdder, networkElement);
        setCurrentLimitsFromBranch(cnecAdder, networkElement);
        cnecAdder.add();
        markCnecAsImportedAndHandleRejectedContingencies(getCnecName(instantId, contingency, tatlDuration));
    }

    private void addAllFlowCnecsFromBranchAndOperationalLimits(Branch<?> networkElement, Map<Integer, EnumMap<TwoSides, Double>> thresholds, boolean useMaxAndMinThresholds, boolean definedWithConductingEquipment, double flowReliabilityMargin) {
        EnumMap<TwoSides, Double> patlThresholds = thresholds.get(Integer.MAX_VALUE);
        boolean hasPatl = thresholds.get(Integer.MAX_VALUE) != null;

        if (nativeAssessedElement.inBaseCase()) {
            // If no PATL, we use the lowest TATL instead (as in PowSyBl).
            if (hasPatl) {
                addFlowCnec(networkElement, null, crac.getPreventiveInstant().getId(), patlThresholds, useMaxAndMinThresholds, false, flowReliabilityMargin);
            } else if (definedWithConductingEquipment) {
                // No PATL thus the longest acceptable duration is strictly lower than Integer.MAX_VALUE
                Optional<Integer> longestAcceptableDuration = thresholds.keySet().stream().max(Integer::compareTo);
                longestAcceptableDuration.ifPresent(integer -> addFlowCnec(networkElement, null, crac.getPreventiveInstant().getId(), thresholds.get(integer), useMaxAndMinThresholds, true, flowReliabilityMargin));
            }
        }

        for (Contingency contingency : linkedContingencies) {
            // Add PATL
            if (hasPatl) {
                addFlowCnec(networkElement, contingency, crac.getInstant(InstantKind.CURATIVE).getId(), patlThresholds, useMaxAndMinThresholds, false, flowReliabilityMargin);
            }
            // Add TATLs
            addTatls(networkElement, thresholds, useMaxAndMinThresholds, contingency, flowReliabilityMargin);
        }
    }

    private void addTatls(Branch<?> networkElement, Map<Integer, EnumMap<TwoSides, Double>> thresholds, boolean useMaxAndMinThresholds, Contingency contingency, Double flowReliabilityMargin) {
        for (Map.Entry<Integer, EnumMap<TwoSides, Double>> thresholdEntry : thresholds.entrySet()) {
            int acceptableDuration = thresholdEntry.getKey();
            if (acceptableDuration != Integer.MAX_VALUE) {
                Instant instant = getCnecInstant(acceptableDuration);
                if (instant == null) {
                    csaProfileCnecCreationContexts.add(CsaProfileElementaryCreationContext.notImported(nativeAssessedElement.identifier(), ImportStatus.INCONSISTENCY_IN_DATA, writeAssessedElementIgnoredReasonMessage("TATL acceptable duration is negative: " + acceptableDuration)));
                    //TODO : this most likely needs fixing, maybe continue is enough as a fix instead of return, but then the context wont be very clear since some will have been imported (can already be the case)
                    continue;
                }
                addCurativeFlowCnec(networkElement, contingency, instant.getId(), thresholds.get(acceptableDuration), useMaxAndMinThresholds, acceptableDuration, flowReliabilityMargin);
            }
        }
    }

    private Map<Integer, EnumMap<TwoSides, Double>> getPermanentAndTemporaryLimitsOfOperationalLimit(Identifiable<?> branch, String terminalId) {
        Map<Integer, EnumMap<TwoSides, Double>> thresholds = new HashMap<>();

        Side side = getSideFromNetworkElement(branch, terminalId);

        if (side != null) {
            int acceptableDuration;
            if (CsaProfileConstants.LimitTypeKind.PATL.toString().equals(nativeCurrentLimit.limitType())) {
                acceptableDuration = Integer.MAX_VALUE;
            } else if (CsaProfileConstants.LimitTypeKind.TATL.toString().equals(nativeCurrentLimit.limitType())) {
                acceptableDuration = Integer.parseInt(nativeCurrentLimit.acceptableDuration());
            } else {
                return thresholds;
            }
            thresholds.put(acceptableDuration, new EnumMap<>(Map.of(side.iidmSide(), nativeCurrentLimit.value())));
        }

        return thresholds;
    }

    private Map<Integer, EnumMap<TwoSides, Double>> getPermanentAndTemporaryLimitsOfBranch(Branch<?> branch) {
        Set<Side> sidesToCheck = getSidesToCheck(branch);

        Map<Integer, EnumMap<TwoSides, Double>> thresholds = new HashMap<>();

        for (Side side : sidesToCheck) {
            Optional<CurrentLimits> currentLimits = branch.getCurrentLimits(side.iidmSide());
            if (currentLimits.isPresent()) {
                // Retrieve PATL
                double permanentThreshold = currentLimits.get().getPermanentLimit();
                addLimitThreshold(thresholds, Integer.MAX_VALUE, permanentThreshold, side);
                // Retrieve TATLs
                List<LoadingLimits.TemporaryLimit> temporaryLimits = currentLimits.get().getTemporaryLimits().stream().toList();
                for (LoadingLimits.TemporaryLimit temporaryLimit : temporaryLimits) {
                    int acceptableDuration = temporaryLimit.getAcceptableDuration();
                    double temporaryThreshold = temporaryLimit.getValue();
                    addLimitThreshold(thresholds, acceptableDuration, temporaryThreshold, side);
                }
            }
        }
        return thresholds;
    }

    private static void addLimitThreshold(Map<Integer, EnumMap<TwoSides, Double>> thresholds, int acceptableDuration, double threshold, Side side) {
        if (thresholds.containsKey(acceptableDuration)) {
            thresholds.get(acceptableDuration).put(side.iidmSide(), threshold);
        } else {
            thresholds.put(acceptableDuration, new EnumMap<>(Map.of(side.iidmSide(), threshold)));
        }
    }

    private Set<Side> getSidesToCheck(Branch<?> branch) {
        Set<Side> sidesToCheck = new HashSet<>();
        if (defaultMonitoredSides.size() == 2) {
            sidesToCheck.add(Side.LEFT);
            sidesToCheck.add(Side.RIGHT);
        } else {
            // Only one side in the set -> check the default side.
            // If no limit for the default side, check the other side.
            Side defaultSide = defaultMonitoredSides.stream().toList().get(0);
            Side otherSide = defaultSide == Side.LEFT ? Side.RIGHT : Side.LEFT;
            sidesToCheck.add(branch.getCurrentLimits(defaultSide.iidmSide()).isPresent() ? defaultSide : otherSide);
        }
        return sidesToCheck;
    }
}<|MERGE_RESOLUTION|>--- conflicted
+++ resolved
@@ -30,22 +30,13 @@
  */
 public class FlowCnecCreator extends AbstractCnecCreator {
     private final Set<Side> defaultMonitoredSides;
-<<<<<<< HEAD
     private final CurrentLimit nativeCurrentLimit;
 
     public FlowCnecCreator(Crac crac, Network network, AssessedElement nativeAssessedElement, CurrentLimit nativeCurrentLimit, List<Contingency> linkedContingencies, Set<CsaProfileElementaryCreationContext> csaProfileCnecCreationContexts, CsaProfileCracCreationContext cracCreationContext, Set<Side> defaultMonitoredSides, String rejectedLinksAssessedElementContingency, boolean aeSecuredForRegion, boolean aeScannedForRegion) {
         super(crac, network, nativeAssessedElement, linkedContingencies, csaProfileCnecCreationContexts, cracCreationContext, rejectedLinksAssessedElementContingency, aeSecuredForRegion, aeScannedForRegion);
-=======
-    private final String flowReliabilityMarginString;
-
-    public FlowCnecCreator(Crac crac, Network network, String assessedElementId, String nativeAssessedElementName, String assessedElementOperator, boolean inBaseCase, PropertyBag currentLimitPropertyBag, String conductingEquipment, String flowReliabilityMarginString, List<Contingency> linkedContingencies, Set<CsaProfileElementaryCreationContext> csaProfileCnecCreationContexts, CsaProfileCracCreationContext cracCreationContext, Set<Side> defaultMonitoredSides, String rejectedLinksAssessedElementContingency, boolean aeSecuredForRegion, boolean aeScannedForRegion) {
-        super(crac, network, assessedElementId, nativeAssessedElementName, assessedElementOperator, inBaseCase, currentLimitPropertyBag, linkedContingencies, csaProfileCnecCreationContexts, cracCreationContext, rejectedLinksAssessedElementContingency, aeSecuredForRegion, aeScannedForRegion);
-        this.conductingEquipment = conductingEquipment;
->>>>>>> d1e51962
         this.defaultMonitoredSides = defaultMonitoredSides;
         this.nativeCurrentLimit = nativeCurrentLimit;
         checkCnecDefinitionMode();
-        this.flowReliabilityMarginString = flowReliabilityMarginString;
     }
 
     private void checkCnecDefinitionMode() {
@@ -78,15 +69,12 @@
             }
         }
 
-<<<<<<< HEAD
-        addAllFlowCnecsFromBranchAndOperationalLimits((Branch<?>) branch, thresholds, useMaxAndMinThresholds, nativeAssessedElement.conductingEquipment() != null);
-=======
         Double flowReliabilityMargin = parseFlowReliabilityMargin();
         if (flowReliabilityMargin == null) {
             return;
         }
 
-        addAllFlowCnecsFromBranchAndOperationalLimits((Branch<?>) branch, thresholds, useMaxAndMinThresholds, conductingEquipment != null, flowReliabilityMargin);
+        addAllFlowCnecsFromBranchAndOperationalLimits((Branch<?>) branch, thresholds, useMaxAndMinThresholds, nativeAssessedElement.conductingEquipment() != null);
     }
 
     private Double parseFlowReliabilityMargin() {
@@ -104,7 +92,6 @@
             csaProfileCnecCreationContexts.add(CsaProfileElementaryCreationContext.notImported(assessedElementId, ImportStatus.INCONSISTENCY_IN_DATA, writeAssessedElementIgnoredReasonMessage("the flowReliabilityMargin could not be converted to a numerical value")));
             return null;
         }
->>>>>>> d1e51962
     }
 
     private FlowCnecAdder initFlowCnec() {
@@ -226,7 +213,7 @@
         return crac.getInstant(InstantKind.CURATIVE);
     }
 
-    private void addFlowCnec(Branch<?> networkElement, Contingency contingency, String instantId, EnumMap<TwoSides, Double> thresholds, boolean useMaxAndMinThresholds, boolean hasNoPatl, double flowReliabilityMargin) {
+    private void addFlowCnec(Branch<?> networkElement, Contingency contingency, String instantId, EnumMap<TwoSides, Double> thresholds, boolean useMaxAndMinThresholds, boolean hasNoPatl) {
         if (thresholds.isEmpty()) {
             return;
         }
@@ -235,7 +222,7 @@
         for (Map.Entry<TwoSides, Double> thresholdEntry : thresholds.entrySet()) {
             TwoSides side = thresholdEntry.getKey();
             double threshold = thresholdEntry.getValue();
-            addFlowCnecThreshold(cnecAdder, side == TwoSides.ONE ? Side.LEFT : Side.RIGHT, threshold, useMaxAndMinThresholds, flowReliabilityMargin);
+            addFlowCnecThreshold(cnecAdder, side == TwoSides.ONE ? Side.LEFT : Side.RIGHT, threshold, useMaxAndMinThresholds);
         }
         cnecAdder.withNetworkElement(networkElement.getId());
         setNominalVoltage(cnecAdder, networkElement);
@@ -249,7 +236,7 @@
         markCnecAsImportedAndHandleRejectedContingencies(getCnecName(instantId, contingency));
     }
 
-    private void addCurativeFlowCnec(Branch<?> networkElement, Contingency contingency, String instantId, EnumMap<TwoSides, Double> thresholds, boolean useMaxAndMinThresholds, int tatlDuration, double flowReliabilityMargin) {
+    private void addCurativeFlowCnec(Branch<?> networkElement, Contingency contingency, String instantId, EnumMap<TwoSides, Double> thresholds, boolean useMaxAndMinThresholds, int tatlDuration) {
         if (thresholds.isEmpty()) {
             return;
         }
@@ -257,8 +244,7 @@
         addCnecBaseInformation(cnecAdder, contingency, instantId, tatlDuration);
         for (TwoSides side : thresholds.keySet()) {
             double threshold = thresholds.get(side);
-            addFlowCnecThreshold(cnecAdder, side == TwoSides.ONE ? Side.LEFT : Side.RIGHT, threshold, useMaxAndMinThresholds, flowReliabilityMargin);
-
+            addFlowCnecThreshold(cnecAdder, side == TwoSides.ONE ? Side.LEFT : Side.RIGHT, threshold, useMaxAndMinThresholds);
         }
         cnecAdder.withNetworkElement(networkElement.getId());
         setNominalVoltage(cnecAdder, networkElement);
@@ -267,32 +253,32 @@
         markCnecAsImportedAndHandleRejectedContingencies(getCnecName(instantId, contingency, tatlDuration));
     }
 
-    private void addAllFlowCnecsFromBranchAndOperationalLimits(Branch<?> networkElement, Map<Integer, EnumMap<TwoSides, Double>> thresholds, boolean useMaxAndMinThresholds, boolean definedWithConductingEquipment, double flowReliabilityMargin) {
+    private void addAllFlowCnecsFromBranchAndOperationalLimits(Branch<?> networkElement, Map<Integer, EnumMap<TwoSides, Double>> thresholds, boolean useMaxAndMinThresholds, boolean definedWithConductingEquipment) {
         EnumMap<TwoSides, Double> patlThresholds = thresholds.get(Integer.MAX_VALUE);
         boolean hasPatl = thresholds.get(Integer.MAX_VALUE) != null;
 
         if (nativeAssessedElement.inBaseCase()) {
             // If no PATL, we use the lowest TATL instead (as in PowSyBl).
             if (hasPatl) {
-                addFlowCnec(networkElement, null, crac.getPreventiveInstant().getId(), patlThresholds, useMaxAndMinThresholds, false, flowReliabilityMargin);
+                addFlowCnec(networkElement, null, crac.getPreventiveInstant().getId(), patlThresholds, useMaxAndMinThresholds, false);
             } else if (definedWithConductingEquipment) {
                 // No PATL thus the longest acceptable duration is strictly lower than Integer.MAX_VALUE
                 Optional<Integer> longestAcceptableDuration = thresholds.keySet().stream().max(Integer::compareTo);
-                longestAcceptableDuration.ifPresent(integer -> addFlowCnec(networkElement, null, crac.getPreventiveInstant().getId(), thresholds.get(integer), useMaxAndMinThresholds, true, flowReliabilityMargin));
+                longestAcceptableDuration.ifPresent(integer -> addFlowCnec(networkElement, null, crac.getPreventiveInstant().getId(), thresholds.get(integer), useMaxAndMinThresholds, true));
             }
         }
 
         for (Contingency contingency : linkedContingencies) {
             // Add PATL
             if (hasPatl) {
-                addFlowCnec(networkElement, contingency, crac.getInstant(InstantKind.CURATIVE).getId(), patlThresholds, useMaxAndMinThresholds, false, flowReliabilityMargin);
+                addFlowCnec(networkElement, contingency, crac.getInstant(InstantKind.CURATIVE).getId(), patlThresholds, useMaxAndMinThresholds, false);
             }
             // Add TATLs
-            addTatls(networkElement, thresholds, useMaxAndMinThresholds, contingency, flowReliabilityMargin);
-        }
-    }
-
-    private void addTatls(Branch<?> networkElement, Map<Integer, EnumMap<TwoSides, Double>> thresholds, boolean useMaxAndMinThresholds, Contingency contingency, Double flowReliabilityMargin) {
+            addTatls(networkElement, thresholds, useMaxAndMinThresholds, contingency);
+        }
+    }
+
+    private void addTatls(Branch<?> networkElement, Map<Integer, EnumMap<TwoSides, Double>> thresholds, boolean useMaxAndMinThresholds, Contingency contingency) {
         for (Map.Entry<Integer, EnumMap<TwoSides, Double>> thresholdEntry : thresholds.entrySet()) {
             int acceptableDuration = thresholdEntry.getKey();
             if (acceptableDuration != Integer.MAX_VALUE) {
@@ -302,7 +288,7 @@
                     //TODO : this most likely needs fixing, maybe continue is enough as a fix instead of return, but then the context wont be very clear since some will have been imported (can already be the case)
                     continue;
                 }
-                addCurativeFlowCnec(networkElement, contingency, instant.getId(), thresholds.get(acceptableDuration), useMaxAndMinThresholds, acceptableDuration, flowReliabilityMargin);
+                addCurativeFlowCnec(networkElement, contingency, instant.getId(), thresholds.get(acceptableDuration), useMaxAndMinThresholds, acceptableDuration);
             }
         }
     }
