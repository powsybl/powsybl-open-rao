package com.powsybl.openrao.data.craccreation.creator.csaprofile.craccreator.cnec;

import com.powsybl.openrao.commons.Unit;
import com.powsybl.contingency.Contingency;
import com.powsybl.openrao.data.cracapi.Crac;
import com.powsybl.openrao.data.cracapi.cnec.FlowCnecAdder;
import com.powsybl.openrao.data.cracapi.cnec.Side;
import com.powsybl.openrao.data.cracapi.threshold.BranchThresholdAdder;
import com.powsybl.openrao.data.craccreation.creator.api.ImportStatus;
import com.powsybl.openrao.data.craccreation.creator.api.parameters.CracCreationParameters;
import com.powsybl.openrao.data.craccreation.creator.csaprofile.craccreator.CsaProfileConstants;
import com.powsybl.openrao.data.craccreation.creator.csaprofile.craccreator.CsaProfileCracCreationContext;
import com.powsybl.openrao.data.craccreation.creator.csaprofile.craccreator.CsaProfileCracUtils;
import com.powsybl.openrao.data.craccreation.creator.csaprofile.craccreator.CsaProfileElementaryCreationContext;
import com.powsybl.iidm.network.*;
import com.powsybl.openrao.data.craccreation.util.OpenRaoImportException;
import com.powsybl.triplestore.api.PropertyBag;

import java.util.*;
import java.util.stream.Collectors;

public class FlowCnecCreator extends AbstractCnecCreator {
<<<<<<< HEAD

    private enum FlowCnecDefinitionMode {
        CONDUCTING_EQUIPMENT,
        OPERATIONAL_LIMIT,
        WRONG_DEFINITION
    }

=======
>>>>>>> 88953976
    private final String conductingEquipment;
    private final Set<Side> defaultMonitoredSides;
    private final FlowCnecInstantHelper instantHelper;

    public FlowCnecCreator(Crac crac, Network network, String assessedElementId, String nativeAssessedElementName, String assessedElementOperator, boolean inBaseCase, PropertyBag currentLimitPropertyBag, String conductingEquipment, List<Contingency> linkedContingencies, Set<CsaProfileElementaryCreationContext> csaProfileCnecCreationContexts, CsaProfileCracCreationContext cracCreationContext, String rejectedLinksAssessedElementContingency, boolean aeSecuredForRegion, boolean aeScannedForRegion, CracCreationParameters cracCreationParameters) {
        super(crac, network, assessedElementId, nativeAssessedElementName, assessedElementOperator, inBaseCase, currentLimitPropertyBag, linkedContingencies, csaProfileCnecCreationContexts, cracCreationContext, rejectedLinksAssessedElementContingency, aeSecuredForRegion, aeScannedForRegion);
        this.conductingEquipment = conductingEquipment;
<<<<<<< HEAD
        this.defaultMonitoredSides = cracCreationParameters.getDefaultMonitoredSides();
        this.instantHelper = new FlowCnecInstantHelper(cracCreationParameters);
=======
        this.defaultMonitoredSides = defaultMonitoredSides;
        checkCnecDefinitionMode();
>>>>>>> 88953976
    }

    private void checkCnecDefinitionMode() {
        if (conductingEquipment == null && operationalLimitPropertyBag == null) {
            throw new OpenRaoImportException(ImportStatus.INCOMPLETE_DATA, writeAssessedElementIgnoredReasonMessage("no ConductingEquipment or OperationalLimit was provided"));
        }
        if (conductingEquipment != null && operationalLimitPropertyBag != null) {
            throw new OpenRaoImportException(ImportStatus.INCONSISTENCY_IN_DATA, writeAssessedElementIgnoredReasonMessage("an assessed element must be defined using either a ConductingEquipment or an OperationalLimit, not both"));
        }
    }

    public void addFlowCnecs() {
        String networkElementId = conductingEquipment != null ? conductingEquipment : operationalLimitPropertyBag.getId(CsaProfileConstants.REQUEST_OPERATIONAL_LIMIT_TERMINAL);
        Identifiable<?> branch = getFlowCnecBranch(networkElementId);

        // The thresholds are a map of acceptable durations to thresholds (per branch side)
        // Integer.MAX_VALUE is used for the PATL's acceptable duration
<<<<<<< HEAD
        Map<Integer, Map<TwoSides, Double>> thresholds = definitionMode == FlowCnecDefinitionMode.CONDUCTING_EQUIPMENT ? getPermanentAndTemporaryLimitsOfBranch((Branch<?>) branch) : getPermanentAndTemporaryLimitsOfOperationalLimit(branch, networkElementId);
=======
        Map<Integer, EnumMap<TwoSides, Double>> thresholds = conductingEquipment != null ? getPermanentAndTemporaryLimitsOfBranch((Branch<?>) branch) : getPermanentAndTemporaryLimitsOfOperationalLimit(branch, networkElementId);
>>>>>>> 88953976
        if (thresholds.isEmpty()) {
            throw new OpenRaoImportException(ImportStatus.INCOMPLETE_DATA, writeAssessedElementIgnoredReasonMessage("no PATL or TATLs could be retrieved for the branch " + branch.getId()));
        }

        // If the AssessedElement is defined with a conducting equipment, we use both max and min thresholds.
        boolean useMaxAndMinThresholds = true;
        if (conductingEquipment == null) {
            String direction = operationalLimitPropertyBag.get(CsaProfileConstants.REQUEST_OPERATIONAL_LIMIT_DIRECTION);
            if (CsaProfileConstants.OperationalLimitDirectionKind.HIGH.toString().equals(direction)) {
                useMaxAndMinThresholds = false;
            } else if (!CsaProfileConstants.OperationalLimitDirectionKind.ABSOLUTE.toString().equals(direction)) {
                throw new OpenRaoImportException(ImportStatus.NOT_FOR_RAO, writeAssessedElementIgnoredReasonMessage("OperationalLimitType.direction is neither 'absoluteValue' nor 'high'"));
            }
        }

<<<<<<< HEAD
        addAllFlowCnecsFromBranchAndOperationalLimits((Branch<?>) branch, thresholds, useMaxAndMinThresholds);
=======
        addAllFlowCnecsFromBranchAndOperationalLimits((Branch<?>) branch, thresholds, useMaxAndMinThresholds, conductingEquipment != null);
>>>>>>> 88953976
    }

    private FlowCnecAdder initFlowCnec() {
        return crac.newFlowCnec().withReliabilityMargin(0);
    }

    private Identifiable<?> getFlowCnecBranch(String networkElementId) {
        Identifiable<?> networkElement = getNetworkElementInNetwork(networkElementId);
        if (networkElement == null) {
            throw new OpenRaoImportException(ImportStatus.ELEMENT_NOT_FOUND_IN_NETWORK, writeAssessedElementIgnoredReasonMessage("the following network element is missing from the network: " + networkElementId));
        }
        if (!(networkElement instanceof Branch)) {
            throw new OpenRaoImportException(ImportStatus.INCONSISTENCY_IN_DATA, writeAssessedElementIgnoredReasonMessage("the network element " + networkElement.getId() + " is not a branch"));
        }
        return networkElement;
    }

    private Side getSideFromNetworkElement(Identifiable<?> networkElement, String terminalId) {
        if (networkElement instanceof TieLine tieLine) {
            return getSideFromTieLine(tieLine, terminalId);
        } else {
            return getSideFromNonTieLine(networkElement, terminalId);
        }
    }

    private Side getSideFromTieLine(TieLine tieLine, String terminalId) {
        for (String key : CsaProfileConstants.CURRENT_LIMIT_POSSIBLE_ALIASES_BY_TYPE_TIE_LINE) {
            Optional<String> oAlias = tieLine.getDanglingLine1().getAliasFromType(key);
            if (oAlias.isPresent() && oAlias.get().equals(terminalId)) {
                return Side.LEFT;
            }
            oAlias = tieLine.getDanglingLine2().getAliasFromType(key);
            if (oAlias.isPresent() && oAlias.get().equals(terminalId)) {
                return Side.RIGHT;
            }
        }
        return null;
    }

    private Side getSideFromNonTieLine(Identifiable<?> networkElement, String terminalId) {
        for (String key : CsaProfileConstants.CURRENT_LIMIT_POSSIBLE_ALIASES_BY_TYPE_LEFT) {
            Optional<String> oAlias = networkElement.getAliasFromType(key);
            if (oAlias.isPresent() && oAlias.get().equals(terminalId)) {
                return Side.LEFT;
            }
        }

        for (String key : CsaProfileConstants.CURRENT_LIMIT_POSSIBLE_ALIASES_BY_TYPE_RIGHT) {
            Optional<String> oAlias = networkElement.getAliasFromType(key);
            if (oAlias.isPresent() && oAlias.get().equals(terminalId)) {
                return Side.RIGHT;
            }
        }

        return null;
    }

    private void addFlowCnecThreshold(FlowCnecAdder flowCnecAdder, Side side, double threshold, boolean useMaxAndMinThresholds) {
        BranchThresholdAdder adder = flowCnecAdder.newThreshold().withSide(side)
            .withUnit(Unit.AMPERE)
            .withMax(threshold);
        if (useMaxAndMinThresholds) {
            adder.withMin(-threshold);
        }
        adder.add();
    }

    private void setNominalVoltage(FlowCnecAdder flowCnecAdder, Branch<?> branch) {
        double voltageLevelLeft = branch.getTerminal1().getVoltageLevel().getNominalV();
        double voltageLevelRight = branch.getTerminal2().getVoltageLevel().getNominalV();
        if (voltageLevelLeft > 1e-6 && voltageLevelRight > 1e-6) {
            flowCnecAdder.withNominalVoltage(voltageLevelLeft, Side.LEFT);
            flowCnecAdder.withNominalVoltage(voltageLevelRight, Side.RIGHT);
        } else {
            throw new OpenRaoImportException(ImportStatus.INCONSISTENCY_IN_DATA, "Voltage level for branch " + branch.getId() + " is 0 in network");
        }
    }

    private void setCurrentLimitsFromBranch(FlowCnecAdder flowCnecAdder, Branch<?> branch) {
        Double currentLimitLeft = getCurrentLimitFromBranch(branch, TwoSides.ONE);
        Double currentLimitRight = getCurrentLimitFromBranch(branch, TwoSides.TWO);
        if (Objects.nonNull(currentLimitLeft) && Objects.nonNull(currentLimitRight)) {
            flowCnecAdder.withIMax(currentLimitLeft, Side.LEFT);
            flowCnecAdder.withIMax(currentLimitRight, Side.RIGHT);
        } else {
            throw new OpenRaoImportException(ImportStatus.INCONSISTENCY_IN_DATA, writeAssessedElementIgnoredReasonMessage("RAO was unable to retrieve the current limits of branch %s from the network".formatted(branch.getId())));
        }
    }

    private Double getCurrentLimitFromBranch(Branch<?> branch, TwoSides side) {

        if (branch.getCurrentLimits(side).isPresent()) {
            return branch.getCurrentLimits(side).orElseThrow().getPermanentLimit();
        }

        if (side == TwoSides.ONE && branch.getCurrentLimits(TwoSides.TWO).isPresent()) {
            return branch.getCurrentLimits(TwoSides.TWO).orElseThrow().getPermanentLimit() * branch.getTerminal1().getVoltageLevel().getNominalV() / branch.getTerminal2().getVoltageLevel().getNominalV();
        }

        if (side == TwoSides.TWO && branch.getCurrentLimits(TwoSides.ONE).isPresent()) {
            return branch.getCurrentLimits(TwoSides.ONE).orElseThrow().getPermanentLimit() * branch.getTerminal2().getVoltageLevel().getNominalV() / branch.getTerminal1().getVoltageLevel().getNominalV();
        }

        return null;
    }

    private void addFlowCnec(Branch<?> networkElement, Contingency contingency, String instantId, Side side, double threshold, int limitDuration, boolean useMaxAndMinThresholds) {
        FlowCnecAdder cnecAdder = initFlowCnec();
<<<<<<< HEAD
        addCnecBaseInformation(cnecAdder, contingency, instantId, side, limitDuration);
        addFlowCnecThreshold(cnecAdder, side, threshold, useMaxAndMinThresholds);
=======
        addCnecBaseInformation(cnecAdder, contingency, instantId);
        for (Map.Entry<TwoSides, Double> thresholdEntry : thresholds.entrySet()) {
            TwoSides side = thresholdEntry.getKey();
            double threshold = thresholdEntry.getValue();
            addFlowCnecThreshold(cnecAdder, side == TwoSides.ONE ? Side.LEFT : Side.RIGHT, threshold, useMaxAndMinThresholds);
        }
>>>>>>> 88953976
        cnecAdder.withNetworkElement(networkElement.getId());
        setNominalVoltage(cnecAdder, networkElement);
        setCurrentLimitsFromBranch(cnecAdder, networkElement);
        cnecAdder.add();
    }

<<<<<<< HEAD
    private void addAllFlowCnecsFromBranchAndOperationalLimits(Branch<?> networkElement, Map<Integer, Map<TwoSides, Double>> thresholds, boolean useMaxAndMinThresholds) {
        // Preventive CNEC
=======
    private void addCurativeFlowCnec(Branch<?> networkElement, Contingency contingency, String instantId, EnumMap<TwoSides, Double> thresholds, boolean useMaxAndMinThresholds, int tatlDuration) {
        if (thresholds.isEmpty()) {
            return;
        }
        FlowCnecAdder cnecAdder = initFlowCnec();
        addCnecBaseInformation(cnecAdder, contingency, instantId, tatlDuration);
        for (TwoSides side : thresholds.keySet()) {
            double threshold = thresholds.get(side);
            addFlowCnecThreshold(cnecAdder, side == TwoSides.ONE ? Side.LEFT : Side.RIGHT, threshold, useMaxAndMinThresholds);
        }
        cnecAdder.withNetworkElement(networkElement.getId());
        setNominalVoltage(cnecAdder, networkElement);
        setCurrentLimitsFromBranch(cnecAdder, networkElement);
        cnecAdder.add();
        markCnecAsImportedAndHandleRejectedContingencies(getCnecName(instantId, contingency, tatlDuration));
    }

    private void addAllFlowCnecsFromBranchAndOperationalLimits(Branch<?> networkElement, Map<Integer, EnumMap<TwoSides, Double>> thresholds, boolean useMaxAndMinThresholds, boolean definedWithConductingEquipment) {
        EnumMap<TwoSides, Double> patlThresholds = thresholds.get(Integer.MAX_VALUE);
        boolean hasPatl = thresholds.get(Integer.MAX_VALUE) != null;

>>>>>>> 88953976
        if (inBaseCase) {
            thresholds.getOrDefault(Integer.MAX_VALUE, Map.of()).forEach((twoSides, threshold) -> {
                String cnecName = getCnecName(crac.getPreventiveInstant().getId(), null, Side.fromIidmSide(twoSides), Integer.MAX_VALUE);
                addFlowCnec(networkElement, null, crac.getPreventiveInstant().getId(), Side.fromIidmSide(twoSides), threshold, Integer.MAX_VALUE, useMaxAndMinThresholds);
                csaProfileCnecCreationContexts.add(CsaProfileElementaryCreationContext.imported(assessedElementId, cnecName, cnecName, "", false));
            });
        }

        // Curative CNECs
        if (!linkedContingencies.isEmpty()) {
            String operatorName = CsaProfileCracUtils.getTsoNameFromUrl(assessedElementOperator);
            Map<TwoSides, Map<String, Integer>> instantToDurationMaps = Arrays.stream(TwoSides.values()).collect(Collectors.toMap(twoSides -> twoSides, twoSides -> instantHelper.mapPostContingencyInstantsAndLimitDurations(networkElement, twoSides, operatorName)));
            boolean operatorDoesNotUsePatlInFinalState = instantHelper.getTsosWhichDoNotUsePatlInFinalState().contains(CsaProfileCracUtils.getTsoNameFromUrl(assessedElementOperator));

            // If an operator does not use the PATL for the final state but has no TATL defined, the use of PATL if forced
            Map<TwoSides, Boolean> forceUseOfPatl = Arrays.stream(TwoSides.values()).collect(Collectors.toMap(
                twoSides -> twoSides,
                twoSides -> operatorDoesNotUsePatlInFinalState
                    && (networkElement.getCurrentLimits(twoSides).isEmpty() || networkElement.getCurrentLimits(twoSides).isPresent() && networkElement.getCurrentLimits(twoSides).get().getTemporaryLimits().isEmpty())));

            for (Contingency contingency : linkedContingencies) {
                thresholds.forEach((acceptableDuration, limitThresholds) ->
                    limitThresholds.forEach((twoSides, threshold) -> addCurativeFlowCnec(networkElement, useMaxAndMinThresholds, instantToDurationMaps, forceUseOfPatl, contingency, acceptableDuration, twoSides, threshold)));
            }
        }
    }

    private void addCurativeFlowCnec(Branch<?> networkElement, boolean useMaxAndMinThresholds, Map<TwoSides, Map<String, Integer>> instantToDurationMaps, Map<TwoSides, Boolean> forceUseOfPatl, Contingency contingency, Integer acceptableDuration, TwoSides twoSides, Double threshold) {
        instantHelper.getPostContingencyInstantsAssociatedToLimitDuration(instantToDurationMaps.get(twoSides), acceptableDuration).forEach(
            instant -> {
                String cnecName = getCnecName(instant, contingency, Side.fromIidmSide(twoSides), acceptableDuration);
                addFlowCnec(networkElement, contingency, instant, Side.fromIidmSide(twoSides), threshold, acceptableDuration, useMaxAndMinThresholds);
                if (acceptableDuration == Integer.MAX_VALUE && Boolean.TRUE.equals(forceUseOfPatl.get(twoSides))) {
                    csaProfileCnecCreationContexts.add(CsaProfileElementaryCreationContext.imported(assessedElementId, cnecName, cnecName, "TSO %s does not use PATL in final state but has no TATL defined for branch %s on side %s, PATL will be used".formatted(CsaProfileCracUtils.getTsoNameFromUrl(assessedElementOperator), networkElement.getId(), Side.fromIidmSide(twoSides)), true));
                } else {
                    csaProfileCnecCreationContexts.add(CsaProfileElementaryCreationContext.imported(assessedElementId, cnecName, cnecName, "", false));
                }
            }
        );
    }

    private Map<Integer, Map<TwoSides, Double>> getPermanentAndTemporaryLimitsOfOperationalLimit(Identifiable<?> branch, String terminalId) {
        Map<Integer, Map<TwoSides, Double>> thresholds = new HashMap<>();

        String limitType = operationalLimitPropertyBag.get(CsaProfileConstants.REQUEST_OPERATIONAL_LIMIT_TYPE);
        Side side = getSideFromNetworkElement(branch, terminalId);
        String valueStr = operationalLimitPropertyBag.get(CsaProfileConstants.REQUEST_OPERATIONAL_LIMIT_VALUE);
        Double value = Double.valueOf(valueStr);

        if (side != null) {
            int acceptableDuration;
            if (CsaProfileConstants.LimitTypeKind.PATL.toString().equals(limitType)) {
                acceptableDuration = Integer.MAX_VALUE;
            } else if (CsaProfileConstants.LimitTypeKind.TATL.toString().equals(limitType)) {
                String acceptableDurationStr = operationalLimitPropertyBag.get(CsaProfileConstants.REQUEST_OPERATIONAL_LIMIT_ACCEPTABLE_DURATION);
                acceptableDuration = Integer.parseInt(acceptableDurationStr);
            } else {
                return thresholds;
            }
            thresholds.put(acceptableDuration, Map.of(side.iidmSide(), value));
        }

        return thresholds;
    }

    private Map<Integer, Map<TwoSides, Double>> getPermanentAndTemporaryLimitsOfBranch(Branch<?> branch) {
        Set<Side> sidesToCheck = getSidesToCheck(branch);

        Map<Integer, Map<TwoSides, Double>> thresholds = new HashMap<>();

        for (Side side : sidesToCheck) {
            Optional<CurrentLimits> currentLimits = branch.getCurrentLimits(side.iidmSide());
            if (currentLimits.isPresent()) {
                // Retrieve PATL
                double permanentThreshold = currentLimits.get().getPermanentLimit();
                addLimitThreshold(thresholds, Integer.MAX_VALUE, permanentThreshold, side);
                // Retrieve TATLs
                List<LoadingLimits.TemporaryLimit> temporaryLimits = currentLimits.get().getTemporaryLimits().stream().toList();
                for (LoadingLimits.TemporaryLimit temporaryLimit : temporaryLimits) {
                    int acceptableDuration = temporaryLimit.getAcceptableDuration();
                    double temporaryThreshold = temporaryLimit.getValue();
                    addLimitThreshold(thresholds, acceptableDuration, temporaryThreshold, side);
                }
            }
        }
        return thresholds;
    }

    private static void addLimitThreshold(Map<Integer, Map<TwoSides, Double>> thresholds, int acceptableDuration, double threshold, Side side) {
        if (thresholds.containsKey(acceptableDuration)) {
            thresholds.get(acceptableDuration).put(side.iidmSide(), threshold);
        } else {
            thresholds.put(acceptableDuration, new EnumMap<>(Map.of(side.iidmSide(), threshold)));
        }
    }

    private Set<Side> getSidesToCheck(Branch<?> branch) {
        Set<Side> sidesToCheck = new HashSet<>();
        if (defaultMonitoredSides.size() == 2) {
            // TODO: if TieLine, only put relevant side? ask TSOs what is the expected behavior
            sidesToCheck.add(Side.LEFT);
            sidesToCheck.add(Side.RIGHT);
        } else {
            // Only one side in the set -> check the default side.
            // If no limit for the default side, check the other side.
            Side defaultSide = defaultMonitoredSides.stream().toList().get(0);
            Side otherSide = defaultSide == Side.LEFT ? Side.RIGHT : Side.LEFT;
            sidesToCheck.add(branch.getCurrentLimits(defaultSide.iidmSide()).isPresent() ? defaultSide : otherSide);
        }
        return sidesToCheck;
    }
}<|MERGE_RESOLUTION|>--- conflicted
+++ resolved
@@ -20,16 +20,6 @@
 import java.util.stream.Collectors;
 
 public class FlowCnecCreator extends AbstractCnecCreator {
-<<<<<<< HEAD
-
-    private enum FlowCnecDefinitionMode {
-        CONDUCTING_EQUIPMENT,
-        OPERATIONAL_LIMIT,
-        WRONG_DEFINITION
-    }
-
-=======
->>>>>>> 88953976
     private final String conductingEquipment;
     private final Set<Side> defaultMonitoredSides;
     private final FlowCnecInstantHelper instantHelper;
@@ -37,13 +27,8 @@
     public FlowCnecCreator(Crac crac, Network network, String assessedElementId, String nativeAssessedElementName, String assessedElementOperator, boolean inBaseCase, PropertyBag currentLimitPropertyBag, String conductingEquipment, List<Contingency> linkedContingencies, Set<CsaProfileElementaryCreationContext> csaProfileCnecCreationContexts, CsaProfileCracCreationContext cracCreationContext, String rejectedLinksAssessedElementContingency, boolean aeSecuredForRegion, boolean aeScannedForRegion, CracCreationParameters cracCreationParameters) {
         super(crac, network, assessedElementId, nativeAssessedElementName, assessedElementOperator, inBaseCase, currentLimitPropertyBag, linkedContingencies, csaProfileCnecCreationContexts, cracCreationContext, rejectedLinksAssessedElementContingency, aeSecuredForRegion, aeScannedForRegion);
         this.conductingEquipment = conductingEquipment;
-<<<<<<< HEAD
-        this.defaultMonitoredSides = cracCreationParameters.getDefaultMonitoredSides();
-        this.instantHelper = new FlowCnecInstantHelper(cracCreationParameters);
-=======
         this.defaultMonitoredSides = defaultMonitoredSides;
         checkCnecDefinitionMode();
->>>>>>> 88953976
     }
 
     private void checkCnecDefinitionMode() {
@@ -53,6 +38,8 @@
         if (conductingEquipment != null && operationalLimitPropertyBag != null) {
             throw new OpenRaoImportException(ImportStatus.INCONSISTENCY_IN_DATA, writeAssessedElementIgnoredReasonMessage("an assessed element must be defined using either a ConductingEquipment or an OperationalLimit, not both"));
         }
+        this.defaultMonitoredSides = cracCreationParameters.getDefaultMonitoredSides();
+        this.instantHelper = new FlowCnecInstantHelper(cracCreationParameters);
     }
 
     public void addFlowCnecs() {
@@ -61,11 +48,7 @@
 
         // The thresholds are a map of acceptable durations to thresholds (per branch side)
         // Integer.MAX_VALUE is used for the PATL's acceptable duration
-<<<<<<< HEAD
         Map<Integer, Map<TwoSides, Double>> thresholds = definitionMode == FlowCnecDefinitionMode.CONDUCTING_EQUIPMENT ? getPermanentAndTemporaryLimitsOfBranch((Branch<?>) branch) : getPermanentAndTemporaryLimitsOfOperationalLimit(branch, networkElementId);
-=======
-        Map<Integer, EnumMap<TwoSides, Double>> thresholds = conductingEquipment != null ? getPermanentAndTemporaryLimitsOfBranch((Branch<?>) branch) : getPermanentAndTemporaryLimitsOfOperationalLimit(branch, networkElementId);
->>>>>>> 88953976
         if (thresholds.isEmpty()) {
             throw new OpenRaoImportException(ImportStatus.INCOMPLETE_DATA, writeAssessedElementIgnoredReasonMessage("no PATL or TATLs could be retrieved for the branch " + branch.getId()));
         }
@@ -81,11 +64,7 @@
             }
         }
 
-<<<<<<< HEAD
         addAllFlowCnecsFromBranchAndOperationalLimits((Branch<?>) branch, thresholds, useMaxAndMinThresholds);
-=======
-        addAllFlowCnecsFromBranchAndOperationalLimits((Branch<?>) branch, thresholds, useMaxAndMinThresholds, conductingEquipment != null);
->>>>>>> 88953976
     }
 
     private FlowCnecAdder initFlowCnec() {
@@ -194,49 +173,16 @@
 
     private void addFlowCnec(Branch<?> networkElement, Contingency contingency, String instantId, Side side, double threshold, int limitDuration, boolean useMaxAndMinThresholds) {
         FlowCnecAdder cnecAdder = initFlowCnec();
-<<<<<<< HEAD
         addCnecBaseInformation(cnecAdder, contingency, instantId, side, limitDuration);
         addFlowCnecThreshold(cnecAdder, side, threshold, useMaxAndMinThresholds);
-=======
-        addCnecBaseInformation(cnecAdder, contingency, instantId);
-        for (Map.Entry<TwoSides, Double> thresholdEntry : thresholds.entrySet()) {
-            TwoSides side = thresholdEntry.getKey();
-            double threshold = thresholdEntry.getValue();
-            addFlowCnecThreshold(cnecAdder, side == TwoSides.ONE ? Side.LEFT : Side.RIGHT, threshold, useMaxAndMinThresholds);
-        }
->>>>>>> 88953976
         cnecAdder.withNetworkElement(networkElement.getId());
         setNominalVoltage(cnecAdder, networkElement);
         setCurrentLimitsFromBranch(cnecAdder, networkElement);
         cnecAdder.add();
     }
 
-<<<<<<< HEAD
     private void addAllFlowCnecsFromBranchAndOperationalLimits(Branch<?> networkElement, Map<Integer, Map<TwoSides, Double>> thresholds, boolean useMaxAndMinThresholds) {
         // Preventive CNEC
-=======
-    private void addCurativeFlowCnec(Branch<?> networkElement, Contingency contingency, String instantId, EnumMap<TwoSides, Double> thresholds, boolean useMaxAndMinThresholds, int tatlDuration) {
-        if (thresholds.isEmpty()) {
-            return;
-        }
-        FlowCnecAdder cnecAdder = initFlowCnec();
-        addCnecBaseInformation(cnecAdder, contingency, instantId, tatlDuration);
-        for (TwoSides side : thresholds.keySet()) {
-            double threshold = thresholds.get(side);
-            addFlowCnecThreshold(cnecAdder, side == TwoSides.ONE ? Side.LEFT : Side.RIGHT, threshold, useMaxAndMinThresholds);
-        }
-        cnecAdder.withNetworkElement(networkElement.getId());
-        setNominalVoltage(cnecAdder, networkElement);
-        setCurrentLimitsFromBranch(cnecAdder, networkElement);
-        cnecAdder.add();
-        markCnecAsImportedAndHandleRejectedContingencies(getCnecName(instantId, contingency, tatlDuration));
-    }
-
-    private void addAllFlowCnecsFromBranchAndOperationalLimits(Branch<?> networkElement, Map<Integer, EnumMap<TwoSides, Double>> thresholds, boolean useMaxAndMinThresholds, boolean definedWithConductingEquipment) {
-        EnumMap<TwoSides, Double> patlThresholds = thresholds.get(Integer.MAX_VALUE);
-        boolean hasPatl = thresholds.get(Integer.MAX_VALUE) != null;
-
->>>>>>> 88953976
         if (inBaseCase) {
             thresholds.getOrDefault(Integer.MAX_VALUE, Map.of()).forEach((twoSides, threshold) -> {
                 String cnecName = getCnecName(crac.getPreventiveInstant().getId(), null, Side.fromIidmSide(twoSides), Integer.MAX_VALUE);
