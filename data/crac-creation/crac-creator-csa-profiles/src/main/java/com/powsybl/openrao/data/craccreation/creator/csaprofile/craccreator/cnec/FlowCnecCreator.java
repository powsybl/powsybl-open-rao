--- conflicted
+++ resolved
@@ -22,24 +22,16 @@
 public class FlowCnecCreator extends AbstractCnecCreator {
     private final String conductingEquipment;
     private final Set<Side> defaultMonitoredSides;
-<<<<<<< HEAD
     private final FlowCnecInstantHelper instantHelper;
-
-    public FlowCnecCreator(Crac crac, Network network, String assessedElementId, String nativeAssessedElementName, String assessedElementOperator, boolean inBaseCase, PropertyBag currentLimitPropertyBag, String conductingEquipment, List<Contingency> linkedContingencies, Set<CsaProfileElementaryCreationContext> csaProfileCnecCreationContexts, CsaProfileCracCreationContext cracCreationContext, String rejectedLinksAssessedElementContingency, boolean aeSecuredForRegion, boolean aeScannedForRegion, CracCreationParameters cracCreationParameters) {
-=======
     private final String flowReliabilityMarginString;
 
-    public FlowCnecCreator(Crac crac, Network network, String assessedElementId, String nativeAssessedElementName, String assessedElementOperator, boolean inBaseCase, PropertyBag currentLimitPropertyBag, String conductingEquipment, String flowReliabilityMarginString, List<Contingency> linkedContingencies, Set<CsaProfileElementaryCreationContext> csaProfileCnecCreationContexts, CsaProfileCracCreationContext cracCreationContext, Set<Side> defaultMonitoredSides, String rejectedLinksAssessedElementContingency, boolean aeSecuredForRegion, boolean aeScannedForRegion) {
->>>>>>> 9f7ea355
+    public FlowCnecCreator(Crac crac, Network network, String assessedElementId, String nativeAssessedElementName, String assessedElementOperator, boolean inBaseCase, PropertyBag currentLimitPropertyBag, String conductingEquipment, String flowReliabilityMarginString, List<Contingency> linkedContingencies, Set<CsaProfileElementaryCreationContext> csaProfileCnecCreationContexts, CsaProfileCracCreationContext cracCreationContext, Set<Side> defaultMonitoredSides, String rejectedLinksAssessedElementContingency, boolean aeSecuredForRegion, boolean aeScannedForRegion, CracCreationParameters cracCreationParameters) {
         super(crac, network, assessedElementId, nativeAssessedElementName, assessedElementOperator, inBaseCase, currentLimitPropertyBag, linkedContingencies, csaProfileCnecCreationContexts, cracCreationContext, rejectedLinksAssessedElementContingency, aeSecuredForRegion, aeScannedForRegion);
         this.conductingEquipment = conductingEquipment;
         this.defaultMonitoredSides = cracCreationParameters.getDefaultMonitoredSides();
         checkCnecDefinitionMode();
-<<<<<<< HEAD
         this.instantHelper = new FlowCnecInstantHelper(cracCreationParameters);
-=======
         this.flowReliabilityMarginString = flowReliabilityMarginString;
->>>>>>> 9f7ea355
     }
 
     private void checkCnecDefinitionMode() {
@@ -73,9 +65,6 @@
             }
         }
 
-<<<<<<< HEAD
-        addAllFlowCnecsFromBranchAndOperationalLimits((Branch<?>) branch, thresholds, useMaxAndMinThresholds);
-=======
         Double flowReliabilityMargin = parseFlowReliabilityMargin();
         if (flowReliabilityMargin == null) {
             return;
@@ -99,7 +88,6 @@
             csaProfileCnecCreationContexts.add(CsaProfileElementaryCreationContext.notImported(assessedElementId, ImportStatus.INCONSISTENCY_IN_DATA, writeAssessedElementIgnoredReasonMessage("the flowReliabilityMargin could not be converted to a numerical value")));
             return null;
         }
->>>>>>> 9f7ea355
     }
 
     private FlowCnecAdder initFlowCnec() {
@@ -207,67 +195,16 @@
         return null;
     }
 
-<<<<<<< HEAD
     private void addFlowCnec(Branch<?> networkElement, Contingency contingency, String instantId, Side side, double threshold, int limitDuration, boolean useMaxAndMinThresholds) {
         FlowCnecAdder cnecAdder = initFlowCnec();
         addCnecBaseInformation(cnecAdder, contingency, instantId, side, limitDuration);
         addFlowCnecThreshold(cnecAdder, side, threshold, useMaxAndMinThresholds);
-=======
-    private Instant getCnecInstant(int acceptableDuration) {
-        if (acceptableDuration < 0) {
-            return null;
-        }
-        if (0 < acceptableDuration && acceptableDuration <= 60) {
-            return crac.getOutageInstant();
-        }
-        if (60 < acceptableDuration && acceptableDuration <= 900) {
-            return crac.getInstant(InstantKind.AUTO);
-        }
-        return crac.getInstant(InstantKind.CURATIVE);
-    }
-
-    private void addFlowCnec(Branch<?> networkElement, Contingency contingency, String instantId, EnumMap<TwoSides, Double> thresholds, boolean useMaxAndMinThresholds, boolean hasNoPatl, double flowReliabilityMargin) {
-        if (thresholds.isEmpty()) {
-            return;
-        }
-        FlowCnecAdder cnecAdder = initFlowCnec();
-        addCnecBaseInformation(cnecAdder, contingency, instantId);
-        for (Map.Entry<TwoSides, Double> thresholdEntry : thresholds.entrySet()) {
-            TwoSides side = thresholdEntry.getKey();
-            double threshold = thresholdEntry.getValue();
-            addFlowCnecThreshold(cnecAdder, side == TwoSides.ONE ? Side.LEFT : Side.RIGHT, threshold, useMaxAndMinThresholds, flowReliabilityMargin);
-        }
         cnecAdder.withNetworkElement(networkElement.getId());
         setNominalVoltage(cnecAdder, networkElement);
         setCurrentLimitsFromBranch(cnecAdder, networkElement);
         cnecAdder.add();
-        if (hasNoPatl) {
-            String cnecName = getCnecName(instantId, null);
-            csaProfileCnecCreationContexts.add(CsaProfileElementaryCreationContext.imported(assessedElementId, cnecName, cnecName, "the AssessedElement was pointing to a TATL and used inBaseCase. For the preventive instant, this TATL was also used as a PATL to create the CNEC", true));
-            return;
-        }
-        markCnecAsImportedAndHandleRejectedContingencies(getCnecName(instantId, contingency));
-    }
-
-    private void addCurativeFlowCnec(Branch<?> networkElement, Contingency contingency, String instantId, EnumMap<TwoSides, Double> thresholds, boolean useMaxAndMinThresholds, int tatlDuration, double flowReliabilityMargin) {
-        if (thresholds.isEmpty()) {
-            return;
-        }
-        FlowCnecAdder cnecAdder = initFlowCnec();
-        addCnecBaseInformation(cnecAdder, contingency, instantId, tatlDuration);
-        for (TwoSides side : thresholds.keySet()) {
-            double threshold = thresholds.get(side);
-            addFlowCnecThreshold(cnecAdder, side == TwoSides.ONE ? Side.LEFT : Side.RIGHT, threshold, useMaxAndMinThresholds, flowReliabilityMargin);
-
-        }
->>>>>>> 9f7ea355
-        cnecAdder.withNetworkElement(networkElement.getId());
-        setNominalVoltage(cnecAdder, networkElement);
-        setCurrentLimitsFromBranch(cnecAdder, networkElement);
-        cnecAdder.add();
-    }
-
-<<<<<<< HEAD
+    }
+
     private void addAllFlowCnecsFromBranchAndOperationalLimits(Branch<?> networkElement, Map<Integer, Map<TwoSides, Double>> thresholds, boolean useMaxAndMinThresholds) {
         // Preventive CNEC
         if (inBaseCase) {
@@ -307,44 +244,6 @@
                 } else {
                     csaProfileCnecCreationContexts.add(CsaProfileElementaryCreationContext.imported(assessedElementId, cnecName, cnecName, "", false));
                 }
-=======
-    private void addAllFlowCnecsFromBranchAndOperationalLimits(Branch<?> networkElement, Map<Integer, EnumMap<TwoSides, Double>> thresholds, boolean useMaxAndMinThresholds, boolean definedWithConductingEquipment, double flowReliabilityMargin) {
-        EnumMap<TwoSides, Double> patlThresholds = thresholds.get(Integer.MAX_VALUE);
-        boolean hasPatl = thresholds.get(Integer.MAX_VALUE) != null;
-
-        if (inBaseCase) {
-            // If no PATL, we use the lowest TATL instead (as in PowSyBl).
-            if (hasPatl) {
-                addFlowCnec(networkElement, null, crac.getPreventiveInstant().getId(), patlThresholds, useMaxAndMinThresholds, false, flowReliabilityMargin);
-            } else if (definedWithConductingEquipment) {
-                // No PATL thus the longest acceptable duration is strictly lower than Integer.MAX_VALUE
-                Optional<Integer> longestAcceptableDuration = thresholds.keySet().stream().max(Integer::compareTo);
-                longestAcceptableDuration.ifPresent(integer -> addFlowCnec(networkElement, null, crac.getPreventiveInstant().getId(), thresholds.get(integer), useMaxAndMinThresholds, true, flowReliabilityMargin));
-            }
-        }
-
-        for (Contingency contingency : linkedContingencies) {
-            // Add PATL
-            if (hasPatl) {
-                addFlowCnec(networkElement, contingency, crac.getInstant(InstantKind.CURATIVE).getId(), patlThresholds, useMaxAndMinThresholds, false, flowReliabilityMargin);
-            }
-            // Add TATLs
-            addTatls(networkElement, thresholds, useMaxAndMinThresholds, contingency, flowReliabilityMargin);
-        }
-    }
-
-    private void addTatls(Branch<?> networkElement, Map<Integer, EnumMap<TwoSides, Double>> thresholds, boolean useMaxAndMinThresholds, Contingency contingency, Double flowReliabilityMargin) {
-        for (Map.Entry<Integer, EnumMap<TwoSides, Double>> thresholdEntry : thresholds.entrySet()) {
-            int acceptableDuration = thresholdEntry.getKey();
-            if (acceptableDuration != Integer.MAX_VALUE) {
-                Instant instant = getCnecInstant(acceptableDuration);
-                if (instant == null) {
-                    csaProfileCnecCreationContexts.add(CsaProfileElementaryCreationContext.notImported(assessedElementId, ImportStatus.INCONSISTENCY_IN_DATA, writeAssessedElementIgnoredReasonMessage("TATL acceptable duration is negative: " + acceptableDuration)));
-                    //TODO : this most likely needs fixing, maybe continue is enough as a fix instead of return, but then the context wont be very clear since some will have been imported (can already be the case)
-                    continue;
-                }
-                addCurativeFlowCnec(networkElement, contingency, instant.getId(), thresholds.get(acceptableDuration), useMaxAndMinThresholds, acceptableDuration, flowReliabilityMargin);
->>>>>>> 9f7ea355
             }
         );
     }
