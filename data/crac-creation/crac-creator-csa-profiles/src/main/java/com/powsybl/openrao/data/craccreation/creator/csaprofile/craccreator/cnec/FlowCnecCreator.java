/*
 * Copyright (c) 2024, RTE (http://www.rte-france.com)
 * This Source Code Form is subject to the terms of the Mozilla Public
 * License, v. 2.0. If a copy of the MPL was not distributed with this
 * file, You can obtain one at http://mozilla.org/MPL/2.0/.
 */
package com.powsybl.openrao.data.craccreation.creator.csaprofile.craccreator.cnec;

import com.powsybl.openrao.commons.Unit;
import com.powsybl.contingency.Contingency;
import com.powsybl.openrao.data.cracapi.Crac;
import com.powsybl.openrao.data.cracapi.cnec.FlowCnecAdder;
import com.powsybl.openrao.data.cracapi.cnec.Side;
import com.powsybl.openrao.data.cracapi.threshold.BranchThresholdAdder;
import com.powsybl.openrao.data.craccreation.creator.api.ImportStatus;
import com.powsybl.openrao.data.craccreation.creator.api.parameters.CracCreationParameters;
import com.powsybl.openrao.data.craccreation.creator.csaprofile.craccreator.CsaProfileCracCreationContext;
import com.powsybl.openrao.data.craccreation.creator.csaprofile.craccreator.CsaProfileCracUtils;
import com.powsybl.openrao.data.craccreation.creator.csaprofile.craccreator.CsaProfileElementaryCreationContext;
import com.powsybl.iidm.network.*;
import com.powsybl.openrao.data.craccreation.creator.csaprofile.craccreator.constants.LimitTypeKind;
import com.powsybl.openrao.data.craccreation.creator.csaprofile.craccreator.constants.OperationalLimitDirectionKind;
import com.powsybl.openrao.data.craccreation.creator.csaprofile.nc.AssessedElement;
import com.powsybl.openrao.data.craccreation.creator.csaprofile.nc.CurrentLimit;
import com.powsybl.openrao.data.craccreation.util.OpenRaoImportException;

import java.util.*;
import java.util.stream.Collectors;

import static com.powsybl.openrao.data.craccreation.creator.csaprofile.craccreator.constants.CsaProfileConstants.CURRENT_LIMIT_POSSIBLE_ALIASES_BY_TYPE_LEFT;
import static com.powsybl.openrao.data.craccreation.creator.csaprofile.craccreator.constants.CsaProfileConstants.CURRENT_LIMIT_POSSIBLE_ALIASES_BY_TYPE_RIGHT;
import static com.powsybl.openrao.data.craccreation.creator.csaprofile.craccreator.constants.CsaProfileConstants.CURRENT_LIMIT_POSSIBLE_ALIASES_BY_TYPE_TIE_LINE;

/**
 * @author Thomas Bouquet {@literal <thomas.bouquet at rte-france.com>}
 */
public class FlowCnecCreator extends AbstractCnecCreator {
    private final Set<Side> defaultMonitoredSides;
    private final FlowCnecInstantHelper instantHelper;
    private final CurrentLimit nativeCurrentLimit;

    public FlowCnecCreator(Crac crac, Network network, AssessedElement nativeAssessedElement, CurrentLimit nativeCurrentLimit, List<Contingency> linkedContingencies, Set<CsaProfileElementaryCreationContext> csaProfileCnecCreationContexts, CsaProfileCracCreationContext cracCreationContext, String rejectedLinksAssessedElementContingency, boolean aeSecuredForRegion, boolean aeScannedForRegion, CracCreationParameters cracCreationParameters) {
        super(crac, network, nativeAssessedElement, linkedContingencies, csaProfileCnecCreationContexts, cracCreationContext, rejectedLinksAssessedElementContingency, aeSecuredForRegion, aeScannedForRegion);
        this.defaultMonitoredSides = cracCreationParameters.getDefaultMonitoredSides();
        this.nativeCurrentLimit = nativeCurrentLimit;
        this.instantHelper = new FlowCnecInstantHelper(cracCreationParameters);
        checkCnecDefinitionMode();
    }

    private void checkCnecDefinitionMode() {
        if (nativeAssessedElement.conductingEquipment() == null && nativeCurrentLimit == null) {
            throw new OpenRaoImportException(ImportStatus.INCOMPLETE_DATA, writeAssessedElementIgnoredReasonMessage("no ConductingEquipment or OperationalLimit was provided"));
        }
        if (nativeAssessedElement.conductingEquipment() != null && nativeCurrentLimit != null) {
            throw new OpenRaoImportException(ImportStatus.INCONSISTENCY_IN_DATA, writeAssessedElementIgnoredReasonMessage("an assessed element must be defined using either a ConductingEquipment or an OperationalLimit, not both"));
        }
    }

    public void addFlowCnecs() {
        String networkElementId = nativeAssessedElement.conductingEquipment() != null ? nativeAssessedElement.conductingEquipment() : nativeCurrentLimit.terminal();
        Identifiable<?> branch = getFlowCnecBranch(networkElementId);

        // The thresholds are a map of acceptable durations to thresholds (per branch side)
        // Integer.MAX_VALUE is used for the PATL's acceptable duration
        Map<Integer, Map<TwoSides, Double>> thresholds = nativeAssessedElement.conductingEquipment() != null ? getPermanentAndTemporaryLimitsOfBranch((Branch<?>) branch) : getPermanentAndTemporaryLimitsOfOperationalLimit(branch, networkElementId);
        if (thresholds.isEmpty()) {
            throw new OpenRaoImportException(ImportStatus.INCOMPLETE_DATA, writeAssessedElementIgnoredReasonMessage("no PATL or TATLs could be retrieved for the branch " + branch.getId()));
        }

        // If the AssessedElement is defined with a conducting equipment, we use both max and min thresholds.
        boolean useMaxAndMinThresholds = true;
        if (nativeAssessedElement.conductingEquipment() == null) {
            if (OperationalLimitDirectionKind.HIGH.toString().equals(nativeCurrentLimit.direction())) {
                useMaxAndMinThresholds = false;
            } else if (!OperationalLimitDirectionKind.ABSOLUTE.toString().equals(nativeCurrentLimit.direction())) {
                throw new OpenRaoImportException(ImportStatus.NOT_FOR_RAO, writeAssessedElementIgnoredReasonMessage("OperationalLimitType.direction is neither 'absoluteValue' nor 'high'"));
            }
        }

        addAllFlowCnecsFromBranchAndOperationalLimits((Branch<?>) branch, thresholds, useMaxAndMinThresholds);
    }

    private FlowCnecAdder initFlowCnec() {
        return crac.newFlowCnec().withReliabilityMargin(0);
    }

    private Identifiable<?> getFlowCnecBranch(String networkElementId) {
        Identifiable<?> networkElement = getNetworkElementInNetwork(networkElementId);
        if (networkElement == null) {
            throw new OpenRaoImportException(ImportStatus.ELEMENT_NOT_FOUND_IN_NETWORK, writeAssessedElementIgnoredReasonMessage("the following network element is missing from the network: " + networkElementId));
        }
        if (!(networkElement instanceof Branch)) {
            throw new OpenRaoImportException(ImportStatus.INCONSISTENCY_IN_DATA, writeAssessedElementIgnoredReasonMessage("the network element " + networkElement.getId() + " is not a branch"));
        }
        return networkElement;
    }

    private Side getSideFromNetworkElement(Identifiable<?> networkElement, String terminalId) {
        if (networkElement instanceof TieLine tieLine) {
            return getSideFromTieLine(tieLine, terminalId);
        } else {
            return getSideFromNonTieLine(networkElement, terminalId);
        }
    }

    private Side getSideFromTieLine(TieLine tieLine, String terminalId) {
        for (String key : CURRENT_LIMIT_POSSIBLE_ALIASES_BY_TYPE_TIE_LINE) {
            Optional<String> oAlias = tieLine.getDanglingLine1().getAliasFromType(key);
            if (oAlias.isPresent() && oAlias.get().equals(terminalId)) {
                return Side.LEFT;
            }
            oAlias = tieLine.getDanglingLine2().getAliasFromType(key);
            if (oAlias.isPresent() && oAlias.get().equals(terminalId)) {
                return Side.RIGHT;
            }
        }
        return null;
    }

    private Side getSideFromNonTieLine(Identifiable<?> networkElement, String terminalId) {
        for (String key : CURRENT_LIMIT_POSSIBLE_ALIASES_BY_TYPE_LEFT) {
            Optional<String> oAlias = networkElement.getAliasFromType(key);
            if (oAlias.isPresent() && oAlias.get().equals(terminalId)) {
                return Side.LEFT;
            }
        }

        for (String key : CURRENT_LIMIT_POSSIBLE_ALIASES_BY_TYPE_RIGHT) {
            Optional<String> oAlias = networkElement.getAliasFromType(key);
            if (oAlias.isPresent() && oAlias.get().equals(terminalId)) {
                return Side.RIGHT;
            }
        }

        return null;
    }

    private void addFlowCnecThreshold(FlowCnecAdder flowCnecAdder, Side side, double threshold, boolean useMaxAndMinThresholds) {
        if (nativeAssessedElement.flowReliabilityMargin() < 0 || nativeAssessedElement.flowReliabilityMargin() > 100) {
            throw new OpenRaoImportException(ImportStatus.INCONSISTENCY_IN_DATA, writeAssessedElementIgnoredReasonMessage("of an invalid flow reliability margin (expected a value between 0 and 100)"));
        }
        double thresholdWithReliabilityMargin = threshold * (1d - nativeAssessedElement.flowReliabilityMargin() / 100d);
        BranchThresholdAdder adder = flowCnecAdder.newThreshold().withSide(side)
            .withUnit(Unit.AMPERE)
            .withMax(thresholdWithReliabilityMargin);
        if (useMaxAndMinThresholds) {
            adder.withMin(-thresholdWithReliabilityMargin);
        }
        adder.add();
    }

    private void setNominalVoltage(FlowCnecAdder flowCnecAdder, Branch<?> branch) {
        double voltageLevelLeft = branch.getTerminal1().getVoltageLevel().getNominalV();
        double voltageLevelRight = branch.getTerminal2().getVoltageLevel().getNominalV();
        if (voltageLevelLeft > 1e-6 && voltageLevelRight > 1e-6) {
            flowCnecAdder.withNominalVoltage(voltageLevelLeft, Side.LEFT);
            flowCnecAdder.withNominalVoltage(voltageLevelRight, Side.RIGHT);
        } else {
            throw new OpenRaoImportException(ImportStatus.INCONSISTENCY_IN_DATA, "Voltage level for branch " + branch.getId() + " is 0 in network");
        }
    }

    private void setCurrentLimitsFromBranch(FlowCnecAdder flowCnecAdder, Branch<?> branch) {
        Double currentLimitLeft = getCurrentLimitFromBranch(branch, TwoSides.ONE);
        Double currentLimitRight = getCurrentLimitFromBranch(branch, TwoSides.TWO);
        if (Objects.nonNull(currentLimitLeft) && Objects.nonNull(currentLimitRight)) {
            flowCnecAdder.withIMax(currentLimitLeft, Side.LEFT);
            flowCnecAdder.withIMax(currentLimitRight, Side.RIGHT);
        } else {
            throw new OpenRaoImportException(ImportStatus.INCONSISTENCY_IN_DATA, writeAssessedElementIgnoredReasonMessage("RAO was unable to retrieve the current limits of branch %s from the network".formatted(branch.getId())));
        }
    }

    private Double getCurrentLimitFromBranch(Branch<?> branch, TwoSides side) {

        if (branch.getCurrentLimits(side).isPresent()) {
            return branch.getCurrentLimits(side).orElseThrow().getPermanentLimit();
        }

        if (side == TwoSides.ONE && branch.getCurrentLimits(TwoSides.TWO).isPresent()) {
            return branch.getCurrentLimits(TwoSides.TWO).orElseThrow().getPermanentLimit() * branch.getTerminal1().getVoltageLevel().getNominalV() / branch.getTerminal2().getVoltageLevel().getNominalV();
        }

        if (side == TwoSides.TWO && branch.getCurrentLimits(TwoSides.ONE).isPresent()) {
            return branch.getCurrentLimits(TwoSides.ONE).orElseThrow().getPermanentLimit() * branch.getTerminal2().getVoltageLevel().getNominalV() / branch.getTerminal1().getVoltageLevel().getNominalV();
        }

        return null;
    }

    private void addFlowCnec(Branch<?> networkElement, Contingency contingency, String instantId, Side side, double threshold, int limitDuration, boolean useMaxAndMinThresholds) {
        FlowCnecAdder cnecAdder = initFlowCnec();
        addCnecBaseInformation(cnecAdder, contingency, instantId, side, limitDuration);
        addFlowCnecThreshold(cnecAdder, side, threshold, useMaxAndMinThresholds);
        cnecAdder.withNetworkElement(networkElement.getId());
        setNominalVoltage(cnecAdder, networkElement);
        setCurrentLimitsFromBranch(cnecAdder, networkElement);
        cnecAdder.add();
    }

    private void addAllFlowCnecsFromBranchAndOperationalLimits(Branch<?> networkElement, Map<Integer, Map<TwoSides, Double>> thresholds, boolean useMaxAndMinThresholds) {
        // Preventive CNEC
        if (nativeAssessedElement.inBaseCase()) {
            thresholds.getOrDefault(Integer.MAX_VALUE, Map.of()).forEach((twoSides, threshold) -> {
                String cnecName = getCnecName(crac.getPreventiveInstant().getId(), null, Side.fromIidmSide(twoSides), Integer.MAX_VALUE);
                addFlowCnec(networkElement, null, crac.getPreventiveInstant().getId(), Side.fromIidmSide(twoSides), threshold, Integer.MAX_VALUE, useMaxAndMinThresholds);
                csaProfileCnecCreationContexts.add(CsaProfileElementaryCreationContext.imported(nativeAssessedElement.mrid(), cnecName, cnecName, "", false));
            });
        }

        // Curative CNECs
        if (!linkedContingencies.isEmpty()) {
            String operatorName = CsaProfileCracUtils.getTsoNameFromUrl(nativeAssessedElement.operator());
            Map<TwoSides, Map<String, Integer>> instantToDurationMaps = Arrays.stream(TwoSides.values()).collect(Collectors.toMap(twoSides -> twoSides, twoSides -> instantHelper.mapPostContingencyInstantsAndLimitDurations(networkElement, twoSides, operatorName)));
            boolean operatorDoesNotUsePatlInFinalState = instantHelper.getTsosWhichDoNotUsePatlInFinalState().contains(operatorName);

            // If an operator does not use the PATL for the final state but has no TATL defined, the use of PATL if forced
            Map<TwoSides, Boolean> forceUseOfPatl = Arrays.stream(TwoSides.values()).collect(Collectors.toMap(
                twoSides -> twoSides,
                twoSides -> operatorDoesNotUsePatlInFinalState
                    && (networkElement.getCurrentLimits(twoSides).isEmpty() || networkElement.getCurrentLimits(twoSides).isPresent() && networkElement.getCurrentLimits(twoSides).get().getTemporaryLimits().isEmpty())));

            for (Contingency contingency : linkedContingencies) {
                thresholds.forEach((acceptableDuration, limitThresholds) ->
                    limitThresholds.forEach((twoSides, threshold) -> addCurativeFlowCnec(networkElement, useMaxAndMinThresholds, instantToDurationMaps, forceUseOfPatl, contingency, acceptableDuration, twoSides, threshold)));
            }
        }
<<<<<<< HEAD

        for (Contingency contingency : linkedContingencies) {
            if (incompatibleLocationsBetweenCnecNetworkElementsAndContingency(networkElement.getId(), contingency)) {
                // csaProfileCnecCreationContexts.add(CsaProfileElementaryCreationContext.notImported(assessedElementId, ImportStatus.INCONSISTENCY_IN_DATA, writeAssessedElementIgnoredReasonMessage("AssessedElement and Contingency " + contingency.getId()) + " do not belong to a common country. FlowCNEC will not be imported."));
                continue;
            }
            // Add PATL
            if (hasPatl) {
                addFlowCnec(networkElement, contingency, crac.getInstant(InstantKind.CURATIVE).getId(), patlThresholds, useMaxAndMinThresholds, false, flowReliabilityMargin);
            }
            // Add TATLs
            addTatls(networkElement, thresholds, useMaxAndMinThresholds, contingency, flowReliabilityMargin);
        }
=======
>>>>>>> 4ae5201a
    }

    private void addCurativeFlowCnec(Branch<?> networkElement, boolean useMaxAndMinThresholds, Map<TwoSides, Map<String, Integer>> instantToDurationMaps, Map<TwoSides, Boolean> forceUseOfPatl, Contingency contingency, Integer acceptableDuration, TwoSides twoSides, Double threshold) {
        instantHelper.getPostContingencyInstantsAssociatedToLimitDuration(instantToDurationMaps.get(twoSides), acceptableDuration).forEach(
            instant -> {
                String cnecName = getCnecName(instant, contingency, Side.fromIidmSide(twoSides), acceptableDuration);
                addFlowCnec(networkElement, contingency, instant, Side.fromIidmSide(twoSides), threshold, acceptableDuration, useMaxAndMinThresholds);
                if (acceptableDuration == Integer.MAX_VALUE && Boolean.TRUE.equals(forceUseOfPatl.get(twoSides))) {
                    csaProfileCnecCreationContexts.add(CsaProfileElementaryCreationContext.imported(nativeAssessedElement.mrid(), cnecName, cnecName, "TSO %s does not use PATL in final state but has no TATL defined for branch %s on side %s, PATL will be used".formatted(CsaProfileCracUtils.getTsoNameFromUrl(nativeAssessedElement.operator()), networkElement.getId(), Side.fromIidmSide(twoSides)), true));
                } else {
                    csaProfileCnecCreationContexts.add(CsaProfileElementaryCreationContext.imported(nativeAssessedElement.mrid(), cnecName, cnecName, "", false));
                }
            }
        );
    }

    private Map<Integer, Map<TwoSides, Double>> getPermanentAndTemporaryLimitsOfOperationalLimit(Identifiable<?> branch, String terminalId) {
        Map<Integer, Map<TwoSides, Double>> thresholds = new HashMap<>();

        Side side = getSideFromNetworkElement(branch, terminalId);

        if (side != null) {
            int acceptableDuration;
            if (LimitTypeKind.PATL.toString().equals(nativeCurrentLimit.limitType())) {
                acceptableDuration = Integer.MAX_VALUE;
            } else if (LimitTypeKind.TATL.toString().equals(nativeCurrentLimit.limitType())) {
                acceptableDuration = Integer.parseInt(nativeCurrentLimit.acceptableDuration());
            } else {
                return thresholds;
            }
            thresholds.put(acceptableDuration, Map.of(side.iidmSide(), nativeCurrentLimit.value()));
        }

        return thresholds;
    }

    private Map<Integer, Map<TwoSides, Double>> getPermanentAndTemporaryLimitsOfBranch(Branch<?> branch) {
        Set<Side> sidesToCheck = getSidesToCheck(branch);

        Map<Integer, Map<TwoSides, Double>> thresholds = new HashMap<>();

        for (Side side : sidesToCheck) {
            Optional<CurrentLimits> currentLimits = branch.getCurrentLimits(side.iidmSide());
            if (currentLimits.isPresent()) {
                // Retrieve PATL
                double permanentThreshold = currentLimits.get().getPermanentLimit();
                addLimitThreshold(thresholds, Integer.MAX_VALUE, permanentThreshold, side);
                // Retrieve TATLs
                List<LoadingLimits.TemporaryLimit> temporaryLimits = currentLimits.get().getTemporaryLimits().stream().toList();
                for (LoadingLimits.TemporaryLimit temporaryLimit : temporaryLimits) {
                    int acceptableDuration = temporaryLimit.getAcceptableDuration();
                    double temporaryThreshold = temporaryLimit.getValue();
                    addLimitThreshold(thresholds, acceptableDuration, temporaryThreshold, side);
                }
            }
        }
        return thresholds;
    }

    private static void addLimitThreshold(Map<Integer, Map<TwoSides, Double>> thresholds, int acceptableDuration, double threshold, Side side) {
        if (thresholds.containsKey(acceptableDuration)) {
            thresholds.get(acceptableDuration).put(side.iidmSide(), threshold);
        } else {
            thresholds.put(acceptableDuration, new EnumMap<>(Map.of(side.iidmSide(), threshold)));
        }
    }

    private Set<Side> getSidesToCheck(Branch<?> branch) {
        Set<Side> sidesToCheck = new HashSet<>();
        if (defaultMonitoredSides.size() == 2) {
            // TODO: if TieLine, only put relevant side? ask TSOs what is the expected behavior
            sidesToCheck.add(Side.LEFT);
            sidesToCheck.add(Side.RIGHT);
        } else {
            // Only one side in the set -> check the default side.
            // If no limit for the default side, check the other side.
            Side defaultSide = defaultMonitoredSides.stream().toList().get(0);
            Side otherSide = defaultSide == Side.LEFT ? Side.RIGHT : Side.LEFT;
            sidesToCheck.add(branch.getCurrentLimits(defaultSide.iidmSide()).isPresent() ? defaultSide : otherSide);
        }
        return sidesToCheck;
    }
}<|MERGE_RESOLUTION|>--- conflicted
+++ resolved
@@ -221,26 +221,14 @@
                     && (networkElement.getCurrentLimits(twoSides).isEmpty() || networkElement.getCurrentLimits(twoSides).isPresent() && networkElement.getCurrentLimits(twoSides).get().getTemporaryLimits().isEmpty())));
 
             for (Contingency contingency : linkedContingencies) {
+                if (incompatibleLocationsBetweenCnecNetworkElementsAndContingency(networkElement.getId(), contingency)) {
+                    // csaProfileCnecCreationContexts.add(CsaProfileElementaryCreationContext.notImported(assessedElementId, ImportStatus.INCONSISTENCY_IN_DATA, writeAssessedElementIgnoredReasonMessage("AssessedElement and Contingency " + contingency.getId()) + " do not belong to a common country. FlowCNEC will not be imported."));
+                    continue;
+                }
                 thresholds.forEach((acceptableDuration, limitThresholds) ->
                     limitThresholds.forEach((twoSides, threshold) -> addCurativeFlowCnec(networkElement, useMaxAndMinThresholds, instantToDurationMaps, forceUseOfPatl, contingency, acceptableDuration, twoSides, threshold)));
             }
         }
-<<<<<<< HEAD
-
-        for (Contingency contingency : linkedContingencies) {
-            if (incompatibleLocationsBetweenCnecNetworkElementsAndContingency(networkElement.getId(), contingency)) {
-                // csaProfileCnecCreationContexts.add(CsaProfileElementaryCreationContext.notImported(assessedElementId, ImportStatus.INCONSISTENCY_IN_DATA, writeAssessedElementIgnoredReasonMessage("AssessedElement and Contingency " + contingency.getId()) + " do not belong to a common country. FlowCNEC will not be imported."));
-                continue;
-            }
-            // Add PATL
-            if (hasPatl) {
-                addFlowCnec(networkElement, contingency, crac.getInstant(InstantKind.CURATIVE).getId(), patlThresholds, useMaxAndMinThresholds, false, flowReliabilityMargin);
-            }
-            // Add TATLs
-            addTatls(networkElement, thresholds, useMaxAndMinThresholds, contingency, flowReliabilityMargin);
-        }
-=======
->>>>>>> 4ae5201a
     }
 
     private void addCurativeFlowCnec(Branch<?> networkElement, boolean useMaxAndMinThresholds, Map<TwoSides, Map<String, Integer>> instantToDurationMaps, Map<TwoSides, Boolean> forceUseOfPatl, Contingency contingency, Integer acceptableDuration, TwoSides twoSides, Double threshold) {
