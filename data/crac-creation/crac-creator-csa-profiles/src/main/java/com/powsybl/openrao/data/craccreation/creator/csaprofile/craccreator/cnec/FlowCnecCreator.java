/*
 * Copyright (c) 2024, RTE (http://www.rte-france.com)
 * This Source Code Form is subject to the terms of the Mozilla Public
 * License, v. 2.0. If a copy of the MPL was not distributed with this
 * file, You can obtain one at http://mozilla.org/MPL/2.0/.
 */
package com.powsybl.openrao.data.craccreation.creator.csaprofile.craccreator.cnec;

import com.powsybl.openrao.commons.Unit;
import com.powsybl.contingency.Contingency;
import com.powsybl.openrao.data.cracapi.Crac;
import com.powsybl.openrao.data.cracapi.cnec.FlowCnecAdder;
import com.powsybl.openrao.data.cracapi.cnec.Side;
import com.powsybl.openrao.data.cracapi.threshold.BranchThresholdAdder;
import com.powsybl.openrao.data.craccreation.creator.api.ImportStatus;
<<<<<<< HEAD
import com.powsybl.openrao.data.craccreation.creator.api.parameters.CracCreationParameters;
import com.powsybl.openrao.data.craccreation.creator.csaprofile.craccreator.CsaProfileConstants;
=======
import com.powsybl.openrao.data.craccreation.creator.csaprofile.craccreator.constants.LimitTypeKind;
import com.powsybl.openrao.data.craccreation.creator.csaprofile.craccreator.constants.OperationalLimitDirectionKind;
import com.powsybl.openrao.data.craccreation.creator.csaprofile.nc.CurrentLimit;
import com.powsybl.openrao.data.craccreation.creator.csaprofile.craccreator.constants.CsaProfileConstants;
>>>>>>> 19394cb8
import com.powsybl.openrao.data.craccreation.creator.csaprofile.craccreator.CsaProfileCracCreationContext;
import com.powsybl.openrao.data.craccreation.creator.csaprofile.craccreator.CsaProfileCracUtils;
import com.powsybl.openrao.data.craccreation.creator.csaprofile.craccreator.CsaProfileElementaryCreationContext;
import com.powsybl.iidm.network.*;
import com.powsybl.openrao.data.craccreation.creator.csaprofile.nc.AssessedElement;
import com.powsybl.openrao.data.craccreation.util.OpenRaoImportException;

import java.util.*;
import java.util.stream.Collectors;

/**
 * @author Thomas Bouquet {@literal <thomas.bouquet at rte-france.com>}
 */
public class FlowCnecCreator extends AbstractCnecCreator {
    private final Set<Side> defaultMonitoredSides;
<<<<<<< HEAD
    private final FlowCnecInstantHelper instantHelper;
    private final String flowReliabilityMarginString;

    public FlowCnecCreator(Crac crac, Network network, String assessedElementId, String nativeAssessedElementName, String assessedElementOperator, boolean inBaseCase, PropertyBag currentLimitPropertyBag, String conductingEquipment, String flowReliabilityMarginString, List<Contingency> linkedContingencies, Set<CsaProfileElementaryCreationContext> csaProfileCnecCreationContexts, CsaProfileCracCreationContext cracCreationContext, String rejectedLinksAssessedElementContingency, boolean aeSecuredForRegion, boolean aeScannedForRegion, CracCreationParameters cracCreationParameters) {
        super(crac, network, assessedElementId, nativeAssessedElementName, assessedElementOperator, inBaseCase, currentLimitPropertyBag, linkedContingencies, csaProfileCnecCreationContexts, cracCreationContext, rejectedLinksAssessedElementContingency, aeSecuredForRegion, aeScannedForRegion);
        this.conductingEquipment = conductingEquipment;
        this.defaultMonitoredSides = cracCreationParameters.getDefaultMonitoredSides();
        checkCnecDefinitionMode();
        this.instantHelper = new FlowCnecInstantHelper(cracCreationParameters);
        this.flowReliabilityMarginString = flowReliabilityMarginString;
=======
    private final CurrentLimit nativeCurrentLimit;

    public FlowCnecCreator(Crac crac, Network network, AssessedElement nativeAssessedElement, CurrentLimit nativeCurrentLimit, List<Contingency> linkedContingencies, Set<CsaProfileElementaryCreationContext> csaProfileCnecCreationContexts, CsaProfileCracCreationContext cracCreationContext, Set<Side> defaultMonitoredSides, String rejectedLinksAssessedElementContingency, boolean aeSecuredForRegion, boolean aeScannedForRegion) {
        super(crac, network, nativeAssessedElement, linkedContingencies, csaProfileCnecCreationContexts, cracCreationContext, rejectedLinksAssessedElementContingency, aeSecuredForRegion, aeScannedForRegion);
        this.defaultMonitoredSides = defaultMonitoredSides;
        this.nativeCurrentLimit = nativeCurrentLimit;
        checkCnecDefinitionMode();
>>>>>>> 19394cb8
    }

    private void checkCnecDefinitionMode() {
        if (nativeAssessedElement.conductingEquipment() == null && nativeCurrentLimit == null) {
            throw new OpenRaoImportException(ImportStatus.INCOMPLETE_DATA, writeAssessedElementIgnoredReasonMessage("no ConductingEquipment or OperationalLimit was provided"));
        }
        if (nativeAssessedElement.conductingEquipment() != null && nativeCurrentLimit != null) {
            throw new OpenRaoImportException(ImportStatus.INCONSISTENCY_IN_DATA, writeAssessedElementIgnoredReasonMessage("an assessed element must be defined using either a ConductingEquipment or an OperationalLimit, not both"));
        }
    }

    public void addFlowCnecs() {
        String networkElementId = nativeAssessedElement.conductingEquipment() != null ? nativeAssessedElement.conductingEquipment() : nativeCurrentLimit.terminal();
        Identifiable<?> branch = getFlowCnecBranch(networkElementId);

        // The thresholds are a map of acceptable durations to thresholds (per branch side)
        // Integer.MAX_VALUE is used for the PATL's acceptable duration
<<<<<<< HEAD
        Map<Integer, Map<TwoSides, Double>> thresholds = conductingEquipment != null ? getPermanentAndTemporaryLimitsOfBranch((Branch<?>) branch) : getPermanentAndTemporaryLimitsOfOperationalLimit(branch, networkElementId);
=======
        Map<Integer, EnumMap<TwoSides, Double>> thresholds = nativeAssessedElement.conductingEquipment() != null ? getPermanentAndTemporaryLimitsOfBranch((Branch<?>) branch) : getPermanentAndTemporaryLimitsOfOperationalLimit(branch, networkElementId);
>>>>>>> 19394cb8
        if (thresholds.isEmpty()) {
            throw new OpenRaoImportException(ImportStatus.INCOMPLETE_DATA, writeAssessedElementIgnoredReasonMessage("no PATL or TATLs could be retrieved for the branch " + branch.getId()));
        }

        // If the AssessedElement is defined with a conducting equipment, we use both max and min thresholds.
        boolean useMaxAndMinThresholds = true;
        if (nativeAssessedElement.conductingEquipment() == null) {
            if (OperationalLimitDirectionKind.HIGH.toString().equals(nativeCurrentLimit.direction())) {
                useMaxAndMinThresholds = false;
            } else if (!OperationalLimitDirectionKind.ABSOLUTE.toString().equals(nativeCurrentLimit.direction())) {
                throw new OpenRaoImportException(ImportStatus.NOT_FOR_RAO, writeAssessedElementIgnoredReasonMessage("OperationalLimitType.direction is neither 'absoluteValue' nor 'high'"));
            }
        }

<<<<<<< HEAD
        Double flowReliabilityMargin = parseFlowReliabilityMargin();
        if (flowReliabilityMargin == null) {
            return;
        }

        addAllFlowCnecsFromBranchAndOperationalLimits((Branch<?>) branch, thresholds, useMaxAndMinThresholds, flowReliabilityMargin);
    }

    private Double parseFlowReliabilityMargin() {
        if (flowReliabilityMarginString == null) {
            return 0d;
        }
        try {
            double flowReliabilityMargin = Double.parseDouble(flowReliabilityMarginString);
            if (flowReliabilityMargin < 0 || flowReliabilityMargin > 100) {
                csaProfileCnecCreationContexts.add(CsaProfileElementaryCreationContext.notImported(assessedElementId, ImportStatus.INCONSISTENCY_IN_DATA, writeAssessedElementIgnoredReasonMessage("of an invalid flow reliability margin (expected a value between 0 and 100)")));
                return null;
            }
            return flowReliabilityMargin;
        } catch (NumberFormatException exception) {
            csaProfileCnecCreationContexts.add(CsaProfileElementaryCreationContext.notImported(assessedElementId, ImportStatus.INCONSISTENCY_IN_DATA, writeAssessedElementIgnoredReasonMessage("the flowReliabilityMargin could not be converted to a numerical value")));
            return null;
        }
=======
        addAllFlowCnecsFromBranchAndOperationalLimits((Branch<?>) branch, thresholds, useMaxAndMinThresholds, nativeAssessedElement.conductingEquipment() != null);
>>>>>>> 19394cb8
    }

    private FlowCnecAdder initFlowCnec() {
        return crac.newFlowCnec().withReliabilityMargin(0);
    }

    private Identifiable<?> getFlowCnecBranch(String networkElementId) {
        Identifiable<?> networkElement = getNetworkElementInNetwork(networkElementId);
        if (networkElement == null) {
            throw new OpenRaoImportException(ImportStatus.ELEMENT_NOT_FOUND_IN_NETWORK, writeAssessedElementIgnoredReasonMessage("the following network element is missing from the network: " + networkElementId));
        }
        if (!(networkElement instanceof Branch)) {
            throw new OpenRaoImportException(ImportStatus.INCONSISTENCY_IN_DATA, writeAssessedElementIgnoredReasonMessage("the network element " + networkElement.getId() + " is not a branch"));
        }
        return networkElement;
    }

    private Side getSideFromNetworkElement(Identifiable<?> networkElement, String terminalId) {
        if (networkElement instanceof TieLine tieLine) {
            return getSideFromTieLine(tieLine, terminalId);
        } else {
            return getSideFromNonTieLine(networkElement, terminalId);
        }
    }

    private Side getSideFromTieLine(TieLine tieLine, String terminalId) {
        for (String key : CsaProfileConstants.CURRENT_LIMIT_POSSIBLE_ALIASES_BY_TYPE_TIE_LINE) {
            Optional<String> oAlias = tieLine.getDanglingLine1().getAliasFromType(key);
            if (oAlias.isPresent() && oAlias.get().equals(terminalId)) {
                return Side.LEFT;
            }
            oAlias = tieLine.getDanglingLine2().getAliasFromType(key);
            if (oAlias.isPresent() && oAlias.get().equals(terminalId)) {
                return Side.RIGHT;
            }
        }
        return null;
    }

    private Side getSideFromNonTieLine(Identifiable<?> networkElement, String terminalId) {
        for (String key : CsaProfileConstants.CURRENT_LIMIT_POSSIBLE_ALIASES_BY_TYPE_LEFT) {
            Optional<String> oAlias = networkElement.getAliasFromType(key);
            if (oAlias.isPresent() && oAlias.get().equals(terminalId)) {
                return Side.LEFT;
            }
        }

        for (String key : CsaProfileConstants.CURRENT_LIMIT_POSSIBLE_ALIASES_BY_TYPE_RIGHT) {
            Optional<String> oAlias = networkElement.getAliasFromType(key);
            if (oAlias.isPresent() && oAlias.get().equals(terminalId)) {
                return Side.RIGHT;
            }
        }

        return null;
    }

    private void addFlowCnecThreshold(FlowCnecAdder flowCnecAdder, Side side, double threshold, boolean useMaxAndMinThresholds) {
        if (nativeAssessedElement.flowReliabilityMargin() < 0 || nativeAssessedElement.flowReliabilityMargin() > 100) {
            throw new OpenRaoImportException(ImportStatus.INCONSISTENCY_IN_DATA, writeAssessedElementIgnoredReasonMessage("of an invalid flow reliability margin (expected a value between 0 and 100)"));
        }
        double thresholdWithReliabilityMargin = threshold * (1d - nativeAssessedElement.flowReliabilityMargin() / 100d);
        BranchThresholdAdder adder = flowCnecAdder.newThreshold().withSide(side)
            .withUnit(Unit.AMPERE)
            .withMax(thresholdWithReliabilityMargin);
        if (useMaxAndMinThresholds) {
            adder.withMin(-thresholdWithReliabilityMargin);
        }
        adder.add();
    }

    private void setNominalVoltage(FlowCnecAdder flowCnecAdder, Branch<?> branch) {
        double voltageLevelLeft = branch.getTerminal1().getVoltageLevel().getNominalV();
        double voltageLevelRight = branch.getTerminal2().getVoltageLevel().getNominalV();
        if (voltageLevelLeft > 1e-6 && voltageLevelRight > 1e-6) {
            flowCnecAdder.withNominalVoltage(voltageLevelLeft, Side.LEFT);
            flowCnecAdder.withNominalVoltage(voltageLevelRight, Side.RIGHT);
        } else {
            throw new OpenRaoImportException(ImportStatus.INCONSISTENCY_IN_DATA, "Voltage level for branch " + branch.getId() + " is 0 in network");
        }
    }

    private void setCurrentLimitsFromBranch(FlowCnecAdder flowCnecAdder, Branch<?> branch) {
        Double currentLimitLeft = getCurrentLimitFromBranch(branch, TwoSides.ONE);
        Double currentLimitRight = getCurrentLimitFromBranch(branch, TwoSides.TWO);
        if (Objects.nonNull(currentLimitLeft) && Objects.nonNull(currentLimitRight)) {
            flowCnecAdder.withIMax(currentLimitLeft, Side.LEFT);
            flowCnecAdder.withIMax(currentLimitRight, Side.RIGHT);
        } else {
            throw new OpenRaoImportException(ImportStatus.INCONSISTENCY_IN_DATA, writeAssessedElementIgnoredReasonMessage("RAO was unable to retrieve the current limits of branch %s from the network".formatted(branch.getId())));
        }
    }

    private Double getCurrentLimitFromBranch(Branch<?> branch, TwoSides side) {

        if (branch.getCurrentLimits(side).isPresent()) {
            return branch.getCurrentLimits(side).orElseThrow().getPermanentLimit();
        }

        if (side == TwoSides.ONE && branch.getCurrentLimits(TwoSides.TWO).isPresent()) {
            return branch.getCurrentLimits(TwoSides.TWO).orElseThrow().getPermanentLimit() * branch.getTerminal1().getVoltageLevel().getNominalV() / branch.getTerminal2().getVoltageLevel().getNominalV();
        }

        if (side == TwoSides.TWO && branch.getCurrentLimits(TwoSides.ONE).isPresent()) {
            return branch.getCurrentLimits(TwoSides.ONE).orElseThrow().getPermanentLimit() * branch.getTerminal2().getVoltageLevel().getNominalV() / branch.getTerminal1().getVoltageLevel().getNominalV();
        }

        return null;
    }

<<<<<<< HEAD
    private void addFlowCnec(Branch<?> networkElement, Contingency contingency, String instantId, Side side, double threshold, int limitDuration, boolean useMaxAndMinThresholds, double flowReliabilityMargin) {
        FlowCnecAdder cnecAdder = initFlowCnec();
        addCnecBaseInformation(cnecAdder, contingency, instantId, side, limitDuration);
        addFlowCnecThreshold(cnecAdder, side, threshold, useMaxAndMinThresholds, flowReliabilityMargin);
=======
    private Instant getCnecInstant(int acceptableDuration) {
        if (acceptableDuration < 0) {
            return null;
        }
        if (0 < acceptableDuration && acceptableDuration <= 60) {
            return crac.getOutageInstant();
        }
        if (60 < acceptableDuration && acceptableDuration <= 900) {
            return crac.getInstant(InstantKind.AUTO);
        }
        return crac.getInstant(InstantKind.CURATIVE);
    }

    private void addFlowCnec(Branch<?> networkElement, Contingency contingency, String instantId, EnumMap<TwoSides, Double> thresholds, boolean useMaxAndMinThresholds, boolean hasNoPatl) {
        if (thresholds.isEmpty()) {
            return;
        }
        FlowCnecAdder cnecAdder = initFlowCnec();
        addCnecBaseInformation(cnecAdder, contingency, instantId);
        for (Map.Entry<TwoSides, Double> thresholdEntry : thresholds.entrySet()) {
            TwoSides side = thresholdEntry.getKey();
            double threshold = thresholdEntry.getValue();
            addFlowCnecThreshold(cnecAdder, side == TwoSides.ONE ? Side.LEFT : Side.RIGHT, threshold, useMaxAndMinThresholds);
        }
>>>>>>> 19394cb8
        cnecAdder.withNetworkElement(networkElement.getId());
        setNominalVoltage(cnecAdder, networkElement);
        setCurrentLimitsFromBranch(cnecAdder, networkElement);
        cnecAdder.add();
<<<<<<< HEAD
    }

    private void addAllFlowCnecsFromBranchAndOperationalLimits(Branch<?> networkElement, Map<Integer, Map<TwoSides, Double>> thresholds, boolean useMaxAndMinThresholds, double flowReliabilityMargin) {
        // Preventive CNEC
        if (inBaseCase) {
            thresholds.getOrDefault(Integer.MAX_VALUE, Map.of()).forEach((twoSides, threshold) -> {
                String cnecName = getCnecName(crac.getPreventiveInstant().getId(), null, Side.fromIidmSide(twoSides), Integer.MAX_VALUE);
                addFlowCnec(networkElement, null, crac.getPreventiveInstant().getId(), Side.fromIidmSide(twoSides), threshold, Integer.MAX_VALUE, useMaxAndMinThresholds, flowReliabilityMargin);
                csaProfileCnecCreationContexts.add(CsaProfileElementaryCreationContext.imported(assessedElementId, cnecName, cnecName, "", false));
            });
        }

        // Curative CNECs
        if (!linkedContingencies.isEmpty()) {
            String operatorName = CsaProfileCracUtils.getTsoNameFromUrl(assessedElementOperator);
            Map<TwoSides, Map<String, Integer>> instantToDurationMaps = Arrays.stream(TwoSides.values()).collect(Collectors.toMap(twoSides -> twoSides, twoSides -> instantHelper.mapPostContingencyInstantsAndLimitDurations(networkElement, twoSides, operatorName)));
            boolean operatorDoesNotUsePatlInFinalState = instantHelper.getTsosWhichDoNotUsePatlInFinalState().contains(CsaProfileCracUtils.getTsoNameFromUrl(assessedElementOperator));

            // If an operator does not use the PATL for the final state but has no TATL defined, the use of PATL if forced
            Map<TwoSides, Boolean> forceUseOfPatl = Arrays.stream(TwoSides.values()).collect(Collectors.toMap(
                twoSides -> twoSides,
                twoSides -> operatorDoesNotUsePatlInFinalState
                    && (networkElement.getCurrentLimits(twoSides).isEmpty() || networkElement.getCurrentLimits(twoSides).isPresent() && networkElement.getCurrentLimits(twoSides).get().getTemporaryLimits().isEmpty())));

            for (Contingency contingency : linkedContingencies) {
                thresholds.forEach((acceptableDuration, limitThresholds) ->
                    limitThresholds.forEach((twoSides, threshold) -> addCurativeFlowCnec(networkElement, useMaxAndMinThresholds, instantToDurationMaps, forceUseOfPatl, contingency, acceptableDuration, twoSides, threshold, flowReliabilityMargin)));
            }
        }
    }

    private void addCurativeFlowCnec(Branch<?> networkElement, boolean useMaxAndMinThresholds, Map<TwoSides, Map<String, Integer>> instantToDurationMaps, Map<TwoSides, Boolean> forceUseOfPatl, Contingency contingency, Integer acceptableDuration, TwoSides twoSides, Double threshold, double flowReliabilityMargin) {
        instantHelper.getPostContingencyInstantsAssociatedToLimitDuration(instantToDurationMaps.get(twoSides), acceptableDuration).forEach(
            instant -> {
                String cnecName = getCnecName(instant, contingency, Side.fromIidmSide(twoSides), acceptableDuration);
                addFlowCnec(networkElement, contingency, instant, Side.fromIidmSide(twoSides), threshold, acceptableDuration, useMaxAndMinThresholds, flowReliabilityMargin);
                if (acceptableDuration == Integer.MAX_VALUE && Boolean.TRUE.equals(forceUseOfPatl.get(twoSides))) {
                    csaProfileCnecCreationContexts.add(CsaProfileElementaryCreationContext.imported(assessedElementId, cnecName, cnecName, "TSO %s does not use PATL in final state but has no TATL defined for branch %s on side %s, PATL will be used".formatted(CsaProfileCracUtils.getTsoNameFromUrl(assessedElementOperator), networkElement.getId(), Side.fromIidmSide(twoSides)), true));
                } else {
                    csaProfileCnecCreationContexts.add(CsaProfileElementaryCreationContext.imported(assessedElementId, cnecName, cnecName, "", false));
                }
=======
        if (hasNoPatl) {
            String cnecName = getCnecName(instantId, null);
            csaProfileCnecCreationContexts.add(CsaProfileElementaryCreationContext.imported(nativeAssessedElement.mrid(), cnecName, cnecName, "the AssessedElement was pointing to a TATL and used inBaseCase. For the preventive instant, this TATL was also used as a PATL to create the CNEC", true));
            return;
        }
        markCnecAsImportedAndHandleRejectedContingencies(getCnecName(instantId, contingency));
    }

    private void addCurativeFlowCnec(Branch<?> networkElement, Contingency contingency, String instantId, EnumMap<TwoSides, Double> thresholds, boolean useMaxAndMinThresholds, int tatlDuration) {
        if (thresholds.isEmpty()) {
            return;
        }
        FlowCnecAdder cnecAdder = initFlowCnec();
        addCnecBaseInformation(cnecAdder, contingency, instantId, tatlDuration);
        for (TwoSides side : thresholds.keySet()) {
            double threshold = thresholds.get(side);
            addFlowCnecThreshold(cnecAdder, side == TwoSides.ONE ? Side.LEFT : Side.RIGHT, threshold, useMaxAndMinThresholds);
        }
        cnecAdder.withNetworkElement(networkElement.getId());
        setNominalVoltage(cnecAdder, networkElement);
        setCurrentLimitsFromBranch(cnecAdder, networkElement);
        cnecAdder.add();
        markCnecAsImportedAndHandleRejectedContingencies(getCnecName(instantId, contingency, tatlDuration));
    }

    private void addAllFlowCnecsFromBranchAndOperationalLimits(Branch<?> networkElement, Map<Integer, EnumMap<TwoSides, Double>> thresholds, boolean useMaxAndMinThresholds, boolean definedWithConductingEquipment) {
        EnumMap<TwoSides, Double> patlThresholds = thresholds.get(Integer.MAX_VALUE);
        boolean hasPatl = thresholds.get(Integer.MAX_VALUE) != null;

        if (nativeAssessedElement.inBaseCase()) {
            // If no PATL, we use the lowest TATL instead (as in PowSyBl).
            if (hasPatl) {
                addFlowCnec(networkElement, null, crac.getPreventiveInstant().getId(), patlThresholds, useMaxAndMinThresholds, false);
            } else if (definedWithConductingEquipment) {
                // No PATL thus the longest acceptable duration is strictly lower than Integer.MAX_VALUE
                Optional<Integer> longestAcceptableDuration = thresholds.keySet().stream().max(Integer::compareTo);
                longestAcceptableDuration.ifPresent(integer -> addFlowCnec(networkElement, null, crac.getPreventiveInstant().getId(), thresholds.get(integer), useMaxAndMinThresholds, true));
            }
        }

        for (Contingency contingency : linkedContingencies) {
            // Add PATL
            if (hasPatl) {
                addFlowCnec(networkElement, contingency, crac.getInstant(InstantKind.CURATIVE).getId(), patlThresholds, useMaxAndMinThresholds, false);
            }
            // Add TATLs
            addTatls(networkElement, thresholds, useMaxAndMinThresholds, contingency);
        }
    }

    private void addTatls(Branch<?> networkElement, Map<Integer, EnumMap<TwoSides, Double>> thresholds, boolean useMaxAndMinThresholds, Contingency contingency) {
        for (Map.Entry<Integer, EnumMap<TwoSides, Double>> thresholdEntry : thresholds.entrySet()) {
            int acceptableDuration = thresholdEntry.getKey();
            if (acceptableDuration != Integer.MAX_VALUE) {
                Instant instant = getCnecInstant(acceptableDuration);
                if (instant == null) {
                    csaProfileCnecCreationContexts.add(CsaProfileElementaryCreationContext.notImported(nativeAssessedElement.mrid(), ImportStatus.INCONSISTENCY_IN_DATA, writeAssessedElementIgnoredReasonMessage("TATL acceptable duration is negative: " + acceptableDuration)));
                    //TODO : this most likely needs fixing, maybe continue is enough as a fix instead of return, but then the context wont be very clear since some will have been imported (can already be the case)
                    continue;
                }
                addCurativeFlowCnec(networkElement, contingency, instant.getId(), thresholds.get(acceptableDuration), useMaxAndMinThresholds, acceptableDuration);
>>>>>>> 19394cb8
            }
        );
    }

    private Map<Integer, Map<TwoSides, Double>> getPermanentAndTemporaryLimitsOfOperationalLimit(Identifiable<?> branch, String terminalId) {
        Map<Integer, Map<TwoSides, Double>> thresholds = new HashMap<>();

        Side side = getSideFromNetworkElement(branch, terminalId);

        if (side != null) {
            int acceptableDuration;
            if (LimitTypeKind.PATL.toString().equals(nativeCurrentLimit.limitType())) {
                acceptableDuration = Integer.MAX_VALUE;
            } else if (LimitTypeKind.TATL.toString().equals(nativeCurrentLimit.limitType())) {
                acceptableDuration = Integer.parseInt(nativeCurrentLimit.acceptableDuration());
            } else {
                return thresholds;
            }
<<<<<<< HEAD
            thresholds.put(acceptableDuration, Map.of(side.iidmSide(), value));
=======
            thresholds.put(acceptableDuration, new EnumMap<>(Map.of(side.iidmSide(), nativeCurrentLimit.value())));
>>>>>>> 19394cb8
        }

        return thresholds;
    }

    private Map<Integer, Map<TwoSides, Double>> getPermanentAndTemporaryLimitsOfBranch(Branch<?> branch) {
        Set<Side> sidesToCheck = getSidesToCheck(branch);

        Map<Integer, Map<TwoSides, Double>> thresholds = new HashMap<>();

        for (Side side : sidesToCheck) {
            Optional<CurrentLimits> currentLimits = branch.getCurrentLimits(side.iidmSide());
            if (currentLimits.isPresent()) {
                // Retrieve PATL
                double permanentThreshold = currentLimits.get().getPermanentLimit();
                addLimitThreshold(thresholds, Integer.MAX_VALUE, permanentThreshold, side);
                // Retrieve TATLs
                List<LoadingLimits.TemporaryLimit> temporaryLimits = currentLimits.get().getTemporaryLimits().stream().toList();
                for (LoadingLimits.TemporaryLimit temporaryLimit : temporaryLimits) {
                    int acceptableDuration = temporaryLimit.getAcceptableDuration();
                    double temporaryThreshold = temporaryLimit.getValue();
                    addLimitThreshold(thresholds, acceptableDuration, temporaryThreshold, side);
                }
            }
        }
        return thresholds;
    }

    private static void addLimitThreshold(Map<Integer, Map<TwoSides, Double>> thresholds, int acceptableDuration, double threshold, Side side) {
        if (thresholds.containsKey(acceptableDuration)) {
            thresholds.get(acceptableDuration).put(side.iidmSide(), threshold);
        } else {
            thresholds.put(acceptableDuration, new EnumMap<>(Map.of(side.iidmSide(), threshold)));
        }
    }

    private Set<Side> getSidesToCheck(Branch<?> branch) {
        Set<Side> sidesToCheck = new HashSet<>();
        if (defaultMonitoredSides.size() == 2) {
            // TODO: if TieLine, only put relevant side? ask TSOs what is the expected behavior
            sidesToCheck.add(Side.LEFT);
            sidesToCheck.add(Side.RIGHT);
        } else {
            // Only one side in the set -> check the default side.
            // If no limit for the default side, check the other side.
            Side defaultSide = defaultMonitoredSides.stream().toList().get(0);
            Side otherSide = defaultSide == Side.LEFT ? Side.RIGHT : Side.LEFT;
            sidesToCheck.add(branch.getCurrentLimits(defaultSide.iidmSide()).isPresent() ? defaultSide : otherSide);
        }
        return sidesToCheck;
    }
}<|MERGE_RESOLUTION|>--- conflicted
+++ resolved
@@ -13,15 +13,8 @@
 import com.powsybl.openrao.data.cracapi.cnec.Side;
 import com.powsybl.openrao.data.cracapi.threshold.BranchThresholdAdder;
 import com.powsybl.openrao.data.craccreation.creator.api.ImportStatus;
-<<<<<<< HEAD
 import com.powsybl.openrao.data.craccreation.creator.api.parameters.CracCreationParameters;
 import com.powsybl.openrao.data.craccreation.creator.csaprofile.craccreator.CsaProfileConstants;
-=======
-import com.powsybl.openrao.data.craccreation.creator.csaprofile.craccreator.constants.LimitTypeKind;
-import com.powsybl.openrao.data.craccreation.creator.csaprofile.craccreator.constants.OperationalLimitDirectionKind;
-import com.powsybl.openrao.data.craccreation.creator.csaprofile.nc.CurrentLimit;
-import com.powsybl.openrao.data.craccreation.creator.csaprofile.craccreator.constants.CsaProfileConstants;
->>>>>>> 19394cb8
 import com.powsybl.openrao.data.craccreation.creator.csaprofile.craccreator.CsaProfileCracCreationContext;
 import com.powsybl.openrao.data.craccreation.creator.csaprofile.craccreator.CsaProfileCracUtils;
 import com.powsybl.openrao.data.craccreation.creator.csaprofile.craccreator.CsaProfileElementaryCreationContext;
@@ -37,18 +30,8 @@
  */
 public class FlowCnecCreator extends AbstractCnecCreator {
     private final Set<Side> defaultMonitoredSides;
-<<<<<<< HEAD
     private final FlowCnecInstantHelper instantHelper;
     private final String flowReliabilityMarginString;
-
-    public FlowCnecCreator(Crac crac, Network network, String assessedElementId, String nativeAssessedElementName, String assessedElementOperator, boolean inBaseCase, PropertyBag currentLimitPropertyBag, String conductingEquipment, String flowReliabilityMarginString, List<Contingency> linkedContingencies, Set<CsaProfileElementaryCreationContext> csaProfileCnecCreationContexts, CsaProfileCracCreationContext cracCreationContext, String rejectedLinksAssessedElementContingency, boolean aeSecuredForRegion, boolean aeScannedForRegion, CracCreationParameters cracCreationParameters) {
-        super(crac, network, assessedElementId, nativeAssessedElementName, assessedElementOperator, inBaseCase, currentLimitPropertyBag, linkedContingencies, csaProfileCnecCreationContexts, cracCreationContext, rejectedLinksAssessedElementContingency, aeSecuredForRegion, aeScannedForRegion);
-        this.conductingEquipment = conductingEquipment;
-        this.defaultMonitoredSides = cracCreationParameters.getDefaultMonitoredSides();
-        checkCnecDefinitionMode();
-        this.instantHelper = new FlowCnecInstantHelper(cracCreationParameters);
-        this.flowReliabilityMarginString = flowReliabilityMarginString;
-=======
     private final CurrentLimit nativeCurrentLimit;
 
     public FlowCnecCreator(Crac crac, Network network, AssessedElement nativeAssessedElement, CurrentLimit nativeCurrentLimit, List<Contingency> linkedContingencies, Set<CsaProfileElementaryCreationContext> csaProfileCnecCreationContexts, CsaProfileCracCreationContext cracCreationContext, Set<Side> defaultMonitoredSides, String rejectedLinksAssessedElementContingency, boolean aeSecuredForRegion, boolean aeScannedForRegion) {
@@ -56,7 +39,6 @@
         this.defaultMonitoredSides = defaultMonitoredSides;
         this.nativeCurrentLimit = nativeCurrentLimit;
         checkCnecDefinitionMode();
->>>>>>> 19394cb8
     }
 
     private void checkCnecDefinitionMode() {
@@ -74,11 +56,7 @@
 
         // The thresholds are a map of acceptable durations to thresholds (per branch side)
         // Integer.MAX_VALUE is used for the PATL's acceptable duration
-<<<<<<< HEAD
-        Map<Integer, Map<TwoSides, Double>> thresholds = conductingEquipment != null ? getPermanentAndTemporaryLimitsOfBranch((Branch<?>) branch) : getPermanentAndTemporaryLimitsOfOperationalLimit(branch, networkElementId);
-=======
-        Map<Integer, EnumMap<TwoSides, Double>> thresholds = nativeAssessedElement.conductingEquipment() != null ? getPermanentAndTemporaryLimitsOfBranch((Branch<?>) branch) : getPermanentAndTemporaryLimitsOfOperationalLimit(branch, networkElementId);
->>>>>>> 19394cb8
+        Map<Integer, Map<TwoSides, Double>> thresholds = nativeAssessedElement.conductingEquipment() != null ? getPermanentAndTemporaryLimitsOfBranch((Branch<?>) branch) : getPermanentAndTemporaryLimitsOfOperationalLimit(branch, networkElementId);
         if (thresholds.isEmpty()) {
             throw new OpenRaoImportException(ImportStatus.INCOMPLETE_DATA, writeAssessedElementIgnoredReasonMessage("no PATL or TATLs could be retrieved for the branch " + branch.getId()));
         }
@@ -93,33 +71,7 @@
             }
         }
 
-<<<<<<< HEAD
-        Double flowReliabilityMargin = parseFlowReliabilityMargin();
-        if (flowReliabilityMargin == null) {
-            return;
-        }
-
-        addAllFlowCnecsFromBranchAndOperationalLimits((Branch<?>) branch, thresholds, useMaxAndMinThresholds, flowReliabilityMargin);
-    }
-
-    private Double parseFlowReliabilityMargin() {
-        if (flowReliabilityMarginString == null) {
-            return 0d;
-        }
-        try {
-            double flowReliabilityMargin = Double.parseDouble(flowReliabilityMarginString);
-            if (flowReliabilityMargin < 0 || flowReliabilityMargin > 100) {
-                csaProfileCnecCreationContexts.add(CsaProfileElementaryCreationContext.notImported(assessedElementId, ImportStatus.INCONSISTENCY_IN_DATA, writeAssessedElementIgnoredReasonMessage("of an invalid flow reliability margin (expected a value between 0 and 100)")));
-                return null;
-            }
-            return flowReliabilityMargin;
-        } catch (NumberFormatException exception) {
-            csaProfileCnecCreationContexts.add(CsaProfileElementaryCreationContext.notImported(assessedElementId, ImportStatus.INCONSISTENCY_IN_DATA, writeAssessedElementIgnoredReasonMessage("the flowReliabilityMargin could not be converted to a numerical value")));
-            return null;
-        }
-=======
         addAllFlowCnecsFromBranchAndOperationalLimits((Branch<?>) branch, thresholds, useMaxAndMinThresholds, nativeAssessedElement.conductingEquipment() != null);
->>>>>>> 19394cb8
     }
 
     private FlowCnecAdder initFlowCnec() {
@@ -230,42 +182,14 @@
         return null;
     }
 
-<<<<<<< HEAD
     private void addFlowCnec(Branch<?> networkElement, Contingency contingency, String instantId, Side side, double threshold, int limitDuration, boolean useMaxAndMinThresholds, double flowReliabilityMargin) {
         FlowCnecAdder cnecAdder = initFlowCnec();
         addCnecBaseInformation(cnecAdder, contingency, instantId, side, limitDuration);
         addFlowCnecThreshold(cnecAdder, side, threshold, useMaxAndMinThresholds, flowReliabilityMargin);
-=======
-    private Instant getCnecInstant(int acceptableDuration) {
-        if (acceptableDuration < 0) {
-            return null;
-        }
-        if (0 < acceptableDuration && acceptableDuration <= 60) {
-            return crac.getOutageInstant();
-        }
-        if (60 < acceptableDuration && acceptableDuration <= 900) {
-            return crac.getInstant(InstantKind.AUTO);
-        }
-        return crac.getInstant(InstantKind.CURATIVE);
-    }
-
-    private void addFlowCnec(Branch<?> networkElement, Contingency contingency, String instantId, EnumMap<TwoSides, Double> thresholds, boolean useMaxAndMinThresholds, boolean hasNoPatl) {
-        if (thresholds.isEmpty()) {
-            return;
-        }
-        FlowCnecAdder cnecAdder = initFlowCnec();
-        addCnecBaseInformation(cnecAdder, contingency, instantId);
-        for (Map.Entry<TwoSides, Double> thresholdEntry : thresholds.entrySet()) {
-            TwoSides side = thresholdEntry.getKey();
-            double threshold = thresholdEntry.getValue();
-            addFlowCnecThreshold(cnecAdder, side == TwoSides.ONE ? Side.LEFT : Side.RIGHT, threshold, useMaxAndMinThresholds);
-        }
->>>>>>> 19394cb8
         cnecAdder.withNetworkElement(networkElement.getId());
         setNominalVoltage(cnecAdder, networkElement);
         setCurrentLimitsFromBranch(cnecAdder, networkElement);
         cnecAdder.add();
-<<<<<<< HEAD
     }
 
     private void addAllFlowCnecsFromBranchAndOperationalLimits(Branch<?> networkElement, Map<Integer, Map<TwoSides, Double>> thresholds, boolean useMaxAndMinThresholds, double flowReliabilityMargin) {
@@ -307,69 +231,6 @@
                 } else {
                     csaProfileCnecCreationContexts.add(CsaProfileElementaryCreationContext.imported(assessedElementId, cnecName, cnecName, "", false));
                 }
-=======
-        if (hasNoPatl) {
-            String cnecName = getCnecName(instantId, null);
-            csaProfileCnecCreationContexts.add(CsaProfileElementaryCreationContext.imported(nativeAssessedElement.mrid(), cnecName, cnecName, "the AssessedElement was pointing to a TATL and used inBaseCase. For the preventive instant, this TATL was also used as a PATL to create the CNEC", true));
-            return;
-        }
-        markCnecAsImportedAndHandleRejectedContingencies(getCnecName(instantId, contingency));
-    }
-
-    private void addCurativeFlowCnec(Branch<?> networkElement, Contingency contingency, String instantId, EnumMap<TwoSides, Double> thresholds, boolean useMaxAndMinThresholds, int tatlDuration) {
-        if (thresholds.isEmpty()) {
-            return;
-        }
-        FlowCnecAdder cnecAdder = initFlowCnec();
-        addCnecBaseInformation(cnecAdder, contingency, instantId, tatlDuration);
-        for (TwoSides side : thresholds.keySet()) {
-            double threshold = thresholds.get(side);
-            addFlowCnecThreshold(cnecAdder, side == TwoSides.ONE ? Side.LEFT : Side.RIGHT, threshold, useMaxAndMinThresholds);
-        }
-        cnecAdder.withNetworkElement(networkElement.getId());
-        setNominalVoltage(cnecAdder, networkElement);
-        setCurrentLimitsFromBranch(cnecAdder, networkElement);
-        cnecAdder.add();
-        markCnecAsImportedAndHandleRejectedContingencies(getCnecName(instantId, contingency, tatlDuration));
-    }
-
-    private void addAllFlowCnecsFromBranchAndOperationalLimits(Branch<?> networkElement, Map<Integer, EnumMap<TwoSides, Double>> thresholds, boolean useMaxAndMinThresholds, boolean definedWithConductingEquipment) {
-        EnumMap<TwoSides, Double> patlThresholds = thresholds.get(Integer.MAX_VALUE);
-        boolean hasPatl = thresholds.get(Integer.MAX_VALUE) != null;
-
-        if (nativeAssessedElement.inBaseCase()) {
-            // If no PATL, we use the lowest TATL instead (as in PowSyBl).
-            if (hasPatl) {
-                addFlowCnec(networkElement, null, crac.getPreventiveInstant().getId(), patlThresholds, useMaxAndMinThresholds, false);
-            } else if (definedWithConductingEquipment) {
-                // No PATL thus the longest acceptable duration is strictly lower than Integer.MAX_VALUE
-                Optional<Integer> longestAcceptableDuration = thresholds.keySet().stream().max(Integer::compareTo);
-                longestAcceptableDuration.ifPresent(integer -> addFlowCnec(networkElement, null, crac.getPreventiveInstant().getId(), thresholds.get(integer), useMaxAndMinThresholds, true));
-            }
-        }
-
-        for (Contingency contingency : linkedContingencies) {
-            // Add PATL
-            if (hasPatl) {
-                addFlowCnec(networkElement, contingency, crac.getInstant(InstantKind.CURATIVE).getId(), patlThresholds, useMaxAndMinThresholds, false);
-            }
-            // Add TATLs
-            addTatls(networkElement, thresholds, useMaxAndMinThresholds, contingency);
-        }
-    }
-
-    private void addTatls(Branch<?> networkElement, Map<Integer, EnumMap<TwoSides, Double>> thresholds, boolean useMaxAndMinThresholds, Contingency contingency) {
-        for (Map.Entry<Integer, EnumMap<TwoSides, Double>> thresholdEntry : thresholds.entrySet()) {
-            int acceptableDuration = thresholdEntry.getKey();
-            if (acceptableDuration != Integer.MAX_VALUE) {
-                Instant instant = getCnecInstant(acceptableDuration);
-                if (instant == null) {
-                    csaProfileCnecCreationContexts.add(CsaProfileElementaryCreationContext.notImported(nativeAssessedElement.mrid(), ImportStatus.INCONSISTENCY_IN_DATA, writeAssessedElementIgnoredReasonMessage("TATL acceptable duration is negative: " + acceptableDuration)));
-                    //TODO : this most likely needs fixing, maybe continue is enough as a fix instead of return, but then the context wont be very clear since some will have been imported (can already be the case)
-                    continue;
-                }
-                addCurativeFlowCnec(networkElement, contingency, instant.getId(), thresholds.get(acceptableDuration), useMaxAndMinThresholds, acceptableDuration);
->>>>>>> 19394cb8
             }
         );
     }
@@ -388,11 +249,7 @@
             } else {
                 return thresholds;
             }
-<<<<<<< HEAD
             thresholds.put(acceptableDuration, Map.of(side.iidmSide(), value));
-=======
-            thresholds.put(acceptableDuration, new EnumMap<>(Map.of(side.iidmSide(), nativeCurrentLimit.value())));
->>>>>>> 19394cb8
         }
 
         return thresholds;
