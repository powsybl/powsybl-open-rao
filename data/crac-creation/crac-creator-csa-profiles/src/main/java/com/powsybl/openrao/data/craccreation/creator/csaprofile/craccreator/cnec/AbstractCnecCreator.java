/*
 * Copyright (c) 2024, RTE (http://www.rte-france.com)
 * This Source Code Form is subject to the terms of the Mozilla Public
 * License, v. 2.0. If a copy of the MPL was not distributed with this
 * file, You can obtain one at http://mozilla.org/MPL/2.0/.
 */
package com.powsybl.openrao.data.craccreation.creator.csaprofile.craccreator.cnec;

import com.powsybl.contingency.Contingency;
import com.powsybl.contingency.ContingencyElement;
import com.powsybl.openrao.data.cracapi.Crac;
import com.powsybl.openrao.data.cracapi.cnec.CnecAdder;
<<<<<<< HEAD
import com.powsybl.openrao.data.cracapi.cnec.FlowCnecAdder;
=======
import com.powsybl.openrao.data.cracapi.cnec.Side;
>>>>>>> 4ae5201a
import com.powsybl.openrao.data.craccreation.creator.csaprofile.craccreator.CsaProfileCracCreationContext;
import com.powsybl.openrao.data.craccreation.creator.csaprofile.craccreator.CsaProfileCracUtils;
import com.powsybl.openrao.data.craccreation.creator.csaprofile.craccreator.CsaProfileElementaryCreationContext;
import com.powsybl.openrao.data.craccreation.creator.csaprofile.nc.AssessedElement;
import com.powsybl.openrao.data.craccreation.util.cgmes.CgmesBranchHelper;
import com.powsybl.iidm.network.DanglingLine;
import com.powsybl.iidm.network.Identifiable;
import com.powsybl.iidm.network.Network;
import com.powsybl.iidm.network.TieLine;

import java.util.List;
import java.util.Optional;
import java.util.Set;
import java.util.stream.Collectors;

/**
 * @author Thomas Bouquet {@literal <thomas.bouquet at rte-france.com>}
 */
public abstract class AbstractCnecCreator {
    protected final Crac crac;
    protected final Network network;
    protected final AssessedElement nativeAssessedElement;
    protected final List<Contingency> linkedContingencies;
    protected Set<CsaProfileElementaryCreationContext> csaProfileCnecCreationContexts;
    protected final CsaProfileCracCreationContext cracCreationContext;
    protected final String rejectedLinksAssessedElementContingency;
    protected final boolean aeSecuredForRegion;
    protected final boolean aeScannedForRegion;

    protected AbstractCnecCreator(Crac crac, Network network, AssessedElement nativeAssessedElement, List<Contingency> linkedContingencies, Set<CsaProfileElementaryCreationContext> csaProfileCnecCreationContexts, CsaProfileCracCreationContext cracCreationContext, String rejectedLinksAssessedElementContingency, boolean aeSecuredForRegion, boolean aeScannedForRegion) {
        this.crac = crac;
        this.network = network;
        this.nativeAssessedElement = nativeAssessedElement;
        this.linkedContingencies = linkedContingencies;
        this.csaProfileCnecCreationContexts = csaProfileCnecCreationContexts;
        this.cracCreationContext = cracCreationContext;
        this.rejectedLinksAssessedElementContingency = rejectedLinksAssessedElementContingency;
        this.aeSecuredForRegion = aeSecuredForRegion;
        this.aeScannedForRegion = aeScannedForRegion;
    }

    protected Identifiable<?> getNetworkElementInNetwork(String networkElementId) {
        Identifiable<?> networkElement = network.getIdentifiable(networkElementId);
        if (networkElement == null) {
            CgmesBranchHelper cgmesBranchHelper = new CgmesBranchHelper(networkElementId, network);
            if (cgmesBranchHelper.isValid()) {
                networkElement = cgmesBranchHelper.getBranch();
            }
        }

        if (networkElement instanceof DanglingLine danglingLine) {
            Optional<TieLine> optionalTieLine = danglingLine.getTieLine();
            if (optionalTieLine.isPresent()) {
                networkElement = optionalTieLine.get();
            }
        }
        return networkElement;
    }

    protected String writeAssessedElementIgnoredReasonMessage(String reason) {
        return "AssessedElement " + nativeAssessedElement.mrid() + " ignored because " + reason;
    }

    protected String getCnecName(String instantId, Contingency contingency) {
        // Need to include the mRID in the name in case the AssessedElement's name is not unique
        return "%s (%s) - %s%s".formatted(nativeAssessedElement.getUniqueName(), nativeAssessedElement.mrid(), contingency == null ? "" : contingency.getName().orElse(contingency.getId()) + " - ", instantId);
    }

    protected String getCnecName(String instantId, Contingency contingency, Side side, int acceptableDuration) {
        // Need to include the mRID in the name in case the AssessedElement's name is not unique
        // Add TATL duration in case to CNECs of the same instant are created with different TATLs
        return "%s (%s) - %s%s - %s%s".formatted(nativeAssessedElement.getUniqueName(), nativeAssessedElement.mrid(), contingency == null ? "" : contingency.getName().orElse(contingency.getId()) + " - ", instantId, side.name(), acceptableDuration == Integer.MAX_VALUE ? "" : " - TATL " + acceptableDuration);
    }

    protected void addCnecBaseInformation(CnecAdder<?> cnecAdder, Contingency contingency, String instantId) {
        String cnecName = getCnecName(instantId, contingency);
        initCnecAdder(cnecAdder, contingency, instantId, cnecName);
    }

    protected void addCnecBaseInformation(CnecAdder<?> cnecAdder, Contingency contingency, String instantId, Side side, int acceptableDuration) {
        initCnecAdder(cnecAdder, contingency, instantId, getCnecName(instantId, contingency, side, acceptableDuration));
    }

    private void initCnecAdder(CnecAdder<?> cnecAdder, Contingency contingency, String instantId, String cnecName) {
        cnecAdder.withContingency(contingency == null ? null : contingency.getId())
            .withId(cnecName)
            .withName(cnecName)
            .withInstant(instantId)
<<<<<<< HEAD
            .withOperator(CsaProfileCracUtils.getTsoNameFromUrl(assessedElementOperator));
        if (cnecAdder instanceof FlowCnecAdder) {
            // The following 2 lines mustn't be called for angle & voltage CNECs
            cnecAdder.withOptimized(aeSecuredForRegion)
                .withMonitored(aeScannedForRegion);
        }
=======
            .withOperator(CsaProfileCracUtils.getTsoNameFromUrl(nativeAssessedElement.operator()))
            .withOptimized(aeSecuredForRegion)
            .withMonitored(aeScannedForRegion);
>>>>>>> 4ae5201a
    }

    protected void markCnecAsImportedAndHandleRejectedContingencies(String cnecName) {
        if (rejectedLinksAssessedElementContingency.isEmpty()) {
            csaProfileCnecCreationContexts.add(CsaProfileElementaryCreationContext.imported(nativeAssessedElement.mrid(), cnecName, cnecName, "", false));
        } else {
            csaProfileCnecCreationContexts.add(CsaProfileElementaryCreationContext.imported(nativeAssessedElement.mrid(), cnecName, cnecName, "some cnec for the same assessed element are not imported because of incorrect data for assessed elements for contingencies : " + rejectedLinksAssessedElementContingency, true));
        }
    }

    protected boolean incompatibleLocationsBetweenCnecNetworkElementsAndContingency(Set<String> cnecElementsIds, Contingency contingency) {
        return contingency != null && !GeographicalFilter.networkElementsShareCommonCountry(cnecElementsIds, contingency.getElements().stream().map(ContingencyElement::getId).collect(Collectors.toSet()), network);
    }

    protected boolean incompatibleLocationsBetweenCnecNetworkElementsAndContingency(String cnecElementId, Contingency contingency) {
        return incompatibleLocationsBetweenCnecNetworkElementsAndContingency(Set.of(cnecElementId), contingency);
    }
}<|MERGE_RESOLUTION|>--- conflicted
+++ resolved
@@ -10,11 +10,8 @@
 import com.powsybl.contingency.ContingencyElement;
 import com.powsybl.openrao.data.cracapi.Crac;
 import com.powsybl.openrao.data.cracapi.cnec.CnecAdder;
-<<<<<<< HEAD
 import com.powsybl.openrao.data.cracapi.cnec.FlowCnecAdder;
-=======
 import com.powsybl.openrao.data.cracapi.cnec.Side;
->>>>>>> 4ae5201a
 import com.powsybl.openrao.data.craccreation.creator.csaprofile.craccreator.CsaProfileCracCreationContext;
 import com.powsybl.openrao.data.craccreation.creator.csaprofile.craccreator.CsaProfileCracUtils;
 import com.powsybl.openrao.data.craccreation.creator.csaprofile.craccreator.CsaProfileElementaryCreationContext;
@@ -103,18 +100,12 @@
             .withId(cnecName)
             .withName(cnecName)
             .withInstant(instantId)
-<<<<<<< HEAD
-            .withOperator(CsaProfileCracUtils.getTsoNameFromUrl(assessedElementOperator));
+            .withOperator(CsaProfileCracUtils.getTsoNameFromUrl(nativeAssessedElement.operator()))
         if (cnecAdder instanceof FlowCnecAdder) {
             // The following 2 lines mustn't be called for angle & voltage CNECs
             cnecAdder.withOptimized(aeSecuredForRegion)
                 .withMonitored(aeScannedForRegion);
         }
-=======
-            .withOperator(CsaProfileCracUtils.getTsoNameFromUrl(nativeAssessedElement.operator()))
-            .withOptimized(aeSecuredForRegion)
-            .withMonitored(aeScannedForRegion);
->>>>>>> 4ae5201a
     }
 
     protected void markCnecAsImportedAndHandleRejectedContingencies(String cnecName) {
