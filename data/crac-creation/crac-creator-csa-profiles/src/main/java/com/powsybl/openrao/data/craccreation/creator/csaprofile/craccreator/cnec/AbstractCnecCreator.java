--- conflicted
+++ resolved
@@ -10,15 +10,8 @@
 import com.powsybl.contingency.ContingencyElement;
 import com.powsybl.openrao.data.cracapi.Crac;
 import com.powsybl.openrao.data.cracapi.cnec.CnecAdder;
-<<<<<<< HEAD
-<<<<<<< HEAD
 import com.powsybl.openrao.data.cracapi.cnec.FlowCnecAdder;
-=======
-=======
-import com.powsybl.openrao.data.cracapi.cnec.FlowCnecAdder;
->>>>>>> 6ed92c8b
 import com.powsybl.openrao.data.cracapi.cnec.Side;
->>>>>>> 4ae5201aa4a968f2ca6ebc6b268bf7a410d0279b
 import com.powsybl.openrao.data.craccreation.creator.csaprofile.craccreator.CsaProfileCracCreationContext;
 import com.powsybl.openrao.data.craccreation.creator.csaprofile.craccreator.CsaProfileCracUtils;
 import com.powsybl.openrao.data.craccreation.creator.csaprofile.craccreator.CsaProfileElementaryCreationContext;
@@ -107,26 +100,12 @@
             .withId(cnecName)
             .withName(cnecName)
             .withInstant(instantId)
-<<<<<<< HEAD
-            .withOperator(CsaProfileCracUtils.getTsoNameFromUrl(assessedElementOperator));
+            .withOperator(CsaProfileCracUtils.getTsoNameFromUrl(nativeAssessedElement.operator()));
         if (cnecAdder instanceof FlowCnecAdder) {
             // The following 2 lines mustn't be called for angle & voltage CNECs
             cnecAdder.withOptimized(aeSecuredForRegion)
                 .withMonitored(aeScannedForRegion);
         }
-=======
-            .withOperator(CsaProfileCracUtils.getTsoNameFromUrl(nativeAssessedElement.operator()))
-<<<<<<< HEAD
-            .withOptimized(aeSecuredForRegion)
-            .withMonitored(aeScannedForRegion);
->>>>>>> 4ae5201aa4a968f2ca6ebc6b268bf7a410d0279b
-=======
-        if (cnecAdder instanceof FlowCnecAdder) {
-            // The following 2 lines mustn't be called for angle & voltage CNECs
-            cnecAdder.withOptimized(aeSecuredForRegion)
-                .withMonitored(aeScannedForRegion);
-        }
->>>>>>> 6ed92c8b
     }
 
     protected void markCnecAsImportedAndHandleRejectedContingencies(String cnecName) {
