--- conflicted
+++ resolved
@@ -112,13 +112,6 @@
     }
 
     private void addOnInstantUsageRules(PropertyBag parentRemedialActionPropertyBag, RemedialActionAdder<?> remedialActionAdder, String remedialActionId, List<String> alterations, int durationLimit) {
-<<<<<<< HEAD
-=======
-        Instant instant = parentRemedialActionPropertyBag.get(CsaProfileConstants.KIND).equals(CsaProfileConstants.RemedialActionKind.PREVENTIVE.toString()) ? crac.getPreventiveInstant() : crac.getInstant(InstantKind.CURATIVE);
-        if (instant.isCurative()) {
-            instant = defineInstant(false, parentRemedialActionPropertyBag, remedialActionId, durationLimit);
-        }
->>>>>>> 88953976
         boolean isLinkedToAssessedElements = elementaryActionsHelper.remedialActionIsLinkedToAssessedElements(remedialActionId);
 
         if (parentRemedialActionPropertyBag.get(KIND).equals(RemedialActionKind.PREVENTIVE.toString())) {
