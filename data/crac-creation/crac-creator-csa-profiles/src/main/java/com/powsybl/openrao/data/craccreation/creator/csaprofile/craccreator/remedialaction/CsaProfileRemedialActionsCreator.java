--- conflicted
+++ resolved
@@ -101,28 +101,6 @@
         addOnInstantUsageRules(remedialActionId, remedialActionAdder, instant);
     }
 
-<<<<<<< HEAD
-    private void addOnInstantUsageRules(PropertyBag parentRemedialActionPropertyBag, RemedialActionAdder<?> remedialActionAdder, String remedialActionId, List<String> alterations, int durationLimit) {
-        boolean isLinkedToAssessedElements = elementaryActionsHelper.remedialActionIsLinkedToAssessedElements(remedialActionId);
-
-        if (parentRemedialActionPropertyBag.get(CsaProfileConstants.KIND).equals(CsaProfileConstants.RemedialActionKind.PREVENTIVE.toString())) {
-            addOnConstraintUsageRules(crac.getPreventiveInstant(), remedialActionAdder, remedialActionId, alterations);
-            if (!isLinkedToAssessedElements) {
-                remedialActionAdder.newOnInstantUsageRule().withUsageMethod(UsageMethod.AVAILABLE).withInstant(crac.getPreventiveInstant().getId()).add();
-            }
-        } else if (isAutoInstant(false, parentRemedialActionPropertyBag, remedialActionId, durationLimit)) {
-            addOnConstraintUsageRules(crac.getInstant(InstantKind.AUTO), remedialActionAdder, remedialActionId, alterations);
-            if (!isLinkedToAssessedElements) {
-                remedialActionAdder.newOnInstantUsageRule().withUsageMethod(UsageMethod.AVAILABLE).withInstant(crac.getInstant(InstantKind.AUTO).getId()).add();
-            }
-        } else {
-            for (Instant curativeInstant : crac.getInstants(InstantKind.CURATIVE)) {
-                addOnConstraintUsageRules(curativeInstant, remedialActionAdder, remedialActionId, alterations);
-                if (!isLinkedToAssessedElements) {
-                    remedialActionAdder.newOnInstantUsageRule().withUsageMethod(UsageMethod.AVAILABLE).withInstant(curativeInstant.getId()).add();
-                }
-            }
-=======
     private boolean addOnConstraintUsageRules(String remedialActionId, PropertyBags assessedElementPropertyBags, Set<PropertyBag> linkedAssessedElementWithRemedialActions, Set<PropertyBag> linkedContingencyWithRemedialActions, Set<CsaProfileElementaryCreationContext> cnecCreationContexts, RemedialActionAdder<?> remedialActionAdder, List<String> alterations, Instant instant, boolean isSchemeRemedialAction, RemedialActionType remedialActionType) {
         Map<String, AssociationStatus> cnecStatusMap = OnConstraintUsageRuleHelper.processCnecsLinkedToRemedialAction(crac, remedialActionId, assessedElementPropertyBags, linkedAssessedElementWithRemedialActions, linkedContingencyWithRemedialActions, cnecCreationContexts);
         cnecStatusMap.forEach((cnecId, cnecStatus) -> {
@@ -179,7 +157,6 @@
     private void addOnInstantUsageRules(String remedialActionId, RemedialActionAdder<?> remedialActionAdder, Instant instant) {
         if (instant.isAuto()) {
             throw new OpenRaoImportException(ImportStatus.INCONSISTENCY_IN_DATA, "Remedial action %s will not be imported because no contingency or assessed element is linked to the remedial action and this is nor supported for ARAs".formatted(remedialActionId));
->>>>>>> 9f7ea355
         }
         remedialActionAdder.newOnInstantUsageRule().withInstant(instant.getId()).withUsageMethod(UsageMethod.AVAILABLE).add();
     }
@@ -221,78 +198,16 @@
         return remedialInstant.isAuto() ? cnecInstant.isAuto() : !cnecInstant.comesBefore(remedialInstant);
     }
 
-<<<<<<< HEAD
-    private void addOnContingencyStateUsageRules(PropertyBag parentRemedialActionPropertyBag, String remedialActionId, Map<String, Set<PropertyBag>> linkedContingencyWithRAs, RemedialActionAdder<?> remedialActionAdder, List<String> alterations, boolean isSchemeRemedialAction, int durationLimit, RemedialActionType remedialActionType) {
-        checkElementCombinationConstraintKindsCoherence(remedialActionId, linkedContingencyWithRAs, alterations, isSchemeRemedialAction);
-        List<Pair<String, CsaProfileConstants.ElementCombinationConstraintKind>> validContingencies = new ArrayList<>();
-        List<String> ignoredContingenciesMessages = new ArrayList<>();
-        for (PropertyBag contingencyWithRemedialActionPropertyBag : linkedContingencyWithRAs.get(remedialActionId)) {
-            Optional<String> normalEnabledOpt = Optional.ofNullable(contingencyWithRemedialActionPropertyBag.get(CsaProfileConstants.NORMAL_ENABLED));
-            if (normalEnabledOpt.isPresent() && !Boolean.parseBoolean(normalEnabledOpt.get())) {
-                alterations.add(String.format("Association CO/RA '%s'/'%s' will be ignored because field 'normalEnabled' in ContingencyWithRemedialAction is set to false", contingencyWithRemedialActionPropertyBag.getId(CsaProfileConstants.REQUEST_CONTINGENCY), remedialActionId));
-            }
-            if (!parentRemedialActionPropertyBag.get(CsaProfileConstants.KIND).equals(CsaProfileConstants.RemedialActionKind.CURATIVE.toString())) {
-                throw new OpenRaoImportException(ImportStatus.INCONSISTENCY_IN_DATA, "Remedial action " + remedialActionId + " will not be imported because it is linked to a contingency but is not curative");
-            }
-            String contingencyId = contingencyWithRemedialActionPropertyBag.getId(CsaProfileConstants.REQUEST_CONTINGENCY);
-            Optional<String> normalEnabled = Optional.ofNullable(contingencyWithRemedialActionPropertyBag.get(CsaProfileConstants.NORMAL_ENABLED));
-            if (normalEnabled.isPresent() && !Boolean.parseBoolean(normalEnabled.get())) {
-                ignoredContingenciesMessages.add("OnContingencyState usage rule for remedial action %s with contingency %s ignored because the link between the remedial action and the contingency is disabled or missing".formatted(remedialActionId, contingencyId));
-                continue;
-            }
-            String combinationConstraintKind = contingencyWithRemedialActionPropertyBag.get(CsaProfileConstants.COMBINATION_CONSTRAINT_KIND);
-            if (!combinationConstraintKind.equals(CsaProfileConstants.ElementCombinationConstraintKind.INCLUDED.toString()) && !combinationConstraintKind.equals(CsaProfileConstants.ElementCombinationConstraintKind.CONSIDERED.toString())) {
-                ignoredContingenciesMessages.add("OnContingencyState usage rule for remedial action %s with contingency %s ignored because of an illegal combinationConstraintKind".formatted(remedialActionId, contingencyId));
-                continue;
-            }
-            Optional<CsaProfileElementaryCreationContext> importedCsaProfileContingencyCreationContextOpt = cracCreationContext.getContingencyCreationContexts().stream().filter(co -> co.isImported() && co.getNativeId().equals(contingencyId)).findAny();
-            if (importedCsaProfileContingencyCreationContextOpt.isEmpty()) {
-                ignoredContingenciesMessages.add("OnContingencyState usage rule for remedial action %s with contingency %s ignored because this contingency does not exist or was not imported by Open RAO".formatted(remedialActionId, contingencyId));
-                continue;
-            }
-            validContingencies.add(Pair.of(importedCsaProfileContingencyCreationContextOpt.get().getElementId(), combinationConstraintKind.equals(CsaProfileConstants.ElementCombinationConstraintKind.INCLUDED.toString()) ? CsaProfileConstants.ElementCombinationConstraintKind.INCLUDED : CsaProfileConstants.ElementCombinationConstraintKind.CONSIDERED));
-        }
-
-        // If the remedial action is linked to an assessed element, no matter if this link or this assessed element is
-        // valid or not, the remedial action cannot have an onContingencyState usage rule because it would make it more
-        // available than what it was designed for
-        crac.getInstants(InstantKind.CURATIVE).forEach(instant -> addOnConstraintUsageRules(instant, remedialActionAdder, remedialActionId, alterations));
-
-        boolean isLinkedToAssessedElements = elementaryActionsHelper.remedialActionIsLinkedToAssessedElements(remedialActionId);
-        if (!isLinkedToAssessedElements) {
-            if (isAutoInstant(isSchemeRemedialAction, parentRemedialActionPropertyBag, remedialActionId, durationLimit)) {
-                validContingencies.forEach(openRaoContingencyId -> remedialActionAdder.newOnContingencyStateUsageRule()
-                    .withInstant(crac.getInstant(InstantKind.AUTO).getId())
-                    .withContingency(openRaoContingencyId.getLeft())
-                    .withUsageMethod(getUsageMethod(openRaoContingencyId.getRight(), isSchemeRemedialAction, crac.getInstant(InstantKind.AUTO), remedialActionType)).add());
-
-                alterations.addAll(ignoredContingenciesMessages);
-            } else {
-                for (Instant curativeInstant : crac.getInstants(InstantKind.CURATIVE)) {
-                    validContingencies.forEach(openRaoContingencyId -> remedialActionAdder.newOnContingencyStateUsageRule()
-                        .withInstant(curativeInstant.getId())
-                        .withContingency(openRaoContingencyId.getLeft())
-                        .withUsageMethod(getUsageMethod(openRaoContingencyId.getRight(), false, curativeInstant, remedialActionType)).add());
-
-                    alterations.addAll(ignoredContingenciesMessages);
-                }
-            }
-        }
-    }
-
-    private boolean isAutoInstant(boolean isSchemeRemedialAction, PropertyBag parentRemedialActionPropertyBag, String remedialActionId, int durationLimit) {
-=======
     private Instant defineInstant(boolean isSchemeRemedialAction, PropertyBag parentRemedialActionPropertyBag, String remedialActionId, int durationLimit) {
         if (CsaProfileConstants.RemedialActionKind.PREVENTIVE.toString().equals(parentRemedialActionPropertyBag.get(CsaProfileConstants.KIND))) {
             return crac.getPreventiveInstant();
         }
->>>>>>> 9f7ea355
         if (isSchemeRemedialAction) {
-            return true;
+            return crac.getInstant(InstantKind.AUTO);
         }
         String timeToImplement = parentRemedialActionPropertyBag.get(CsaProfileConstants.TIME_TO_IMPLEMENT);
         if (timeToImplement == null) {
-            return false;
+            return crac.getInstant(InstantKind.CURATIVE);
         }
         int durationInSeconds;
         try {
@@ -300,11 +215,7 @@
         } catch (RuntimeException e) {
             throw new OpenRaoImportException(ImportStatus.INCONSISTENCY_IN_DATA, "Remedial action " + remedialActionId + " will not be imported because of an irregular timeToImplement pattern");
         }
-<<<<<<< HEAD
-        return durationInSeconds <= durationLimit;
-=======
         return durationInSeconds <= durationLimit ? crac.getInstant(InstantKind.AUTO) : crac.getInstant(InstantKind.CURATIVE);
->>>>>>> 9f7ea355
     }
 
     private UsageMethod getUsageMethod(CsaProfileConstants.ElementCombinationConstraintKind elementCombinationConstraintKind, boolean isSchemeRemedialAction, Instant instant, RemedialActionType remedialActionType) {
