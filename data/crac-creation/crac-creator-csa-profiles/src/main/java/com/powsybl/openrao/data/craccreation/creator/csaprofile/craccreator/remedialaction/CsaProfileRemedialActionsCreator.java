--- conflicted
+++ resolved
@@ -113,22 +113,6 @@
         return remedialActionAdder;
     }
 
-<<<<<<< HEAD
-    private void addOnInstantUsageRules(PropertyBag parentRemedialActionPropertyBag, RemedialActionAdder<?> remedialActionAdder, String remedialActionId, List<String> alterations) {
-        boolean isLinkedToAssessedElements = elementaryActionsHelper.remedialActionIsLinkedToAssessedElements(remedialActionId);
-        if (parentRemedialActionPropertyBag.get(KIND).equals(RemedialActionKind.PREVENTIVE.toString())) {
-            addOnConstraintUsageRules(crac.getPreventiveInstant(), remedialActionAdder, remedialActionId, alterations);
-            if (!isLinkedToAssessedElements) {
-                remedialActionAdder.newOnInstantUsageRule().withUsageMethod(UsageMethod.AVAILABLE).withInstant(crac.getPreventiveInstant().getId()).add();
-            }
-        } else {
-            for (Instant instant : crac.getInstants(InstantKind.CURATIVE)) {
-                addOnConstraintUsageRules(instant, remedialActionAdder, remedialActionId, alterations);
-                if (!isLinkedToAssessedElements) {
-                    remedialActionAdder.newOnInstantUsageRule().withUsageMethod(UsageMethod.AVAILABLE).withInstant(instant.getId()).add();
-                }
-            }
-=======
     private void addOnInstantUsageRules(PropertyBag parentRemedialActionPropertyBag, RemedialActionAdder<?> remedialActionAdder, String remedialActionId, List<String> alterations, int durationLimit) {
         Instant instant = parentRemedialActionPropertyBag.get(KIND).equals(RemedialActionKind.PREVENTIVE.toString()) ? crac.getPreventiveInstant() : crac.getInstant(InstantKind.CURATIVE);
         if (instant.isCurative()) {
@@ -139,7 +123,6 @@
         addOnConstraintUsageRules(instant, remedialActionAdder, remedialActionId, alterations);
         if (!isLinkedToAssessedElements) {
             remedialActionAdder.newOnInstantUsageRule().withUsageMethod(UsageMethod.AVAILABLE).withInstant(instant.getId()).add();
->>>>>>> bec64656
         }
 
     }
@@ -273,28 +256,12 @@
 
         boolean isLinkedToAssessedElements = elementaryActionsHelper.remedialActionIsLinkedToAssessedElements(remedialActionId);
         if (!isLinkedToAssessedElements) {
-<<<<<<< HEAD
-            if (isAuto) {
-                validContingencies.forEach(openRaoContingencyId -> remedialActionAdder.newOnContingencyStateUsageRule()
-                    .withInstant(crac.getInstant(InstantKind.AUTO).getId())
-                    .withContingency(openRaoContingencyId.getLeft())
-                    .withUsageMethod(getUsageMethod(openRaoContingencyId.getRight(), true)).add());
-            } else {
-                crac.getInstants(InstantKind.CURATIVE).forEach(instant ->
-                    validContingencies.forEach(openRaoContingencyId -> remedialActionAdder.newOnContingencyStateUsageRule()
-                        .withInstant(instant.getId())
-                        .withContingency(openRaoContingencyId.getLeft())
-                        .withUsageMethod(getUsageMethod(openRaoContingencyId.getRight(), false)).add())
-                );
-            }
-=======
             Instant instant = defineInstant(isSchemeRemedialAction, parentRemedialActionPropertyBag, remedialActionId, durationLimit);
 
             validContingencies.forEach(openRaoContingencyId -> remedialActionAdder.newOnContingencyStateUsageRule()
                 .withInstant(instant.getId())
                 .withContingency(openRaoContingencyId.getLeft())
                 .withUsageMethod(getUsageMethod(openRaoContingencyId.getRight(), isSchemeRemedialAction, instant, remedialActionType)).add());
->>>>>>> bec64656
 
             alterations.addAll(ignoredContingenciesMessages);
         }
