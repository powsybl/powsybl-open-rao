/*
 * Copyright (c) 2023, RTE (http://www.rte-france.com)
 * This Source Code Form is subject to the terms of the Mozilla Public
 * License, v. 2.0. If a copy of the MPL was not distributed with this
 * file, You can obtain one at http://mozilla.org/MPL/2.0/.
 */
package com.powsybl.openrao.data.craccreation.creator.csaprofile.craccreator.remedialaction;

import com.powsybl.openrao.data.cracapi.*;
import com.powsybl.openrao.data.cracapi.cnec.Cnec;
import com.powsybl.openrao.data.cracapi.cnec.FlowCnec;
import com.powsybl.openrao.data.cracapi.cnec.VoltageCnec;
import com.powsybl.openrao.data.cracapi.networkaction.*;
import com.powsybl.openrao.data.cracapi.usagerule.*;
import com.powsybl.openrao.data.craccreation.creator.api.ImportStatus;
import com.powsybl.openrao.data.craccreation.creator.csaprofile.CsaProfileCrac;
import com.powsybl.openrao.data.craccreation.creator.csaprofile.craccreator.CsaProfileCracCreationContext;
import com.powsybl.openrao.data.craccreation.creator.csaprofile.craccreator.CsaProfileCracUtils;
import com.powsybl.openrao.data.craccreation.creator.csaprofile.craccreator.CsaProfileElementaryCreationContext;
import com.powsybl.openrao.data.craccreation.creator.csaprofile.craccreator.NcAggregator;
import com.powsybl.openrao.data.craccreation.creator.csaprofile.craccreator.constants.ElementCombinationConstraintKind;
import com.powsybl.openrao.data.craccreation.creator.csaprofile.craccreator.constants.RemedialActionKind;
import com.powsybl.openrao.data.craccreation.creator.csaprofile.nc.AssessedElement;
import com.powsybl.openrao.data.craccreation.creator.csaprofile.nc.AssessedElementWithRemedialAction;
import com.powsybl.openrao.data.craccreation.creator.csaprofile.nc.ContingencyWithRemedialAction;
import com.powsybl.openrao.data.craccreation.creator.csaprofile.nc.RemedialAction;
import com.powsybl.openrao.data.craccreation.creator.csaprofile.nc.RemedialActionDependency;
import com.powsybl.openrao.data.craccreation.creator.csaprofile.nc.SchemeRemedialAction;
import com.powsybl.openrao.data.craccreation.util.OpenRaoImportException;
import com.powsybl.iidm.network.Network;

import java.util.*;
import java.util.stream.Collectors;

/**
 * @author Mohamed Ben-rejeb {@literal <mohamed.ben-rejeb at rte-france.com>}
 */
public class CsaProfileRemedialActionsCreator {
    private final Crac crac;
    Map<String, CsaProfileElementaryCreationContext> contextByRaId = new TreeMap<>();
    private final ElementaryActionsHelper elementaryActionsHelper;
    private final NetworkActionCreator networkActionCreator;
    private final PstRangeActionCreator pstRangeActionCreator;
    private final Set<RemedialAction> nativeRemedialActions;

    public CsaProfileRemedialActionsCreator(Crac crac, Network network, CsaProfileCrac nativeCrac, CsaProfileCracCreationContext cracCreationContext, int spsMaxTimeToImplementThreshold, Set<CsaProfileElementaryCreationContext> cnecCreationContexts) {
        this.crac = crac;
        this.elementaryActionsHelper = new ElementaryActionsHelper(nativeCrac);
        this.networkActionCreator = new NetworkActionCreator(this.crac, network);
        this.pstRangeActionCreator = new PstRangeActionCreator(this.crac, network);
        Map<String, Set<AssessedElementWithRemedialAction>> linkedAeWithRa = new NcAggregator<>(AssessedElementWithRemedialAction::remedialAction).aggregate(nativeCrac.getAssessedElementWithRemedialActions());
        Map<String, Set<ContingencyWithRemedialAction>> linkedCoWithRa = new NcAggregator<>(ContingencyWithRemedialAction::remedialAction).aggregate(nativeCrac.getContingencyWithRemedialActions());
        this.nativeRemedialActions = new HashSet<>();
        this.nativeRemedialActions.addAll(nativeCrac.getGridStateAlterationRemedialActions());
        this.nativeRemedialActions.addAll(nativeCrac.getSchemeRemedialActions());
        createRemedialActions(nativeCrac.getAssessedElements(), linkedAeWithRa, linkedCoWithRa, spsMaxTimeToImplementThreshold, cnecCreationContexts);
        // standaloneRaIdsImplicatedIntoAGroup contain ids of Ra's depending on a group whether the group is imported or not
        Set<String> standaloneRaIdsImplicatedIntoAGroup = createRemedialActionGroups();
        standaloneRaIdsImplicatedIntoAGroup.forEach(crac::removeRemedialAction);
        standaloneRaIdsImplicatedIntoAGroup.forEach(importedRaId -> contextByRaId.remove(importedRaId));
        cracCreationContext.setRemedialActionCreationContexts(new HashSet<>(contextByRaId.values()));
    }

    private void createRemedialActions(Set<AssessedElement> nativeAssessedElements, Map<String, Set<AssessedElementWithRemedialAction>> linkedAeWithRa, Map<String, Set<ContingencyWithRemedialAction>> linkedCoWithRa, int spsMaxTimeToImplementThreshold, Set<CsaProfileElementaryCreationContext> cnecCreationContexts) {
        for (RemedialAction nativeRemedialAction : nativeRemedialActions) {
            List<String> alterations = new ArrayList<>();
            boolean isSchemeRemedialAction = nativeRemedialAction instanceof SchemeRemedialAction;
            try {
                checkKind(nativeRemedialAction, isSchemeRemedialAction);
                if (!nativeRemedialAction.normalAvailable()) {
                    throw new OpenRaoImportException(ImportStatus.NOT_FOR_RAO, "Remedial action " + nativeRemedialAction.mrid() + " will not be imported because normalAvailable is set to false");
                }
                String elementaryActionsAggregatorId = isSchemeRemedialAction ? elementaryActionsHelper.getGridStateAlterationCollection(nativeRemedialAction.mrid()) : nativeRemedialAction.mrid(); // collectionIdIfAutoOrElseRemedialActionId
                RemedialActionType remedialActionType = getRemedialActionType(nativeRemedialAction.mrid(), elementaryActionsAggregatorId, isSchemeRemedialAction);
                RemedialActionAdder<?> remedialActionAdder = getRemedialActionAdder(nativeRemedialAction.mrid(), elementaryActionsAggregatorId, remedialActionType, isSchemeRemedialAction, alterations);

<<<<<<< HEAD
                InstantKind instantKind = getInstantKind(isSchemeRemedialAction, parentRemedialActionPropertyBag, remedialActionId, spsMaxTimeToImplementThreshold);
                crac.getInstants(instantKind).forEach(instant -> addUsageRules(remedialActionId, assessedElementPropertyBags, linkedAeWithRa.getOrDefault(remedialActionId, Set.of()), linkedCoWithRa.getOrDefault(remedialActionId, Set.of()), cnecCreationContexts, remedialActionAdder, alterations, instant, isSchemeRemedialAction, remedialActionType));
=======
                remedialActionAdder.withName(nativeRemedialAction.getUniqueName());
                if (nativeRemedialAction.operator() != null) {
                    remedialActionAdder.withOperator(CsaProfileCracUtils.getTsoNameFromUrl(nativeRemedialAction.operator()));
                }
                if (nativeRemedialAction.getTimeToImplementInSeconds() != null) {
                    remedialActionAdder.withSpeed(nativeRemedialAction.getTimeToImplementInSeconds());
                } else if (isSchemeRemedialAction && remedialActionType == RemedialActionType.PST_RANGE_ACTION) {
                    throw new OpenRaoImportException(ImportStatus.INCONSISTENCY_IN_DATA, "Remedial action " + nativeRemedialAction.mrid() + " will not be imported because an auto PST range action must have a speed defined");
                }

                Instant instant = defineInstant(isSchemeRemedialAction, nativeRemedialAction, spsMaxTimeToImplementThreshold);
                addUsageRules(nativeRemedialAction.mrid(), nativeAssessedElements, linkedAeWithRa.getOrDefault(nativeRemedialAction.mrid(), Set.of()), linkedCoWithRa.getOrDefault(nativeRemedialAction.mrid(), Set.of()), cnecCreationContexts, remedialActionAdder, alterations, instant, isSchemeRemedialAction, remedialActionType);
>>>>>>> 19394cb8
                remedialActionAdder.add();

                if (alterations.isEmpty()) {
                    contextByRaId.put(nativeRemedialAction.mrid(), CsaProfileElementaryCreationContext.imported(nativeRemedialAction.mrid(), nativeRemedialAction.mrid(), nativeRemedialAction.getUniqueName(), "", false));
                } else {
                    contextByRaId.put(nativeRemedialAction.mrid(), CsaProfileElementaryCreationContext.imported(nativeRemedialAction.mrid(), nativeRemedialAction.mrid(), nativeRemedialAction.getUniqueName(), String.join(". ", alterations), true));
                }

            } catch (OpenRaoImportException e) {
                contextByRaId.put(nativeRemedialAction.mrid(), CsaProfileElementaryCreationContext.notImported(nativeRemedialAction.mrid(), e.getImportStatus(), e.getMessage()));
            }
        }
    }

    private void addUsageRules(String remedialActionId, Set<AssessedElement> nativeAssessedElements, Set<AssessedElementWithRemedialAction> linkedAssessedElementWithRemedialActions, Set<ContingencyWithRemedialAction> linkedContingencyWithRemedialActions, Set<CsaProfileElementaryCreationContext> cnecCreationContexts, RemedialActionAdder<?> remedialActionAdder, List<String> alterations, Instant instant, boolean isSchemeRemedialAction, RemedialActionType remedialActionType) {
        if (addOnConstraintUsageRules(remedialActionId, nativeAssessedElements, linkedAssessedElementWithRemedialActions, linkedContingencyWithRemedialActions, cnecCreationContexts, remedialActionAdder, alterations, instant, isSchemeRemedialAction, remedialActionType)) {
            return;
        }
        if (addOnContingencyStateUsageRules(remedialActionId, linkedContingencyWithRemedialActions, remedialActionAdder, alterations, instant, isSchemeRemedialAction, remedialActionType)) {
            return;
        }
        addOnInstantUsageRules(remedialActionId, remedialActionAdder, instant);
    }

    private boolean addOnConstraintUsageRules(String remedialActionId, Set<AssessedElement> nativeAssessedElements, Set<AssessedElementWithRemedialAction> linkedAssessedElementWithRemedialActions, Set<ContingencyWithRemedialAction> linkedContingencyWithRemedialActions, Set<CsaProfileElementaryCreationContext> cnecCreationContexts, RemedialActionAdder<?> remedialActionAdder, List<String> alterations, Instant instant, boolean isSchemeRemedialAction, RemedialActionType remedialActionType) {
        Map<String, AssociationStatus> cnecStatusMap = OnConstraintUsageRuleHelper.processCnecsLinkedToRemedialAction(crac, remedialActionId, nativeAssessedElements, linkedAssessedElementWithRemedialActions, linkedContingencyWithRemedialActions, cnecCreationContexts);
        cnecStatusMap.forEach((cnecId, cnecStatus) -> {
            if (cnecStatus.isValid()) {
                Cnec<?> cnec = crac.getCnec(cnecId);
                UsageMethod usageMethod = getUsageMethod(cnecStatus.elementCombinationConstraintKind(), isSchemeRemedialAction, instant, remedialActionType);
                if (isOnConstraintInstantCoherent(cnec.getState().getInstant(), instant)) {
                    if (cnec instanceof FlowCnec) {
                        remedialActionAdder.newOnFlowConstraintUsageRule()
                            .withInstant(instant.getId())
                            .withFlowCnec(cnecId)
                            .withUsageMethod(usageMethod)
                            .add();
                    } else if (cnec instanceof VoltageCnec) {
                        remedialActionAdder.newOnVoltageConstraintUsageRule()
                            .withInstant(instant.getId())
                            .withVoltageCnec(cnecId)
                            .withUsageMethod(usageMethod)
                            .add();
                    } else {
                        remedialActionAdder.newOnAngleConstraintUsageRule()
                            .withInstant(instant.getId())
                            .withAngleCnec(cnecId)
                            .withUsageMethod(usageMethod)
                            .add();
                    }
                }
            } else {
                alterations.add(cnecStatus.statusDetails());
            }
        });
        return !linkedAssessedElementWithRemedialActions.isEmpty();
    }

    private boolean addOnContingencyStateUsageRules(String remedialActionId, Set<ContingencyWithRemedialAction> linkedContingencyWithRemedialActions, RemedialActionAdder<?> remedialActionAdder, List<String> alterations, Instant instant, boolean isSchemeRemedialAction, RemedialActionType remedialActionType) {
        Map<String, AssociationStatus> contingencyStatusMap = OnContingencyStateUsageRuleHelper.processContingenciesLinkedToRemedialAction(crac, remedialActionId, linkedContingencyWithRemedialActions);
        if (instant.isPreventive() && !linkedContingencyWithRemedialActions.isEmpty()) {
            throw new OpenRaoImportException(ImportStatus.INCONSISTENCY_IN_DATA, "Remedial action %s will not be imported because it is linked to a contingency but is not curative".formatted(remedialActionId));
        }
        contingencyStatusMap.forEach((contingencyId, contingencyStatus) -> {
            if (contingencyStatus.isValid()) {
                remedialActionAdder.newOnContingencyStateUsageRule()
                    .withInstant(instant.getId())
                    .withContingency(contingencyId)
                    .withUsageMethod(getUsageMethod(contingencyStatus.elementCombinationConstraintKind(), isSchemeRemedialAction, instant, remedialActionType))
                    .add();
            } else {
                alterations.add(contingencyStatus.statusDetails());
            }
        });
        return !linkedContingencyWithRemedialActions.isEmpty();
    }

    private void addOnInstantUsageRules(String remedialActionId, RemedialActionAdder<?> remedialActionAdder, Instant instant) {
        if (instant.isAuto()) {
            throw new OpenRaoImportException(ImportStatus.INCONSISTENCY_IN_DATA, "Remedial action %s will not be imported because no contingency or assessed element is linked to the remedial action and this is nor supported for ARAs".formatted(remedialActionId));
        }
        remedialActionAdder.newOnInstantUsageRule().withInstant(instant.getId()).withUsageMethod(UsageMethod.AVAILABLE).add();
    }

    private RemedialActionAdder<?> getRemedialActionAdder(String remedialActionId, String elementaryActionsAggregatorId, RemedialActionType remedialActionType, boolean isSchemeRemedialAction, List<String> alterations) {
        RemedialActionAdder<?> remedialActionAdder;
        if (remedialActionType.equals(RemedialActionType.NETWORK_ACTION)) {
            remedialActionAdder = networkActionCreator.getNetworkActionAdder(elementaryActionsHelper.getTopologyActions(isSchemeRemedialAction), elementaryActionsHelper.getRotatingMachineActions(isSchemeRemedialAction), elementaryActionsHelper.getShuntCompensatorModifications(isSchemeRemedialAction), elementaryActionsHelper.getNativeStaticPropertyRangesPerNativeGridStateAlteration(), remedialActionId, elementaryActionsAggregatorId, alterations);
        } else {
            remedialActionAdder = pstRangeActionCreator.getPstRangeActionAdder(elementaryActionsHelper.getTapPositionActions(isSchemeRemedialAction), elementaryActionsHelper.getNativeStaticPropertyRangesPerNativeGridStateAlteration(), remedialActionId, elementaryActionsAggregatorId, alterations);
        }
        return remedialActionAdder;
    }

    private static boolean isOnConstraintInstantCoherent(Instant cnecInstant, Instant remedialInstant) {
        // TODO: add test to cover all the possible cases
        return remedialInstant.isAuto() ? cnecInstant.isAuto() : !cnecInstant.comesBefore(remedialInstant);
    }

<<<<<<< HEAD
    private InstantKind getInstantKind(boolean isSchemeRemedialAction, PropertyBag parentRemedialActionPropertyBag, String remedialActionId, int durationLimit) {
        if (CsaProfileConstants.RemedialActionKind.PREVENTIVE.toString().equals(parentRemedialActionPropertyBag.get(CsaProfileConstants.KIND))) {
            return InstantKind.PREVENTIVE;
=======
    private Instant defineInstant(boolean isSchemeRemedialAction, RemedialAction nativeRemedialAction, int durationLimit) {
        if (RemedialActionKind.PREVENTIVE.toString().equals(nativeRemedialAction.kind())) {
            return crac.getPreventiveInstant();
>>>>>>> 19394cb8
        }
        if (isSchemeRemedialAction) {
            return InstantKind.AUTO;
        }
        Integer timeToImplement = nativeRemedialAction.getTimeToImplementInSeconds();
        if (timeToImplement == null) {
            return InstantKind.CURATIVE;
        }
<<<<<<< HEAD
        int durationInSeconds;
        try {
            durationInSeconds = CsaProfileCracUtils.convertDurationToSeconds(timeToImplement);
        } catch (RuntimeException e) {
            throw new OpenRaoImportException(ImportStatus.INCONSISTENCY_IN_DATA, "Remedial action " + remedialActionId + " will not be imported because of an irregular timeToImplement pattern");
        }
        return durationInSeconds <= durationLimit ? InstantKind.AUTO : InstantKind.CURATIVE;
=======
        return timeToImplement <= durationLimit ? crac.getInstant(InstantKind.AUTO) : crac.getInstant(InstantKind.CURATIVE);
>>>>>>> 19394cb8
    }

    private UsageMethod getUsageMethod(ElementCombinationConstraintKind elementCombinationConstraintKind, boolean isSchemeRemedialAction, Instant instant, RemedialActionType remedialActionType) {
        boolean isPstRangeAuto = instant.isAuto() && remedialActionType == RemedialActionType.PST_RANGE_ACTION;
        return isSchemeRemedialAction || ElementCombinationConstraintKind.INCLUDED.equals(elementCombinationConstraintKind) || isPstRangeAuto ? UsageMethod.FORCED : UsageMethod.AVAILABLE;
    }

    private static void checkKind(RemedialAction nativeRemedialAction, boolean isSchemeRemedialAction) {
        if (isSchemeRemedialAction) {
            if (!RemedialActionKind.CURATIVE.toString().equals(nativeRemedialAction.kind())) {
                throw new OpenRaoImportException(ImportStatus.INCONSISTENCY_IN_DATA, "Remedial action " + nativeRemedialAction.mrid() + " will not be imported because auto remedial action must be of curative kind");
            }
        } else {
            if (!RemedialActionKind.CURATIVE.toString().equals(nativeRemedialAction.kind()) && !RemedialActionKind.PREVENTIVE.toString().equals(nativeRemedialAction.kind())) {
                throw new OpenRaoImportException(ImportStatus.INCONSISTENCY_IN_DATA, "Remedial action " + nativeRemedialAction.mrid() + " will not be imported because remedial action must be of curative or preventive kind");
            }
        }
    }

    private RemedialActionType getRemedialActionType(String remedialActionId, String elementaryActionsAggregatorId, boolean isSchemeRemedialAction) {
        RemedialActionType remedialActionType;
        if (elementaryActionsHelper.getTopologyActions(isSchemeRemedialAction).containsKey(elementaryActionsAggregatorId)) {
            remedialActionType = RemedialActionType.NETWORK_ACTION;
        } else if (elementaryActionsHelper.getRotatingMachineActions(isSchemeRemedialAction).containsKey(elementaryActionsAggregatorId)) {
            remedialActionType = RemedialActionType.NETWORK_ACTION;
        } else if (elementaryActionsHelper.getShuntCompensatorModifications(isSchemeRemedialAction).containsKey(elementaryActionsAggregatorId)) {
            remedialActionType = RemedialActionType.NETWORK_ACTION;
        } else if (elementaryActionsHelper.getTapPositionActions(isSchemeRemedialAction).containsKey(elementaryActionsAggregatorId)) {
            // StaticPropertyRanges not mandatory in case of tapPositionsActions
            remedialActionType = RemedialActionType.PST_RANGE_ACTION;
        } else {
            throw new OpenRaoImportException(ImportStatus.NOT_FOR_RAO, "Remedial action " + remedialActionId + " will not be imported because it has no elementary action");
        }
        return remedialActionType;
    }

    enum RemedialActionType {
        PST_RANGE_ACTION,
        NETWORK_ACTION
    }

    private Set<String> createRemedialActionGroups() {
        Set<String> standaloneRasImplicatedIntoAGroup = new HashSet<>();
        Map<String, Set<RemedialActionDependency>> remedialActionDependenciesByGroup = elementaryActionsHelper.getNativeRemedialActionDependencyPerNativeRemedialActionGroup();
        elementaryActionsHelper.getRemedialActionGroupsPropertyBags().forEach(remedialActionGroup -> {

            String groupName = remedialActionGroup.name() == null ? remedialActionGroup.mrid() : remedialActionGroup.name();
            try {
                Set<RemedialActionDependency> dependingEnabledRemedialActions = remedialActionDependenciesByGroup.getOrDefault(remedialActionGroup.mrid(), Set.of()).stream().filter(RemedialActionDependency::normalEnabled).collect(Collectors.toSet());
                if (!dependingEnabledRemedialActions.isEmpty()) {

                    RemedialActionDependency refRemedialActionDependency = dependingEnabledRemedialActions.iterator().next();
                    if (!dependingEnabledRemedialActions.stream().allMatch(raDependency -> refRemedialActionDependency.kind().equals(raDependency.kind()))) {
                        standaloneRasImplicatedIntoAGroup.addAll(dependingEnabledRemedialActions.stream().map(RemedialActionDependency::remedialAction).collect(Collectors.toSet()));
                        throw new OpenRaoImportException(ImportStatus.INCONSISTENCY_IN_DATA, "Remedial action group " + remedialActionGroup.mrid() + " will not be imported because all related RemedialActionDependency must be of the same kind. All RA's depending in that group will be ignored: " + printRaIds(dependingEnabledRemedialActions));
                    }

                    NetworkAction refNetworkAction = crac.getNetworkAction(refRemedialActionDependency.remedialAction());
                    if (refRemedialActionDependency.remedialAction() == null) {
                        standaloneRasImplicatedIntoAGroup.addAll(dependingEnabledRemedialActions.stream().map(RemedialActionDependency::remedialAction).collect(Collectors.toSet()));
                        throw new OpenRaoImportException(ImportStatus.INCONSISTENCY_IN_DATA, "Remedial action group " + remedialActionGroup.mrid() + " will not be imported because the remedial action " + refRemedialActionDependency.remedialAction() + " does not exist or not imported. All RA's depending in that group will be ignored: " + printRaIds(dependingEnabledRemedialActions));
                    }
                    List<UsageRule> onAngleConstraintUsageRules = refNetworkAction.getUsageRules().stream().filter(OnAngleConstraint.class::isInstance).toList();
                    List<UsageRule> onFlowConstraintUsageRules = refNetworkAction.getUsageRules().stream().filter(OnFlowConstraint.class::isInstance).toList();
                    List<UsageRule> onVoltageConstraintUsageRules = refNetworkAction.getUsageRules().stream().filter(OnVoltageConstraint.class::isInstance).toList();
                    List<UsageRule> onContingencyStateUsageRules = refNetworkAction.getUsageRules().stream().filter(OnContingencyState.class::isInstance).toList();
                    List<UsageRule> onInstantUsageRules = refNetworkAction.getUsageRules().stream().filter(OnInstant.class::isInstance).toList();

                    List<ElementaryAction> injectionSetpoints = new ArrayList<>();
                    List<ElementaryAction> pstSetPoints = new ArrayList<>();
                    List<ElementaryAction> topologicalActions = new ArrayList<>();
                    Set<String> operators = new HashSet<>();

                    dependingEnabledRemedialActions.forEach(remedialActionDependency -> {
                        if (crac.getNetworkAction(remedialActionDependency.remedialAction()) == null) {
                            standaloneRasImplicatedIntoAGroup.addAll(dependingEnabledRemedialActions.stream().map(RemedialActionDependency::remedialAction).collect(Collectors.toSet()));
                            throw new OpenRaoImportException(ImportStatus.INCONSISTENCY_IN_DATA, "Remedial action group " + remedialActionGroup.mrid() + " will not be imported because the remedial action " + remedialActionDependency.remedialAction() + " does not exist or not imported. All RA's depending in that group will be ignored: " + printRaIds(dependingEnabledRemedialActions));
                        }
                        if (!refNetworkAction.getUsageRules().equals(crac.getNetworkAction(remedialActionDependency.remedialAction()).getUsageRules())) {
                            standaloneRasImplicatedIntoAGroup.addAll(dependingEnabledRemedialActions.stream().map(RemedialActionDependency::remedialAction).collect(Collectors.toSet()));
                            throw new OpenRaoImportException(ImportStatus.INCONSISTENCY_IN_DATA, "Remedial action group " + remedialActionGroup.mrid() + " will not be imported because all depending the remedial actions must have the same usage rules. All RA's depending in that group will be ignored: " + printRaIds(dependingEnabledRemedialActions));
                        }
                        injectionSetpoints.addAll(crac.getNetworkAction(remedialActionDependency.remedialAction()).getElementaryActions().stream().filter(InjectionSetpoint.class::isInstance).toList());
                        pstSetPoints.addAll(crac.getNetworkAction(remedialActionDependency.remedialAction()).getElementaryActions().stream().filter(PstSetpoint.class::isInstance).toList());
                        topologicalActions.addAll(crac.getNetworkAction(remedialActionDependency.remedialAction()).getElementaryActions().stream().filter(TopologicalAction.class::isInstance).toList());
                        operators.add(crac.getNetworkAction(remedialActionDependency.remedialAction()).getOperator());
                    });

                    NetworkActionAdder networkActionAdder = crac.newNetworkAction().withId(remedialActionGroup.mrid()).withName(groupName);
                    if (operators.size() == 1) {
                        networkActionAdder.withOperator(operators.iterator().next());
                    }
                    addUsageRulesToGroup(onAngleConstraintUsageRules, onFlowConstraintUsageRules, onVoltageConstraintUsageRules, onContingencyStateUsageRules, onInstantUsageRules, injectionSetpoints, pstSetPoints, topologicalActions, networkActionAdder);
                    addElementaryActionsToGroup(injectionSetpoints, pstSetPoints, topologicalActions, networkActionAdder);
                    networkActionAdder.add();
                    contextByRaId.put(remedialActionGroup.mrid(), CsaProfileElementaryCreationContext.imported(remedialActionGroup.mrid(), remedialActionGroup.mrid(), groupName, "The RemedialActionGroup with mRID " + remedialActionGroup.mrid() + " was turned into a remedial action from the following remedial actions: " + printRaIds(dependingEnabledRemedialActions), true));
                    standaloneRasImplicatedIntoAGroup.addAll(dependingEnabledRemedialActions.stream().map(RemedialActionDependency::remedialAction).collect(Collectors.toSet()));
                }

            } catch (OpenRaoImportException e) {
                contextByRaId.put(remedialActionGroup.mrid(), CsaProfileElementaryCreationContext.notImported(remedialActionGroup.mrid(), e.getImportStatus(), e.getMessage()));
            }
        });
        return standaloneRasImplicatedIntoAGroup;
    }

    private static void addElementaryActionsToGroup(List<ElementaryAction> injectionSetpoints, List<ElementaryAction> pstSetPoints, List<ElementaryAction> topologicalActions, NetworkActionAdder networkActionAdder) {
        injectionSetpoints.forEach(ea -> {
            InjectionSetpoint injectionSetPoint = (InjectionSetpoint) ea;
            networkActionAdder.newInjectionSetPoint()
                .withNetworkElement(injectionSetPoint.getNetworkElement().getId())
                .withSetpoint(injectionSetPoint.getSetpoint())
                .withUnit(injectionSetPoint.getUnit())
                .add();
        });
        pstSetPoints.forEach(ea -> {
            PstSetpoint pstSetPoint = (PstSetpoint) ea;
            networkActionAdder.newPstSetPoint()
                .withNetworkElement(pstSetPoint.getNetworkElement().getId())
                .withSetpoint(pstSetPoint.getSetpoint())
                .add();
        });
        topologicalActions.forEach(ea -> {
            TopologicalAction topologicalAction = (TopologicalAction) ea;
            networkActionAdder.newTopologicalAction()
                .withNetworkElement(topologicalAction.getNetworkElement().getId())
                .withActionType(topologicalAction.getActionType())
                .add();
        });
    }

    private static void addUsageRulesToGroup(List<UsageRule> onAngleConstraintUsageRules, List<UsageRule> onFlowConstraintUsageRules, List<UsageRule> onVoltageConstraintUsageRules, List<UsageRule> onContingencyStateUsageRules, List<UsageRule> onInstantUsageRules, List<ElementaryAction> injectionSetpoints, List<ElementaryAction> pstSetPoints, List<ElementaryAction> topologicalActions, NetworkActionAdder networkActionAdder) {
        onAngleConstraintUsageRules.forEach(ur -> {
            OnAngleConstraint onAngleConstraintUsageRule = (OnAngleConstraint) ur;
            networkActionAdder.newOnAngleConstraintUsageRule()
                .withInstant(onAngleConstraintUsageRule.getInstant().getId())
                .withUsageMethod(onAngleConstraintUsageRule.getUsageMethod())
                .withAngleCnec(onAngleConstraintUsageRule.getAngleCnec().getId())
                .add();
        });
        onFlowConstraintUsageRules.forEach(ur -> {
            OnFlowConstraint onFlowConstraintUsageRule = (OnFlowConstraint) ur;
            networkActionAdder.newOnFlowConstraintUsageRule()
                .withInstant(onFlowConstraintUsageRule.getInstant().getId())
                .withUsageMethod(onFlowConstraintUsageRule.getUsageMethod())
                .withFlowCnec(onFlowConstraintUsageRule.getFlowCnec().getId())
                .add();
        });
        onVoltageConstraintUsageRules.forEach(ur -> {
            OnVoltageConstraint onVoltageConstraintUsageRule = (OnVoltageConstraint) ur;
            networkActionAdder.newOnVoltageConstraintUsageRule()
                .withInstant(onVoltageConstraintUsageRule.getInstant().getId())
                .withUsageMethod(onVoltageConstraintUsageRule.getUsageMethod())
                .withVoltageCnec(onVoltageConstraintUsageRule.getVoltageCnec().getId())
                .add();
        });
        onContingencyStateUsageRules.forEach(ur -> {
            OnContingencyState onContingencyStateUsageRule = (OnContingencyState) ur;
            networkActionAdder.newOnContingencyStateUsageRule()
                .withInstant(onContingencyStateUsageRule.getInstant().getId())
                .withUsageMethod(onContingencyStateUsageRule.getUsageMethod())
                .withContingency(onContingencyStateUsageRule.getContingency().getId())
                .add();
        });
        onInstantUsageRules.forEach(ur -> {
            OnInstant onInstantUsageRule = (OnInstant) ur;
            networkActionAdder.newOnInstantUsageRule()
                .withInstant(onInstantUsageRule.getInstant().getId())
                .withUsageMethod(onInstantUsageRule.getUsageMethod())
                .add();
        });

    }

    private static String printRaIds(Set<RemedialActionDependency> dependingEnabledRemedialActions) {
        return dependingEnabledRemedialActions.stream().map(RemedialActionDependency::remedialAction).sorted(String::compareTo).collect(Collectors.joining(", "));
    }
}<|MERGE_RESOLUTION|>--- conflicted
+++ resolved
@@ -74,10 +74,6 @@
                 RemedialActionType remedialActionType = getRemedialActionType(nativeRemedialAction.mrid(), elementaryActionsAggregatorId, isSchemeRemedialAction);
                 RemedialActionAdder<?> remedialActionAdder = getRemedialActionAdder(nativeRemedialAction.mrid(), elementaryActionsAggregatorId, remedialActionType, isSchemeRemedialAction, alterations);
 
-<<<<<<< HEAD
-                InstantKind instantKind = getInstantKind(isSchemeRemedialAction, parentRemedialActionPropertyBag, remedialActionId, spsMaxTimeToImplementThreshold);
-                crac.getInstants(instantKind).forEach(instant -> addUsageRules(remedialActionId, assessedElementPropertyBags, linkedAeWithRa.getOrDefault(remedialActionId, Set.of()), linkedCoWithRa.getOrDefault(remedialActionId, Set.of()), cnecCreationContexts, remedialActionAdder, alterations, instant, isSchemeRemedialAction, remedialActionType));
-=======
                 remedialActionAdder.withName(nativeRemedialAction.getUniqueName());
                 if (nativeRemedialAction.operator() != null) {
                     remedialActionAdder.withOperator(CsaProfileCracUtils.getTsoNameFromUrl(nativeRemedialAction.operator()));
@@ -88,9 +84,8 @@
                     throw new OpenRaoImportException(ImportStatus.INCONSISTENCY_IN_DATA, "Remedial action " + nativeRemedialAction.mrid() + " will not be imported because an auto PST range action must have a speed defined");
                 }
 
-                Instant instant = defineInstant(isSchemeRemedialAction, nativeRemedialAction, spsMaxTimeToImplementThreshold);
-                addUsageRules(nativeRemedialAction.mrid(), nativeAssessedElements, linkedAeWithRa.getOrDefault(nativeRemedialAction.mrid(), Set.of()), linkedCoWithRa.getOrDefault(nativeRemedialAction.mrid(), Set.of()), cnecCreationContexts, remedialActionAdder, alterations, instant, isSchemeRemedialAction, remedialActionType);
->>>>>>> 19394cb8
+                InstantKind instantKind = getInstantKind(isSchemeRemedialAction, parentRemedialActionPropertyBag, remedialActionId, spsMaxTimeToImplementThreshold);
+                crac.getInstants(instantKind).forEach(instant -> addUsageRules(remedialActionId, assessedElementPropertyBags, linkedAeWithRa.getOrDefault(remedialActionId, Set.of()), linkedCoWithRa.getOrDefault(remedialActionId, Set.of()), cnecCreationContexts, remedialActionAdder, alterations, instant, isSchemeRemedialAction, remedialActionType));
                 remedialActionAdder.add();
 
                 if (alterations.isEmpty()) {
@@ -190,15 +185,9 @@
         return remedialInstant.isAuto() ? cnecInstant.isAuto() : !cnecInstant.comesBefore(remedialInstant);
     }
 
-<<<<<<< HEAD
-    private InstantKind getInstantKind(boolean isSchemeRemedialAction, PropertyBag parentRemedialActionPropertyBag, String remedialActionId, int durationLimit) {
-        if (CsaProfileConstants.RemedialActionKind.PREVENTIVE.toString().equals(parentRemedialActionPropertyBag.get(CsaProfileConstants.KIND))) {
+    private InstantKind getInstantKind(boolean isSchemeRemedialAction, RemedialAction nativeRemedialAction, String remedialActionId, int durationLimit) {
+        if (RemedialActionKind.PREVENTIVE.toString().equals(nativeRemedialAction.kind())) {
             return InstantKind.PREVENTIVE;
-=======
-    private Instant defineInstant(boolean isSchemeRemedialAction, RemedialAction nativeRemedialAction, int durationLimit) {
-        if (RemedialActionKind.PREVENTIVE.toString().equals(nativeRemedialAction.kind())) {
-            return crac.getPreventiveInstant();
->>>>>>> 19394cb8
         }
         if (isSchemeRemedialAction) {
             return InstantKind.AUTO;
@@ -207,17 +196,13 @@
         if (timeToImplement == null) {
             return InstantKind.CURATIVE;
         }
-<<<<<<< HEAD
         int durationInSeconds;
         try {
             durationInSeconds = CsaProfileCracUtils.convertDurationToSeconds(timeToImplement);
         } catch (RuntimeException e) {
             throw new OpenRaoImportException(ImportStatus.INCONSISTENCY_IN_DATA, "Remedial action " + remedialActionId + " will not be imported because of an irregular timeToImplement pattern");
         }
-        return durationInSeconds <= durationLimit ? InstantKind.AUTO : InstantKind.CURATIVE;
-=======
-        return timeToImplement <= durationLimit ? crac.getInstant(InstantKind.AUTO) : crac.getInstant(InstantKind.CURATIVE);
->>>>>>> 19394cb8
+        return timeToImplement <= durationLimit ? InstantKind.AUTO : InstantKind.CURATIVE;
     }
 
     private UsageMethod getUsageMethod(ElementCombinationConstraintKind elementCombinationConstraintKind, boolean isSchemeRemedialAction, Instant instant, RemedialActionType remedialActionType) {
