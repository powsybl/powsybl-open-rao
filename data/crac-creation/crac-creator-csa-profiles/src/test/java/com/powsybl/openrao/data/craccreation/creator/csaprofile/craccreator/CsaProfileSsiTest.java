/*
 * Copyright (c) 2020, RTE (http://www.rte-france.com)
 * This Source Code Form is subject to the terms of the Mozilla Public
 * License, v. 2.0. If a copy of the MPL was not distributed with this
 * file, You can obtain one at http://mozilla.org/MPL/2.0/.
 */
package com.powsybl.openrao.data.craccreation.creator.csaprofile.craccreator;

import com.powsybl.contingency.Contingency;
import com.powsybl.openrao.data.cracapi.Crac;
import com.powsybl.openrao.data.cracapi.networkaction.ActionType;
import com.powsybl.openrao.data.cracapi.networkaction.ElementaryAction;
import com.powsybl.openrao.data.cracapi.networkaction.InjectionSetpoint;
import com.powsybl.openrao.data.cracapi.networkaction.NetworkAction;
import com.powsybl.openrao.data.cracapi.networkaction.TopologicalAction;
import com.powsybl.openrao.data.cracapi.rangeaction.PstRangeAction;
import com.powsybl.openrao.data.cracapi.usagerule.UsageMethod;
import com.powsybl.openrao.data.craccreation.creator.api.ImportStatus;
import org.junit.jupiter.api.Test;

import java.util.Comparator;
import java.util.List;
import java.util.Set;

import static com.powsybl.openrao.data.craccreation.creator.csaprofile.craccreator.CsaProfileCracCreationTestUtil.*;
import static com.powsybl.openrao.data.craccreation.creator.csaprofile.craccreator.CsaProfileCracCreationTestUtil.assertNetworkActionImported;
import static org.junit.jupiter.api.Assertions.assertEquals;
import static org.junit.jupiter.api.Assertions.assertTrue;

/**
 * @author Thomas Bouquet <thomas.bouquet at rte-france.com>
 */
class CsaProfileSsiTest {

    private CsaProfileCracCreationContext cracCreationContext;
    private Crac crac;

    @Test
    void activateDeactivateContingency() {
        // General case
        cracCreationContext = getCsaCracCreationContext("/profiles/ssi/SSI-1_Contingency.zip", NETWORK, "2023-01-01T22:30Z");
        crac = cracCreationContext.getCrac();
        assertEquals(1, crac.getContingencies().size());
        assertContingencyEquality(crac.getContingencies().iterator().next(), "contingency-1", "RTE_CO1", Set.of("FFR1AA1  FFR2AA1  1"));
        assertContingencyNotImported(cracCreationContext, "contingency-2", ImportStatus.NOT_FOR_RAO, "Contingency contingency-2 will not be imported because its field mustStudy is set to false");

        // With SSI
        cracCreationContext = getCsaCracCreationContext("/profiles/ssi/SSI-1_Contingency.zip", NETWORK, "2024-01-31T12:30Z");
        crac = cracCreationContext.getCrac();
        assertEquals(1, crac.getContingencies().size());
        assertContingencyEquality(crac.getContingencies().iterator().next(), "contingency-2", "RTE_CO2", Set.of("FFR1AA1  FFR3AA1  1"));
        assertContingencyNotImported(cracCreationContext, "contingency-1", ImportStatus.NOT_FOR_RAO, "Contingency contingency-1 will not be imported because its field mustStudy is set to false");
    }

    @Test
    void activateDeactivateRemedialAction() {
        // General case
        cracCreationContext = getCsaCracCreationContext("/profiles/ssi/SSI-2_RemedialAction.zip", NETWORK, "2023-01-01T22:30Z");
        crac = cracCreationContext.getCrac();

        assertEquals(1, crac.getNetworkActions().size());
        NetworkAction remedialAction = crac.getNetworkActions().iterator().next();
        assertEquals("remedial-action-1", remedialAction.getId());
        assertEquals("RTE_RA1", remedialAction.getName());

        assertEquals(1, remedialAction.getElementaryActions().size());
        ElementaryAction elementaryAction = remedialAction.getElementaryActions().iterator().next();
        assertTrue(elementaryAction instanceof TopologicalAction);
        assertEquals("BBE1AA1  BBE4AA1  1", ((TopologicalAction) elementaryAction).getNetworkElement().getId());
        assertEquals(ActionType.OPEN, ((TopologicalAction) elementaryAction).getActionType());

        assertEquals(1, remedialAction.getUsageRules().size());
        assertEquals(crac.getInstant(PREVENTIVE_INSTANT_ID), remedialAction.getUsageRules().iterator().next().getInstant());
        assertEquals(UsageMethod.AVAILABLE, remedialAction.getUsageRules().iterator().next().getUsageMethod());

        assertRaNotImported(cracCreationContext, "remedial-action-2", ImportStatus.NOT_FOR_RAO, "Remedial action remedial-action-2 will not be imported because normalAvailable is set to false");

        // With SSI
        cracCreationContext = getCsaCracCreationContext("/profiles/ssi/SSI-2_RemedialAction.zip", NETWORK, "2024-01-31T12:30Z");
        crac = cracCreationContext.getCrac();

        assertEquals(1, crac.getNetworkActions().size());
        remedialAction = crac.getNetworkActions().iterator().next();
        assertEquals("remedial-action-2", remedialAction.getId());
        assertEquals("RTE_RA2", remedialAction.getName());

        assertEquals(1, remedialAction.getElementaryActions().size());
        elementaryAction = remedialAction.getElementaryActions().iterator().next();
        assertTrue(elementaryAction instanceof TopologicalAction);
        assertEquals("DDE3AA1  DDE4AA1  1", ((TopologicalAction) elementaryAction).getNetworkElement().getId());
        assertEquals(ActionType.OPEN, ((TopologicalAction) elementaryAction).getActionType());

        assertEquals(1, remedialAction.getUsageRules().size());
        assertEquals(crac.getInstant(PREVENTIVE_INSTANT_ID), remedialAction.getUsageRules().iterator().next().getInstant());
        assertEquals(UsageMethod.AVAILABLE, remedialAction.getUsageRules().iterator().next().getUsageMethod());

        assertRaNotImported(cracCreationContext, "remedial-action-1", ImportStatus.NOT_FOR_RAO, "Remedial action remedial-action-1 will not be imported because normalAvailable is set to false");
    }

    @Test
    void changeTopologyActionType() {
        // General case
        cracCreationContext = getCsaCracCreationContext("/profiles/ssi/SSI-3_ChangeTopologicalActionType.zip", NETWORK, "2023-01-01T22:30Z");
        crac = cracCreationContext.getCrac();

        assertEquals(1, crac.getNetworkActions().size());
        NetworkAction remedialAction = crac.getNetworkActions().iterator().next();
        assertEquals("remedial-action-1", remedialAction.getId());
        assertEquals("RTE_RA1", remedialAction.getName());

        assertEquals(1, remedialAction.getElementaryActions().size());
        ElementaryAction elementaryAction = remedialAction.getElementaryActions().iterator().next();
        assertTrue(elementaryAction instanceof TopologicalAction);
        assertEquals("BBE1AA1  BBE4AA1  1", ((TopologicalAction) elementaryAction).getNetworkElement().getId());
        assertEquals(ActionType.OPEN, ((TopologicalAction) elementaryAction).getActionType());

        // With SSI
        cracCreationContext = getCsaCracCreationContext("/profiles/ssi/SSI-3_ChangeTopologicalActionType.zip", NETWORK, "2024-01-31T12:30Z");
        crac = cracCreationContext.getCrac();

        assertEquals(1, crac.getNetworkActions().size());
        remedialAction = crac.getNetworkActions().iterator().next();
        assertEquals("remedial-action-1", remedialAction.getId());
        assertEquals("RTE_RA1", remedialAction.getName());

        assertEquals(1, remedialAction.getElementaryActions().size());
        elementaryAction = remedialAction.getElementaryActions().iterator().next();
        assertTrue(elementaryAction instanceof TopologicalAction);
        assertEquals("BBE1AA1  BBE4AA1  1", ((TopologicalAction) elementaryAction).getNetworkElement().getId());
        assertEquals(ActionType.CLOSE, ((TopologicalAction) elementaryAction).getActionType());
    }

    @Test
    void restrictPstActionRange() {
        // General case
        cracCreationContext = getCsaCracCreationContext("/profiles/ssi/SSI-4_RestrictPSTActionRange.zip", NETWORK, "2023-01-01T22:30Z");
        crac = cracCreationContext.getCrac();

        assertEquals(1, crac.getPstRangeActions().size());
        PstRangeAction remedialAction = crac.getPstRangeActions().iterator().next();
        assertEquals("remedial-action", remedialAction.getId());
        assertEquals("RTE_RA", remedialAction.getName());
        assertEquals("BBE2AA1  BBE3AA1  1", remedialAction.getNetworkElement().getId());
        assertEquals(1, remedialAction.getRanges().size());
        assertEquals(-16, remedialAction.getRanges().iterator().next().getMinTap());
        assertEquals(16, remedialAction.getRanges().iterator().next().getMaxTap());

        // With SSI
        cracCreationContext = getCsaCracCreationContext("/profiles/ssi/SSI-4_RestrictPSTActionRange.zip", NETWORK, "2024-01-31T12:30Z");
        crac = cracCreationContext.getCrac();

        assertEquals(1, crac.getPstRangeActions().size());
        remedialAction = crac.getPstRangeActions().iterator().next();
        assertEquals("remedial-action", remedialAction.getId());
        assertEquals("RTE_RA", remedialAction.getName());
        assertEquals("BBE2AA1  BBE3AA1  1", remedialAction.getNetworkElement().getId());
        assertEquals(1, remedialAction.getRanges().size());
        assertEquals(-5, remedialAction.getRanges().iterator().next().getMinTap());
        assertEquals(10, remedialAction.getRanges().iterator().next().getMaxTap());
    }

    @Test
    void changeRotatingMachineactionSetpoint() {
        // General case
        cracCreationContext = getCsaCracCreationContext("/profiles/ssi/SSI-5_ChangeRotatingMachineActionSetpoint.zip", NETWORK, "2023-01-01T22:30Z");
        crac = cracCreationContext.getCrac();

        assertEquals(1, crac.getNetworkActions().size());
        NetworkAction remedialAction = crac.getNetworkActions().iterator().next();
        assertEquals("remedial-action", remedialAction.getId());
        assertEquals("RTE_RA", remedialAction.getName());

        assertEquals(1, remedialAction.getElementaryActions().size());
        ElementaryAction elementaryAction = remedialAction.getElementaryActions().iterator().next();
        assertTrue(elementaryAction instanceof InjectionSetpoint);
        assertEquals("FFR1AA1 _generator", ((InjectionSetpoint) elementaryAction).getNetworkElement().getId());
        assertEquals(75d, ((InjectionSetpoint) elementaryAction).getSetpoint());

        // With SSI
        cracCreationContext = getCsaCracCreationContext("/profiles/ssi/SSI-5_ChangeRotatingMachineActionSetpoint.zip", NETWORK, "2024-01-31T12:30Z");
        crac = cracCreationContext.getCrac();

        assertEquals(1, crac.getNetworkActions().size());
        remedialAction = crac.getNetworkActions().iterator().next();
        assertEquals("remedial-action", remedialAction.getId());
        assertEquals("RTE_RA", remedialAction.getName());

        assertEquals(1, remedialAction.getElementaryActions().size());
        elementaryAction = remedialAction.getElementaryActions().iterator().next();
        assertTrue(elementaryAction instanceof InjectionSetpoint);
        assertEquals("FFR1AA1 _generator", ((InjectionSetpoint) elementaryAction).getNetworkElement().getId());
        assertEquals(100d, ((InjectionSetpoint) elementaryAction).getSetpoint());
    }

    @Test
    void activateDeactivateTopologyAction() {
        // General case
        cracCreationContext = getCsaCracCreationContext("/profiles/ssi/SSI-6_TopologyAction.zip", NETWORK, "2023-01-01T22:30Z");
        crac = cracCreationContext.getCrac();

        assertEquals(1, crac.getNetworkActions().size());
        NetworkAction remedialAction = crac.getNetworkActions().iterator().next();
        assertEquals("remedial-action", remedialAction.getId());
        assertEquals("RTE_RA", remedialAction.getName());

        assertEquals(1, remedialAction.getElementaryActions().size());
        ElementaryAction elementaryAction = remedialAction.getElementaryActions().iterator().next();
        assertTrue(elementaryAction instanceof TopologicalAction);
        assertEquals("BBE1AA1  BBE4AA1  1", ((TopologicalAction) elementaryAction).getNetworkElement().getId());
        assertEquals(ActionType.OPEN, ((TopologicalAction) elementaryAction).getActionType());

        // With SSI
        cracCreationContext = getCsaCracCreationContext("/profiles/ssi/SSI-6_TopologyAction.zip", NETWORK, "2024-01-31T12:30Z");
        crac = cracCreationContext.getCrac();

        assertEquals(1, crac.getNetworkActions().size());
        remedialAction = crac.getNetworkActions().iterator().next();
        assertEquals("remedial-action", remedialAction.getId());
        assertEquals("RTE_RA", remedialAction.getName());

        assertEquals(1, remedialAction.getElementaryActions().size());
        elementaryAction = remedialAction.getElementaryActions().iterator().next();
        assertTrue(elementaryAction instanceof TopologicalAction);
        assertEquals("DDE3AA1  DDE4AA1  1", ((TopologicalAction) elementaryAction).getNetworkElement().getId());
        assertEquals(ActionType.CLOSE, ((TopologicalAction) elementaryAction).getActionType());
    }

    @Test
    void activateDeactivateRotatingMachineAction() {
        // General case
        cracCreationContext = getCsaCracCreationContext("/profiles/ssi/SSI-7_RotatingMachineAction.zip", NETWORK, "2023-01-01T22:30Z");
        crac = cracCreationContext.getCrac();

        assertEquals(1, crac.getNetworkActions().size());
        NetworkAction remedialAction = crac.getNetworkActions().iterator().next();
        assertEquals("remedial-action", remedialAction.getId());
        assertEquals("RTE_RA", remedialAction.getName());

        assertEquals(1, remedialAction.getElementaryActions().size());
        ElementaryAction elementaryAction = remedialAction.getElementaryActions().iterator().next();
        assertTrue(elementaryAction instanceof InjectionSetpoint);
        assertEquals("FFR1AA1 _generator", ((InjectionSetpoint) elementaryAction).getNetworkElement().getId());
        assertEquals(75d, ((InjectionSetpoint) elementaryAction).getSetpoint());

        // With SSI
        cracCreationContext = getCsaCracCreationContext("/profiles/ssi/SSI-7_RotatingMachineAction.zip", NETWORK, "2024-01-31T12:30Z");
        crac = cracCreationContext.getCrac();

        assertEquals(1, crac.getNetworkActions().size());
        remedialAction = crac.getNetworkActions().iterator().next();
        assertEquals("remedial-action", remedialAction.getId());
        assertEquals("RTE_RA", remedialAction.getName());

        assertEquals(1, remedialAction.getElementaryActions().size());
        elementaryAction = remedialAction.getElementaryActions().iterator().next();
        assertTrue(elementaryAction instanceof InjectionSetpoint);
        assertEquals("FFR2AA1 _generator", ((InjectionSetpoint) elementaryAction).getNetworkElement().getId());
        assertEquals(100d, ((InjectionSetpoint) elementaryAction).getSetpoint());
    }

    @Test
    void activateTapPositionAction() {
        // General case
        cracCreationContext = getCsaCracCreationContext("/profiles/ssi/SSI-8_ActivateTapPositionAction.zip", NETWORK, "2023-01-01T22:30Z");
        crac = cracCreationContext.getCrac();

        assertEquals(0, crac.getPstRangeActions().size());

        // With SSI
        cracCreationContext = getCsaCracCreationContext("/profiles/ssi/SSI-8_ActivateTapPositionAction.zip", NETWORK, "2024-01-31T12:30Z");
        crac = cracCreationContext.getCrac();

        assertEquals(1, crac.getPstRangeActions().size());
        PstRangeAction remedialAction = crac.getPstRangeActions().iterator().next();
        assertEquals("remedial-action", remedialAction.getId());
        assertEquals("RTE_RA", remedialAction.getName());
        assertEquals("BBE2AA1  BBE3AA1  1", remedialAction.getNetworkElement().getId());
        assertEquals(1, remedialAction.getRanges().size());
        assertEquals(-4, remedialAction.getRanges().iterator().next().getMinTap());
        assertEquals(8, remedialAction.getRanges().iterator().next().getMaxTap());
    }

    @Test
    void deactivateTapPositionAction() {
        // General case
        cracCreationContext = getCsaCracCreationContext("/profiles/ssi/SSI-9_DeactivateTapPositionAction.zip", NETWORK, "2023-01-01T22:30Z");
        crac = cracCreationContext.getCrac();

        assertEquals(1, crac.getPstRangeActions().size());
        PstRangeAction remedialAction = crac.getPstRangeActions().iterator().next();
        assertEquals("remedial-action", remedialAction.getId());
        assertEquals("RTE_RA", remedialAction.getName());
        assertEquals("BBE2AA1  BBE3AA1  1", remedialAction.getNetworkElement().getId());
        assertEquals(1, remedialAction.getRanges().size());
        assertEquals(-4, remedialAction.getRanges().iterator().next().getMinTap());
        assertEquals(8, remedialAction.getRanges().iterator().next().getMaxTap());

        // With SSI
        cracCreationContext = getCsaCracCreationContext("/profiles/ssi/SSI-9_DeactivateTapPositionAction.zip", NETWORK, "2024-01-31T12:30Z");
        crac = cracCreationContext.getCrac();

        assertEquals(0, crac.getPstRangeActions().size());
    }

    @Test
    void activateDeactivateShuntCompensatorModification() {
        // General case
        cracCreationContext = getCsaCracCreationContext("/profiles/ssi/SSI-10_ShuntCompensatorModification.zip", NETWORK, "2023-01-01T22:30Z");
        crac = cracCreationContext.getCrac();

        assertEquals(1, crac.getNetworkActions().size());
        NetworkAction remedialAction = crac.getNetworkActions().iterator().next();
        assertEquals("remedial-action", remedialAction.getId());
        assertEquals("RTE_RA", remedialAction.getName());

        assertEquals(1, remedialAction.getElementaryActions().size());
        ElementaryAction elementaryAction = remedialAction.getElementaryActions().iterator().next();
        assertTrue(elementaryAction instanceof InjectionSetpoint);
        assertEquals("shunt-compensator", ((InjectionSetpoint) elementaryAction).getNetworkElement().getId());
        assertEquals(1, ((InjectionSetpoint) elementaryAction).getSetpoint());

        // With SSI
        cracCreationContext = getCsaCracCreationContext("/profiles/ssi/SSI-10_ShuntCompensatorModification.zip", NETWORK, "2024-01-31T12:30Z");
        crac = cracCreationContext.getCrac();

        assertEquals(1, crac.getNetworkActions().size());
        remedialAction = crac.getNetworkActions().iterator().next();
        assertEquals("remedial-action", remedialAction.getId());
        assertEquals("RTE_RA", remedialAction.getName());

        assertEquals(1, remedialAction.getElementaryActions().size());
        elementaryAction = remedialAction.getElementaryActions().iterator().next();
        assertTrue(elementaryAction instanceof InjectionSetpoint);
        assertEquals("shunt-compensator", ((InjectionSetpoint) elementaryAction).getNetworkElement().getId());
        assertEquals(3, ((InjectionSetpoint) elementaryAction).getSetpoint());
    }

    @Test
    void activateDeactivateAllElementaryActions() {
        // General case
        cracCreationContext = getCsaCracCreationContext("/profiles/ssi/SSI-11_ElementaryActions.zip", NETWORK, "2023-01-01T22:30Z");
        crac = cracCreationContext.getCrac();

        assertEquals(1, crac.getNetworkActions().size());
        NetworkAction remedialAction = crac.getNetworkActions().iterator().next();
        assertEquals("remedial-action-1", remedialAction.getId());
        assertEquals("RTE_RA1", remedialAction.getName());

        List<ElementaryAction> elementaryActions = remedialAction.getElementaryActions().stream().sorted(Comparator.comparing(ElementaryAction::toString)).toList();
        assertEquals(3, elementaryActions.size());

        assertTrue(elementaryActions.get(0) instanceof InjectionSetpoint);
        assertEquals("FFR1AA1 _generator", ((InjectionSetpoint) elementaryActions.get(0)).getNetworkElement().getId());
        assertEquals(75d, ((InjectionSetpoint) elementaryActions.get(0)).getSetpoint());

        assertTrue(elementaryActions.get(1) instanceof InjectionSetpoint);
        assertEquals("shunt-compensator", ((InjectionSetpoint) elementaryActions.get(1)).getNetworkElement().getId());
        assertEquals(1, ((InjectionSetpoint) elementaryActions.get(1)).getSetpoint());

        assertTrue(elementaryActions.get(2) instanceof TopologicalAction);
        assertEquals("BBE1AA1  BBE4AA1  1", ((TopologicalAction) elementaryActions.get(2)).getNetworkElement().getId());
        assertEquals(ActionType.OPEN, ((TopologicalAction) elementaryActions.get(2)).getActionType());

        assertRaNotImported(cracCreationContext, "remedial-action-2", ImportStatus.NOT_FOR_RAO, "Remedial action remedial-action-2 will not be imported because it has no elementary action");

        // With SSI
        cracCreationContext = getCsaCracCreationContext("/profiles/ssi/SSI-11_ElementaryActions.zip", NETWORK, "2024-01-31T12:30Z");
        crac = cracCreationContext.getCrac();

        assertEquals(1, crac.getNetworkActions().size());
        remedialAction = crac.getNetworkActions().iterator().next();
        assertEquals("remedial-action-2", remedialAction.getId());
        assertEquals("RTE_RA2", remedialAction.getName());

        elementaryActions = remedialAction.getElementaryActions().stream().sorted(Comparator.comparing(ElementaryAction::toString)).toList();
        assertEquals(3, elementaryActions.size());

        assertTrue(elementaryActions.get(0) instanceof InjectionSetpoint);
        assertEquals("shunt-compensator", ((InjectionSetpoint) elementaryActions.get(0)).getNetworkElement().getId());
        assertEquals(4, ((InjectionSetpoint) elementaryActions.get(0)).getSetpoint());

        assertTrue(elementaryActions.get(1) instanceof InjectionSetpoint);
        assertEquals("FFR2AA1 _generator", ((InjectionSetpoint) elementaryActions.get(1)).getNetworkElement().getId());
        assertEquals(100d, ((InjectionSetpoint) elementaryActions.get(1)).getSetpoint());

        assertTrue(elementaryActions.get(2) instanceof TopologicalAction);
        assertEquals("DDE3AA1  DDE4AA1  1", ((TopologicalAction) elementaryActions.get(2)).getNetworkElement().getId());
        assertEquals(ActionType.CLOSE, ((TopologicalAction) elementaryActions.get(2)).getActionType());

        assertRaNotImported(cracCreationContext, "remedial-action-1", ImportStatus.NOT_FOR_RAO, "Remedial action remedial-action-1 will not be imported because it has no elementary action");
    }

    @Test
    void activateDeactivateContingencyWithRemedialAction() {
        // General case
        cracCreationContext = getCsaCracCreationContext("/profiles/ssi/SSI-12_ContingencyWithRemedialAction.zip", NETWORK, "2023-01-01T22:30Z");
        crac = cracCreationContext.getCrac();

        List<Contingency> contingencies = crac.getContingencies().stream().sorted(Comparator.comparing(Contingency::getId)).toList();
        assertEquals(3, contingencies.size());
        assertContingencyEquality(contingencies.get(0), "contingency-1", "RTE_CO1", Set.of("FFR1AA1  FFR2AA1  1"));
        assertContingencyEquality(contingencies.get(1), "contingency-2", "RTE_CO2", Set.of("FFR1AA1  FFR3AA1  1"));
        assertContingencyEquality(contingencies.get(2), "contingency-3", "RTE_CO3", Set.of("FFR1AA1  FFR4AA1  1"));

        List<NetworkAction> networkActions = crac.getNetworkActions().stream().sorted(Comparator.comparing(NetworkAction::getId)).toList();
        assertEquals(2, networkActions.size());

        assertEquals("remedial-action-1", networkActions.get(0).getId());
        assertEquals("RTE_RA1", networkActions.get(0).getName());
        assertEquals(3, networkActions.get(0).getUsageRules().size());
        assertHasOnContingencyStateUsageRule(cracCreationContext, "remedial-action-1", "contingency-1", CURATIVE_1_INSTANT_ID, UsageMethod.FORCED);
        assertHasOnContingencyStateUsageRule(cracCreationContext, "remedial-action-1", "contingency-1", CURATIVE_2_INSTANT_ID, UsageMethod.FORCED);
        assertHasOnContingencyStateUsageRule(cracCreationContext, "remedial-action-1", "contingency-1", CURATIVE_3_INSTANT_ID, UsageMethod.FORCED);

        assertEquals("remedial-action-2", networkActions.get(1).getId());
        assertEquals("RTE_RA2", networkActions.get(1).getName());
        assertEquals(3, networkActions.get(1).getUsageRules().size());
        assertHasOnContingencyStateUsageRule(cracCreationContext, "remedial-action-2", "contingency-3", CURATIVE_1_INSTANT_ID, UsageMethod.FORCED);
        assertHasOnContingencyStateUsageRule(cracCreationContext, "remedial-action-2", "contingency-3", CURATIVE_2_INSTANT_ID, UsageMethod.FORCED);
        assertHasOnContingencyStateUsageRule(cracCreationContext, "remedial-action-2", "contingency-3", CURATIVE_3_INSTANT_ID, UsageMethod.FORCED);

        // With SSI
        cracCreationContext = getCsaCracCreationContext("/profiles/ssi/SSI-12_ContingencyWithRemedialAction.zip", NETWORK, "2024-01-31T12:30Z");
        crac = cracCreationContext.getCrac();

        contingencies = crac.getContingencies().stream().sorted(Comparator.comparing(Contingency::getId)).toList();
        assertEquals(2, contingencies.size());
        assertContingencyEquality(contingencies.get(0), "contingency-1", "RTE_CO1", Set.of("FFR1AA1  FFR2AA1  1"));
        assertContingencyEquality(contingencies.get(1), "contingency-2", "RTE_CO2", Set.of("FFR1AA1  FFR3AA1  1"));
        assertContingencyNotImported(cracCreationContext, "contingency-3", ImportStatus.NOT_FOR_RAO, "Contingency contingency-3 will not be imported because its field mustStudy is set to false");

        networkActions = crac.getNetworkActions().stream().sorted(Comparator.comparing(NetworkAction::getId)).toList();
        assertEquals(2, networkActions.size());

        assertEquals("remedial-action-1", networkActions.get(0).getId());
        assertEquals("RTE_RA1", networkActions.get(0).getName());
        assertEquals(3, networkActions.get(0).getUsageRules().size());
        assertHasOnContingencyStateUsageRule(cracCreationContext, "remedial-action-1", "contingency-2", CURATIVE_1_INSTANT_ID, UsageMethod.FORCED);
        assertHasOnContingencyStateUsageRule(cracCreationContext, "remedial-action-1", "contingency-2", CURATIVE_2_INSTANT_ID, UsageMethod.FORCED);
        assertHasOnContingencyStateUsageRule(cracCreationContext, "remedial-action-1", "contingency-2", CURATIVE_3_INSTANT_ID, UsageMethod.FORCED);

        assertEquals("remedial-action-2", networkActions.get(1).getId());
        assertEquals("RTE_RA2", networkActions.get(1).getName());
        assertEquals(0, networkActions.get(1).getUsageRules().size());
    }

    @Test
    void activateDeactivateAngleCnec() {
        // General case
        cracCreationContext = getCsaCracCreationContext("/profiles/ssi/SSI-13_AngleCNEC.zip", NETWORK, "2023-01-01T22:30Z");
        crac = cracCreationContext.getCrac();

        assertAngleCnecEquality(crac.getAngleCnec("RTE_AE1 (assessed-element-1) - preventive"), "RTE_AE1 (assessed-element-1) - preventive", "BBE1AA1 ", "BBE4AA1 ", PREVENTIVE_INSTANT_ID, null, 30d, -30d, "RTE");
        assertCnecNotImported(cracCreationContext, "assessed-element-2", ImportStatus.NOT_FOR_RAO, "AssessedElement.normalEnabled is false");

        // With SSI
        cracCreationContext = getCsaCracCreationContext("/profiles/ssi/SSI-13_AngleCNEC.zip", NETWORK, "2024-01-31T12:30Z");
        crac = cracCreationContext.getCrac();

        assertAngleCnecEquality(crac.getAngleCnec("RTE_AE2 (assessed-element-2) - preventive"), "RTE_AE2 (assessed-element-2) - preventive", "BBE4AA1 ", "BBE1AA1 ", PREVENTIVE_INSTANT_ID, null, 45d, -45d, "RTE");
        assertCnecNotImported(cracCreationContext, "assessed-element-1", ImportStatus.NOT_FOR_RAO, "AssessedElement.normalEnabled is false");
    }

    @Test
    void changeAngleCnecThreshold() {
        // General case
        cracCreationContext = getCsaCracCreationContext("/profiles/ssi/SSI-14_VoltageAngleLimit.zip", NETWORK, "2023-01-01T22:30Z");
        crac = cracCreationContext.getCrac();
        assertAngleCnecEquality(crac.getAngleCnec("RTE_AE (assessed-element) - preventive"), "RTE_AE (assessed-element) - preventive", "BBE1AA1 ", "BBE4AA1 ", PREVENTIVE_INSTANT_ID, null, 30d, -30d, "RTE");

        // With SSI
        cracCreationContext = getCsaCracCreationContext("/profiles/ssi/SSI-14_VoltageAngleLimit.zip", NETWORK, "2024-01-31T12:30Z");
        crac = cracCreationContext.getCrac();
        assertAngleCnecEquality(crac.getAngleCnec("RTE_AE (assessed-element) - preventive"), "RTE_AE (assessed-element) - preventive", "BBE1AA1 ", "BBE4AA1 ", PREVENTIVE_INSTANT_ID, null, 45d, -45d, "RTE");
    }

    @Test
    void activateDeactivateAssessedElementWithContingency() {
        // General case
        cracCreationContext = getCsaCracCreationContext("/profiles/ssi/SSI-15_AssessedElementWithContingency.zip", NETWORK, "2023-01-01T22:30Z");
        crac = cracCreationContext.getCrac();

        assertEquals(4, crac.getAngleCnecs().size());
        assertAngleCnecEquality(crac.getAngleCnec("RTE_AE1 (assessed-element-1) - preventive"), "RTE_AE1 (assessed-element-1) - preventive", "BBE1AA1 ", "BBE4AA1 ", PREVENTIVE_INSTANT_ID, null, 30d, -30d, "RTE");
        assertAngleCnecEquality(crac.getAngleCnec("RTE_AE1 (assessed-element-1) - RTE_CO1 - curative 3"), "RTE_AE1 (assessed-element-1) - RTE_CO1 - curative 3", "BBE1AA1 ", "BBE4AA1 ", CURATIVE_3_INSTANT_ID, "contingency-1", 30d, -30d, "RTE");
        assertAngleCnecEquality(crac.getAngleCnec("RTE_AE2 (assessed-element-2) - preventive"), "RTE_AE2 (assessed-element-2) - preventive", "BBE4AA1 ", "BBE1AA1 ", PREVENTIVE_INSTANT_ID, null, 45d, -45d, "RTE");
<<<<<<< HEAD
        assertAngleCnecEquality(crac.getAngleCnec("RTE_AE2 (assessed-element-2) - RTE_CO3 - curative 3"), "RTE_AE2 (assessed-element-2) - RTE_CO3 - curative 3", "BBE4AA1 ", "BBE1AA1 ", CURATIVE_3_INSTANT_ID, "contingency-3", 45d, -45d, "RTE");
        assertCnecNotImported(cracCreationContext, "assessed-element-1", ImportStatus.NOT_FOR_RAO, "AssessedElementWithContingency.normalEnabled is false for contingency contingency-2");
=======
        assertAngleCnecEquality(crac.getAngleCnec("RTE_AE2 (assessed-element-2) - RTE_CO3 - curative"), "RTE_AE2 (assessed-element-2) - RTE_CO3 - curative", "BBE4AA1 ", "BBE1AA1 ", CURATIVE_INSTANT_ID, "contingency-3", 45d, -45d, "RTE");
        assertCnecNotImported(cracCreationContext, "assessed-element-1", ImportStatus.NOT_FOR_RAO, "The link between contingency contingency-2 and the assessed element is disabled");
>>>>>>> 2b13fd9a

        // With SSI
        cracCreationContext = getCsaCracCreationContext("/profiles/ssi/SSI-15_AssessedElementWithContingency.zip", NETWORK, "2024-01-31T12:30Z");
        crac = cracCreationContext.getCrac();

        assertEquals(3, crac.getAngleCnecs().size());
        assertAngleCnecEquality(crac.getAngleCnec("RTE_AE1 (assessed-element-1) - preventive"), "RTE_AE1 (assessed-element-1) - preventive", "BBE1AA1 ", "BBE4AA1 ", PREVENTIVE_INSTANT_ID, null, 30d, -30d, "RTE");
        assertAngleCnecEquality(crac.getAngleCnec("RTE_AE1 (assessed-element-1) - RTE_CO2 - curative 3"), "RTE_AE1 (assessed-element-1) - RTE_CO2 - curative 3", "BBE1AA1 ", "BBE4AA1 ", CURATIVE_3_INSTANT_ID, "contingency-2", 30d, -30d, "RTE");
        assertAngleCnecEquality(crac.getAngleCnec("RTE_AE2 (assessed-element-2) - preventive"), "RTE_AE2 (assessed-element-2) - preventive", "BBE4AA1 ", "BBE1AA1 ", PREVENTIVE_INSTANT_ID, null, 45d, -45d, "RTE");
        assertCnecNotImported(cracCreationContext, "assessed-element-1", ImportStatus.NOT_FOR_RAO, "The link between contingency contingency-1 and the assessed element is disabled");
        assertCnecNotImported(cracCreationContext, "assessed-element-2", ImportStatus.INCONSISTENCY_IN_DATA, "The contingency contingency-3 linked to the assessed element does not exist in the CRAC");
    }

    @Test
    void activateDeactivateAssessedElementWithRemedialAction() {
        // General case
        cracCreationContext = getCsaCracCreationContext("/profiles/ssi/SSI-16_AssessedElementWithRemedialAction.zip", NETWORK, "2023-01-01T22:30Z");
        crac = cracCreationContext.getCrac();

        assertEquals(1, crac.getContingencies().size());
        assertContingencyEquality(crac.getContingencies().iterator().next(), "contingency", "RTE_CO", Set.of("FFR1AA1  FFR2AA1  1"));

        assertEquals(6, crac.getAngleCnecs().size());
        assertAngleCnecEquality(crac.getAngleCnec("RTE_AE1 (assessed-element-1) - preventive"), "RTE_AE1 (assessed-element-1) - preventive", "BBE1AA1 ", "BBE4AA1 ", PREVENTIVE_INSTANT_ID, null, 30d, -30d, "RTE");
        assertAngleCnecEquality(crac.getAngleCnec("RTE_AE1 (assessed-element-1) - RTE_CO - curative 3"), "RTE_AE1 (assessed-element-1) - RTE_CO - curative 3", "BBE1AA1 ", "BBE4AA1 ", CURATIVE_3_INSTANT_ID, "contingency", 30d, -30d, "RTE");
        assertAngleCnecEquality(crac.getAngleCnec("RTE_AE2 (assessed-element-2) - preventive"), "RTE_AE2 (assessed-element-2) - preventive", "BBE4AA1 ", "BBE1AA1 ", PREVENTIVE_INSTANT_ID, null, 45d, -45d, "RTE");
        assertAngleCnecEquality(crac.getAngleCnec("RTE_AE2 (assessed-element-2) - RTE_CO - curative 3"), "RTE_AE2 (assessed-element-2) - RTE_CO - curative 3", "BBE4AA1 ", "BBE1AA1 ", CURATIVE_3_INSTANT_ID, "contingency", 45d, -45d, "RTE");
        assertAngleCnecEquality(crac.getAngleCnec("RTE_AE3 (assessed-element-3) - preventive"), "RTE_AE3 (assessed-element-3) - preventive", "BBE1AA1 ", "BBE4AA1 ", PREVENTIVE_INSTANT_ID, null, 15d, -15d, "RTE");
        assertAngleCnecEquality(crac.getAngleCnec("RTE_AE3 (assessed-element-3) - RTE_CO - curative 3"), "RTE_AE3 (assessed-element-3) - RTE_CO - curative 3", "BBE1AA1 ", "BBE4AA1 ", CURATIVE_3_INSTANT_ID, "contingency", 15d, -15d, "RTE");

        List<NetworkAction> remedialActions = crac.getNetworkActions().stream().sorted(Comparator.comparing(NetworkAction::getId)).toList();
        assertEquals(2, remedialActions.size());

        assertEquals("remedial-action-1", remedialActions.get(0).getId());
        assertEquals("RTE_RA1", remedialActions.get(0).getName());
        assertEquals(3, remedialActions.get(0).getUsageRules().size());
        assertHasOnAngleConstraintUsageRule(cracCreationContext, "remedial-action-1", "RTE_AE1 (assessed-element-1) - RTE_CO - curative 3", crac.getInstant(CURATIVE_1_INSTANT_ID), UsageMethod.AVAILABLE);
        assertHasOnAngleConstraintUsageRule(cracCreationContext, "remedial-action-1", "RTE_AE1 (assessed-element-1) - RTE_CO - curative 3", crac.getInstant(CURATIVE_2_INSTANT_ID), UsageMethod.AVAILABLE);
        assertHasOnAngleConstraintUsageRule(cracCreationContext, "remedial-action-1", "RTE_AE1 (assessed-element-1) - RTE_CO - curative 3", crac.getInstant(CURATIVE_3_INSTANT_ID), UsageMethod.AVAILABLE);

        assertEquals("remedial-action-2", remedialActions.get(1).getId());
        assertEquals("RTE_RA2", remedialActions.get(1).getName());
        assertEquals(3, remedialActions.get(1).getUsageRules().size());
        assertHasOnAngleConstraintUsageRule(cracCreationContext, "remedial-action-2", "RTE_AE3 (assessed-element-3) - RTE_CO - curative 3", crac.getInstant(CURATIVE_1_INSTANT_ID), UsageMethod.AVAILABLE);
        assertHasOnAngleConstraintUsageRule(cracCreationContext, "remedial-action-2", "RTE_AE3 (assessed-element-3) - RTE_CO - curative 3", crac.getInstant(CURATIVE_2_INSTANT_ID), UsageMethod.AVAILABLE);
        assertHasOnAngleConstraintUsageRule(cracCreationContext, "remedial-action-2", "RTE_AE3 (assessed-element-3) - RTE_CO - curative 3", crac.getInstant(CURATIVE_3_INSTANT_ID), UsageMethod.AVAILABLE);

        // With SSI
        cracCreationContext = getCsaCracCreationContext("/profiles/ssi/SSI-16_AssessedElementWithRemedialAction.zip", NETWORK, "2024-01-31T12:30Z");
        crac = cracCreationContext.getCrac();

        assertEquals(1, crac.getContingencies().size());
        assertContingencyEquality(crac.getContingencies().iterator().next(), "contingency", "RTE_CO", Set.of("FFR1AA1  FFR2AA1  1"));

        assertEquals(4, crac.getAngleCnecs().size());
        assertAngleCnecEquality(crac.getAngleCnec("RTE_AE1 (assessed-element-1) - preventive"), "RTE_AE1 (assessed-element-1) - preventive", "BBE1AA1 ", "BBE4AA1 ", PREVENTIVE_INSTANT_ID, null, 30d, -30d, "RTE");
        assertAngleCnecEquality(crac.getAngleCnec("RTE_AE1 (assessed-element-1) - RTE_CO - curative 3"), "RTE_AE1 (assessed-element-1) - RTE_CO - curative 3", "BBE1AA1 ", "BBE4AA1 ", CURATIVE_3_INSTANT_ID, "contingency", 30d, -30d, "RTE");
        assertAngleCnecEquality(crac.getAngleCnec("RTE_AE2 (assessed-element-2) - preventive"), "RTE_AE2 (assessed-element-2) - preventive", "BBE4AA1 ", "BBE1AA1 ", PREVENTIVE_INSTANT_ID, null, 45d, -45d, "RTE");
        assertAngleCnecEquality(crac.getAngleCnec("RTE_AE2 (assessed-element-2) - RTE_CO - curative 3"), "RTE_AE2 (assessed-element-2) - RTE_CO - curative 3", "BBE4AA1 ", "BBE1AA1 ", CURATIVE_3_INSTANT_ID, "contingency", 45d, -45d, "RTE");

        remedialActions = crac.getNetworkActions().stream().sorted(Comparator.comparing(NetworkAction::getId)).toList();
        assertEquals(2, remedialActions.size());

        assertEquals("remedial-action-1", remedialActions.get(0).getId());
        assertEquals("RTE_RA1", remedialActions.get(0).getName());
        assertEquals(3, remedialActions.get(0).getUsageRules().size());
        assertHasOnAngleConstraintUsageRule(cracCreationContext, "remedial-action-1", "RTE_AE2 (assessed-element-2) - RTE_CO - curative 3", crac.getInstant(CURATIVE_1_INSTANT_ID), UsageMethod.AVAILABLE);
        assertHasOnAngleConstraintUsageRule(cracCreationContext, "remedial-action-1", "RTE_AE2 (assessed-element-2) - RTE_CO - curative 3", crac.getInstant(CURATIVE_2_INSTANT_ID), UsageMethod.AVAILABLE);
        assertHasOnAngleConstraintUsageRule(cracCreationContext, "remedial-action-1", "RTE_AE2 (assessed-element-2) - RTE_CO - curative 3", crac.getInstant(CURATIVE_3_INSTANT_ID), UsageMethod.AVAILABLE);

        assertEquals("remedial-action-2", remedialActions.get(1).getId());
        assertEquals("RTE_RA2", remedialActions.get(1).getName());
        assertEquals(0, remedialActions.get(1).getUsageRules().size());
    }

    @Test
    void activateDeactivateSchemeRemedialAction() {
        // General case
        cracCreationContext = getCsaCracCreationContext("/profiles/ssi/SSI-17_SchemeRemedialAction.zip", NETWORK, "2023-01-01T22:30Z");
        crac = cracCreationContext.getCrac();

        assertEquals(1, crac.getNetworkActions().size());
        NetworkAction remedialAction = crac.getNetworkActions().iterator().next();
        assertEquals("ara-1", remedialAction.getId());
        assertEquals("RTE_ARA-1", remedialAction.getName());

        assertEquals(1, remedialAction.getElementaryActions().size());
        ElementaryAction elementaryAction = remedialAction.getElementaryActions().iterator().next();
        assertTrue(elementaryAction instanceof TopologicalAction);
        assertEquals("BBE1AA1  BBE4AA1  1", ((TopologicalAction) elementaryAction).getNetworkElement().getId());
        assertEquals(ActionType.OPEN, ((TopologicalAction) elementaryAction).getActionType());

        assertEquals(1, remedialAction.getUsageRules().size());
        assertEquals(crac.getInstant(AUTO_INSTANT_ID), remedialAction.getUsageRules().iterator().next().getInstant());
        assertEquals(UsageMethod.FORCED, remedialAction.getUsageRules().iterator().next().getUsageMethod());

        assertRaNotImported(cracCreationContext, "ara-2", ImportStatus.NOT_FOR_RAO, "Remedial action ara-2 will not be imported because normalAvailable is set to false");

        // With SSI
        cracCreationContext = getCsaCracCreationContext("/profiles/ssi/SSI-17_SchemeRemedialAction.zip", NETWORK, "2024-01-31T12:30Z");
        crac = cracCreationContext.getCrac();

        assertEquals(1, crac.getNetworkActions().size());
        remedialAction = crac.getNetworkActions().iterator().next();
        assertEquals("ara-2", remedialAction.getId());
        assertEquals("RTE_ARA-2", remedialAction.getName());

        assertEquals(1, remedialAction.getElementaryActions().size());
        elementaryAction = remedialAction.getElementaryActions().iterator().next();
        assertTrue(elementaryAction instanceof TopologicalAction);
        assertEquals("DDE3AA1  DDE4AA1  1", ((TopologicalAction) elementaryAction).getNetworkElement().getId());
        assertEquals(ActionType.OPEN, ((TopologicalAction) elementaryAction).getActionType());

        assertEquals(1, remedialAction.getUsageRules().size());
        assertEquals(crac.getInstant(AUTO_INSTANT_ID), remedialAction.getUsageRules().iterator().next().getInstant());
        assertEquals(UsageMethod.FORCED, remedialAction.getUsageRules().iterator().next().getUsageMethod());

        assertRaNotImported(cracCreationContext, "ara-1", ImportStatus.NOT_FOR_RAO, "Remedial action ara-1 will not be imported because normalAvailable is set to false");
    }

    @Test
    void activateDeactivateRemedialActionScheme() {
        // General case
        cracCreationContext = getCsaCracCreationContext("/profiles/ssi/SSI-18_RemedialActionScheme.zip", NETWORK, "2023-01-01T22:30Z");
        crac = cracCreationContext.getCrac();

        assertEquals(1, crac.getNetworkActions().size());
        NetworkAction remedialAction = crac.getNetworkActions().iterator().next();
        assertEquals("ara-1", remedialAction.getId());
        assertEquals("RTE_ARA-1", remedialAction.getName());

        assertEquals(1, remedialAction.getElementaryActions().size());
        ElementaryAction elementaryAction = remedialAction.getElementaryActions().iterator().next();
        assertTrue(elementaryAction instanceof TopologicalAction);
        assertEquals("BBE1AA1  BBE4AA1  1", ((TopologicalAction) elementaryAction).getNetworkElement().getId());
        assertEquals(ActionType.OPEN, ((TopologicalAction) elementaryAction).getActionType());

        assertEquals(1, remedialAction.getUsageRules().size());
        assertEquals(crac.getInstant(AUTO_INSTANT_ID), remedialAction.getUsageRules().iterator().next().getInstant());
        assertEquals(UsageMethod.FORCED, remedialAction.getUsageRules().iterator().next().getUsageMethod());

        assertRaNotImported(cracCreationContext, "ara-2", ImportStatus.NOT_FOR_RAO, "Remedial action ara-2 will not be imported because RemedialActionScheme remedial-action-scheme-2 is not armed");

        // With SSI
        cracCreationContext = getCsaCracCreationContext("/profiles/ssi/SSI-18_RemedialActionScheme.zip", NETWORK, "2024-01-31T12:30Z");
        crac = cracCreationContext.getCrac();

        assertEquals(1, crac.getNetworkActions().size());
        remedialAction = crac.getNetworkActions().iterator().next();
        assertEquals("ara-2", remedialAction.getId());
        assertEquals("RTE_ARA-2", remedialAction.getName());

        assertEquals(1, remedialAction.getElementaryActions().size());
        elementaryAction = remedialAction.getElementaryActions().iterator().next();
        assertTrue(elementaryAction instanceof TopologicalAction);
        assertEquals("DDE3AA1  DDE4AA1  1", ((TopologicalAction) elementaryAction).getNetworkElement().getId());
        assertEquals(ActionType.OPEN, ((TopologicalAction) elementaryAction).getActionType());

        assertEquals(1, remedialAction.getUsageRules().size());
        assertEquals(crac.getInstant(AUTO_INSTANT_ID), remedialAction.getUsageRules().iterator().next().getInstant());
        assertEquals(UsageMethod.FORCED, remedialAction.getUsageRules().iterator().next().getUsageMethod());

        assertRaNotImported(cracCreationContext, "ara-1", ImportStatus.NOT_FOR_RAO, "Remedial action ara-1 will not be imported because RemedialActionScheme remedial-action-scheme-1 is not armed");
    }

    @Test
    void activateDeactivateRemedialActionDependency() {
        // General case
        cracCreationContext = getCsaCracCreationContext("/profiles/ssi/SSI-19_RemedialActionDependency.zip", NETWORK, "2023-01-01T22:30Z");
        assertNetworkActionImported(cracCreationContext, "remedial-action-group", Set.of("FFR1AA1 _generator", "BBE1AA1  BBE4AA1  1"), true, 1, "RTE");
        assertEquals("Remedial Action Group", cracCreationContext.getCrac().getRemedialAction("remedial-action-group").getName());
        assertNetworkActionImported(cracCreationContext, "redispatching-action-fr2", Set.of("FFR2AA1 _generator"), false, 1, "RTE");
        assertEquals("RTE_Redispatch -70 MW FR2", cracCreationContext.getCrac().getRemedialAction("redispatching-action-fr2").getName());
        assertEquals("The RemedialActionGroup with mRID remedial-action-group was turned into a remedial action from the following remedial actions: redispatching-action-fr1, topological-action",
            cracCreationContext.getRemedialActionCreationContext("remedial-action-group").getImportStatusDetail());

        // With SSI
        cracCreationContext = getCsaCracCreationContext("/profiles/ssi/SSI-19_RemedialActionDependency.zip", NETWORK, "2024-01-31T12:30Z");
        assertNetworkActionImported(cracCreationContext, "remedial-action-group", Set.of("FFR2AA1 _generator", "BBE1AA1  BBE4AA1  1"), true, 1, "RTE");
        assertEquals("Remedial Action Group", cracCreationContext.getCrac().getRemedialAction("remedial-action-group").getName());
        assertNetworkActionImported(cracCreationContext, "redispatching-action-fr1", Set.of("FFR1AA1 _generator"), false, 1, "RTE");
        assertEquals("RTE_Redispatch 70 MW FR1", cracCreationContext.getCrac().getRemedialAction("redispatching-action-fr1").getName());
        assertEquals("The RemedialActionGroup with mRID remedial-action-group was turned into a remedial action from the following remedial actions: redispatching-action-fr2, topological-action",
            cracCreationContext.getRemedialActionCreationContext("remedial-action-group").getImportStatusDetail());
    }

    @Test
    void overrideRemedialActionGroup() {
        // General case
        cracCreationContext = getCsaCracCreationContext("/profiles/ssi/SSI-20_RemedialActionGroup.zip", NETWORK, "2023-01-01T22:30Z");
        assertNetworkActionImported(cracCreationContext, "remedial-action-group", Set.of("BBE1AA1  BBE4AA1  1", "DDE3AA1  DDE4AA1  1"), true, 1, "RTE");
        assertEquals("The RemedialActionGroup with mRID remedial-action-group was turned into a remedial action from the following remedial actions: open-be1-be4, open-de3-de4",
            cracCreationContext.getRemedialActionCreationContext("remedial-action-group").getImportStatusDetail());

        // With SSI 1
        cracCreationContext = getCsaCracCreationContext("/profiles/ssi/SSI-20_RemedialActionGroup.zip", NETWORK, "2024-01-31T12:30Z");
        assertEquals(0, cracCreationContext.getCrac().getRemedialActions().size());
        assertEquals("Remedial action group remedial-action-group will not be imported because the remedial action open-be1-be4 does not exist or not imported. All RA's depending in that group will be ignored: open-be1-be4, open-de3-de4",
            cracCreationContext.getRemedialActionCreationContext("remedial-action-group").getImportStatusDetail());
        // With SSI 2
        cracCreationContext = getCsaCracCreationContext("/profiles/ssi/SSI-20_RemedialActionGroup.zip", NETWORK, "2024-02-01T12:30Z");
        assertEquals(2, cracCreationContext.getCrac().getRemedialActions().size());
        assertEquals("The RemedialActionGroup with mRID remedial-action-group was turned into a remedial action from the following remedial actions: open-de3-de4",
            cracCreationContext.getRemedialActionCreationContext("remedial-action-group").getImportStatusDetail());

        // With SSI 3
        cracCreationContext = getCsaCracCreationContext("/profiles/ssi/SSI-20_RemedialActionGroup.zip", NETWORK, "2024-02-02T12:30Z");
        assertEquals(1, cracCreationContext.getCrac().getRemedialActions().size());
        assertEquals("The RemedialActionGroup with mRID remedial-action-group was turned into a remedial action from the following remedial actions: open-de3-de4",
            cracCreationContext.getRemedialActionCreationContext("remedial-action-group").getImportStatusDetail());
    }
}<|MERGE_RESOLUTION|>--- conflicted
+++ resolved
@@ -484,13 +484,8 @@
         assertAngleCnecEquality(crac.getAngleCnec("RTE_AE1 (assessed-element-1) - preventive"), "RTE_AE1 (assessed-element-1) - preventive", "BBE1AA1 ", "BBE4AA1 ", PREVENTIVE_INSTANT_ID, null, 30d, -30d, "RTE");
         assertAngleCnecEquality(crac.getAngleCnec("RTE_AE1 (assessed-element-1) - RTE_CO1 - curative 3"), "RTE_AE1 (assessed-element-1) - RTE_CO1 - curative 3", "BBE1AA1 ", "BBE4AA1 ", CURATIVE_3_INSTANT_ID, "contingency-1", 30d, -30d, "RTE");
         assertAngleCnecEquality(crac.getAngleCnec("RTE_AE2 (assessed-element-2) - preventive"), "RTE_AE2 (assessed-element-2) - preventive", "BBE4AA1 ", "BBE1AA1 ", PREVENTIVE_INSTANT_ID, null, 45d, -45d, "RTE");
-<<<<<<< HEAD
         assertAngleCnecEquality(crac.getAngleCnec("RTE_AE2 (assessed-element-2) - RTE_CO3 - curative 3"), "RTE_AE2 (assessed-element-2) - RTE_CO3 - curative 3", "BBE4AA1 ", "BBE1AA1 ", CURATIVE_3_INSTANT_ID, "contingency-3", 45d, -45d, "RTE");
-        assertCnecNotImported(cracCreationContext, "assessed-element-1", ImportStatus.NOT_FOR_RAO, "AssessedElementWithContingency.normalEnabled is false for contingency contingency-2");
-=======
-        assertAngleCnecEquality(crac.getAngleCnec("RTE_AE2 (assessed-element-2) - RTE_CO3 - curative"), "RTE_AE2 (assessed-element-2) - RTE_CO3 - curative", "BBE4AA1 ", "BBE1AA1 ", CURATIVE_INSTANT_ID, "contingency-3", 45d, -45d, "RTE");
         assertCnecNotImported(cracCreationContext, "assessed-element-1", ImportStatus.NOT_FOR_RAO, "The link between contingency contingency-2 and the assessed element is disabled");
->>>>>>> 2b13fd9a
 
         // With SSI
         cracCreationContext = getCsaCracCreationContext("/profiles/ssi/SSI-15_AssessedElementWithContingency.zip", NETWORK, "2024-01-31T12:30Z");
