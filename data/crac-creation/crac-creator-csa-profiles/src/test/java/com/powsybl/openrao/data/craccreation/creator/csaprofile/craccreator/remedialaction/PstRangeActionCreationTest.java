--- conflicted
+++ resolved
@@ -105,23 +105,13 @@
         assertEquals(3, importedPstRangeActions.size());
 
         assertPstRangeActionImported(cracCreationContext, "auto-pst-be2-be3", "BBE2AA1  BBE3AA1  1", false, 1, null);
-<<<<<<< HEAD
-        assertHasOnConstraintTriggerCondition(cracCreationContext, "auto-pst-be2-be3", "RTE_AE1 (ae-1) - RTE_CO - auto - RIGHT - TATL 900", cracCreationContext.getCrac().getInstant(AUTO_INSTANT_ID), UsageMethod.FORCED, FlowCnec.class);
+        assertHasOnConstraintTriggerCondition(cracCreationContext, "auto-pst-be2-be3", "RTE_AE1 (ae-1) - RTE_CO - auto - TWO - TATL 900", cracCreationContext.getCrac().getInstant(AUTO_INSTANT_ID), UsageMethod.FORCED, FlowCnec.class);
         assertPstRangeActionImported(cracCreationContext, "cra-pst-be2-be3", "BBE2AA1  BBE3AA1  1", false, 5, null);
-        assertHasOnConstraintTriggerCondition(cracCreationContext, "cra-pst-be2-be3", "RTE_AE2 (ae-2) - RTE_CO - curative 2 - RIGHT", cracCreationContext.getCrac().getInstant(CURATIVE_1_INSTANT_ID), UsageMethod.AVAILABLE, FlowCnec.class);
-        assertHasOnConstraintTriggerCondition(cracCreationContext, "cra-pst-be2-be3", "RTE_AE2 (ae-2) - RTE_CO - curative 2 - RIGHT", cracCreationContext.getCrac().getInstant(CURATIVE_2_INSTANT_ID), UsageMethod.AVAILABLE, FlowCnec.class);
-        assertHasOnConstraintTriggerCondition(cracCreationContext, "cra-pst-be2-be3", "RTE_AE2 (ae-2) - RTE_CO - curative 3 - RIGHT", cracCreationContext.getCrac().getInstant(CURATIVE_1_INSTANT_ID), UsageMethod.AVAILABLE, FlowCnec.class);
-        assertHasOnConstraintTriggerCondition(cracCreationContext, "cra-pst-be2-be3", "RTE_AE2 (ae-2) - RTE_CO - curative 3 - RIGHT", cracCreationContext.getCrac().getInstant(CURATIVE_2_INSTANT_ID), UsageMethod.AVAILABLE, FlowCnec.class);
-        assertHasOnConstraintTriggerCondition(cracCreationContext, "cra-pst-be2-be3", "RTE_AE2 (ae-2) - RTE_CO - curative 3 - RIGHT", cracCreationContext.getCrac().getInstant(CURATIVE_3_INSTANT_ID), UsageMethod.AVAILABLE, FlowCnec.class);
-=======
-        assertHasOnConstraintUsageRule(cracCreationContext, "auto-pst-be2-be3", "RTE_AE1 (ae-1) - RTE_CO - auto - TWO - TATL 900", cracCreationContext.getCrac().getInstant(AUTO_INSTANT_ID), UsageMethod.FORCED, FlowCnec.class);
-        assertPstRangeActionImported(cracCreationContext, "cra-pst-be2-be3", "BBE2AA1  BBE3AA1  1", false, 5, null);
-        assertHasOnConstraintUsageRule(cracCreationContext, "cra-pst-be2-be3", "RTE_AE2 (ae-2) - RTE_CO - curative 2 - TWO", cracCreationContext.getCrac().getInstant(CURATIVE_1_INSTANT_ID), UsageMethod.AVAILABLE, FlowCnec.class);
-        assertHasOnConstraintUsageRule(cracCreationContext, "cra-pst-be2-be3", "RTE_AE2 (ae-2) - RTE_CO - curative 2 - TWO", cracCreationContext.getCrac().getInstant(CURATIVE_2_INSTANT_ID), UsageMethod.AVAILABLE, FlowCnec.class);
-        assertHasOnConstraintUsageRule(cracCreationContext, "cra-pst-be2-be3", "RTE_AE2 (ae-2) - RTE_CO - curative 3 - TWO", cracCreationContext.getCrac().getInstant(CURATIVE_1_INSTANT_ID), UsageMethod.AVAILABLE, FlowCnec.class);
-        assertHasOnConstraintUsageRule(cracCreationContext, "cra-pst-be2-be3", "RTE_AE2 (ae-2) - RTE_CO - curative 3 - TWO", cracCreationContext.getCrac().getInstant(CURATIVE_2_INSTANT_ID), UsageMethod.AVAILABLE, FlowCnec.class);
-        assertHasOnConstraintUsageRule(cracCreationContext, "cra-pst-be2-be3", "RTE_AE2 (ae-2) - RTE_CO - curative 3 - TWO", cracCreationContext.getCrac().getInstant(CURATIVE_3_INSTANT_ID), UsageMethod.AVAILABLE, FlowCnec.class);
->>>>>>> a30659ba
+        assertHasOnConstraintTriggerCondition(cracCreationContext, "cra-pst-be2-be3", "RTE_AE2 (ae-2) - RTE_CO - curative 2 - TWO", cracCreationContext.getCrac().getInstant(CURATIVE_1_INSTANT_ID), UsageMethod.AVAILABLE, FlowCnec.class);
+        assertHasOnConstraintTriggerCondition(cracCreationContext, "cra-pst-be2-be3", "RTE_AE2 (ae-2) - RTE_CO - curative 2 - TWO", cracCreationContext.getCrac().getInstant(CURATIVE_2_INSTANT_ID), UsageMethod.AVAILABLE, FlowCnec.class);
+        assertHasOnConstraintTriggerCondition(cracCreationContext, "cra-pst-be2-be3", "RTE_AE2 (ae-2) - RTE_CO - curative 3 - TWO", cracCreationContext.getCrac().getInstant(CURATIVE_1_INSTANT_ID), UsageMethod.AVAILABLE, FlowCnec.class);
+        assertHasOnConstraintTriggerCondition(cracCreationContext, "cra-pst-be2-be3", "RTE_AE2 (ae-2) - RTE_CO - curative 3 - TWO", cracCreationContext.getCrac().getInstant(CURATIVE_2_INSTANT_ID), UsageMethod.AVAILABLE, FlowCnec.class);
+        assertHasOnConstraintTriggerCondition(cracCreationContext, "cra-pst-be2-be3", "RTE_AE2 (ae-2) - RTE_CO - curative 3 - TWO", cracCreationContext.getCrac().getInstant(CURATIVE_3_INSTANT_ID), UsageMethod.AVAILABLE, FlowCnec.class);
         assertPstRangeActionImported(cracCreationContext, "cra-pst-fr2-fr4", "FFR2AA1  FFR4AA1  1", false, 3, null);
         assertHasOnInstantTriggerCondition(cracCreationContext, "cra-pst-fr2-fr4", CURATIVE_1_INSTANT_ID, UsageMethod.AVAILABLE);
         assertHasOnInstantTriggerCondition(cracCreationContext, "cra-pst-fr2-fr4", CURATIVE_2_INSTANT_ID, UsageMethod.AVAILABLE);
