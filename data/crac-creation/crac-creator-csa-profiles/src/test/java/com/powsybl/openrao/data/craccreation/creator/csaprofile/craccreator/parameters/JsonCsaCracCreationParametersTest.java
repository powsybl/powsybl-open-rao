/*
 * Copyright (c) 2024, RTE (http://www.rte-france.com)
 * This Source Code Form is subject to the terms of the Mozilla Public
 * License, v. 2.0. If a copy of the MPL was not distributed with this
 * file, You can obtain one at http://mozilla.org/MPL/2.0/.
 */
package com.powsybl.openrao.data.craccreation.creator.csaprofile.craccreator.parameters;

import com.powsybl.openrao.commons.OpenRaoException;
import com.powsybl.openrao.data.craccreation.creator.api.parameters.CracCreationParameters;
import com.powsybl.openrao.data.craccreation.creator.api.parameters.JsonCracCreationParameters;
import com.powsybl.openrao.data.craccreation.creator.csaprofile.parameters.CsaCracCreationParameters;
import com.powsybl.openrao.data.craccreation.creator.csaprofile.parameters.JsonCsaCracCreationParameters;
import org.junit.jupiter.api.Test;

import java.io.ByteArrayInputStream;
import java.io.ByteArrayOutputStream;
import java.util.Map;

import static org.junit.jupiter.api.Assertions.assertEquals;
import static org.junit.jupiter.api.Assertions.assertNotNull;
import static org.junit.jupiter.api.Assertions.assertThrows;

/**
 * @author Mohamed Ben-rejeb {@literal <mohamed.ben-rejeb at rte-france.com>}
 */
class JsonCsaCracCreationParametersTest {
    private static final JsonCsaCracCreationParameters JSON_CSA_CRAC_CREATION_PARAMETERS = new JsonCsaCracCreationParameters();

    @Test
    void basicData() {
        assertEquals("CsaCracCreatorParameters", JSON_CSA_CRAC_CREATION_PARAMETERS.getExtensionName());
        assertEquals(CsaCracCreationParameters.class, JSON_CSA_CRAC_CREATION_PARAMETERS.getExtensionClass());
        assertEquals("crac-creation-parameters", JSON_CSA_CRAC_CREATION_PARAMETERS.getCategoryName());
    }

    @Test
<<<<<<< HEAD
    void deserializeParametersWithRegionEicCode() {
        CracCreationParameters importedParameters = JsonCracCreationParameters.read(getClass().getResourceAsStream("/parameters/csa-crac-parameters.json"));
        CsaCracCreationParameters csaCracCreationParameters = importedParameters.getExtension(CsaCracCreationParameters.class);
        assertNotNull(csaCracCreationParameters);
        assertEquals("10Y1001C--00095L", csaCracCreationParameters.getCapacityCalculationRegionEicCode());
        assertEquals(Map.of("REE", false, "REN", true, "RTE", true), csaCracCreationParameters.getUsePatlInFinalState());
        assertEquals(Map.of("curative 1", 300, "curative 2", 600, "curative 3", 1200), csaCracCreationParameters.getCraApplicationWindow());
=======
    void deserializeValidParameters() {
        CracCreationParameters importedParameters = JsonCracCreationParameters.read(getClass().getResourceAsStream("/parameters/csa-crac-parameters-json-csa-crac-creation-parameters-test.json"));
        CsaCracCreationParameters csaCracCreationParameters = importedParameters.getExtension(CsaCracCreationParameters.class);
        assertNotNull(csaCracCreationParameters);
        assertEquals("10XFR-RTE------Q", csaCracCreationParameters.getCapacityCalculationRegionEicCode());
        assertEquals(60, csaCracCreationParameters.getSpsMaxTimeToImplementThresholdInSeconds());
>>>>>>> bec64656
    }

    @Test
    void deserializeParametersWithUnknownField() {
        OpenRaoException importException = assertThrows(OpenRaoException.class, () -> JsonCracCreationParameters.read(getClass().getResourceAsStream("/parameters/csa-crac-parameters-with-unknown-field.json")));
        assertEquals("Unexpected field: unknown-field", importException.getMessage());
    }

    @Test
    void serializeValidParameters() {
        CracCreationParameters parameters = new CracCreationParameters();
        CsaCracCreationParameters csaParameters = new CsaCracCreationParameters();
        parameters.addExtension(CsaCracCreationParameters.class, csaParameters);

        ByteArrayOutputStream outputStream = new ByteArrayOutputStream();
        JsonCracCreationParameters.write(parameters, outputStream);

        ByteArrayInputStream inputStream = new ByteArrayInputStream(outputStream.toByteArray());
        CracCreationParameters importedParameters = JsonCracCreationParameters.read(inputStream);

        assertEquals(1, importedParameters.getExtensions().size());
        CsaCracCreationParameters csaCracCreationParameters = importedParameters.getExtension(CsaCracCreationParameters.class);
        assertNotNull(csaCracCreationParameters);
        assertEquals("10Y1001C--00095L", csaCracCreationParameters.getCapacityCalculationRegionEicCode());
<<<<<<< HEAD
        assertEquals(Map.of("REE", false, "REN", true, "RTE", true), csaCracCreationParameters.getUsePatlInFinalState());
        assertEquals(Map.of("curative 1", 300, "curative 2", 600, "curative 3", 1200), csaCracCreationParameters.getCraApplicationWindow());
=======
        assertEquals(0, csaCracCreationParameters.getSpsMaxTimeToImplementThresholdInSeconds());
>>>>>>> bec64656
    }

}<|MERGE_RESOLUTION|>--- conflicted
+++ resolved
@@ -35,22 +35,14 @@
     }
 
     @Test
-<<<<<<< HEAD
-    void deserializeParametersWithRegionEicCode() {
-        CracCreationParameters importedParameters = JsonCracCreationParameters.read(getClass().getResourceAsStream("/parameters/csa-crac-parameters.json"));
-        CsaCracCreationParameters csaCracCreationParameters = importedParameters.getExtension(CsaCracCreationParameters.class);
-        assertNotNull(csaCracCreationParameters);
-        assertEquals("10Y1001C--00095L", csaCracCreationParameters.getCapacityCalculationRegionEicCode());
-        assertEquals(Map.of("REE", false, "REN", true, "RTE", true), csaCracCreationParameters.getUsePatlInFinalState());
-        assertEquals(Map.of("curative 1", 300, "curative 2", 600, "curative 3", 1200), csaCracCreationParameters.getCraApplicationWindow());
-=======
     void deserializeValidParameters() {
         CracCreationParameters importedParameters = JsonCracCreationParameters.read(getClass().getResourceAsStream("/parameters/csa-crac-parameters-json-csa-crac-creation-parameters-test.json"));
         CsaCracCreationParameters csaCracCreationParameters = importedParameters.getExtension(CsaCracCreationParameters.class);
         assertNotNull(csaCracCreationParameters);
         assertEquals("10XFR-RTE------Q", csaCracCreationParameters.getCapacityCalculationRegionEicCode());
         assertEquals(60, csaCracCreationParameters.getSpsMaxTimeToImplementThresholdInSeconds());
->>>>>>> bec64656
+        assertEquals(Map.of("REE", false, "REN", true, "RTE", true), csaCracCreationParameters.getUsePatlInFinalState());
+        assertEquals(Map.of("curative 1", 300, "curative 2", 600, "curative 3", 1200), csaCracCreationParameters.getCraApplicationWindow());
     }
 
     @Test
@@ -75,12 +67,9 @@
         CsaCracCreationParameters csaCracCreationParameters = importedParameters.getExtension(CsaCracCreationParameters.class);
         assertNotNull(csaCracCreationParameters);
         assertEquals("10Y1001C--00095L", csaCracCreationParameters.getCapacityCalculationRegionEicCode());
-<<<<<<< HEAD
+        assertEquals(0, csaCracCreationParameters.getSpsMaxTimeToImplementThresholdInSeconds());
         assertEquals(Map.of("REE", false, "REN", true, "RTE", true), csaCracCreationParameters.getUsePatlInFinalState());
         assertEquals(Map.of("curative 1", 300, "curative 2", 600, "curative 3", 1200), csaCracCreationParameters.getCraApplicationWindow());
-=======
-        assertEquals(0, csaCracCreationParameters.getSpsMaxTimeToImplementThresholdInSeconds());
->>>>>>> bec64656
     }
 
 }