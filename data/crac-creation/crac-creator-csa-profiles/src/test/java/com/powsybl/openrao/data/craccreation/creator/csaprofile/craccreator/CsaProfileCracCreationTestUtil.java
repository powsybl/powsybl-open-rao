--- conflicted
+++ resolved
@@ -234,15 +234,11 @@
         return getCsaCracCreationContext(csaProfilesArchive, network, OffsetDateTime.parse("2023-03-29T12:00Z"), useGeographicalFilter);
     }
 
-<<<<<<< HEAD
-    public static CsaProfileCracCreationContext getCsaCracCreationContext(String csaProfilesArchive, Network network, OffsetDateTime offsetDateTime, boolean useGeographicalFilter) {
-=======
     public static CsaProfileCracCreationContext getCsaCracCreationContext(String csaProfilesArchive, Network network, String timestamp) {
-        return getCsaCracCreationContext(csaProfilesArchive, network, OffsetDateTime.parse(timestamp));
+        return getCsaCracCreationContext(csaProfilesArchive, network, OffsetDateTime.parse(timestamp), false);
     }
 
     public static CsaProfileCracCreationContext getCsaCracCreationContext(String csaProfilesArchive, Network network, OffsetDateTime offsetDateTime) {
->>>>>>> 83acfed9
         CsaProfileCracImporter cracImporter = new CsaProfileCracImporter();
         InputStream inputStream = CsaProfileCracCreationTestUtil.class.getResourceAsStream(csaProfilesArchive);
         CsaProfileCrac nativeCrac = cracImporter.importNativeCrac(inputStream);
