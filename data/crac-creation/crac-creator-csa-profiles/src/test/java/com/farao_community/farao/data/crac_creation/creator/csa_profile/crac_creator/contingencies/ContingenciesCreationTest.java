--- conflicted
+++ resolved
@@ -41,13 +41,9 @@
 
         assertNotNull(cracCreationContext);
         assertTrue(cracCreationContext.isCreationSuccessful());
-<<<<<<< HEAD
-        assertEquals(34, cracCreationContext.getCreationReport().getReport().size());
-=======
         assertEquals(25, cracCreationContext.getCreationReport().getReport().size());
->>>>>>> 59202616
         assertEquals(15, cracCreationContext.getCrac().getContingencies().size());
-        assertEquals(0, cracCreationContext.getCrac().getFlowCnecs().size());
+        assertEquals(12, cracCreationContext.getCrac().getFlowCnecs().size());
 
         List<Contingency> listContingencies = cracCreationContext.getCrac().getContingencies()
             .stream().sorted(Comparator.comparing(Contingency::getId)).toList();
@@ -100,78 +96,14 @@
     }
 
     @Test
-    void testTC2OperationalLimitsContingencies() {
-        CsaProfileCracCreationContext cracCreationContext = getCsaCracCreationContext("/TC2_OperationalLimits.zip");
-
-        assertNotNull(cracCreationContext);
-        assertTrue(cracCreationContext.isCreationSuccessful());
-        assertEquals(28, cracCreationContext.getCreationReport().getReport().size());
-        assertEquals(15, cracCreationContext.getCrac().getContingencies().size());
-        assertEquals(12, cracCreationContext.getCrac().getFlowCnecs().size());
-
-        List<Contingency> listContingencies = cracCreationContext.getCrac().getContingencies()
-                .stream().sorted(Comparator.comparing(Contingency::getId)).toList();
-
-        CsaProfileCracCreationTestUtil.assertContingencyEquality(listContingencies.iterator().next(),
-                "13334fdf-9cc2-4341-adb6-1281269040b4", "REE_CO3",
-                2, List.of("04566cf8-c766-11e1-8775-005056c00008", "0475dbd8-c766-11e1-8775-005056c00008"));
-        CsaProfileCracCreationTestUtil.assertContingencyEquality(listContingencies.get(1),
-                "264e9a19-ae28-4c85-a43c-6b7818ca0e6c", "RTE_CO4",
-                1, List.of("536f4b84-db4c-4545-96e9-bb5a87f65d13 + d9622e7f-5bf0-4e7e-b766-b8596c6fe4ae"));
-        CsaProfileCracCreationTestUtil.assertContingencyEquality(listContingencies.get(2),
-                "37997e71-cb7d-4a8c-baa6-2a1594956da9", "ELIA_CO3",
-                1, List.of("550ebe0d-f2b2-48c1-991f-cebea43a21aa"));
-        CsaProfileCracCreationTestUtil.assertContingencyEquality(listContingencies.get(3),
-                "475ba18f-cbf5-490b-b65d-e8e03f9bcbc4", "RTE_CO2",
-                1, List.of("e02e1166-1c43-4a4d-8c5a-82298ee0c8f5"));
-        CsaProfileCracCreationTestUtil.assertContingencyEquality(listContingencies.get(4),
-                "5d587c7e-9ced-416a-ad17-6ef9b241a998", "RTE_CO3",
-                1, List.of("2ab1b800-0c93-4517-86b5-8fd6a3a24ee7"));
-        CsaProfileCracCreationTestUtil.assertContingencyEquality(listContingencies.get(5),
-                "7e31c67d-67ba-4592-8ac1-9e806d697c8e", "ELIA_CO2",
-                1, List.of("536f4b84-db4c-4545-96e9-bb5a87f65d13 + d9622e7f-5bf0-4e7e-b766-b8596c6fe4ae"));
-        CsaProfileCracCreationTestUtil.assertContingencyEquality(listContingencies.get(6),
-                "8cdec4c6-10c3-40c1-9eeb-7f6ae8d9b3fe", "REE_CO1",
-                1, List.of("044bbe91-c766-11e1-8775-005056c00008"));
-        CsaProfileCracCreationTestUtil.assertContingencyEquality(listContingencies.get(7),
-                "96c96ad8-844c-4f3b-8b38-c886ba2c0214", "REE_CO5",
-                1, List.of("891e77ff-39c6-4648-8eda-d81f730271f9 + a04e4e41-c0b4-496e-9ef3-390ea089411f"));
-        CsaProfileCracCreationTestUtil.assertContingencyEquality(listContingencies.get(8),
-                "9d17b84c-33b5-4a68-b8b9-ed5b31038d40", "REE_CO4",
-                2, List.of("04566cf8-c766-11e1-8775-005056c00008", "0475dbd8-c766-11e1-8775-005056c00008"));
-        CsaProfileCracCreationTestUtil.assertContingencyEquality(listContingencies.get(9),
-                "b6b780cb-9fe5-4c45-989d-447a927c3874", "REE_CO2",
-                1, List.of("048481d0-c766-11e1-8775-005056c00008"));
-        CsaProfileCracCreationTestUtil.assertContingencyEquality(listContingencies.get(10),
-                "bd7bb012-f7b9-45e0-9e15-4e2aa3592829", "TENNET_TSO_CO3",
-                1, List.of("9c3b8f97-7972-477d-9dc8-87365cc0ad0e"));
-        CsaProfileCracCreationTestUtil.assertContingencyEquality(listContingencies.get(11),
-                "ce19dd34-429e-4b72-8813-7615cc57b4a4", "RTE_CO6",
-                1, List.of("04839777-c766-11e1-8775-005056c00008"));
-        CsaProfileCracCreationTestUtil.assertContingencyEquality(listContingencies.get(12),
-                "d9ef0d5e-732d-441e-9611-c817b0afbc41", "RTE_CO5",
-                1, List.of("f0dee14e-aa43-411e-a2ea-b9879c20f3be"));
-        CsaProfileCracCreationTestUtil.assertContingencyEquality(listContingencies.get(13),
-                "e05bbe20-9d4a-40da-9777-8424d216785d", "RTE_CO1",
-                1, List.of("f1c13f90-6d89-4a37-a51c-94742ad2dd72"));
-        CsaProfileCracCreationTestUtil.assertContingencyEquality(listContingencies.get(14),
-                "e9eab3fe-c328-4f78-9bc1-77adb59f6ba7", "ELIA_CO1",
-                1, List.of("dad02278-bd25-476f-8f58-dbe44be72586 + ed0c5d75-4a54-43c8-b782-b20d7431630b"));
-    }
-
-    @Test
     void testCreateCracCSATestWithRejectedFiles() {
         CsaProfileCracCreationContext cracCreationContext = getCsaCracCreationContext("/CSA_Test_With_Rejected_Files.zip");
 
         assertNotNull(cracCreationContext);
         assertTrue(cracCreationContext.isCreationSuccessful());
-<<<<<<< HEAD
-        assertEquals(50, cracCreationContext.getCreationReport().getReport().size());
-=======
         assertEquals(44, cracCreationContext.getCreationReport().getReport().size());
->>>>>>> 59202616
         assertEquals(7, cracCreationContext.getCrac().getContingencies().size());
-        assertEquals(0, cracCreationContext.getCrac().getFlowCnecs().size());
+        assertEquals(4, cracCreationContext.getCrac().getFlowCnecs().size());
         List<Contingency> listContingencies = cracCreationContext.getCrac().getContingencies()
             .stream().sorted(Comparator.comparing(Contingency::getId)).toList();
 
@@ -196,41 +128,6 @@
         CsaProfileCracCreationTestUtil.assertContingencyEquality(listContingencies.get(6),
             "e05bbe20-9d4a-40da-9777-8424d216785d", "RTE_CO1",
             1, List.of("f1c13f90-6d89-4a37-a51c-94742ad2dd72"));
-    }
-
-    @Test
-    void testCreateCracCSATestWithRejectedFilesOperationalLimits() {
-        CsaProfileCracCreationContext cracCreationContext = getCsaCracCreationContext("/CSA_Test_With_Rejected_Files_Operational_Limits.zip");
-
-        assertNotNull(cracCreationContext);
-        assertTrue(cracCreationContext.isCreationSuccessful());
-        assertEquals(49, cracCreationContext.getCreationReport().getReport().size());
-        assertEquals(7, cracCreationContext.getCrac().getContingencies().size());
-        assertEquals(4, cracCreationContext.getCrac().getFlowCnecs().size());
-        List<Contingency> listContingencies = cracCreationContext.getCrac().getContingencies()
-                .stream().sorted(Comparator.comparing(Contingency::getId)).toList();
-
-        CsaProfileCracCreationTestUtil.assertContingencyEquality(listContingencies.iterator().next(),
-                "264e9a19-ae28-4c85-a43c-6b7818ca0e6c", "RTE_CO4",
-                1, List.of("536f4b84-db4c-4545-96e9-bb5a87f65d13 + d9622e7f-5bf0-4e7e-b766-b8596c6fe4ae"));
-        CsaProfileCracCreationTestUtil.assertContingencyEquality(listContingencies.get(1),
-                "475ba18f-cbf5-490b-b65d-e8e03f9bcbc4", "RTE_CO2",
-                1, List.of("e02e1166-1c43-4a4d-8c5a-82298ee0c8f5"));
-        CsaProfileCracCreationTestUtil.assertContingencyEquality(listContingencies.get(2),
-                "5d587c7e-9ced-416a-ad17-6ef9b241a998", "RTE_CO3",
-                1, List.of("2ab1b800-0c93-4517-86b5-8fd6a3a24ee7"));
-        CsaProfileCracCreationTestUtil.assertContingencyEquality(listContingencies.get(3),
-                "bd7bb012-f7b9-45e0-9e15-4e2aa3592829", "TENNET_TSO_CO3",
-                1, List.of("9c3b8f97-7972-477d-9dc8-87365cc0ad0e"));
-        CsaProfileCracCreationTestUtil.assertContingencyEquality(listContingencies.get(4),
-                "ce19dd34-429e-4b72-8813-7615cc57b4a4", "RTE_CO6",
-                1, List.of("04839777-c766-11e1-8775-005056c00008"));
-        CsaProfileCracCreationTestUtil.assertContingencyEquality(listContingencies.get(5),
-                "d9ef0d5e-732d-441e-9611-c817b0afbc41", "RTE_CO5",
-                1, List.of("f0dee14e-aa43-411e-a2ea-b9879c20f3be"));
-        CsaProfileCracCreationTestUtil.assertContingencyEquality(listContingencies.get(6),
-                "e05bbe20-9d4a-40da-9777-8424d216785d", "RTE_CO1",
-                1, List.of("f1c13f90-6d89-4a37-a51c-94742ad2dd72"));
     }
 
     @Test
