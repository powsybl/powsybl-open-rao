--- conflicted
+++ resolved
@@ -1,11 +1,6 @@
 package com.farao_community.farao.data.crac_creation.creator.csa_profile.crac_creator.remedial_action;
 
-<<<<<<< HEAD
 import com.farao_community.farao.data.crac_api.InstantKind;
-import com.farao_community.farao.data.crac_api.NetworkElement;
-=======
-import com.farao_community.farao.data.crac_api.Instant;
->>>>>>> b4b7528f
 import com.farao_community.farao.data.crac_api.RemedialAction;
 import com.farao_community.farao.data.crac_api.network_action.ActionType;
 import com.farao_community.farao.data.crac_api.network_action.ElementaryAction;
@@ -32,64 +27,18 @@
     @Test
     void importAutoRemedialActionTC2() {
         CsaProfileCracCreationContext cracCreationContext = getCsaCracCreationContext("/CSA_TestConfiguration_TC2_27Apr2023.zip");
-<<<<<<< HEAD
-        List<RemedialAction> autoRemedialActionList = cracCreationContext.getCrac().getRemedialActions().stream().filter(ra -> ra.getUsageRules().stream().anyMatch(usageRule -> usageRule.getInstant().isAuto())).collect(Collectors.toList());
-        assertEquals(1, autoRemedialActionList.size());
-        NetworkAction autoRa = (NetworkAction) autoRemedialActionList.get(0);
-        assertEquals("31d41e36-11c8-417b-bafb-c410d4391898", autoRa.getId());
-        assertEquals("CRA", autoRa.getName());
-        assertEquals(1, autoRa.getUsageRules().size());
-        UsageRule onStateUsageRule = autoRa.getUsageRules().iterator().next();
-        assertEquals(InstantKind.AUTO, onStateUsageRule.getInstant().getKind());
-        assertEquals(UsageMethod.FORCED, onStateUsageRule.getUsageMethod());
-        assertEquals("e05bbe20-9d4a-40da-9777-8424d216785d", ((OnContingencyStateImpl) onStateUsageRule).getContingency().getId());
-        assertEquals("2db971f1-ed3d-4ea6-acf5-983c4289d51b", autoRa.getNetworkElements().iterator().next().getId());
-        assertEquals(ActionType.OPEN, ((TopologicalAction) autoRa.getElementaryActions().iterator().next()).getActionType());
-=======
-        List<RemedialAction<?>> autoRemedialActionList = cracCreationContext.getCrac().getRemedialActions().stream().filter(ra -> ra.getUsageRules().stream().anyMatch(usageRule -> usageRule.getInstant().equals(Instant.AUTO))).toList();
+        List<RemedialAction<?>> autoRemedialActionList = cracCreationContext.getCrac().getRemedialActions().stream().filter(ra -> ra.getUsageRules().stream().anyMatch(usageRule -> usageRule.getInstant().isAuto())).toList();
         assertEquals(0, autoRemedialActionList.size());
         assertRaNotImported(cracCreationContext, "31d41e36-11c8-417b-bafb-c410d4391898", ImportStatus.INCONSISTENCY_IN_DATA, "Auto Remedial action 31d41e36-11c8-417b-bafb-c410d4391898 will not be imported because it has no associated RemedialActionScheme");
->>>>>>> b4b7528f
     }
 
     @Test
     void importAutoRemedialActions() {
         CsaProfileCracCreationContext cracCreationContext = getCsaCracCreationContext("/CSA-83.zip");
 
-<<<<<<< HEAD
-        List<RemedialAction> autoRemedialActionList = cracCreationContext.getCrac().getRemedialActions().stream().filter(ra -> ra.getUsageRules().stream().anyMatch(usageRule -> usageRule.getInstant().isAuto())).collect(Collectors.toList());
-        assertEquals(4, autoRemedialActionList.size());
-
-        NetworkAction ara2 = cracCreationContext.getCrac().getNetworkAction("auto-topological-action");
-        assertEquals("ARA2", ara2.getName());
-        UsageRule ur1 = ara2.getUsageRules().iterator().next();
-        assertEquals(InstantKind.AUTO, ur1.getInstant().getKind());
-        assertEquals(UsageMethod.FORCED, ur1.getUsageMethod());
-        assertEquals("contingency-2", ((OnContingencyStateImpl) ur1).getContingency().getId());
-        assertEquals("BBE1AA1  BBE4AA1  1", ara2.getNetworkElements().iterator().next().getId());
-        assertEquals(ActionType.OPEN, ((TopologicalAction) ara2.getElementaryActions().iterator().next()).getActionType());
-
-        NetworkAction ara3 = cracCreationContext.getCrac().getNetworkAction("auto-rotating-machine-action");
-        assertEquals("ARA3", ara3.getName());
-        assertEquals(10, ara3.getSpeed().get());
-        UsageRule ur3 = ara3.getUsageRules().iterator().next();
-        assertEquals(InstantKind.AUTO, ur3.getInstant().getKind());
-        assertEquals(UsageMethod.FORCED, ur3.getUsageMethod());
-        assertEquals("contingency-3", ((OnContingencyStateImpl) ur3).getContingency().getId());
-        List<NetworkElement> networkElements = ara3.getNetworkElements().stream().sorted(Comparator.comparing(NetworkElement::getId)).toList();
-        assertEquals("FFR1AA1 _generator", networkElements.get(0).getId());
-        assertEquals("FFR2AA1 _generator", networkElements.get(1).getId());
-
-        NetworkAction ara4 = cracCreationContext.getCrac().getNetworkAction("auto-shunt-compensator-action");
-        assertEquals("ARA4", ara4.getName());
-        UsageRule ur4 = ara4.getUsageRules().iterator().next();
-        assertEquals(InstantKind.AUTO, ur4.getInstant().getKind());
-        assertEquals(UsageMethod.FORCED, ur4.getUsageMethod());
-        assertEquals(3, ((InjectionSetpoint) ara4.getElementaryActions().iterator().next()).getSetpoint());
-=======
         // Imported ARAs
 
-        List<RemedialAction<?>> importedSps = cracCreationContext.getCrac().getRemedialActions().stream().filter(ra -> ra.getUsageRules().size() == 1 && ra.getUsageRules().stream().toList().get(0).getInstant() == Instant.AUTO).toList();
+        List<RemedialAction<?>> importedSps = cracCreationContext.getCrac().getRemedialActions().stream().filter(ra -> ra.getUsageRules().size() == 1 && ra.getUsageRules().stream().toList().get(0).getInstant().isAuto()).toList();
         assertEquals(2, importedSps.size());
 
         PstRangeAction pstSps = cracCreationContext.getCrac().getPstRangeAction("pst-sps");
@@ -99,7 +48,7 @@
         assertEquals(-5, pstSps.getRanges().get(0).getMinTap());
         assertEquals(7, pstSps.getRanges().get(0).getMaxTap());
         assertEquals("contingency", pstSpsUsageRule.getContingency().getId());
-        assertEquals(Instant.AUTO, pstSpsUsageRule.getInstant());
+        assertEquals(InstantKind.AUTO, pstSpsUsageRule.getInstant().getKind());
         assertEquals(UsageMethod.FORCED, pstSpsUsageRule.getUsageMethod());
 
         NetworkAction networkSps = cracCreationContext.getCrac().getNetworkAction("network-sps");
@@ -114,9 +63,8 @@
         assertEquals("FFR1AA1 _generator", injectionSetpoint.getNetworkElement().getId());
         assertEquals(75.0, injectionSetpoint.getSetpoint());
         assertEquals("contingency", networkSpsUsageRule.getContingency().getId());
-        assertEquals(Instant.AUTO, networkSpsUsageRule.getInstant());
+        assertEquals(InstantKind.AUTO, networkSpsUsageRule.getInstant().getKind());
         assertEquals(UsageMethod.FORCED, networkSpsUsageRule.getUsageMethod());
->>>>>>> b4b7528f
 
         // Not imported ARAs
 
