--- conflicted
+++ resolved
@@ -42,13 +42,8 @@
         Iterator<UsageRule> usageRuleIterator = eliaRa1.getUsageRules().iterator();
         UsageRule usageRule1 = usageRuleIterator.next();
 
-<<<<<<< HEAD
         assertEquals(curativeInstant, usageRule1.getInstant());
-        assertEquals("ELIA_AE1 - ELIA_CO1 - curative", ((OnFlowConstraintImpl) usageRule1).getFlowCnec().getId());
-=======
-        assertEquals(CURATIVE, usageRule1.getInstant());
         assertEquals("ELIA_AE1 (dd5247a7-3cb1-43f8-8ce1-12f285653f06) - ELIA_CO1 - curative", ((OnFlowConstraintImpl) usageRule1).getFlowCnec().getId());
->>>>>>> 1b87ff12
         // TODO assert that UsageMethod.FORCED
         // assertEquals(UsageMethod.FORCED, usageRule1.getUsageMethod());
         assertEquals("5c1e945b-4598-437f-b8ae-7c6d4b475a6c", cracCreationContext.getRemedialActionCreationContexts().stream().filter(raC -> !raC.isImported()).findAny().get().getNativeId());
@@ -124,52 +119,11 @@
 
         // Check Flow Cnecs
         assertEquals(4, cracCreationContext.getCrac().getFlowCnecs().size());
-<<<<<<< HEAD
-        CsaProfileCracCreationTestUtil.assertFlowCnecEquality(cracCreationContext.getCrac().getFlowCnec("RTE_AE1 - RTE_CO1 - curative"),
-            "RTE_AE1 - RTE_CO1 - curative",
-            "RTE_AE1 - RTE_CO1 - curative",
-            "60038442-5c02-21a9-22ad-f0554a65a466",
-            curativeInstant,
-            "6c9656a6-84c2-4967-aabc-51f63a7abdf1",
-            1000.,
-            -1000.,
-            Side.LEFT);
-
-        CsaProfileCracCreationTestUtil.assertFlowCnecEquality(cracCreationContext.getCrac().getFlowCnec("RTE_AE1 - preventive"),
-            "RTE_AE1 - preventive",
-            "RTE_AE1 - preventive",
-            "60038442-5c02-21a9-22ad-f0554a65a466",
-            preventiveInstant,
-            null,
-            1000.,
-            -1000.,
-            Side.LEFT);
-
-        CsaProfileCracCreationTestUtil.assertFlowCnecEquality(cracCreationContext.getCrac().getFlowCnec("RTE_AE2 - RTE_CO2 - curative"),
-            "RTE_AE2 - RTE_CO2 - curative",
-            "RTE_AE2 - RTE_CO2 - curative",
-            "65e9a6a7-8488-7b17-6344-cb7d61b7920b",
-            curativeInstant,
-            "410a7075-51df-4c5c-aa80-0bb1bbe41190",
-            1000.,
-            -1000.,
-            Side.RIGHT);
-
-        CsaProfileCracCreationTestUtil.assertFlowCnecEquality(cracCreationContext.getCrac().getFlowCnec("RTE_AE2 - preventive"),
-            "RTE_AE2 - preventive",
-            "RTE_AE2 - preventive",
-            "65e9a6a7-8488-7b17-6344-cb7d61b7920b",
-            preventiveInstant,
-            null,
-            1000.,
-            -1000.,
-            Side.RIGHT);
-=======
         CsaProfileCracCreationTestUtil.assertFlowCnecEquality(cracCreationContext.getCrac().getFlowCnec("RTE_AE1 (e2b71e64-ce03-4aa3-9adc-7ff910adae36) - RTE_CO1 - curative"),
                 "RTE_AE1 (e2b71e64-ce03-4aa3-9adc-7ff910adae36) - RTE_CO1 - curative",
                 "RTE_AE1 (e2b71e64-ce03-4aa3-9adc-7ff910adae36) - RTE_CO1 - curative",
                 "60038442-5c02-21a9-22ad-f0554a65a466",
-                CURATIVE,
+                curativeInstant,
                 "6c9656a6-84c2-4967-aabc-51f63a7abdf1",
                 1000.,
                 -1000.,
@@ -179,7 +133,7 @@
                 "RTE_AE1 (e2b71e64-ce03-4aa3-9adc-7ff910adae36) - preventive",
                 "RTE_AE1 (e2b71e64-ce03-4aa3-9adc-7ff910adae36) - preventive",
                 "60038442-5c02-21a9-22ad-f0554a65a466",
-                PREVENTIVE,
+                preventiveInstant,
                 null,
                 1000.,
                 -1000.,
@@ -189,7 +143,7 @@
                 "RTE_AE2 (a418e290-0d0c-4f40-b7fa-31fca1a2607d) - RTE_CO2 - curative",
                 "RTE_AE2 (a418e290-0d0c-4f40-b7fa-31fca1a2607d) - RTE_CO2 - curative",
                 "65e9a6a7-8488-7b17-6344-cb7d61b7920b",
-                CURATIVE,
+                curativeInstant,
                 "410a7075-51df-4c5c-aa80-0bb1bbe41190",
                 1000.,
                 -1000.,
@@ -199,12 +153,11 @@
                 "RTE_AE2 (a418e290-0d0c-4f40-b7fa-31fca1a2607d) - preventive",
                 "RTE_AE2 (a418e290-0d0c-4f40-b7fa-31fca1a2607d) - preventive",
                 "65e9a6a7-8488-7b17-6344-cb7d61b7920b",
-                PREVENTIVE,
+                preventiveInstant,
                 null,
                 1000.,
                 -1000.,
                 Side.RIGHT);
->>>>>>> 1b87ff12
 
         //4 remedial actions and a total of 8 onFlowConstraint usage rules.
         assertEquals(4, cracCreationContext.getCrac().getRemedialActions().size());
@@ -213,31 +166,17 @@
         CsaProfileCracCreationTestUtil.assertNetworkActionImported(cracCreationContext, "f17a745b-60a1-4acd-887f-ebc8349b4597", Set.of("50719289-6406-4d69-9dd7-6de60aecd2d4"), true, 2);
         CsaProfileCracCreationTestUtil.assertNetworkActionImported(cracCreationContext, "a8f21a9a-49dc-4c2a-9745-405392f0d87b", Set.of("468fdb4a-49d6-4ea9-b216-928d057b65f0"), false, 2);
 
-<<<<<<< HEAD
-        CsaProfileCracCreationTestUtil.assertHasOnFlowConstraintUsageRule(cracCreationContext, "6c283463-9aac-4d9b-9d0b-6710c5b2aa00", "RTE_AE1 - preventive", preventiveInstant, UsageMethod.TO_BE_EVALUATED); // TODO change TO_BE_EVALUATED by AVAILABLE
-        CsaProfileCracCreationTestUtil.assertHasOnFlowConstraintUsageRule(cracCreationContext, "6c283463-9aac-4d9b-9d0b-6710c5b2aa00", "RTE_AE1 - RTE_CO1 - curative", preventiveInstant, UsageMethod.TO_BE_EVALUATED);
-
-        CsaProfileCracCreationTestUtil.assertHasOnFlowConstraintUsageRule(cracCreationContext, "0af9ce7e-8013-4362-96a0-40ac0a970eb6", "RTE_AE2 - preventive", preventiveInstant, UsageMethod.TO_BE_EVALUATED); // TODO change TO_BE_EVALUATED by AVAILABLE
-        CsaProfileCracCreationTestUtil.assertHasOnFlowConstraintUsageRule(cracCreationContext, "0af9ce7e-8013-4362-96a0-40ac0a970eb6", "RTE_AE2 - RTE_CO2 - curative", preventiveInstant, UsageMethod.TO_BE_EVALUATED);
-
-        CsaProfileCracCreationTestUtil.assertHasOnFlowConstraintUsageRule(cracCreationContext, "f17a745b-60a1-4acd-887f-ebc8349b4597", "RTE_AE2 - preventive", preventiveInstant, UsageMethod.TO_BE_EVALUATED); // TODO change TO_BE_EVALUATED by AVAILABLE
-        CsaProfileCracCreationTestUtil.assertHasOnFlowConstraintUsageRule(cracCreationContext, "f17a745b-60a1-4acd-887f-ebc8349b4597", "RTE_AE2 - RTE_CO2 - curative", preventiveInstant, UsageMethod.TO_BE_EVALUATED);
-
-        CsaProfileCracCreationTestUtil.assertHasOnFlowConstraintUsageRule(cracCreationContext, "a8f21a9a-49dc-4c2a-9745-405392f0d87b", "RTE_AE1 - RTE_CO1 - curative", curativeInstant, UsageMethod.TO_BE_EVALUATED); // TODO change TO_BE_EVALUATED by AVAILABLE
-        CsaProfileCracCreationTestUtil.assertHasOnFlowConstraintUsageRule(cracCreationContext, "a8f21a9a-49dc-4c2a-9745-405392f0d87b", "RTE_AE2 - RTE_CO2 - curative", curativeInstant, UsageMethod.TO_BE_EVALUATED);
-=======
-        CsaProfileCracCreationTestUtil.assertHasOnFlowConstraintUsageRule(cracCreationContext, "6c283463-9aac-4d9b-9d0b-6710c5b2aa00", "RTE_AE1 (e2b71e64-ce03-4aa3-9adc-7ff910adae36) - preventive", PREVENTIVE, UsageMethod.TO_BE_EVALUATED); // TODO change TO_BE_EVALUATED by AVAILABLE
-        CsaProfileCracCreationTestUtil.assertHasOnFlowConstraintUsageRule(cracCreationContext, "6c283463-9aac-4d9b-9d0b-6710c5b2aa00", "RTE_AE1 (e2b71e64-ce03-4aa3-9adc-7ff910adae36) - RTE_CO1 - curative", PREVENTIVE, UsageMethod.TO_BE_EVALUATED);
-
-        CsaProfileCracCreationTestUtil.assertHasOnFlowConstraintUsageRule(cracCreationContext, "0af9ce7e-8013-4362-96a0-40ac0a970eb6", "RTE_AE2 (a418e290-0d0c-4f40-b7fa-31fca1a2607d) - preventive", PREVENTIVE, UsageMethod.TO_BE_EVALUATED); // TODO change TO_BE_EVALUATED by AVAILABLE
-        CsaProfileCracCreationTestUtil.assertHasOnFlowConstraintUsageRule(cracCreationContext, "0af9ce7e-8013-4362-96a0-40ac0a970eb6", "RTE_AE2 (a418e290-0d0c-4f40-b7fa-31fca1a2607d) - RTE_CO2 - curative", PREVENTIVE, UsageMethod.TO_BE_EVALUATED);
-
-        CsaProfileCracCreationTestUtil.assertHasOnFlowConstraintUsageRule(cracCreationContext, "f17a745b-60a1-4acd-887f-ebc8349b4597", "RTE_AE2 (a418e290-0d0c-4f40-b7fa-31fca1a2607d) - preventive", PREVENTIVE, UsageMethod.TO_BE_EVALUATED); // TODO change TO_BE_EVALUATED by AVAILABLE
-        CsaProfileCracCreationTestUtil.assertHasOnFlowConstraintUsageRule(cracCreationContext, "f17a745b-60a1-4acd-887f-ebc8349b4597", "RTE_AE2 (a418e290-0d0c-4f40-b7fa-31fca1a2607d) - RTE_CO2 - curative", PREVENTIVE, UsageMethod.TO_BE_EVALUATED);
-
-        CsaProfileCracCreationTestUtil.assertHasOnFlowConstraintUsageRule(cracCreationContext, "a8f21a9a-49dc-4c2a-9745-405392f0d87b", "RTE_AE1 (e2b71e64-ce03-4aa3-9adc-7ff910adae36) - RTE_CO1 - curative", CURATIVE, UsageMethod.TO_BE_EVALUATED); // TODO change TO_BE_EVALUATED by AVAILABLE
-        CsaProfileCracCreationTestUtil.assertHasOnFlowConstraintUsageRule(cracCreationContext, "a8f21a9a-49dc-4c2a-9745-405392f0d87b", "RTE_AE2 (a418e290-0d0c-4f40-b7fa-31fca1a2607d) - RTE_CO2 - curative", CURATIVE, UsageMethod.TO_BE_EVALUATED);
->>>>>>> 1b87ff12
+        CsaProfileCracCreationTestUtil.assertHasOnFlowConstraintUsageRule(cracCreationContext, "6c283463-9aac-4d9b-9d0b-6710c5b2aa00", "RTE_AE1 (e2b71e64-ce03-4aa3-9adc-7ff910adae36) - preventive", preventiveInstant, UsageMethod.TO_BE_EVALUATED); // TODO change TO_BE_EVALUATED by AVAILABLE
+        CsaProfileCracCreationTestUtil.assertHasOnFlowConstraintUsageRule(cracCreationContext, "6c283463-9aac-4d9b-9d0b-6710c5b2aa00", "RTE_AE1 (e2b71e64-ce03-4aa3-9adc-7ff910adae36) - RTE_CO1 - curative", preventiveInstant, UsageMethod.TO_BE_EVALUATED);
+
+        CsaProfileCracCreationTestUtil.assertHasOnFlowConstraintUsageRule(cracCreationContext, "0af9ce7e-8013-4362-96a0-40ac0a970eb6", "RTE_AE2 (a418e290-0d0c-4f40-b7fa-31fca1a2607d) - preventive", preventiveInstant, UsageMethod.TO_BE_EVALUATED); // TODO change TO_BE_EVALUATED by AVAILABLE
+        CsaProfileCracCreationTestUtil.assertHasOnFlowConstraintUsageRule(cracCreationContext, "0af9ce7e-8013-4362-96a0-40ac0a970eb6", "RTE_AE2 (a418e290-0d0c-4f40-b7fa-31fca1a2607d) - RTE_CO2 - curative", preventiveInstant, UsageMethod.TO_BE_EVALUATED);
+
+        CsaProfileCracCreationTestUtil.assertHasOnFlowConstraintUsageRule(cracCreationContext, "f17a745b-60a1-4acd-887f-ebc8349b4597", "RTE_AE2 (a418e290-0d0c-4f40-b7fa-31fca1a2607d) - preventive", preventiveInstant, UsageMethod.TO_BE_EVALUATED); // TODO change TO_BE_EVALUATED by AVAILABLE
+        CsaProfileCracCreationTestUtil.assertHasOnFlowConstraintUsageRule(cracCreationContext, "f17a745b-60a1-4acd-887f-ebc8349b4597", "RTE_AE2 (a418e290-0d0c-4f40-b7fa-31fca1a2607d) - RTE_CO2 - curative", preventiveInstant, UsageMethod.TO_BE_EVALUATED);
+
+        CsaProfileCracCreationTestUtil.assertHasOnFlowConstraintUsageRule(cracCreationContext, "a8f21a9a-49dc-4c2a-9745-405392f0d87b", "RTE_AE1 (e2b71e64-ce03-4aa3-9adc-7ff910adae36) - RTE_CO1 - curative", curativeInstant, UsageMethod.TO_BE_EVALUATED); // TODO change TO_BE_EVALUATED by AVAILABLE
+        CsaProfileCracCreationTestUtil.assertHasOnFlowConstraintUsageRule(cracCreationContext, "a8f21a9a-49dc-4c2a-9745-405392f0d87b", "RTE_AE2 (a418e290-0d0c-4f40-b7fa-31fca1a2607d) - RTE_CO2 - curative", curativeInstant, UsageMethod.TO_BE_EVALUATED);
     }
 
     @Test
@@ -253,55 +192,29 @@
                 .stream().sorted(Comparator.comparing(FlowCnec::getId)).toList();
 
         CsaProfileCracCreationTestUtil.assertFlowCnecEquality(listFlowCnecs.iterator().next(),
-<<<<<<< HEAD
-            "RTE_AE - RTE_CO1 - curative",
-            "RTE_AE - RTE_CO1 - curative",
-            "FFR3AA1--FFR5AA1--1",
-            curativeInstant, "0451f8be-83d7-45da-b80b-4014259ff624",
-            +1000., -1000., Side.RIGHT);
-        CsaProfileCracCreationTestUtil.assertFlowCnecEquality(listFlowCnecs.get(1),
-            "RTE_AE - RTE_CO3 - curative",
-            "RTE_AE - RTE_CO3 - curative",
-            "FFR3AA1--FFR5AA1--1",
-            curativeInstant, "4491d904-93c4-41d4-a509-57f9fed2e31c",
-            +1000., -1000., Side.RIGHT);
-        CsaProfileCracCreationTestUtil.assertFlowCnecEquality(listFlowCnecs.get(2),
-            "RTE_AE - preventive",
-            "RTE_AE - preventive",
-            "FFR3AA1--FFR5AA1--1",
-            preventiveInstant, null,
-            +1000., -1000., Side.RIGHT);
-        CsaProfileCracCreationTestUtil.assertFlowCnecEquality(listFlowCnecs.get(3),
-            "RTE_AE2 - preventive",
-            "RTE_AE2 - preventive",
-            "FFR3AA1--FFR5AA1--1",
-            preventiveInstant, null,
-            +1000., -1000., Side.RIGHT);
-=======
                 "RTE_AE (183829bd-5c60-4c04-ad57-c72a15a75047) - RTE_CO1 - curative",
                 "RTE_AE (183829bd-5c60-4c04-ad57-c72a15a75047) - RTE_CO1 - curative",
                 "FFR3AA1--FFR5AA1--1",
-                CURATIVE, "0451f8be-83d7-45da-b80b-4014259ff624",
+                curativeInstant, "0451f8be-83d7-45da-b80b-4014259ff624",
                 +1000., -1000., Side.RIGHT);
         CsaProfileCracCreationTestUtil.assertFlowCnecEquality(listFlowCnecs.get(1),
                 "RTE_AE (183829bd-5c60-4c04-ad57-c72a15a75047) - RTE_CO3 - curative",
                 "RTE_AE (183829bd-5c60-4c04-ad57-c72a15a75047) - RTE_CO3 - curative",
                 "FFR3AA1--FFR5AA1--1",
-                CURATIVE, "4491d904-93c4-41d4-a509-57f9fed2e31c",
+                curativeInstant, "4491d904-93c4-41d4-a509-57f9fed2e31c",
                 +1000., -1000., Side.RIGHT);
         CsaProfileCracCreationTestUtil.assertFlowCnecEquality(listFlowCnecs.get(2),
                 "RTE_AE (183829bd-5c60-4c04-ad57-c72a15a75047) - preventive",
                 "RTE_AE (183829bd-5c60-4c04-ad57-c72a15a75047) - preventive",
                 "FFR3AA1--FFR5AA1--1",
-                PREVENTIVE, null,
+                preventiveInstant, null,
                 +1000., -1000., Side.RIGHT);
         CsaProfileCracCreationTestUtil.assertFlowCnecEquality(listFlowCnecs.get(3),
                 "RTE_AE2 (283829bd-5c60-4c04-ad57-c72a15a75047) - preventive",
                 "RTE_AE2 (283829bd-5c60-4c04-ad57-c72a15a75047) - preventive",
                 "FFR3AA1--FFR5AA1--1",
-                PREVENTIVE, null,
+                preventiveInstant, null,
                 +1000., -1000., Side.RIGHT);
->>>>>>> 1b87ff12
     }
 
     @Test
@@ -319,55 +232,29 @@
                 .stream().sorted(Comparator.comparing(FlowCnec::getId)).toList();
 
         CsaProfileCracCreationTestUtil.assertFlowCnecEquality(listFlowCnecs.iterator().next(),
-<<<<<<< HEAD
-            "ELIA_AE1 - ELIA_CO1 - curative",
-            "ELIA_AE1 - ELIA_CO1 - curative",
-            "ffbabc27-1ccd-4fdc-b037-e341706c8d29",
-            curativeInstant, "493480ba-93c3-426e-bee5-347d8dda3749",
-            +1312., -1312., Side.LEFT);
-        CsaProfileCracCreationTestUtil.assertFlowCnecEquality(listFlowCnecs.get(1),
-            "ELIA_AE1 - preventive",
-            "ELIA_AE1 - preventive",
-            "ffbabc27-1ccd-4fdc-b037-e341706c8d29",
-            preventiveInstant, null,
-            +1312., -1312., Side.LEFT);
-        CsaProfileCracCreationTestUtil.assertFlowCnecEquality(listFlowCnecs.get(2),
-            "TENNET_TSO_AE1NL - TENNET_TSO_CO1 - curative",
-            "TENNET_TSO_AE1NL - TENNET_TSO_CO1 - curative",
-            "b18cd1aa-7808-49b9-a7cf-605eaf07b006 + e8acf6b6-99cb-45ad-b8dc-16c7866a4ddc",
-            curativeInstant, "c0a25fd7-eee0-4191-98a5-71a74469d36e",
-            +1876., -1876., Side.RIGHT);
-        CsaProfileCracCreationTestUtil.assertFlowCnecEquality(listFlowCnecs.get(3),
-            "TENNET_TSO_AE1NL - preventive",
-            "TENNET_TSO_AE1NL - preventive",
-            "b18cd1aa-7808-49b9-a7cf-605eaf07b006 + e8acf6b6-99cb-45ad-b8dc-16c7866a4ddc",
-            preventiveInstant, null,
-            +1876., -1876., Side.RIGHT);
-=======
                 "ELIA_AE1 (dd5247a7-3cb1-43f8-8ce1-12f285653f06) - ELIA_CO1 - curative",
                 "ELIA_AE1 (dd5247a7-3cb1-43f8-8ce1-12f285653f06) - ELIA_CO1 - curative",
                 "ffbabc27-1ccd-4fdc-b037-e341706c8d29",
-                CURATIVE, "493480ba-93c3-426e-bee5-347d8dda3749",
+                curativeInstant, "493480ba-93c3-426e-bee5-347d8dda3749",
                 +1312., -1312., Side.LEFT);
         CsaProfileCracCreationTestUtil.assertFlowCnecEquality(listFlowCnecs.get(1),
                 "ELIA_AE1 (dd5247a7-3cb1-43f8-8ce1-12f285653f06) - preventive",
                 "ELIA_AE1 (dd5247a7-3cb1-43f8-8ce1-12f285653f06) - preventive",
                 "ffbabc27-1ccd-4fdc-b037-e341706c8d29",
-                PREVENTIVE, null,
+                preventiveInstant, null,
                 +1312., -1312., Side.LEFT);
         CsaProfileCracCreationTestUtil.assertFlowCnecEquality(listFlowCnecs.get(2),
                 "TENNET_TSO_AE1NL (adad76ed-79e7-4985-84e1-eb493f168c85) - TENNET_TSO_CO1 - curative",
                 "TENNET_TSO_AE1NL (adad76ed-79e7-4985-84e1-eb493f168c85) - TENNET_TSO_CO1 - curative",
                 "b18cd1aa-7808-49b9-a7cf-605eaf07b006 + e8acf6b6-99cb-45ad-b8dc-16c7866a4ddc",
-                CURATIVE, "c0a25fd7-eee0-4191-98a5-71a74469d36e",
+                curativeInstant, "c0a25fd7-eee0-4191-98a5-71a74469d36e",
                 +1876., -1876., Side.RIGHT);
         CsaProfileCracCreationTestUtil.assertFlowCnecEquality(listFlowCnecs.get(3),
                 "TENNET_TSO_AE1NL (adad76ed-79e7-4985-84e1-eb493f168c85) - preventive",
                 "TENNET_TSO_AE1NL (adad76ed-79e7-4985-84e1-eb493f168c85) - preventive",
                 "b18cd1aa-7808-49b9-a7cf-605eaf07b006 + e8acf6b6-99cb-45ad-b8dc-16c7866a4ddc",
-                PREVENTIVE, null,
+                preventiveInstant, null,
                 +1876., -1876., Side.RIGHT);
->>>>>>> 1b87ff12
 
         // csa-9-1
         assertTrue(cracCreationContext.getCrac().getNetworkActions().isEmpty());
@@ -376,23 +263,23 @@
     @Test
     void testTC2FlowCnecs() {
         CsaProfileCracCreationContext cracCreationContext = getCsaCracCreationContext("/CSA_TestConfiguration_TC2_Draft_v14Apr2023.zip");
+
+        assertNotNull(cracCreationContext);
+        assertTrue(cracCreationContext.isCreationSuccessful());
+        assertEquals(36, cracCreationContext.getCreationReport().getReport().size());
+        assertEquals(15, cracCreationContext.getCrac().getContingencies().size());
+        assertEquals(0, cracCreationContext.getCrac().getFlowCnecs().size());
+    }
+
+    @Test
+    void testTC2FlowCnecsWithOperationalLimits() {
+        CsaProfileCracCreationContext cracCreationContext = getCsaCracCreationContext("/TC2_OperationalLimits.zip");
         Instant preventiveInstant = cracCreationContext.getCrac().getInstant(PREVENTIVE_INSTANT_ID);
         Instant autoInstant = cracCreationContext.getCrac().getInstant(AUTO_INSTANT_ID);
         Instant curativeInstant = cracCreationContext.getCrac().getInstant(CURATIVE_INSTANT_ID);
 
         assertNotNull(cracCreationContext);
         assertTrue(cracCreationContext.isCreationSuccessful());
-        assertEquals(36, cracCreationContext.getCreationReport().getReport().size());
-        assertEquals(15, cracCreationContext.getCrac().getContingencies().size());
-        assertEquals(0, cracCreationContext.getCrac().getFlowCnecs().size());
-    }
-
-    @Test
-    void testTC2FlowCnecsWithOperationalLimits() {
-        CsaProfileCracCreationContext cracCreationContext = getCsaCracCreationContext("/TC2_OperationalLimits.zip");
-
-        assertNotNull(cracCreationContext);
-        assertTrue(cracCreationContext.isCreationSuccessful());
         assertEquals(30, cracCreationContext.getCreationReport().getReport().size());
         assertEquals(15, cracCreationContext.getCrac().getContingencies().size());
         assertEquals(12, cracCreationContext.getCrac().getFlowCnecs().size());
@@ -401,149 +288,76 @@
                 .stream().sorted(Comparator.comparing(FlowCnec::getId)).collect(Collectors.toList());
 
         CsaProfileCracCreationTestUtil.assertFlowCnecEquality(listFlowCnecs.get(0),
-<<<<<<< HEAD
-            "ELIA_AE2 - preventive",
-            "ELIA_AE2 - preventive",
-            "b58bf21a-096a-4dae-9a01-3f03b60c24c7",
-            preventiveInstant, null,
-            +1574d, -1574d, Side.RIGHT);
-        CsaProfileCracCreationTestUtil.assertFlowCnecEquality(listFlowCnecs.get(1),
-            "REE_AE1 - REE_CO1 - curative",
-            "REE_AE1 - REE_CO1 - curative",
-            "891e77ff-39c6-4648-8eda-d81f730271f9 + a04e4e41-c0b4-496e-9ef3-390ea089411f",
-            curativeInstant, "8cdec4c6-10c3-40c1-9eeb-7f6ae8d9b3fe",
-            +1000d, -1000d, Side.RIGHT);
-        CsaProfileCracCreationTestUtil.assertFlowCnecEquality(listFlowCnecs.get(2),
-            "REE_AE1 - preventive",
-            "REE_AE1 - preventive",
-            "891e77ff-39c6-4648-8eda-d81f730271f9 + a04e4e41-c0b4-496e-9ef3-390ea089411f",
-            preventiveInstant, null,
-            +1000d, -1000d, Side.RIGHT);
-        CsaProfileCracCreationTestUtil.assertFlowCnecEquality(listFlowCnecs.get(3),
-            "REE_AE2 - REE_CO2 - curative",
-            "REE_AE2 - REE_CO2 - curative",
-            "044cd003-c766-11e1-8775-005056c00008",
-            curativeInstant, "b6b780cb-9fe5-4c45-989d-447a927c3874",
-            +1000d, -1000d, Side.LEFT);
-        CsaProfileCracCreationTestUtil.assertFlowCnecEquality(listFlowCnecs.get(4),
-            "REE_AE2 - preventive",
-            "REE_AE2 - preventive",
-            "044cd003-c766-11e1-8775-005056c00008",
-            preventiveInstant, null,
-            +1000d, -1000d, Side.LEFT);
-        CsaProfileCracCreationTestUtil.assertFlowCnecEquality(listFlowCnecs.get(5),
-            "REE_AE3 - REE_CO3 - auto",
-            "REE_AE3 - REE_CO3 - auto",
-            "048badc5-c766-11e1-8775-005056c00008",
-            autoInstant, "13334fdf-9cc2-4341-adb6-1281269040b4",
-            +500.0, -500.0, Side.LEFT);
-        CsaProfileCracCreationTestUtil.assertFlowCnecEquality(listFlowCnecs.get(6),
-            "REE_AE3 - preventive",
-            "REE_AE3 - preventive",
-            "048badc5-c766-11e1-8775-005056c00008",
-            preventiveInstant, null,
-            +500d, -500d, Side.LEFT);
-        CsaProfileCracCreationTestUtil.assertFlowCnecEquality(listFlowCnecs.get(7),
-            "REE_AE4 - preventive",
-            "REE_AE4 - preventive",
-            "0478c207-c766-11e1-8775-005056c00008",
-            preventiveInstant, null,
-            +1000d, -1000d, Side.RIGHT);
-        CsaProfileCracCreationTestUtil.assertFlowCnecEquality(listFlowCnecs.get(8),
-            "REE_AE5 - REE_CO4 - curative",
-            "REE_AE5 - REE_CO4 - curative",
-            "048badc5-c766-11e1-8775-005056c00008",
-            curativeInstant, "9d17b84c-33b5-4a68-b8b9-ed5b31038d40",
-            +1000d, -1000d, Side.LEFT);
-        CsaProfileCracCreationTestUtil.assertFlowCnecEquality(listFlowCnecs.get(9),
-            "REE_AE5 - preventive",
-            "REE_AE5 - preventive",
-            "048badc5-c766-11e1-8775-005056c00008",
-            preventiveInstant, null,
-            +1000d, -1000d, Side.LEFT);
-        CsaProfileCracCreationTestUtil.assertFlowCnecEquality(listFlowCnecs.get(10),
-            "REE_AE6 - REE_CO5 - curative",
-            "REE_AE6 - REE_CO5 - curative",
-            "044a5f09-c766-11e1-8775-005056c00008",
-            curativeInstant, "96c96ad8-844c-4f3b-8b38-c886ba2c0214",
-            +2000d, -2000d, Side.LEFT);
-        CsaProfileCracCreationTestUtil.assertFlowCnecEquality(listFlowCnecs.get(11),
-            "REE_AE6 - preventive",
-            "REE_AE6 - preventive",
-            "044a5f09-c766-11e1-8775-005056c00008",
-            preventiveInstant, null,
-            +2000d, -2000d, Side.LEFT);
-=======
                 "ELIA_AE2 (d463cbba-c89c-4199-bbb9-1a33d90cae2c) - preventive",
                 "ELIA_AE2 (d463cbba-c89c-4199-bbb9-1a33d90cae2c) - preventive",
                 "b58bf21a-096a-4dae-9a01-3f03b60c24c7",
-                PREVENTIVE, null,
+                preventiveInstant, null,
                 +1574d, -1574d, Side.RIGHT);
         CsaProfileCracCreationTestUtil.assertFlowCnecEquality(listFlowCnecs.get(1),
                 "REE_AE1 (2cc84c47-b6b7-481c-aa0e-6c46589d458a) - REE_CO1 - curative",
                 "REE_AE1 (2cc84c47-b6b7-481c-aa0e-6c46589d458a) - REE_CO1 - curative",
                 "891e77ff-39c6-4648-8eda-d81f730271f9 + a04e4e41-c0b4-496e-9ef3-390ea089411f",
-                CURATIVE, "8cdec4c6-10c3-40c1-9eeb-7f6ae8d9b3fe",
+                curativeInstant, "8cdec4c6-10c3-40c1-9eeb-7f6ae8d9b3fe",
                 +1000d, -1000d, Side.RIGHT);
         CsaProfileCracCreationTestUtil.assertFlowCnecEquality(listFlowCnecs.get(2),
                 "REE_AE1 (2cc84c47-b6b7-481c-aa0e-6c46589d458a) - preventive",
                 "REE_AE1 (2cc84c47-b6b7-481c-aa0e-6c46589d458a) - preventive",
                 "891e77ff-39c6-4648-8eda-d81f730271f9 + a04e4e41-c0b4-496e-9ef3-390ea089411f",
-                PREVENTIVE, null,
+                preventiveInstant, null,
                 +1000d, -1000d, Side.RIGHT);
         CsaProfileCracCreationTestUtil.assertFlowCnecEquality(listFlowCnecs.get(3),
                 "REE_AE2 (3a364a5b-7aca-4e48-abd5-4cd79e2e8676) - REE_CO2 - curative",
                 "REE_AE2 (3a364a5b-7aca-4e48-abd5-4cd79e2e8676) - REE_CO2 - curative",
                 "044cd003-c766-11e1-8775-005056c00008",
-                CURATIVE, "b6b780cb-9fe5-4c45-989d-447a927c3874",
+                curativeInstant, "b6b780cb-9fe5-4c45-989d-447a927c3874",
                 +1000d, -1000d, Side.LEFT);
         CsaProfileCracCreationTestUtil.assertFlowCnecEquality(listFlowCnecs.get(4),
                 "REE_AE2 (3a364a5b-7aca-4e48-abd5-4cd79e2e8676) - preventive",
                 "REE_AE2 (3a364a5b-7aca-4e48-abd5-4cd79e2e8676) - preventive",
                 "044cd003-c766-11e1-8775-005056c00008",
-                PREVENTIVE, null,
+                preventiveInstant, null,
                 +1000d, -1000d, Side.LEFT);
         CsaProfileCracCreationTestUtil.assertFlowCnecEquality(listFlowCnecs.get(5),
                 "REE_AE3 (989535e7-3789-47e7-8ba7-da7be9962a15) - REE_CO3 - auto",
                 "REE_AE3 (989535e7-3789-47e7-8ba7-da7be9962a15) - REE_CO3 - auto",
                 "048badc5-c766-11e1-8775-005056c00008",
-                AUTO, "13334fdf-9cc2-4341-adb6-1281269040b4",
+                autoInstant, "13334fdf-9cc2-4341-adb6-1281269040b4",
                 +500.0, -500.0, Side.LEFT);
         CsaProfileCracCreationTestUtil.assertFlowCnecEquality(listFlowCnecs.get(6),
                 "REE_AE3 (989535e7-3789-47e7-8ba7-da7be9962a15) - preventive",
                 "REE_AE3 (989535e7-3789-47e7-8ba7-da7be9962a15) - preventive",
                 "048badc5-c766-11e1-8775-005056c00008",
-                PREVENTIVE, null,
+                preventiveInstant, null,
                 +500d, -500d, Side.LEFT);
         CsaProfileCracCreationTestUtil.assertFlowCnecEquality(listFlowCnecs.get(7),
                 "REE_AE4 (ea577780-24d2-4167-a5d2-fa56c56a9481) - preventive",
                 "REE_AE4 (ea577780-24d2-4167-a5d2-fa56c56a9481) - preventive",
                 "0478c207-c766-11e1-8775-005056c00008",
-                PREVENTIVE, null,
+                preventiveInstant, null,
                 +1000d, -1000d, Side.RIGHT);
         CsaProfileCracCreationTestUtil.assertFlowCnecEquality(listFlowCnecs.get(8),
                 "REE_AE5 (2bd363ca-bab7-4571-a59a-b9193dc9fc9d) - REE_CO4 - curative",
                 "REE_AE5 (2bd363ca-bab7-4571-a59a-b9193dc9fc9d) - REE_CO4 - curative",
                 "048badc5-c766-11e1-8775-005056c00008",
-                CURATIVE, "9d17b84c-33b5-4a68-b8b9-ed5b31038d40",
+                curativeInstant, "9d17b84c-33b5-4a68-b8b9-ed5b31038d40",
                 +1000d, -1000d, Side.LEFT);
         CsaProfileCracCreationTestUtil.assertFlowCnecEquality(listFlowCnecs.get(9),
                 "REE_AE5 (2bd363ca-bab7-4571-a59a-b9193dc9fc9d) - preventive",
                 "REE_AE5 (2bd363ca-bab7-4571-a59a-b9193dc9fc9d) - preventive",
                 "048badc5-c766-11e1-8775-005056c00008",
-                PREVENTIVE, null,
+                preventiveInstant, null,
                 +1000d, -1000d, Side.LEFT);
         CsaProfileCracCreationTestUtil.assertFlowCnecEquality(listFlowCnecs.get(10),
                 "REE_AE6 (3bc10ae6-6e25-4e4d-9a3a-ec2c4e2436b0) - REE_CO5 - curative",
                 "REE_AE6 (3bc10ae6-6e25-4e4d-9a3a-ec2c4e2436b0) - REE_CO5 - curative",
                 "044a5f09-c766-11e1-8775-005056c00008",
-                CURATIVE, "96c96ad8-844c-4f3b-8b38-c886ba2c0214",
+                curativeInstant, "96c96ad8-844c-4f3b-8b38-c886ba2c0214",
                 +2000d, -2000d, Side.LEFT);
         CsaProfileCracCreationTestUtil.assertFlowCnecEquality(listFlowCnecs.get(11),
                 "REE_AE6 (3bc10ae6-6e25-4e4d-9a3a-ec2c4e2436b0) - preventive",
                 "REE_AE6 (3bc10ae6-6e25-4e4d-9a3a-ec2c4e2436b0) - preventive",
                 "044a5f09-c766-11e1-8775-005056c00008",
-                PREVENTIVE, null,
+                preventiveInstant, null,
                 +2000d, -2000d, Side.LEFT);
 
         List<CsaProfileElementaryCreationContext> alteredCnecs = cracCreationContext.getCnecCreationContexts().stream().filter(CsaProfileElementaryCreationContext::isAltered).toList();
@@ -551,13 +365,11 @@
         assertEquals("REE_AE3 (989535e7-3789-47e7-8ba7-da7be9962a15) - preventive", alteredCnecs.get(0).getElementId());
         assertEquals(ImportStatus.IMPORTED, alteredCnecs.get(0).getImportStatus());
         assertEquals("the AssessedElement was pointing to a TATL and used inBaseCase. For the preventive instant, this TATL was also used as a PATL to create the CNEC", alteredCnecs.get(0).getImportStatusDetail());
->>>>>>> 1b87ff12
     }
 
     @Test
     void testCreateCracCSATestWithRejectedFiles() {
         CsaProfileCracCreationContext cracCreationContext = getCsaCracCreationContext("/CSA_Test_With_Rejected_Files.zip");
-        Instant preventiveInstant = cracCreationContext.getCrac().getInstant(PREVENTIVE_INSTANT_ID);
 
         assertNotNull(cracCreationContext);
         assertTrue(cracCreationContext.isCreationSuccessful());
@@ -569,6 +381,7 @@
     @Test
     void testCreateCracCSATestWithRejectedFilesOperationalLimits() {
         CsaProfileCracCreationContext cracCreationContext = getCsaCracCreationContext("/CSA_Test_With_Rejected_Files_Operational_Limits.zip");
+        Instant preventiveInstant = cracCreationContext.getCrac().getInstant(PREVENTIVE_INSTANT_ID);
 
         assertNotNull(cracCreationContext);
         assertTrue(cracCreationContext.isCreationSuccessful());
@@ -580,55 +393,29 @@
                 .stream().sorted(Comparator.comparing(FlowCnec::getId)).toList();
 
         CsaProfileCracCreationTestUtil.assertFlowCnecEquality(listFlowCnecs.get(0),
-<<<<<<< HEAD
-            "REE_AE3 - preventive",
-            "REE_AE3 - preventive",
-            "048badc5-c766-11e1-8775-005056c00008",
-            preventiveInstant, null,
-            +500d, -500d, Side.LEFT);
-        CsaProfileCracCreationTestUtil.assertFlowCnecEquality(listFlowCnecs.get(1),
-            "REE_AE4 - preventive",
-            "REE_AE4 - preventive",
-            "0478c207-c766-11e1-8775-005056c00008",
-            preventiveInstant, null,
-            +1000d, -1000d, Side.RIGHT);
-        CsaProfileCracCreationTestUtil.assertFlowCnecEquality(listFlowCnecs.get(2),
-            "REE_AE5 - preventive",
-            "REE_AE5 - preventive",
-            "048badc5-c766-11e1-8775-005056c00008",
-            preventiveInstant, null,
-            +1000d, -1000d, Side.LEFT);
-        CsaProfileCracCreationTestUtil.assertFlowCnecEquality(listFlowCnecs.get(3),
-            "REE_AE6 - preventive",
-            "REE_AE6 - preventive",
-            "044a5f09-c766-11e1-8775-005056c00008",
-            preventiveInstant, null,
-            +2000.0, -2000.0, Side.LEFT);
-=======
                 "REE_AE3 (989535e7-3789-47e7-8ba7-da7be9962a15) - preventive",
                 "REE_AE3 (989535e7-3789-47e7-8ba7-da7be9962a15) - preventive",
                 "048badc5-c766-11e1-8775-005056c00008",
-                PREVENTIVE, null,
+                preventiveInstant, null,
                 +500d, -500d, Side.LEFT);
         CsaProfileCracCreationTestUtil.assertFlowCnecEquality(listFlowCnecs.get(1),
                 "REE_AE4 (ea577780-24d2-4167-a5d2-fa56c56a9481) - preventive",
                 "REE_AE4 (ea577780-24d2-4167-a5d2-fa56c56a9481) - preventive",
                 "0478c207-c766-11e1-8775-005056c00008",
-                PREVENTIVE, null,
+                preventiveInstant, null,
                 +1000d, -1000d, Side.RIGHT);
         CsaProfileCracCreationTestUtil.assertFlowCnecEquality(listFlowCnecs.get(2),
                 "REE_AE5 (2bd363ca-bab7-4571-a59a-b9193dc9fc9d) - preventive",
                 "REE_AE5 (2bd363ca-bab7-4571-a59a-b9193dc9fc9d) - preventive",
                 "048badc5-c766-11e1-8775-005056c00008",
-                PREVENTIVE, null,
+                preventiveInstant, null,
                 +1000d, -1000d, Side.LEFT);
         CsaProfileCracCreationTestUtil.assertFlowCnecEquality(listFlowCnecs.get(3),
                 "REE_AE6 (3bc10ae6-6e25-4e4d-9a3a-ec2c4e2436b0) - preventive",
                 "REE_AE6 (3bc10ae6-6e25-4e4d-9a3a-ec2c4e2436b0) - preventive",
                 "044a5f09-c766-11e1-8775-005056c00008",
-                PREVENTIVE, null,
+                preventiveInstant, null,
                 +2000.0, -2000.0, Side.LEFT);
->>>>>>> 1b87ff12
     }
 
     @Test
@@ -647,53 +434,28 @@
                 .stream().sorted(Comparator.comparing(FlowCnec::getId)).toList();
 
         CsaProfileCracCreationTestUtil.assertFlowCnecEquality(listFlowCnecs.get(0),
-<<<<<<< HEAD
-            "ELIA_AE1 - ELIA_CO1 - curative",
-            "ELIA_AE1 - ELIA_CO1 - curative",
-            "ffbabc27-1ccd-4fdc-b037-e341706c8d29",
-            curativeInstant, "493480ba-93c3-426e-bee5-347d8dda3749",
-            +1312d, -1312d, Side.LEFT);
-        CsaProfileCracCreationTestUtil.assertFlowCnecEquality(listFlowCnecs.get(1),
-            "ELIA_AE1 - preventive",
-            "ELIA_AE1 - preventive",
-            "ffbabc27-1ccd-4fdc-b037-e341706c8d29",
-            preventiveInstant, null,
-            +1312d, -1312d, Side.LEFT);
-        CsaProfileCracCreationTestUtil.assertFlowCnecEquality(listFlowCnecs.get(2),
-            "TENNET_TSO_AE1NL - TENNET_TSO_CO1 - curative",
-            "TENNET_TSO_AE1NL - TENNET_TSO_CO1 - curative",
-            "b18cd1aa-7808-49b9-a7cf-605eaf07b006 + e8acf6b6-99cb-45ad-b8dc-16c7866a4ddc",
-            curativeInstant, "c0a25fd7-eee0-4191-98a5-71a74469d36e",
-            +1876d, -1876d, Side.RIGHT);
-        CsaProfileCracCreationTestUtil.assertFlowCnecEquality(listFlowCnecs.get(3),
-            "TENNET_TSO_AE1NL - preventive",
-            "TENNET_TSO_AE1NL - preventive",
-            "b18cd1aa-7808-49b9-a7cf-605eaf07b006 + e8acf6b6-99cb-45ad-b8dc-16c7866a4ddc",
-            preventiveInstant, null,
-            +1876d, -1876d, Side.RIGHT);
-=======
                 "ELIA_AE1 (dd5247a7-3cb1-43f8-8ce1-12f285653f06) - ELIA_CO1 - curative",
                 "ELIA_AE1 (dd5247a7-3cb1-43f8-8ce1-12f285653f06) - ELIA_CO1 - curative",
                 "ffbabc27-1ccd-4fdc-b037-e341706c8d29",
-                CURATIVE, "493480ba-93c3-426e-bee5-347d8dda3749",
+                curativeInstant, "493480ba-93c3-426e-bee5-347d8dda3749",
                 +1312d, -1312d, Side.LEFT);
         CsaProfileCracCreationTestUtil.assertFlowCnecEquality(listFlowCnecs.get(1),
                 "ELIA_AE1 (dd5247a7-3cb1-43f8-8ce1-12f285653f06) - preventive",
                 "ELIA_AE1 (dd5247a7-3cb1-43f8-8ce1-12f285653f06) - preventive",
                 "ffbabc27-1ccd-4fdc-b037-e341706c8d29",
-                PREVENTIVE, null,
+                preventiveInstant, null,
                 +1312d, -1312d, Side.LEFT);
         CsaProfileCracCreationTestUtil.assertFlowCnecEquality(listFlowCnecs.get(2),
                 "TENNET_TSO_AE1NL (adad76ed-79e7-4985-84e1-eb493f168c85) - TENNET_TSO_CO1 - curative",
                 "TENNET_TSO_AE1NL (adad76ed-79e7-4985-84e1-eb493f168c85) - TENNET_TSO_CO1 - curative",
                 "b18cd1aa-7808-49b9-a7cf-605eaf07b006 + e8acf6b6-99cb-45ad-b8dc-16c7866a4ddc",
-                CURATIVE, "c0a25fd7-eee0-4191-98a5-71a74469d36e",
+                curativeInstant, "c0a25fd7-eee0-4191-98a5-71a74469d36e",
                 +1876d, -1876d, Side.RIGHT);
         CsaProfileCracCreationTestUtil.assertFlowCnecEquality(listFlowCnecs.get(3),
                 "TENNET_TSO_AE1NL (adad76ed-79e7-4985-84e1-eb493f168c85) - preventive",
                 "TENNET_TSO_AE1NL (adad76ed-79e7-4985-84e1-eb493f168c85) - preventive",
                 "b18cd1aa-7808-49b9-a7cf-605eaf07b006 + e8acf6b6-99cb-45ad-b8dc-16c7866a4ddc",
-                PREVENTIVE, null,
+                preventiveInstant, null,
                 +1876d, -1876d, Side.RIGHT);
     }
 
@@ -801,6 +563,5 @@
                 -1000d,
                 Set.of(Side.RIGHT, Side.LEFT)
         );
->>>>>>> 1b87ff12
     }
 }