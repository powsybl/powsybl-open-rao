package com.farao_community.farao.data.crac_creation.creator.csa_profile.crac_creator.remedial_action;

import com.farao_community.farao.data.crac_api.Instant;
import com.farao_community.farao.data.crac_api.network_action.InjectionSetpoint;
import com.farao_community.farao.data.crac_api.network_action.NetworkAction;
import com.farao_community.farao.data.crac_api.usage_rule.UsageMethod;
import com.farao_community.farao.data.crac_creation.creator.api.ImportStatus;
import com.farao_community.farao.data.crac_creation.creator.csa_profile.crac_creator.CsaProfileCracCreationContext;
import com.farao_community.farao.data.crac_creation.creator.csa_profile.crac_creator.CsaProfileCracCreationTestUtil;
import com.farao_community.farao.data.crac_impl.OnContingencyStateImpl;
import com.powsybl.iidm.network.Branch;
import com.powsybl.iidm.network.Load;
import com.powsybl.iidm.network.Network;
import com.powsybl.iidm.network.ShuntCompensator;
import org.junit.jupiter.api.Test;
import org.mockito.Mockito;

import java.util.stream.Stream;

import static com.farao_community.farao.data.crac_api.InstantKind.PREVENTIVE;
import static com.farao_community.farao.data.crac_creation.creator.csa_profile.crac_creator.CsaProfileCracCreationTestUtil.getCsaCracCreationContext;
import static org.junit.jupiter.api.Assertions.assertEquals;
import static org.junit.jupiter.api.Assertions.assertNotNull;

class InjectionSetPointActionCreationTest {

    @Test
    void testImportInjectionSetPointActions() {
        Network network = Mockito.mock(Network.class);
        Branch networkElementMock = Mockito.mock(Branch.class);
        Mockito.when(networkElementMock.getId()).thenReturn("equipment-with-contingency");
        Mockito.when(network.getIdentifiable("equipment-with-contingency")).thenReturn(networkElementMock);

        Load loadMock = Mockito.mock(Load.class);
        Mockito.when(loadMock.getId()).thenReturn("rotating-machine");
        Mockito.when(network.getLoadStream()).thenAnswer(invocation -> {
            Stream<Load> loadStream = Stream.of(loadMock);
            return loadStream.filter(load ->
                load.getId().equals("rotating-machine")
            );
        });

        CsaProfileCracCreationContext cracCreationContext = getCsaCracCreationContext("/csa-23/CSA_23_1_ValidProfiles.zip", network);
        Instant preventiveInstant = cracCreationContext.getCrac().getInstant("preventive");
        Instant curativeInstant = cracCreationContext.getCrac().getInstant("curative");

        assertEquals(7, cracCreationContext.getCrac().getRemedialActions().size());
        // RA1 (on instant)
        NetworkAction ra1 = cracCreationContext.getCrac().getNetworkAction("on-instant-preventive-remedial-action");
        assertEquals("RA1", ra1.getName());
        assertEquals(preventiveInstant, ra1.getUsageRules().iterator().next().getInstant());
        assertEquals(UsageMethod.AVAILABLE, ra1.getUsageRules().iterator().next().getUsageMethod());
        assertEquals("rotating-machine", ((InjectionSetpoint) ra1.getElementaryActions().iterator().next()).getNetworkElement().getId());
        assertEquals(75., ((InjectionSetpoint) ra1.getElementaryActions().iterator().next()).getSetpoint());

        // RA2 (on instant)
        NetworkAction ra2 = cracCreationContext.getCrac().getNetworkAction("on-instant-curative-remedial-action");
        assertEquals("RA2", ra2.getName());
        assertEquals(curativeInstant, ra2.getUsageRules().iterator().next().getInstant());
        assertEquals(UsageMethod.AVAILABLE, ra2.getUsageRules().iterator().next().getUsageMethod());
        assertEquals("rotating-machine", ((InjectionSetpoint) ra2.getElementaryActions().iterator().next()).getNetworkElement().getId());
        assertEquals(17.3, ((InjectionSetpoint) ra2.getElementaryActions().iterator().next()).getSetpoint(), 0.1);

        // on-instant-preventive-nameless-remedial-action-with-speed (on instant)
        NetworkAction namelessRa = cracCreationContext.getCrac().getNetworkAction("on-instant-preventive-nameless-remedial-action-with-speed");
        assertEquals("on-instant-preventive-nameless-remedial-action-with-speed", namelessRa.getName());
        assertEquals(preventiveInstant, namelessRa.getUsageRules().iterator().next().getInstant());
        assertEquals(UsageMethod.AVAILABLE, namelessRa.getUsageRules().iterator().next().getUsageMethod());
        assertEquals("rotating-machine", ((InjectionSetpoint) namelessRa.getElementaryActions().iterator().next()).getNetworkElement().getId());
        assertEquals(22.4, ((InjectionSetpoint) namelessRa.getElementaryActions().iterator().next()).getSetpoint(), 0.1);
        assertEquals(137, namelessRa.getSpeed().get());

        // RTE_RA7 (on instant)
        NetworkAction ra7 = cracCreationContext.getCrac().getNetworkAction("on-instant-preventive-remedial-with-tso-name");
        assertEquals("RTE_RA7", ra7.getName());
        assertEquals(preventiveInstant, ra7.getUsageRules().iterator().next().getInstant());
        assertEquals(UsageMethod.AVAILABLE, ra7.getUsageRules().iterator().next().getUsageMethod());
        assertEquals("rotating-machine", ((InjectionSetpoint) ra7.getElementaryActions().iterator().next()).getNetworkElement().getId());
        assertEquals(100., ((InjectionSetpoint) ra7.getElementaryActions().iterator().next()).getSetpoint(), 0.1);
        assertEquals("RTE", ra7.getOperator());

        // on-instant-nameless-preventive-remedial-with-tso-name (on instant)
        NetworkAction namelessRa2 = cracCreationContext.getCrac().getNetworkAction("on-instant-nameless-preventive-remedial-with-tso-name");
        assertEquals("on-instant-nameless-preventive-remedial-with-tso-name", namelessRa2.getName());
        assertEquals(preventiveInstant, namelessRa2.getUsageRules().iterator().next().getInstant());
        assertEquals(UsageMethod.AVAILABLE, namelessRa2.getUsageRules().iterator().next().getUsageMethod());
        assertEquals("rotating-machine", ((InjectionSetpoint) namelessRa2.getElementaryActions().iterator().next()).getNetworkElement().getId());
        assertEquals(98., ((InjectionSetpoint) namelessRa2.getElementaryActions().iterator().next()).getSetpoint(), 0.1);
        assertEquals("RTE", ra7.getOperator());

        // on-state-included-curative-remedial-action (on state)
        NetworkAction ra3 = cracCreationContext.getCrac().getNetworkAction("on-state-included-curative-remedial-action");
        assertEquals("RA3", ra3.getName());
<<<<<<< HEAD
        assertEquals(UsageMethod.AVAILABLE, ra3.getUsageRules().iterator().next().getUsageMethod());
        assertEquals(CURATIVE, ra3.getUsageRules().iterator().next().getInstant());
=======
        assertEquals(UsageMethod.FORCED, ra3.getUsageRules().iterator().next().getUsageMethod());
        assertEquals(curativeInstant, ra3.getUsageRules().iterator().next().getInstant());
>>>>>>> 893fb408
        assertEquals("contingency", ((OnContingencyStateImpl) ra3.getUsageRules().iterator().next()).getContingency().getId());
        assertEquals("rotating-machine", ra3.getNetworkElements().iterator().next().getId());
        assertEquals(2.8, ((InjectionSetpoint) ra3.getElementaryActions().iterator().next()).getSetpoint(), 0.1);

        // on-state-considered-curative-remedial-action (on state)
        NetworkAction ra4 = cracCreationContext.getCrac().getNetworkAction("on-state-considered-curative-remedial-action");
        assertEquals("RA4", ra4.getName());
        assertEquals(UsageMethod.AVAILABLE, ra4.getUsageRules().iterator().next().getUsageMethod());
        assertEquals(curativeInstant, ra4.getUsageRules().iterator().next().getInstant());
        assertEquals("contingency", ((OnContingencyStateImpl) ra4.getUsageRules().iterator().next()).getContingency().getId());
        assertEquals("rotating-machine", ra4.getNetworkElements().iterator().next().getId());
        assertEquals(15.6, ((InjectionSetpoint) ra4.getElementaryActions().iterator().next()).getSetpoint(), 0.1);

    }

    @Test
    void testIgnoreInvalidInjectionSetpointProfile() {
        CsaProfileCracCreationContext cracCreationContext = getCsaCracCreationContext("/csa-23/CSA_23_2_InvalidProfiles.zip");

        assertEquals(0, cracCreationContext.getCrac().getRemedialActions().size());

        CsaProfileCracCreationTestUtil.assertRaNotImported(cracCreationContext, "parent-remedial-action-1", ImportStatus.ELEMENT_NOT_FOUND_IN_NETWORK, "Remedial action parent-remedial-action-1 will not be imported because Network model does not contain a generator, neither a load with id of RotatingMachine: unknown-rotating-machine");
        CsaProfileCracCreationTestUtil.assertRaNotImported(cracCreationContext, "parent-remedial-action-2", ImportStatus.INCONSISTENCY_IN_DATA, "Remedial action parent-remedial-action-2 will not be imported because there is no topology actions, no Set point actions, nor tap position action linked to that RA");
        CsaProfileCracCreationTestUtil.assertRaNotImported(cracCreationContext, "parent-remedial-action-3", ImportStatus.NOT_FOR_RAO, "Remedial action 'parent-remedial-action-3' will not be imported because field 'normalEnabled' in 'RotatingMachineAction' must be true or empty");
        CsaProfileCracCreationTestUtil.assertRaNotImported(cracCreationContext, "parent-remedial-action-4", ImportStatus.INCONSISTENCY_IN_DATA, "Remedial action 'parent-remedial-action-4' will not be imported because 'RotatingMachineAction' must have a property reference with 'http://energy.referencedata.eu/PropertyReference/RotatingMachine.p' value, but it was: 'http://energy.referencedata.eu/PropertyReference/RotatingMachine.q'");
        CsaProfileCracCreationTestUtil.assertRaNotImported(cracCreationContext, "parent-remedial-action-5", ImportStatus.INCONSISTENCY_IN_DATA, "Remedial action parent-remedial-action-5 will not be imported because there is no topology actions, no Set point actions, nor tap position action linked to that RA");
        CsaProfileCracCreationTestUtil.assertRaNotImported(cracCreationContext, "parent-remedial-action-6", ImportStatus.INCONSISTENCY_IN_DATA, "Remedial action parent-remedial-action-6 will not be imported because there is no StaticPropertyRange linked to that RA");
        CsaProfileCracCreationTestUtil.assertRaNotImported(cracCreationContext, "parent-remedial-action-7", ImportStatus.INCONSISTENCY_IN_DATA, "Remedial action parent-remedial-action-7 will not be imported because StaticPropertyRange has a non float-castable normalValue so no set-point value was retrieved");
        CsaProfileCracCreationTestUtil.assertRaNotImported(cracCreationContext, "parent-remedial-action-8", ImportStatus.INCONSISTENCY_IN_DATA, "Remedial action parent-remedial-action-8 will not be imported because there is no StaticPropertyRange linked to that RA");
        CsaProfileCracCreationTestUtil.assertRaNotImported(cracCreationContext, "parent-remedial-action-9", ImportStatus.INCONSISTENCY_IN_DATA, "Remedial action 'parent-remedial-action-9' will not be imported because 'StaticPropertyRange' must have a property reference with 'http://energy.referencedata.eu/PropertyReference/RotatingMachine.p' value, but it was: 'http://energy.referencedata.eu/PropertyReference/RotatingMachine.q'");
        CsaProfileCracCreationTestUtil.assertRaNotImported(cracCreationContext, "parent-remedial-action-10", ImportStatus.INCONSISTENCY_IN_DATA, "Remedial action parent-remedial-action-10 will not be imported because there is no StaticPropertyRange linked to that RA");
        CsaProfileCracCreationTestUtil.assertRaNotImported(cracCreationContext, "parent-remedial-action-11", ImportStatus.INCONSISTENCY_IN_DATA, "Remedial action parent-remedial-action-11 will not be imported because StaticPropertyRange has wrong values of valueKind and direction");
        CsaProfileCracCreationTestUtil.assertRaNotImported(cracCreationContext, "parent-remedial-action-12", ImportStatus.INCONSISTENCY_IN_DATA, "Remedial action parent-remedial-action-12 will not be imported because StaticPropertyRange has wrong values of valueKind and direction");
        CsaProfileCracCreationTestUtil.assertRaNotImported(cracCreationContext, "parent-remedial-action-13", ImportStatus.INCONSISTENCY_IN_DATA, "Remedial action parent-remedial-action-13 will not be imported because StaticPropertyRange has wrong values of valueKind and direction");
        CsaProfileCracCreationTestUtil.assertRaNotImported(cracCreationContext, "parent-remedial-action-14", ImportStatus.INCONSISTENCY_IN_DATA, "Remedial action parent-remedial-action-14 will not be imported because StaticPropertyRange has wrong values of valueKind and direction");
        CsaProfileCracCreationTestUtil.assertRaNotImported(cracCreationContext, "parent-remedial-action-15", ImportStatus.INCONSISTENCY_IN_DATA, "Remedial action parent-remedial-action-15 will not be imported because there is no StaticPropertyRange linked to that RA");
        CsaProfileCracCreationTestUtil.assertRaNotImported(cracCreationContext, "parent-remedial-action-16", ImportStatus.INCONSISTENCY_IN_DATA, "Remedial action parent-remedial-action-16 will not be imported because StaticPropertyRange has wrong values of valueKind and direction");
        CsaProfileCracCreationTestUtil.assertRaNotImported(cracCreationContext, "parent-remedial-action-17", ImportStatus.INCONSISTENCY_IN_DATA, "Remedial action parent-remedial-action-17 will not be imported because there is no StaticPropertyRange linked to that RA");
        CsaProfileCracCreationTestUtil.assertRaNotImported(cracCreationContext, "parent-remedial-action-18", ImportStatus.INCONSISTENCY_IN_DATA, "Remedial action parent-remedial-action-18 will not be imported because several conflictual StaticPropertyRanges are linked to that RA's injection set point action");
    }

    @Test
    void testImportShuntCompensatorModifications() {
        ShuntCompensator loadMock = Mockito.mock(ShuntCompensator.class);
        Mockito.when(loadMock.getId()).thenReturn("726c5cfa-d197-4e98-95a1-7dd357dd9353");

        Network network = Mockito.mock(Network.class);
        Mockito.when(network.getShuntCompensator("726c5cfa-d197-4e98-95a1-7dd357dd9353")).thenReturn(loadMock);

        Mockito.when(network.getShuntCompensatorStream()).thenAnswer(invocation -> {
            Stream<ShuntCompensator> loadStream = Stream.of(loadMock);
            return loadStream.filter(load ->
                load.getId().equals("726c5cfa-d197-4e98-95a1-7dd357dd9353")
            );
        });

        CsaProfileCracCreationContext cracCreationContext = getCsaCracCreationContext("/CSA_30_CustomProfiles.zip", network);

        assertNotNull(cracCreationContext);

        assertEquals(5, cracCreationContext.getCreationReport().getReport().size());
        CsaProfileCracCreationTestUtil.assertRaNotImported(cracCreationContext, "dabf1e87-a0d7-4046-a237-9a25b5bbb0d8", ImportStatus.INCONSISTENCY_IN_DATA, "Remedial action 'dabf1e87-a0d7-4046-a237-9a25b5bbb0d8' will not be imported because 'ShuntCompensatorModification' must have a property reference with 'http://energy.referencedata.eu/PropertyReference/ShuntCompensator.sections' value, but it was: 'http://energy.referencedata.eu/PropertyReference/RotatingMachine.p'");
        CsaProfileCracCreationTestUtil.assertRaNotImported(cracCreationContext, "4a0b07a9-0a33-4926-a0ef-b3ebf7c9eb17", ImportStatus.INCONSISTENCY_IN_DATA, "Remedial action 4a0b07a9-0a33-4926-a0ef-b3ebf7c9eb17 will not be imported because StaticPropertyRange has a negative normalValue so no set-point value was retrieved");
        CsaProfileCracCreationTestUtil.assertRaNotImported(cracCreationContext, "e3eb8875-79a7-42d6-8bc2-9ae81e9265c9", ImportStatus.INCONSISTENCY_IN_DATA, "Remedial action e3eb8875-79a7-42d6-8bc2-9ae81e9265c9 will not be imported because StaticPropertyRange has a non integer-castable normalValue so no set-point value was retrieved");
        CsaProfileCracCreationTestUtil.assertRaNotImported(cracCreationContext, "6206f03a-9db7-4c46-86aa-03f8aec9d0f2", ImportStatus.INCONSISTENCY_IN_DATA, "Remedial action 6206f03a-9db7-4c46-86aa-03f8aec9d0f2 will not be imported because there is no StaticPropertyRange linked to that RA");
        CsaProfileCracCreationTestUtil.assertRaNotImported(cracCreationContext, "c5c666d1-cc87-4652-ae81-1694a3849a07", ImportStatus.ELEMENT_NOT_FOUND_IN_NETWORK, "Remedial action c5c666d1-cc87-4652-ae81-1694a3849a07 will not be imported because Network model does not contain a shunt compensator with id of ShuntCompensator: f8cf2bf7-c100-40e6-8c7c-c2bfc7099606");

        assertEquals(3, cracCreationContext.getCrac().getRemedialActions().size());
        NetworkAction ra1 = cracCreationContext.getCrac().getNetworkAction("d6247efe-3317-4c75-a752-c2a3a9f03aed");
        assertEquals("d6247efe-3317-4c75-a752-c2a3a9f03aed", ra1.getName());
        assertEquals(PREVENTIVE, ra1.getUsageRules().iterator().next().getInstant().getKind());
        assertEquals(UsageMethod.AVAILABLE, ra1.getUsageRules().iterator().next().getUsageMethod());
        assertEquals("726c5cfa-d197-4e98-95a1-7dd357dd9353", ((InjectionSetpoint) ra1.getElementaryActions().iterator().next()).getNetworkElement().getId());
        assertEquals(5, ((InjectionSetpoint) ra1.getElementaryActions().iterator().next()).getSetpoint());

        NetworkAction ra2 = cracCreationContext.getCrac().getNetworkAction("c1ac819a-4f03-48ee-826e-6f7c19dfba0a");
        assertEquals("c1ac819a-4f03-48ee-826e-6f7c19dfba0a", ra2.getName());
        assertEquals(PREVENTIVE, ra2.getUsageRules().iterator().next().getInstant().getKind());
        assertEquals(UsageMethod.AVAILABLE, ra2.getUsageRules().iterator().next().getUsageMethod());
        assertEquals("726c5cfa-d197-4e98-95a1-7dd357dd9353", ((InjectionSetpoint) ra2.getElementaryActions().iterator().next()).getNetworkElement().getId());
        assertEquals(3, ((InjectionSetpoint) ra2.getElementaryActions().iterator().next()).getSetpoint(), 0.1);

        NetworkAction ra3 = cracCreationContext.getCrac().getNetworkAction("43f38f8b-b81e-4f23-aa0a-44cdd508642e");
        assertEquals("43f38f8b-b81e-4f23-aa0a-44cdd508642e", ra3.getName());
        assertEquals(PREVENTIVE, ra3.getUsageRules().iterator().next().getInstant().getKind());
        assertEquals(UsageMethod.AVAILABLE, ra3.getUsageRules().iterator().next().getUsageMethod());
        assertEquals("726c5cfa-d197-4e98-95a1-7dd357dd9353", ((InjectionSetpoint) ra3.getElementaryActions().iterator().next()).getNetworkElement().getId());
        assertEquals(2, ((InjectionSetpoint) ra3.getElementaryActions().iterator().next()).getSetpoint(), 0.1);
    }

    @Test
    void testImportSetPointIncrementalValues() {
        Network network = Mockito.mock(Network.class);
        Load loadMock = Mockito.mock(Load.class);
        Mockito.when(loadMock.getId()).thenReturn("606a1624-2be7-4c5b-8957-62126b8f38ad");
        Mockito.when(loadMock.getP0()).thenReturn(150.0);
        Mockito.when(network.getLoadStream()).thenAnswer(invocation -> {
            Stream<Load> loadStream = Stream.of(loadMock);
            return loadStream.filter(load ->
                load.getId().equals("606a1624-2be7-4c5b-8957-62126b8f38ad")
            );
        });

        CsaProfileCracCreationContext cracCreationContext = getCsaCracCreationContext("/CSA_33_TestExample.zip", network);

        assertNotNull(cracCreationContext);
        assertEquals(5, cracCreationContext.getCrac().getRemedialActions().size());

        NetworkAction ra1 = cracCreationContext.getCrac().getNetworkAction("9cfbe895-d7f3-4396-9405-d28a37d8a6bf");
        assertEquals("RTE_Relatively decreasing set-point RA in percent", ra1.getName());
        assertEquals(PREVENTIVE, ra1.getUsageRules().iterator().next().getInstant().getKind());
        assertEquals(UsageMethod.AVAILABLE, ra1.getUsageRules().iterator().next().getUsageMethod());
        assertEquals("606a1624-2be7-4c5b-8957-62126b8f38ad", ((InjectionSetpoint) ra1.getElementaryActions().iterator().next()).getNetworkElement().getId());
        assertEquals(90, ((InjectionSetpoint) ra1.getElementaryActions().iterator().next()).getSetpoint());

        NetworkAction ra2 = cracCreationContext.getCrac().getNetworkAction("a5ebfb06-3e6b-4397-85d4-3158a5952372");
        assertEquals("RTE_Absolute set-point RA", ra2.getName());
        assertEquals(PREVENTIVE, ra2.getUsageRules().iterator().next().getInstant().getKind());
        assertEquals(UsageMethod.AVAILABLE, ra2.getUsageRules().iterator().next().getUsageMethod());
        assertEquals("606a1624-2be7-4c5b-8957-62126b8f38ad", ((InjectionSetpoint) ra2.getElementaryActions().iterator().next()).getNetworkElement().getId());
        assertEquals(100, ((InjectionSetpoint) ra2.getElementaryActions().iterator().next()).getSetpoint());

        NetworkAction ra3 = cracCreationContext.getCrac().getNetworkAction("9346a870-47b0-4a70-8ab5-bac72ed83280");
        assertEquals("RTE_Relatively increasing set-point RA in percent", ra3.getName());
        assertEquals(PREVENTIVE, ra3.getUsageRules().iterator().next().getInstant().getKind());
        assertEquals(UsageMethod.AVAILABLE, ra3.getUsageRules().iterator().next().getUsageMethod());
        assertEquals("606a1624-2be7-4c5b-8957-62126b8f38ad", ((InjectionSetpoint) ra3.getElementaryActions().iterator().next()).getNetworkElement().getId());
        assertEquals(195, ((InjectionSetpoint) ra3.getElementaryActions().iterator().next()).getSetpoint());

        NetworkAction ra4 = cracCreationContext.getCrac().getNetworkAction("3bf50d11-f507-46c9-ae98-cd3e66020dde");
        assertEquals("RTE_Relatively increasing set-point RA", ra4.getName());
        assertEquals(PREVENTIVE, ra4.getUsageRules().iterator().next().getInstant().getKind());
        assertEquals(UsageMethod.AVAILABLE, ra4.getUsageRules().iterator().next().getUsageMethod());
        assertEquals("606a1624-2be7-4c5b-8957-62126b8f38ad", ((InjectionSetpoint) ra4.getElementaryActions().iterator().next()).getNetworkElement().getId());
        assertEquals(170, ((InjectionSetpoint) ra4.getElementaryActions().iterator().next()).getSetpoint());

        NetworkAction ra5 = cracCreationContext.getCrac().getNetworkAction("c96947f6-0c3d-4cf1-9331-937529fef6e9");
        assertEquals("RTE_Relatively decreasing set-point RA", ra5.getName());
        assertEquals(PREVENTIVE, ra5.getUsageRules().iterator().next().getInstant().getKind());
        assertEquals(UsageMethod.AVAILABLE, ra5.getUsageRules().iterator().next().getUsageMethod());
        assertEquals("606a1624-2be7-4c5b-8957-62126b8f38ad", ((InjectionSetpoint) ra5.getElementaryActions().iterator().next()).getNetworkElement().getId());
        assertEquals(135, ((InjectionSetpoint) ra5.getElementaryActions().iterator().next()).getSetpoint());
    }
}<|MERGE_RESOLUTION|>--- conflicted
+++ resolved
@@ -91,13 +91,8 @@
         // on-state-included-curative-remedial-action (on state)
         NetworkAction ra3 = cracCreationContext.getCrac().getNetworkAction("on-state-included-curative-remedial-action");
         assertEquals("RA3", ra3.getName());
-<<<<<<< HEAD
         assertEquals(UsageMethod.AVAILABLE, ra3.getUsageRules().iterator().next().getUsageMethod());
-        assertEquals(CURATIVE, ra3.getUsageRules().iterator().next().getInstant());
-=======
-        assertEquals(UsageMethod.FORCED, ra3.getUsageRules().iterator().next().getUsageMethod());
         assertEquals(curativeInstant, ra3.getUsageRules().iterator().next().getInstant());
->>>>>>> 893fb408
         assertEquals("contingency", ((OnContingencyStateImpl) ra3.getUsageRules().iterator().next()).getContingency().getId());
         assertEquals("rotating-machine", ra3.getNetworkElements().iterator().next().getId());
         assertEquals(2.8, ((InjectionSetpoint) ra3.getElementaryActions().iterator().next()).getSetpoint(), 0.1);
