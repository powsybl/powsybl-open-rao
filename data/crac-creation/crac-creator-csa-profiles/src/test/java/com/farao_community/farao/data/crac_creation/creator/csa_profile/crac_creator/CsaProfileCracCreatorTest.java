--- conflicted
+++ resolved
@@ -10,17 +10,14 @@
 import com.farao_community.farao.data.crac_api.Contingency;
 import com.farao_community.farao.data.crac_api.Instant;
 import com.farao_community.farao.data.crac_api.NetworkElement;
-<<<<<<< HEAD
 import com.farao_community.farao.data.crac_api.RemedialAction;
+import com.farao_community.farao.data.crac_api.cnec.FlowCnec;
+import com.farao_community.farao.data.crac_api.cnec.Side;
 import com.farao_community.farao.data.crac_api.network_action.ActionType;
 import com.farao_community.farao.data.crac_api.network_action.ElementaryAction;
 import com.farao_community.farao.data.crac_api.network_action.TopologicalAction;
+import com.farao_community.farao.data.crac_api.threshold.BranchThreshold;
 import com.farao_community.farao.data.crac_api.usage_rule.UsageMethod;
-=======
-import com.farao_community.farao.data.crac_api.cnec.FlowCnec;
-import com.farao_community.farao.data.crac_api.cnec.Side;
-import com.farao_community.farao.data.crac_api.threshold.BranchThreshold;
->>>>>>> 3cba638d
 import com.farao_community.farao.data.crac_creation.creator.api.parameters.CracCreationParameters;
 import com.farao_community.farao.data.crac_creation.creator.csa_profile.CsaProfileCrac;
 import com.farao_community.farao.data.crac_creation.creator.csa_profile.importer.CsaProfileCracImporter;
@@ -41,7 +38,6 @@
 import java.util.*;
 import java.util.stream.Collectors;
 
-
 import static org.junit.jupiter.api.Assertions.*;
 
 public class CsaProfileCracCreatorTest {
@@ -63,52 +59,47 @@
         assertEquals(0, cracCreationContext.getCreationReport().getReport().size());
         assertEquals(2, cracCreationContext.getCrac().getContingencies().size());
         List<Contingency> listContingencies = cracCreationContext.getCrac().getContingencies()
-            .stream().sorted(Comparator.comparing(Contingency::getId)).collect(Collectors.toList());
+                .stream().sorted(Comparator.comparing(Contingency::getId)).collect(Collectors.toList());
 
         this.assertContingencyEquality(listContingencies.get(0),
-            "493480ba-93c3-426e-bee5-347d8dda3749", "ELIA_CO1",
-            1, Arrays.asList("17086487-56ba-4979-b8de-064025a6b4da + 8fdc7abd-3746-481a-a65e-3df56acd8b13"));
+                "493480ba-93c3-426e-bee5-347d8dda3749", "ELIA_CO1",
+                1, Arrays.asList("17086487-56ba-4979-b8de-064025a6b4da + 8fdc7abd-3746-481a-a65e-3df56acd8b13"));
         this.assertContingencyEquality(listContingencies.get(1),
-<<<<<<< HEAD
                 "c0a25fd7-eee0-4191-98a5-71a74469d36e", "TENNET_TSO_CO1",
                 1, Arrays.asList("b18cd1aa-7808-49b9-a7cf-605eaf07b006 + e8acf6b6-99cb-45ad-b8dc-16c7866a4ddc"));
 
-        // csa-9-1
-        assertEquals(0, cracCreationContext.getCrac().getRemedialActions().size());
-
-=======
-            "c0a25fd7-eee0-4191-98a5-71a74469d36e", "TENNET_TSO_CO1",
-            1, Arrays.asList("b18cd1aa-7808-49b9-a7cf-605eaf07b006 + e8acf6b6-99cb-45ad-b8dc-16c7866a4ddc"));
-
         assertEquals(4, cracCreationContext.getCrac().getFlowCnecs().size());
         List<FlowCnec> listFlowCnecs = cracCreationContext.getCrac().getFlowCnecs()
-            .stream().sorted(Comparator.comparing(FlowCnec::getId)).collect(Collectors.toList());
+                .stream().sorted(Comparator.comparing(FlowCnec::getId)).collect(Collectors.toList());
 
         this.assertFlowCnecEquality(listFlowCnecs.get(0),
-            "adad76ed-79e7-4985-84e1-eb493f168c85",
-            "TENNET_TSO_AE1NL - preventive",
-            "b18cd1aa-7808-49b9-a7cf-605eaf07b006 + e8acf6b6-99cb-45ad-b8dc-16c7866a4ddc",
-            Instant.PREVENTIVE, null,
-            +1876, -1876, Side.LEFT);
+                "adad76ed-79e7-4985-84e1-eb493f168c85",
+                "TENNET_TSO_AE1NL - preventive",
+                "b18cd1aa-7808-49b9-a7cf-605eaf07b006 + e8acf6b6-99cb-45ad-b8dc-16c7866a4ddc",
+                Instant.PREVENTIVE, null,
+                +1876, -1876, Side.LEFT);
         this.assertFlowCnecEquality(listFlowCnecs.get(1),
-            "adad76ed-79e7-4985-84e1-eb493f168c85-c0a25fd7-eee0-4191-98a5-71a74469d36e",
-            "TENNET_TSO_AE1NL - TENNET_TSO_CO1 - curative",
-            "b18cd1aa-7808-49b9-a7cf-605eaf07b006 + e8acf6b6-99cb-45ad-b8dc-16c7866a4ddc",
-            Instant.CURATIVE, "c0a25fd7-eee0-4191-98a5-71a74469d36e",
-            +1876, -1876, Side.LEFT);
+                "adad76ed-79e7-4985-84e1-eb493f168c85-c0a25fd7-eee0-4191-98a5-71a74469d36e",
+                "TENNET_TSO_AE1NL - TENNET_TSO_CO1 - curative",
+                "b18cd1aa-7808-49b9-a7cf-605eaf07b006 + e8acf6b6-99cb-45ad-b8dc-16c7866a4ddc",
+                Instant.CURATIVE, "c0a25fd7-eee0-4191-98a5-71a74469d36e",
+                +1876, -1876, Side.LEFT);
         this.assertFlowCnecEquality(listFlowCnecs.get(2),
-            "dd5247a7-3cb1-43f8-8ce1-12f285653f06",
-            "ELIA_AE1 - preventive",
-            "ffbabc27-1ccd-4fdc-b037-e341706c8d29",
-            Instant.PREVENTIVE, null,
-            +1312, -1312, Side.LEFT);
+                "dd5247a7-3cb1-43f8-8ce1-12f285653f06",
+                "ELIA_AE1 - preventive",
+                "ffbabc27-1ccd-4fdc-b037-e341706c8d29",
+                Instant.PREVENTIVE, null,
+                +1312, -1312, Side.LEFT);
         this.assertFlowCnecEquality(listFlowCnecs.get(3),
-            "dd5247a7-3cb1-43f8-8ce1-12f285653f06-493480ba-93c3-426e-bee5-347d8dda3749",
-            "ELIA_AE1 - ELIA_CO1 - curative",
-            "ffbabc27-1ccd-4fdc-b037-e341706c8d29",
-            Instant.CURATIVE, "493480ba-93c3-426e-bee5-347d8dda3749",
-            +1312, -1312, Side.LEFT);
->>>>>>> 3cba638d
+                "dd5247a7-3cb1-43f8-8ce1-12f285653f06-493480ba-93c3-426e-bee5-347d8dda3749",
+                "ELIA_AE1 - ELIA_CO1 - curative",
+                "ffbabc27-1ccd-4fdc-b037-e341706c8d29",
+                Instant.CURATIVE, "493480ba-93c3-426e-bee5-347d8dda3749",
+                +1312, -1312, Side.LEFT);
+
+        // csa-9-1
+        assertEquals(0, cracCreationContext.getCrac().getRemedialActions().size());
+
     }
 
     @Test
@@ -130,56 +121,56 @@
         assertEquals(12, cracCreationContext.getCrac().getFlowCnecs().size());
 
         List<Contingency> listContingencies = cracCreationContext.getCrac().getContingencies()
-            .stream().sorted(Comparator.comparing(Contingency::getId)).collect(Collectors.toList());
+                .stream().sorted(Comparator.comparing(Contingency::getId)).collect(Collectors.toList());
 
         this.assertContingencyEquality(listContingencies.get(0),
-            "13334fdf-9cc2-4341-adb6-1281269040b4", "REE_CO3",
-            2, Arrays.asList("04566cf8-c766-11e1-8775-005056c00008", "0475dbd8-c766-11e1-8775-005056c00008"));
+                "13334fdf-9cc2-4341-adb6-1281269040b4", "REE_CO3",
+                2, Arrays.asList("04566cf8-c766-11e1-8775-005056c00008", "0475dbd8-c766-11e1-8775-005056c00008"));
         this.assertContingencyEquality(listContingencies.get(1),
-            "264e9a19-ae28-4c85-a43c-6b7818ca0e6c", "RTE_CO4",
-            1, Arrays.asList("536f4b84-db4c-4545-96e9-bb5a87f65d13 + d9622e7f-5bf0-4e7e-b766-b8596c6fe4ae"));
+                "264e9a19-ae28-4c85-a43c-6b7818ca0e6c", "RTE_CO4",
+                1, Arrays.asList("536f4b84-db4c-4545-96e9-bb5a87f65d13 + d9622e7f-5bf0-4e7e-b766-b8596c6fe4ae"));
         this.assertContingencyEquality(listContingencies.get(2),
-            "37997e71-cb7d-4a8c-baa6-2a1594956da9", "ELIA_CO3",
-            1, Arrays.asList("550ebe0d-f2b2-48c1-991f-cebea43a21aa"));
+                "37997e71-cb7d-4a8c-baa6-2a1594956da9", "ELIA_CO3",
+                1, Arrays.asList("550ebe0d-f2b2-48c1-991f-cebea43a21aa"));
         this.assertContingencyEquality(listContingencies.get(3),
-            "475ba18f-cbf5-490b-b65d-e8e03f9bcbc4", "RTE_CO2",
-            1, Arrays.asList("e02e1166-1c43-4a4d-8c5a-82298ee0c8f5"));
+                "475ba18f-cbf5-490b-b65d-e8e03f9bcbc4", "RTE_CO2",
+                1, Arrays.asList("e02e1166-1c43-4a4d-8c5a-82298ee0c8f5"));
         this.assertContingencyEquality(listContingencies.get(4),
-            "5d587c7e-9ced-416a-ad17-6ef9b241a998", "RTE_CO3",
-            1, Arrays.asList("2ab1b800-0c93-4517-86b5-8fd6a3a24ee7"));
+                "5d587c7e-9ced-416a-ad17-6ef9b241a998", "RTE_CO3",
+                1, Arrays.asList("2ab1b800-0c93-4517-86b5-8fd6a3a24ee7"));
         this.assertContingencyEquality(listContingencies.get(5),
-            "7e31c67d-67ba-4592-8ac1-9e806d697c8e", "ELIA_CO2",
-            1, Arrays.asList("536f4b84-db4c-4545-96e9-bb5a87f65d13 + d9622e7f-5bf0-4e7e-b766-b8596c6fe4ae"));
+                "7e31c67d-67ba-4592-8ac1-9e806d697c8e", "ELIA_CO2",
+                1, Arrays.asList("536f4b84-db4c-4545-96e9-bb5a87f65d13 + d9622e7f-5bf0-4e7e-b766-b8596c6fe4ae"));
         this.assertContingencyEquality(listContingencies.get(6),
-            "8cdec4c6-10c3-40c1-9eeb-7f6ae8d9b3fe", "REE_CO1",
-            1, Arrays.asList("044bbe91-c766-11e1-8775-005056c00008"));
+                "8cdec4c6-10c3-40c1-9eeb-7f6ae8d9b3fe", "REE_CO1",
+                1, Arrays.asList("044bbe91-c766-11e1-8775-005056c00008"));
         this.assertContingencyEquality(listContingencies.get(7),
-            "96c96ad8-844c-4f3b-8b38-c886ba2c0214", "REE_CO5",
-            1, Arrays.asList("891e77ff-39c6-4648-8eda-d81f730271f9 + a04e4e41-c0b4-496e-9ef3-390ea089411f"));
+                "96c96ad8-844c-4f3b-8b38-c886ba2c0214", "REE_CO5",
+                1, Arrays.asList("891e77ff-39c6-4648-8eda-d81f730271f9 + a04e4e41-c0b4-496e-9ef3-390ea089411f"));
         this.assertContingencyEquality(listContingencies.get(8),
-            "9d17b84c-33b5-4a68-b8b9-ed5b31038d40", "REE_CO4",
-            2, Arrays.asList("04566cf8-c766-11e1-8775-005056c00008", "0475dbd8-c766-11e1-8775-005056c00008"));
+                "9d17b84c-33b5-4a68-b8b9-ed5b31038d40", "REE_CO4",
+                2, Arrays.asList("04566cf8-c766-11e1-8775-005056c00008", "0475dbd8-c766-11e1-8775-005056c00008"));
         this.assertContingencyEquality(listContingencies.get(9),
-            "b6b780cb-9fe5-4c45-989d-447a927c3874", "REE_CO2",
-            1, Arrays.asList("048481d0-c766-11e1-8775-005056c00008"));
+                "b6b780cb-9fe5-4c45-989d-447a927c3874", "REE_CO2",
+                1, Arrays.asList("048481d0-c766-11e1-8775-005056c00008"));
         this.assertContingencyEquality(listContingencies.get(10),
-            "bd7bb012-f7b9-45e0-9e15-4e2aa3592829", "TENNET_TSO_CO3",
-            1, Arrays.asList("9c3b8f97-7972-477d-9dc8-87365cc0ad0e"));
+                "bd7bb012-f7b9-45e0-9e15-4e2aa3592829", "TENNET_TSO_CO3",
+                1, Arrays.asList("9c3b8f97-7972-477d-9dc8-87365cc0ad0e"));
         this.assertContingencyEquality(listContingencies.get(11),
-            "ce19dd34-429e-4b72-8813-7615cc57b4a4", "RTE_CO6",
-            1, Arrays.asList("04839777-c766-11e1-8775-005056c00008"));
+                "ce19dd34-429e-4b72-8813-7615cc57b4a4", "RTE_CO6",
+                1, Arrays.asList("04839777-c766-11e1-8775-005056c00008"));
         this.assertContingencyEquality(listContingencies.get(12),
-            "d9ef0d5e-732d-441e-9611-c817b0afbc41", "RTE_CO5",
-            1, Arrays.asList("f0dee14e-aa43-411e-a2ea-b9879c20f3be"));
+                "d9ef0d5e-732d-441e-9611-c817b0afbc41", "RTE_CO5",
+                1, Arrays.asList("f0dee14e-aa43-411e-a2ea-b9879c20f3be"));
         this.assertContingencyEquality(listContingencies.get(13),
-            "e05bbe20-9d4a-40da-9777-8424d216785d", "RTE_CO1",
-            1, Arrays.asList("f1c13f90-6d89-4a37-a51c-94742ad2dd72"));
+                "e05bbe20-9d4a-40da-9777-8424d216785d", "RTE_CO1",
+                1, Arrays.asList("f1c13f90-6d89-4a37-a51c-94742ad2dd72"));
         this.assertContingencyEquality(listContingencies.get(14),
-            "e9eab3fe-c328-4f78-9bc1-77adb59f6ba7", "ELIA_CO1",
-            1, Arrays.asList("dad02278-bd25-476f-8f58-dbe44be72586 + ed0c5d75-4a54-43c8-b782-b20d7431630b"));
+                "e9eab3fe-c328-4f78-9bc1-77adb59f6ba7", "ELIA_CO1",
+                1, Arrays.asList("dad02278-bd25-476f-8f58-dbe44be72586 + ed0c5d75-4a54-43c8-b782-b20d7431630b"));
 
         List<FlowCnec> listFlowCnecs = cracCreationContext.getCrac().getFlowCnecs()
-            .stream().sorted(Comparator.comparing(FlowCnec::getId)).collect(Collectors.toList());
+                .stream().sorted(Comparator.comparing(FlowCnec::getId)).collect(Collectors.toList());
     }
 
     @Test
@@ -200,32 +191,32 @@
         assertEquals(7, cracCreationContext.getCrac().getContingencies().size());
         assertEquals(1, cracCreationContext.getCrac().getFlowCnecs().size());
         List<Contingency> listContingencies = cracCreationContext.getCrac().getContingencies()
-            .stream().sorted(Comparator.comparing(Contingency::getId)).collect(Collectors.toList());
+                .stream().sorted(Comparator.comparing(Contingency::getId)).collect(Collectors.toList());
 
         this.assertContingencyEquality(listContingencies.get(0),
-            "264e9a19-ae28-4c85-a43c-6b7818ca0e6c", "RTE_CO4",
-            1, Arrays.asList("536f4b84-db4c-4545-96e9-bb5a87f65d13 + d9622e7f-5bf0-4e7e-b766-b8596c6fe4ae"));
+                "264e9a19-ae28-4c85-a43c-6b7818ca0e6c", "RTE_CO4",
+                1, Arrays.asList("536f4b84-db4c-4545-96e9-bb5a87f65d13 + d9622e7f-5bf0-4e7e-b766-b8596c6fe4ae"));
         this.assertContingencyEquality(listContingencies.get(1),
-            "475ba18f-cbf5-490b-b65d-e8e03f9bcbc4", "RTE_CO2",
-            1, Arrays.asList("e02e1166-1c43-4a4d-8c5a-82298ee0c8f5"));
+                "475ba18f-cbf5-490b-b65d-e8e03f9bcbc4", "RTE_CO2",
+                1, Arrays.asList("e02e1166-1c43-4a4d-8c5a-82298ee0c8f5"));
         this.assertContingencyEquality(listContingencies.get(2),
-            "5d587c7e-9ced-416a-ad17-6ef9b241a998", "RTE_CO3",
-            1, Arrays.asList("2ab1b800-0c93-4517-86b5-8fd6a3a24ee7"));
+                "5d587c7e-9ced-416a-ad17-6ef9b241a998", "RTE_CO3",
+                1, Arrays.asList("2ab1b800-0c93-4517-86b5-8fd6a3a24ee7"));
         this.assertContingencyEquality(listContingencies.get(3),
-            "bd7bb012-f7b9-45e0-9e15-4e2aa3592829", "TENNET_TSO_CO3",
-            1, Arrays.asList("9c3b8f97-7972-477d-9dc8-87365cc0ad0e"));
+                "bd7bb012-f7b9-45e0-9e15-4e2aa3592829", "TENNET_TSO_CO3",
+                1, Arrays.asList("9c3b8f97-7972-477d-9dc8-87365cc0ad0e"));
         this.assertContingencyEquality(listContingencies.get(4),
-            "ce19dd34-429e-4b72-8813-7615cc57b4a4", "RTE_CO6",
-            1, Arrays.asList("04839777-c766-11e1-8775-005056c00008"));
+                "ce19dd34-429e-4b72-8813-7615cc57b4a4", "RTE_CO6",
+                1, Arrays.asList("04839777-c766-11e1-8775-005056c00008"));
         this.assertContingencyEquality(listContingencies.get(5),
-            "d9ef0d5e-732d-441e-9611-c817b0afbc41", "RTE_CO5",
-            1, Arrays.asList("f0dee14e-aa43-411e-a2ea-b9879c20f3be"));
+                "d9ef0d5e-732d-441e-9611-c817b0afbc41", "RTE_CO5",
+                1, Arrays.asList("f0dee14e-aa43-411e-a2ea-b9879c20f3be"));
         this.assertContingencyEquality(listContingencies.get(6),
-            "e05bbe20-9d4a-40da-9777-8424d216785d", "RTE_CO1",
-            1, Arrays.asList("f1c13f90-6d89-4a37-a51c-94742ad2dd72"));
+                "e05bbe20-9d4a-40da-9777-8424d216785d", "RTE_CO1",
+                1, Arrays.asList("f1c13f90-6d89-4a37-a51c-94742ad2dd72"));
 
         List<FlowCnec> listFlowCnecs = cracCreationContext.getCrac().getFlowCnecs()
-            .stream().sorted(Comparator.comparing(FlowCnec::getId)).collect(Collectors.toList());
+                .stream().sorted(Comparator.comparing(FlowCnec::getId)).collect(Collectors.toList());
     }
 
     @Test
@@ -247,31 +238,47 @@
         assertEquals(4, cracCreationContext.getCrac().getFlowCnecs().size());
 
         List<Contingency> listContingencies = cracCreationContext.getCrac().getContingencies()
-            .stream().sorted(Comparator.comparing(Contingency::getId)).collect(Collectors.toList());
+                .stream().sorted(Comparator.comparing(Contingency::getId)).collect(Collectors.toList());
 
         this.assertContingencyEquality(listContingencies.get(0),
-            "493480ba-93c3-426e-bee5-347d8dda3749", "ELIA_CO1",
-            1, Arrays.asList("17086487-56ba-4979-b8de-064025a6b4da + 8fdc7abd-3746-481a-a65e-3df56acd8b13"));
+                "493480ba-93c3-426e-bee5-347d8dda3749", "ELIA_CO1",
+                1, Arrays.asList("17086487-56ba-4979-b8de-064025a6b4da + 8fdc7abd-3746-481a-a65e-3df56acd8b13"));
         this.assertContingencyEquality(listContingencies.get(1),
-            "c0a25fd7-eee0-4191-98a5-71a74469d36e", "TENNET_TSO_CO1",
-            1, Arrays.asList("b18cd1aa-7808-49b9-a7cf-605eaf07b006 + e8acf6b6-99cb-45ad-b8dc-16c7866a4ddc"));
+                "c0a25fd7-eee0-4191-98a5-71a74469d36e", "TENNET_TSO_CO1",
+                1, Arrays.asList("b18cd1aa-7808-49b9-a7cf-605eaf07b006 + e8acf6b6-99cb-45ad-b8dc-16c7866a4ddc"));
 
         List<FlowCnec> listFlowCnecs = cracCreationContext.getCrac().getFlowCnecs()
-            .stream().sorted(Comparator.comparing(FlowCnec::getId)).collect(Collectors.toList());
+                .stream().sorted(Comparator.comparing(FlowCnec::getId)).collect(Collectors.toList());
     }
 
     private void assertContingencyEquality(Contingency c, String expectedContingencyId, String expectedContingecyName, int expectedNetworkElementsSize, List<String> expectedNetworkElementsIds) {
         assertEquals(expectedContingencyId, c.getId());
         assertEquals(expectedContingecyName, c.getName());
         List<NetworkElement> networkElements = c.getNetworkElements().stream()
-            .sorted(Comparator.comparing(NetworkElement::getId)).collect(Collectors.toList());
+                .sorted(Comparator.comparing(NetworkElement::getId)).collect(Collectors.toList());
         assertEquals(expectedNetworkElementsSize, networkElements.size());
         for (int i = 0; i < expectedNetworkElementsSize; i++) {
             assertEquals(expectedNetworkElementsIds.get(i), networkElements.get(i).getId());
         }
     }
 
-<<<<<<< HEAD
+    private void assertFlowCnecEquality(FlowCnec fc, String expectedFlowCnecId, String expectedFlowCnecName, String expectedNetworkElementId,
+                                        Instant expectedInstant, String expectedContingencyId, double expectedThresholdMax, double expectedThresholdMin, Side expectedThresholdSide) {
+        assertEquals(expectedFlowCnecId, fc.getId());
+        assertEquals(expectedFlowCnecName, fc.getName());
+        assertEquals(expectedNetworkElementId, fc.getNetworkElement().getId());
+        assertEquals(expectedInstant, fc.getState().getInstant());
+        if (expectedContingencyId == null) {
+            assertFalse(fc.getState().getContingency().isPresent());
+        } else {
+            assertEquals(expectedContingencyId, fc.getState().getContingency().get().getId());
+        }
+
+        BranchThreshold threshold = fc.getThresholds().stream().collect(Collectors.toList()).get(0);
+        assertEquals(expectedThresholdMax, threshold.max().get());
+        assertEquals(expectedThresholdMin, threshold.min().get());
+    }
+
     // csa-9
     @Test
     public void csa92() {
@@ -316,7 +323,6 @@
         assertEquals(ActionType.OPEN, topologicalAction2.getActionType());
         assertEquals(Instant.PREVENTIVE, ra2.getUsageRules().get(0).getInstant());
         assertEquals(UsageMethod.AVAILABLE, ra2.getUsageRules().get(0).getUsageMethod());
-
         // RA13 (on state)
         NetworkActionImpl ra13 = (NetworkActionImpl) remedialActions.stream().filter(ra -> ra.getName().equals("RA13")).findAny().get();
         assertEquals("1fd630a9-b9d8-414b-ac84-b47a093af936", ra13.getId());
@@ -506,22 +512,5 @@
         CsaProfileCracCreationContext cracCreationContext = cracCreator.createCrac(nativeCrac, network, OffsetDateTime.parse("2023-03-29T12:00Z"), new CracCreationParameters());
 
         assertEquals(0, cracCreationContext.getCrac().getRemedialActions().size());
-=======
-    private void assertFlowCnecEquality(FlowCnec fc, String expectedFlowCnecId, String expectedFlowCnecName, String expectedNetworkElementId,
-                                        Instant expectedInstant, String expectedContingencyId, double expectedThresholdMax, double expectedThresholdMin, Side expectedThresholdSide) {
-        assertEquals(expectedFlowCnecId, fc.getId());
-        assertEquals(expectedFlowCnecName, fc.getName());
-        assertEquals(expectedNetworkElementId, fc.getNetworkElement().getId());
-        assertEquals(expectedInstant, fc.getState().getInstant());
-        if (expectedContingencyId == null) {
-            assertFalse(fc.getState().getContingency().isPresent());
-        } else {
-            assertEquals(expectedContingencyId, fc.getState().getContingency().get().getId());
-        }
-
-        BranchThreshold threshold = fc.getThresholds().stream().collect(Collectors.toList()).get(0);
-        assertEquals(expectedThresholdMax, threshold.max().get());
-        assertEquals(expectedThresholdMin, threshold.min().get());
->>>>>>> 3cba638d
     }
 }