/*
 * Copyright (c) 2023, RTE (http://www.rte-france.com)
 * This Source Code Form is subject to the terms of the Mozilla Public
 * License, v. 2.0. If a copy of the MPL was not distributed with this
 * file, You can obtain one at http://mozilla.org/MPL/2.0/.
 */

package com.farao_community.farao.data.crac_creation.creator.csa_profile.crac_creator;

import com.farao_community.farao.commons.Unit;
import com.farao_community.farao.data.crac_api.Contingency;
import com.farao_community.farao.data.crac_api.Crac;
import com.farao_community.farao.data.crac_api.NetworkElement;
import com.farao_community.farao.data.crac_api.RemedialAction;
import com.farao_community.farao.data.crac_api.cnec.AngleCnec;
import com.farao_community.farao.data.crac_api.cnec.Side;
import com.farao_community.farao.data.crac_api.usage_rule.*;
import com.farao_community.farao.data.crac_creation.creator.api.ImportStatus;
<<<<<<< HEAD
import com.farao_community.farao.data.crac_creation.creator.api.parameters.CracCreationParameters;
import com.farao_community.farao.data.crac_creation.creator.csa_profile.CsaProfileCrac;
import com.farao_community.farao.data.crac_creation.creator.csa_profile.importer.CsaProfileCracImporter;
import com.farao_community.farao.data.crac_impl.OnContingencyStateImpl;
import com.farao_community.farao.data.crac_impl.OnFlowConstraintImpl;
import com.google.common.base.Suppliers;
import com.powsybl.computation.local.LocalComputationManager;
=======
>>>>>>> 4f594a74
import com.powsybl.iidm.network.*;
import com.powsybl.iidm.network.Identifiable;
import org.junit.jupiter.api.Test;
import org.mockito.Mockito;

import java.util.*;

<<<<<<< HEAD
import static org.junit.jupiter.api.Assertions.assertEquals;
import static org.junit.jupiter.api.Assertions.assertFalse;
import static org.junit.jupiter.api.Assertions.assertNotNull;
import static org.junit.jupiter.api.Assertions.assertTrue;

class CsaProfileCracCreatorTest {

    private CsaProfileCracCreationContext cracCreationContext;
    private Crac importedCrac;

    private void assertContingencyEquality(Contingency c, String expectedContingencyId, String expectedContingencyName, int expectedNetworkElementsSize, List<String> expectedNetworkElementsIds) {
        assertEquals(expectedContingencyId, c.getId());
        assertEquals(expectedContingencyName, c.getName());
        List<NetworkElement> networkElements = c.getNetworkElements().stream()
            .sorted(Comparator.comparing(NetworkElement::getId)).toList();
        assertEquals(expectedNetworkElementsSize, networkElements.size());
        for (int i = 0; i < expectedNetworkElementsSize; i++) {
            assertEquals(expectedNetworkElementsIds.get(i), networkElements.get(i).getId());
        }
    }

    private void assertFlowCnecEquality(FlowCnec fc, String expectedFlowCnecId, String expectedFlowCnecName, String expectedNetworkElementId,
                                        String expectedInstantId, String expectedContingencyId, Double expectedThresholdMax, Double expectedThresholdMin, Side expectedThresholdSide) {
        assertEquals(expectedFlowCnecId, fc.getId());
        assertEquals(expectedFlowCnecName, fc.getName());
        assertEquals(expectedNetworkElementId, fc.getNetworkElement().getId());
        assertEquals(expectedInstantId, fc.getState().getInstant().getId());
        if (expectedContingencyId == null) {
            assertFalse(fc.getState().getContingency().isPresent());
        } else {
            assertEquals(expectedContingencyId, fc.getState().getContingency().get().getId());
        }

        BranchThreshold threshold = fc.getThresholds().stream().toList().iterator().next();
        assertEquals(expectedThresholdMax, threshold.max().orElse(null));
        assertEquals(expectedThresholdMin, threshold.min().orElse(null));
        assertEquals(Set.of(expectedThresholdSide), fc.getMonitoredSides());
    }

    private void assertRaNotImported(String raId, ImportStatus importStatus, String importStatusDetail) {
        CsaProfileElementaryCreationContext context = cracCreationContext.getRemedialActionCreationContext(raId);
        assertNotNull(context);
        assertFalse(context.isImported());
        assertEquals(importStatusDetail, context.getImportStatusDetail());
        assertEquals(importStatus, context.getImportStatus());
    }

    private void assertAngleCnecEquality(AngleCnec angleCnec, String expectedFlowCnecId, String expectedFlowCnecName, String expectedImportingNetworkElementId, String expectedExportingNetworkElementId,
                                         String expectedInstantId, String expectedContingencyId, Double expectedThresholdMax, Double expectedThresholdMin, boolean isMonitored) {
        assertEquals(expectedFlowCnecId, angleCnec.getId());
        assertEquals(expectedFlowCnecName, angleCnec.getName());
        assertEquals(expectedImportingNetworkElementId, angleCnec.getImportingNetworkElement().getId());
        assertEquals(expectedExportingNetworkElementId, angleCnec.getExportingNetworkElement().getId());
        assertEquals(expectedInstantId, angleCnec.getState().getInstant().getId());
        if (expectedContingencyId == null) {
            assertFalse(angleCnec.getState().getContingency().isPresent());
        } else {
            assertEquals(expectedContingencyId, angleCnec.getState().getContingency().get().getId());
        }

        Threshold threshold = angleCnec.getThresholds().stream().toList().iterator().next();
        assertEquals(expectedThresholdMax, threshold.max().orElse(null));
        assertEquals(expectedThresholdMin, threshold.min().orElse(null));
        assertEquals(isMonitored, angleCnec.isMonitored());
    }

    private void assertVoltageCnecEquality(VoltageCnec voltageCnec, String expectedVoltageCnecId, String expectedFlowCnecName, String expectedNetworkElementId,
                                           String expectedInstantId, String expectedContingencyId, Double expectedThresholdMax, Double expectedThresholdMin, boolean isMonitored) {
        assertEquals(expectedVoltageCnecId, voltageCnec.getId());
        assertEquals(expectedFlowCnecName, voltageCnec.getName());
        assertEquals(expectedNetworkElementId, voltageCnec.getNetworkElement().getId());
        assertEquals(expectedInstantId, voltageCnec.getState().getInstant().getId());
        if (expectedContingencyId == null) {
            assertFalse(voltageCnec.getState().getContingency().isPresent());
        } else {
            assertEquals(expectedContingencyId, voltageCnec.getState().getContingency().get().getId());
        }

        Threshold threshold = voltageCnec.getThresholds().stream().toList().iterator().next();
        assertEquals(expectedThresholdMax, threshold.max().orElse(null));
        assertEquals(expectedThresholdMin, threshold.min().orElse(null));
        assertEquals(isMonitored, voltageCnec.isMonitored());
    }

    private void assertPstRangeActionImported(CsaProfileCracCreationContext cracCreationContext, String id, String networkElement, boolean isAltered, int numberOfUsageRules) {
        CsaProfileElementaryCreationContext remedialActionCreationContext = cracCreationContext.getRemedialActionCreationContext(id);
        assertNotNull(remedialActionCreationContext);
        assertTrue(remedialActionCreationContext.isImported());
        assertEquals(isAltered, remedialActionCreationContext.isAltered());
        assertNotNull(cracCreationContext.getCrac().getPstRangeAction(id));
        String actualNetworkElement = cracCreationContext.getCrac().getPstRangeAction(id).getNetworkElement().toString();
        assertEquals(networkElement, actualNetworkElement);
        assertEquals(numberOfUsageRules, cracCreationContext.getCrac().getPstRangeAction(id).getUsageRules().size());
    }

    private void assertNetworkActionImported(CsaProfileCracCreationContext cracCreationContext, String id, Set<String> networkElements, boolean isAltered, int numberOfUsageRules) {
        CsaProfileElementaryCreationContext remedialActionSeriesCreationContext = cracCreationContext.getRemedialActionCreationContext(id);
        assertNotNull(remedialActionSeriesCreationContext);
        assertTrue(remedialActionSeriesCreationContext.isImported());
        assertEquals(isAltered, remedialActionSeriesCreationContext.isAltered());
        assertNotNull(cracCreationContext.getCrac().getNetworkAction(id));
        Set<String> actualNetworkElements = cracCreationContext.getCrac().getNetworkAction(id).getNetworkElements().stream().map(NetworkElement::getId).collect(Collectors.toSet());
        assertEquals(networkElements, actualNetworkElements);
        assertEquals(numberOfUsageRules, cracCreationContext.getCrac().getNetworkAction(id).getUsageRules().size());
    }

    private void assertHasOnInstantUsageRule(CsaProfileCracCreationContext cracCreationContext, String raId, String instantId, UsageMethod usageMethod) {
        assertTrue(
            cracCreationContext.getCrac().getRemedialAction(raId).getUsageRules().stream().filter(OnInstant.class::isInstance)
                .map(OnInstant.class::cast)
                .anyMatch(ur -> ur.getInstant().getId().equals(instantId) && ur.getUsageMethod().equals(usageMethod))
        );
    }

    private void assertHasOnContingencyStateUsageRule(CsaProfileCracCreationContext cracCreationContext, String raId, String contingencyId, String instantId, UsageMethod usageMethod) {
        assertTrue(
            cracCreationContext.getCrac().getRemedialAction(raId).getUsageRules().stream().filter(OnContingencyState.class::isInstance)
                .map(OnContingencyState.class::cast)
                .anyMatch(ur -> ur.getContingency().getId().equals(contingencyId) && ur.getInstant().getId().equals(instantId) && ur.getUsageMethod().equals(usageMethod))
        );
    }

    private void assertHasOnFlowConstraintUsageRule(CsaProfileCracCreationContext cracCreationContext, String raId, String flowCnecId, String instantId, UsageMethod usageMethod) {
        assertTrue(
            cracCreationContext.getCrac().getRemedialAction(raId).getUsageRules().stream().filter(OnFlowConstraint.class::isInstance)
                .map(OnFlowConstraint.class::cast)
                .anyMatch(ur -> ur.getFlowCnec().getId().equals(flowCnecId) && ur.getInstant().getId().equals(instantId) && ur.getUsageMethod().equals(usageMethod))
        );
    }

    private void assertHasOnAngleConstraintUsageRule(CsaProfileCracCreationContext cracCreationContext, String raId, String angleCnecId, String instantId, UsageMethod usageMethod) {
        assertTrue(
            cracCreationContext.getCrac().getRemedialAction(raId).getUsageRules().stream().filter(OnAngleConstraint.class::isInstance)
                .map(OnAngleConstraint.class::cast)
                .anyMatch(ur -> ur.getAngleCnec().getId().equals(angleCnecId) && ur.getInstant().getId().equals(instantId) && ur.getUsageMethod().equals(usageMethod))
        );
    }

    private void assertHasOnVoltageConstraintUsageRule(CsaProfileCracCreationContext cracCreationContext, String raId, String voltageCnecId, String instantId, UsageMethod usageMethod) {
        assertTrue(
            cracCreationContext.getCrac().getRemedialAction(raId).getUsageRules().stream().filter(OnVoltageConstraint.class::isInstance)
                .map(OnVoltageConstraint.class::cast)
                .anyMatch(ur -> ur.getVoltageCnec().getId().equals(voltageCnecId) && ur.getInstant().getId().equals(instantId) && ur.getUsageMethod().equals(usageMethod))
        );
    }

    @Test
    void testTC1ContingenciesAndFlowCnecs() {
        Properties importParams = new Properties();
        Network network = Network.read(Paths.get(new File(Objects.requireNonNull(CsaProfileCracCreatorTest.class.getResource("/TestConfiguration_TC1_v29Mar2023.zip")).getFile()).toString()), LocalComputationManager.getDefault(), Suppliers.memoize(ImportConfig::load).get(), importParams);

        CsaProfileCracImporter cracImporter = new CsaProfileCracImporter();
        InputStream inputStream = getClass().getResourceAsStream("/TestConfiguration_TC1_v29Mar2023.zip");
        CsaProfileCrac nativeCrac = cracImporter.importNativeCrac(inputStream);

        CsaProfileCracCreator cracCreator = new CsaProfileCracCreator();
        CsaProfileCracCreationContext cracCreationContext = cracCreator.createCrac(nativeCrac, network, OffsetDateTime.parse("2023-03-29T12:00Z"), new CracCreationParameters());

        assertNotNull(cracCreationContext);
        assertTrue(cracCreationContext.isCreationSuccessful());
        assertEquals(1, cracCreationContext.getCreationReport().getReport().size());
        assertEquals(2, cracCreationContext.getCrac().getContingencies().size());
        List<Contingency> listContingencies = cracCreationContext.getCrac().getContingencies()
            .stream().sorted(Comparator.comparing(Contingency::getId)).toList();

        this.assertContingencyEquality(listContingencies.iterator().next(),
            "493480ba-93c3-426e-bee5-347d8dda3749", "ELIA_CO1",
            1, List.of("17086487-56ba-4979-b8de-064025a6b4da + 8fdc7abd-3746-481a-a65e-3df56acd8b13"));
        this.assertContingencyEquality(listContingencies.get(1),
            "c0a25fd7-eee0-4191-98a5-71a74469d36e", "TENNET_TSO_CO1",
            1, List.of("b18cd1aa-7808-49b9-a7cf-605eaf07b006 + e8acf6b6-99cb-45ad-b8dc-16c7866a4ddc"));

        assertEquals(4, cracCreationContext.getCrac().getFlowCnecs().size());
        List<FlowCnec> listFlowCnecs = cracCreationContext.getCrac().getFlowCnecs()
            .stream().sorted(Comparator.comparing(FlowCnec::getId)).toList();

        this.assertFlowCnecEquality(listFlowCnecs.iterator().next(),
            "ELIA_AE1 - ELIA_CO1 - curative",
            "ELIA_AE1 - ELIA_CO1 - curative",
            "ffbabc27-1ccd-4fdc-b037-e341706c8d29",
            "curative", "493480ba-93c3-426e-bee5-347d8dda3749",
            +1312., -1312., Side.LEFT);
        this.assertFlowCnecEquality(listFlowCnecs.get(1),
            "ELIA_AE1 - preventive",
            "ELIA_AE1 - preventive",
            "ffbabc27-1ccd-4fdc-b037-e341706c8d29",
            "preventive", null,
            +1312., -1312., Side.LEFT);
        this.assertFlowCnecEquality(listFlowCnecs.get(2),
            "TENNET_TSO_AE1NL - TENNET_TSO_CO1 - curative",
            "TENNET_TSO_AE1NL - TENNET_TSO_CO1 - curative",
            "b18cd1aa-7808-49b9-a7cf-605eaf07b006 + e8acf6b6-99cb-45ad-b8dc-16c7866a4ddc",
            "curative", "c0a25fd7-eee0-4191-98a5-71a74469d36e",
            +1876., -1876., Side.RIGHT);
        this.assertFlowCnecEquality(listFlowCnecs.get(3),
            "TENNET_TSO_AE1NL - preventive",
            "TENNET_TSO_AE1NL - preventive",
            "b18cd1aa-7808-49b9-a7cf-605eaf07b006 + e8acf6b6-99cb-45ad-b8dc-16c7866a4ddc",
            "preventive", null,
            +1876., -1876., Side.RIGHT);

        // csa-9-1
        assertTrue(cracCreationContext.getCrac().getNetworkActions().isEmpty());
    }

    @Test
    void testTC2ContingenciesAndFlowCnecs() {
        CsaProfileCracImporter cracImporter = new CsaProfileCracImporter();
        InputStream inputStream = getClass().getResourceAsStream("/CSA_TestConfiguration_TC2_Draft_v14Apr2023.zip");
        CsaProfileCrac nativeCrac = cracImporter.importNativeCrac(inputStream);

        Properties importParams = new Properties();
        Network network = Network.read(Paths.get(new File(Objects.requireNonNull(CsaProfileCracCreatorTest.class.getResource("/CSA_TestConfiguration_TC2_Draft_v14Apr2023.zip")).getFile()).toString()), LocalComputationManager.getDefault(), Suppliers.memoize(ImportConfig::load).get(), importParams);

        CsaProfileCracCreator cracCreator = new CsaProfileCracCreator();
        CsaProfileCracCreationContext cracCreationContext = cracCreator.createCrac(nativeCrac, network, OffsetDateTime.parse("2023-03-29T12:00Z"), new CracCreationParameters());

        assertNotNull(cracCreationContext);
        assertTrue(cracCreationContext.isCreationSuccessful());
        assertEquals(23, cracCreationContext.getCreationReport().getReport().size());
        assertEquals(15, cracCreationContext.getCrac().getContingencies().size());
        assertEquals(12, cracCreationContext.getCrac().getFlowCnecs().size());

        List<Contingency> listContingencies = cracCreationContext.getCrac().getContingencies()
            .stream().sorted(Comparator.comparing(Contingency::getId)).toList();

        this.assertContingencyEquality(listContingencies.iterator().next(),
            "13334fdf-9cc2-4341-adb6-1281269040b4", "REE_CO3",
            2, Arrays.asList("04566cf8-c766-11e1-8775-005056c00008", "0475dbd8-c766-11e1-8775-005056c00008"));
        this.assertContingencyEquality(listContingencies.get(1),
            "264e9a19-ae28-4c85-a43c-6b7818ca0e6c", "RTE_CO4",
            1, List.of("536f4b84-db4c-4545-96e9-bb5a87f65d13 + d9622e7f-5bf0-4e7e-b766-b8596c6fe4ae"));
        this.assertContingencyEquality(listContingencies.get(2),
            "37997e71-cb7d-4a8c-baa6-2a1594956da9", "ELIA_CO3",
            1, List.of("550ebe0d-f2b2-48c1-991f-cebea43a21aa"));
        this.assertContingencyEquality(listContingencies.get(3),
            "475ba18f-cbf5-490b-b65d-e8e03f9bcbc4", "RTE_CO2",
            1, List.of("e02e1166-1c43-4a4d-8c5a-82298ee0c8f5"));
        this.assertContingencyEquality(listContingencies.get(4),
            "5d587c7e-9ced-416a-ad17-6ef9b241a998", "RTE_CO3",
            1, List.of("2ab1b800-0c93-4517-86b5-8fd6a3a24ee7"));
        this.assertContingencyEquality(listContingencies.get(5),
            "7e31c67d-67ba-4592-8ac1-9e806d697c8e", "ELIA_CO2",
            1, List.of("536f4b84-db4c-4545-96e9-bb5a87f65d13 + d9622e7f-5bf0-4e7e-b766-b8596c6fe4ae"));
        this.assertContingencyEquality(listContingencies.get(6),
            "8cdec4c6-10c3-40c1-9eeb-7f6ae8d9b3fe", "REE_CO1",
            1, List.of("044bbe91-c766-11e1-8775-005056c00008"));
        this.assertContingencyEquality(listContingencies.get(7),
            "96c96ad8-844c-4f3b-8b38-c886ba2c0214", "REE_CO5",
            1, List.of("891e77ff-39c6-4648-8eda-d81f730271f9 + a04e4e41-c0b4-496e-9ef3-390ea089411f"));
        this.assertContingencyEquality(listContingencies.get(8),
            "9d17b84c-33b5-4a68-b8b9-ed5b31038d40", "REE_CO4",
            2, Arrays.asList("04566cf8-c766-11e1-8775-005056c00008", "0475dbd8-c766-11e1-8775-005056c00008"));
        this.assertContingencyEquality(listContingencies.get(9),
            "b6b780cb-9fe5-4c45-989d-447a927c3874", "REE_CO2",
            1, List.of("048481d0-c766-11e1-8775-005056c00008"));
        this.assertContingencyEquality(listContingencies.get(10),
            "bd7bb012-f7b9-45e0-9e15-4e2aa3592829", "TENNET_TSO_CO3",
            1, List.of("9c3b8f97-7972-477d-9dc8-87365cc0ad0e"));
        this.assertContingencyEquality(listContingencies.get(11),
            "ce19dd34-429e-4b72-8813-7615cc57b4a4", "RTE_CO6",
            1, List.of("04839777-c766-11e1-8775-005056c00008"));
        this.assertContingencyEquality(listContingencies.get(12),
            "d9ef0d5e-732d-441e-9611-c817b0afbc41", "RTE_CO5",
            1, List.of("f0dee14e-aa43-411e-a2ea-b9879c20f3be"));
        this.assertContingencyEquality(listContingencies.get(13),
            "e05bbe20-9d4a-40da-9777-8424d216785d", "RTE_CO1",
            1, List.of("f1c13f90-6d89-4a37-a51c-94742ad2dd72"));
        this.assertContingencyEquality(listContingencies.get(14),
            "e9eab3fe-c328-4f78-9bc1-77adb59f6ba7", "ELIA_CO1",
            1, List.of("dad02278-bd25-476f-8f58-dbe44be72586 + ed0c5d75-4a54-43c8-b782-b20d7431630b"));

        List<FlowCnec> listFlowCnecs = cracCreationContext.getCrac().getFlowCnecs()
            .stream().sorted(Comparator.comparing(FlowCnec::getId)).toList();
        // TODO : check flow cnecs
    }

    @Test
    void testCreateCracCSATestWithRejectedFiles() {
        CsaProfileCracImporter cracImporter = new CsaProfileCracImporter();
        InputStream inputStream = getClass().getResourceAsStream("/CSA_Test_With_Rejected_Files.zip");
        CsaProfileCrac nativeCrac = cracImporter.importNativeCrac(inputStream);

        Properties importParams = new Properties();
        Network network = Network.read(Paths.get(new File(Objects.requireNonNull(CsaProfileCracCreatorTest.class.getResource("/CSA_Test_With_Rejected_Files.zip")).getFile()).toString()), LocalComputationManager.getDefault(), Suppliers.memoize(ImportConfig::load).get(), importParams);

        CsaProfileCracCreator cracCreator = new CsaProfileCracCreator();
        CsaProfileCracCreationContext cracCreationContext = cracCreator.createCrac(nativeCrac, network, OffsetDateTime.parse("2023-03-29T12:00Z"), new CracCreationParameters());

        assertNotNull(cracCreationContext);
        assertTrue(cracCreationContext.isCreationSuccessful());
        assertEquals(42, cracCreationContext.getCreationReport().getReport().size());
        assertEquals(7, cracCreationContext.getCrac().getContingencies().size());
        assertEquals(4, cracCreationContext.getCrac().getFlowCnecs().size());
        List<Contingency> listContingencies = cracCreationContext.getCrac().getContingencies()
            .stream().sorted(Comparator.comparing(Contingency::getId)).toList();

        this.assertContingencyEquality(listContingencies.iterator().next(),
            "264e9a19-ae28-4c85-a43c-6b7818ca0e6c", "RTE_CO4",
            1, List.of("536f4b84-db4c-4545-96e9-bb5a87f65d13 + d9622e7f-5bf0-4e7e-b766-b8596c6fe4ae"));
        this.assertContingencyEquality(listContingencies.get(1),
            "475ba18f-cbf5-490b-b65d-e8e03f9bcbc4", "RTE_CO2",
            1, List.of("e02e1166-1c43-4a4d-8c5a-82298ee0c8f5"));
        this.assertContingencyEquality(listContingencies.get(2),
            "5d587c7e-9ced-416a-ad17-6ef9b241a998", "RTE_CO3",
            1, List.of("2ab1b800-0c93-4517-86b5-8fd6a3a24ee7"));
        this.assertContingencyEquality(listContingencies.get(3),
            "bd7bb012-f7b9-45e0-9e15-4e2aa3592829", "TENNET_TSO_CO3",
            1, List.of("9c3b8f97-7972-477d-9dc8-87365cc0ad0e"));
        this.assertContingencyEquality(listContingencies.get(4),
            "ce19dd34-429e-4b72-8813-7615cc57b4a4", "RTE_CO6",
            1, List.of("04839777-c766-11e1-8775-005056c00008"));
        this.assertContingencyEquality(listContingencies.get(5),
            "d9ef0d5e-732d-441e-9611-c817b0afbc41", "RTE_CO5",
            1, List.of("f0dee14e-aa43-411e-a2ea-b9879c20f3be"));
        this.assertContingencyEquality(listContingencies.get(6),
            "e05bbe20-9d4a-40da-9777-8424d216785d", "RTE_CO1",
            1, List.of("f1c13f90-6d89-4a37-a51c-94742ad2dd72"));

        List<FlowCnec> listFlowCnecs = cracCreationContext.getCrac().getFlowCnecs()
            .stream().sorted(Comparator.comparing(FlowCnec::getId)).toList();
        // TODO : check flow cnecs
    }

    @Test
    void testCreateCracCSATestWithRefusedContingencies() {
        CsaProfileCracImporter cracImporter = new CsaProfileCracImporter();
        InputStream inputStream = getClass().getResourceAsStream("/Test_With_Refused_Contingencies.zip");
        CsaProfileCrac nativeCrac = cracImporter.importNativeCrac(inputStream);

        Properties importParams = new Properties();
        Network network = Network.read(Paths.get(new File(Objects.requireNonNull(CsaProfileCracCreatorTest.class.getResource("/Test_With_Refused_Contingencies.zip")).getFile()).toString()), LocalComputationManager.getDefault(), Suppliers.memoize(ImportConfig::load).get(), importParams);

        CsaProfileCracCreator cracCreator = new CsaProfileCracCreator();
        CsaProfileCracCreationContext cracCreationContext = cracCreator.createCrac(nativeCrac, network, OffsetDateTime.parse("2023-03-29T12:00Z"), new CracCreationParameters());

        assertNotNull(cracCreationContext);
        assertTrue(cracCreationContext.isCreationSuccessful());
        assertEquals(6, cracCreationContext.getCreationReport().getReport().size());
        assertEquals(2, cracCreationContext.getCrac().getContingencies().size());
        assertEquals(4, cracCreationContext.getCrac().getFlowCnecs().size());

        List<Contingency> listContingencies = cracCreationContext.getCrac().getContingencies()
            .stream().sorted(Comparator.comparing(Contingency::getId)).toList();

        this.assertContingencyEquality(listContingencies.iterator().next(),
            "493480ba-93c3-426e-bee5-347d8dda3749", "ELIA_CO1",
            1, List.of("17086487-56ba-4979-b8de-064025a6b4da + 8fdc7abd-3746-481a-a65e-3df56acd8b13"));
        this.assertContingencyEquality(listContingencies.get(1),
            "c0a25fd7-eee0-4191-98a5-71a74469d36e", "TENNET_TSO_CO1",
            1, List.of("b18cd1aa-7808-49b9-a7cf-605eaf07b006 + e8acf6b6-99cb-45ad-b8dc-16c7866a4ddc"));

        List<FlowCnec> listFlowCnecs = cracCreationContext.getCrac().getFlowCnecs()
            .stream().sorted(Comparator.comparing(FlowCnec::getId)).toList();
        // TODO : check flow cnecs
    }

    @Test
    void testTC2ImportNetworkActions() {
        Properties importParams = new Properties();
        Network network = Network.read(Paths.get(new File(Objects.requireNonNull(CsaProfileCracCreatorTest.class.getResource("/csa-9/CSA_TestConfiguration_TC2_27Apr2023.zip")).getFile()).toString()), LocalComputationManager.getDefault(), Suppliers.memoize(ImportConfig::load).get(), importParams);

        CsaProfileCracImporter cracImporter = new CsaProfileCracImporter();
        InputStream inputStream = getClass().getResourceAsStream("/csa-9/CSA_TestConfiguration_TC2_27Apr2023.zip");
        CsaProfileCrac nativeCrac = cracImporter.importNativeCrac(inputStream);

        CsaProfileCracCreator cracCreator = new CsaProfileCracCreator();
        CsaProfileCracCreationContext cracCreationContext = cracCreator.createCrac(nativeCrac, network, OffsetDateTime.parse("2023-04-27T12:00Z"), new CracCreationParameters());

        assertNotNull(cracCreationContext);
        assertEquals(9, cracCreationContext.getCrac().getNetworkActions().size());
        // RA17 (on instant)
        NetworkAction ra17 = cracCreationContext.getCrac().getNetworkAction("cfabf356-c5e1-4391-b91b-3330bc24f0c9");
        assertEquals("RA17", ra17.getName());
        assertEquals("2db971f1-ed3d-4ea6-acf5-983c4289d51b", ra17.getNetworkElements().iterator().next().getId());
        assertEquals(ActionType.OPEN, ((TopologicalAction) ra17.getElementaryActions().iterator().next()).getActionType());
        assertEquals("preventive", ra17.getUsageRules().iterator().next().getInstant().getId());
        assertEquals(UsageMethod.AVAILABLE, ra17.getUsageRules().iterator().next().getUsageMethod());
        // RA11 (on instant)
        NetworkAction ra11 = cracCreationContext.getCrac().getNetworkAction("b2555ccc-6562-4887-8abc-19a6e51cfe36");
        assertEquals("RA11", ra11.getName());
        assertEquals("86dff3a9-afae-4122-afeb-651f2c01c795", ra11.getNetworkElements().iterator().next().getId());
        assertEquals(ActionType.OPEN, ((TopologicalAction) ra11.getElementaryActions().iterator().next()).getActionType());
        assertEquals("preventive", ra11.getUsageRules().iterator().next().getInstant().getId());
        assertEquals(UsageMethod.AVAILABLE, ra11.getUsageRules().iterator().next().getUsageMethod());
        // RA2 (on instant)
        NetworkAction ra2 = cracCreationContext.getCrac().getNetworkAction("d9bd3aaf-cda3-4b54-bb2e-b03dd9925817");
        assertEquals("RA2", ra2.getName());
        assertEquals(2, ra2.getNetworkElements().size());
        assertTrue(ra2.getElementaryActions().stream().allMatch(TopologicalAction.class::isInstance));
        List<TopologicalAction> topologicalActions = ra2.getElementaryActions().stream().map(TopologicalAction.class::cast).toList();
        assertTrue(topologicalActions.stream().anyMatch(action -> action.getNetworkElement().getId().equals("39428c75-098b-4366-861d-2df2a857a805")));
        assertTrue(topologicalActions.stream().anyMatch(action -> action.getNetworkElement().getId().equals("902046a4-40e9-421d-9ef1-9adab0d9d41d")));
        assertTrue(topologicalActions.stream().allMatch(action -> action.getActionType().equals(ActionType.OPEN)));
        assertEquals("preventive", ra2.getUsageRules().iterator().next().getInstant().getId());
        assertEquals(UsageMethod.AVAILABLE, ra2.getUsageRules().iterator().next().getUsageMethod());
        // RA13 (on state)
        NetworkAction ra13 = cracCreationContext.getCrac().getNetworkAction("1fd630a9-b9d8-414b-ac84-b47a093af936");
        assertEquals("RA13", ra13.getName());
        assertEquals(UsageMethod.FORCED, ra13.getUsageRules().iterator().next().getUsageMethod());
        assertEquals("curative", ra13.getUsageRules().iterator().next().getInstant().getId());
        assertEquals("b6b780cb-9fe5-4c45-989d-447a927c3874", ((OnContingencyStateImpl) ra13.getUsageRules().iterator().next()).getContingency().getId());
        assertEquals("52effb0d-091b-4867-a0a2-387109cdad5c", ra13.getNetworkElements().iterator().next().getId());
        assertEquals(ActionType.OPEN, ((TopologicalAction) ra13.getElementaryActions().iterator().next()).getActionType());

        // RA22 (on state)
        NetworkAction ra22 = cracCreationContext.getCrac().getNetworkAction("d856a2a2-3de4-4a7b-aea4-d363c13d9014");
        assertEquals("RA22", ra22.getName());
        assertEquals(UsageMethod.FORCED, ra22.getUsageRules().iterator().next().getUsageMethod());
        assertEquals("curative", ra22.getUsageRules().iterator().next().getInstant().getId());
        assertEquals("96c96ad8-844c-4f3b-8b38-c886ba2c0214", ((OnContingencyStateImpl) ra22.getUsageRules().iterator().next()).getContingency().getId());
        assertEquals("c871da6f-816f-4398-82a4-698550cbee58", ra22.getNetworkElements().iterator().next().getId());
        assertEquals(ActionType.OPEN, ((TopologicalAction) ra22.getElementaryActions().iterator().next()).getActionType());

        // RA14 (on state)
        NetworkAction ra14 = cracCreationContext.getCrac().getNetworkAction("c8bf6b19-1c3b-4ce6-a15c-99995a3c88ce");
        assertEquals("RA14", ra14.getName());
        assertEquals(UsageMethod.FORCED, ra14.getUsageRules().iterator().next().getUsageMethod());
        assertEquals("curative", ra14.getUsageRules().iterator().next().getInstant().getId());
        assertEquals("13334fdf-9cc2-4341-adb6-1281269040b4", ((OnContingencyStateImpl) ra14.getUsageRules().iterator().next()).getContingency().getId());
        assertEquals("88e2e417-fc08-41a7-a711-4c6d0784ac4f", ra14.getNetworkElements().iterator().next().getId());
        assertEquals(ActionType.OPEN, ((TopologicalAction) ra14.getElementaryActions().iterator().next()).getActionType());

        // RA21 (on state)
        NetworkAction ra21 = cracCreationContext.getCrac().getNetworkAction("fb487cc2-0f7b-4958-8f66-1d3fabf7840d");
        assertEquals("RA21", ra21.getName());
        assertEquals(UsageMethod.FORCED, ra21.getUsageRules().iterator().next().getUsageMethod());
        assertEquals("curative", ra21.getUsageRules().iterator().next().getInstant().getId());
        assertEquals("9d17b84c-33b5-4a68-b8b9-ed5b31038d40", ((OnContingencyStateImpl) ra21.getUsageRules().iterator().next()).getContingency().getId());
        assertEquals("65b97d2e-d749-41df-aa8f-0be4629d5e0e", ra21.getNetworkElements().iterator().next().getId());
        assertEquals(ActionType.OPEN, ((TopologicalAction) ra21.getElementaryActions().iterator().next()).getActionType());

        // RA3 (on state)
        NetworkAction ra3 = cracCreationContext.getCrac().getNetworkAction("5e401955-387e-45ce-b126-dd142b06b20c");
        assertEquals("RA3", ra3.getName());
        assertEquals(UsageMethod.FORCED, ra3.getUsageRules().iterator().next().getUsageMethod());
        assertEquals("curative", ra3.getUsageRules().iterator().next().getInstant().getId());
        assertEquals("475ba18f-cbf5-490b-b65d-e8e03f9bcbc4", ((OnContingencyStateImpl) ra3.getUsageRules().iterator().next()).getContingency().getId());
        assertEquals("8e55fb9d-e514-4f4b-8a5d-8fd05b1dc02e", ra3.getNetworkElements().iterator().next().getId());
        assertEquals(ActionType.OPEN, ((TopologicalAction) ra3.getElementaryActions().iterator().next()).getActionType());

        // RA5 (on state)
        NetworkAction ra5 = cracCreationContext.getCrac().getNetworkAction("587cb391-ed16-4a1d-876e-f90241addce5");
        assertEquals("RA5", ra5.getName());
        assertEquals(UsageMethod.FORCED, ra5.getUsageRules().iterator().next().getUsageMethod());
        assertEquals("curative", ra5.getUsageRules().iterator().next().getInstant().getId());
        assertEquals("5d587c7e-9ced-416a-ad17-6ef9b241a998", ((OnContingencyStateImpl) ra5.getUsageRules().iterator().next()).getContingency().getId());
        assertEquals("21f21596-302e-4e0e-8009-2b8c3c23517f", ra5.getNetworkElements().iterator().next().getId());
        assertEquals(ActionType.OPEN, ((TopologicalAction) ra5.getElementaryActions().iterator().next()).getActionType());
    }

    @Test
    void testImportNetworkActions() {
        Network network = Mockito.mock(Network.class);
        Mockito.when(network.getSwitch("switch")).thenReturn(Mockito.mock(Switch.class));
        Branch networkElementMock = Mockito.mock(Branch.class);
        Mockito.when(networkElementMock.getId()).thenReturn("equipment-with-contingency");
        Mockito.when(network.getIdentifiable("equipment-with-contingency")).thenReturn(networkElementMock);

        CsaProfileCracImporter cracImporter = new CsaProfileCracImporter();
        InputStream inputStream = getClass().getResourceAsStream("/csa-9/CSA_9_4_ValidProfiles.zip");
        CsaProfileCrac nativeCrac = cracImporter.importNativeCrac(inputStream);

        CsaProfileCracCreator cracCreator = new CsaProfileCracCreator();
        CsaProfileCracCreationContext cracCreationContext = cracCreator.createCrac(nativeCrac, network, OffsetDateTime.parse("2023-03-29T12:00Z"), new CracCreationParameters());

        // RA1 (on instant)
        NetworkAction ra1 = cracCreationContext.getCrac().getNetworkAction("on-instant-preventive-topological-action-parent-remedial-action");
        assertEquals("RA1", ra1.getName());
        assertEquals("preventive", ra1.getUsageRules().iterator().next().getInstant().getId());
        assertEquals(UsageMethod.AVAILABLE, ra1.getUsageRules().iterator().next().getUsageMethod());

        // RA2 (on instant)
        NetworkAction ra2 = cracCreationContext.getCrac().getNetworkAction("on-instant-curative-topological-action-parent-remedial-action");
        assertEquals("RA2", ra2.getName());
        assertEquals("curative", ra2.getUsageRules().iterator().next().getInstant().getId());
        assertEquals(UsageMethod.AVAILABLE, ra2.getUsageRules().iterator().next().getUsageMethod());

        // RA3 (on state)
        NetworkAction ra3 = cracCreationContext.getCrac().getNetworkAction("on-state-considered-curative-topological-action-parent-remedial-action");
        assertEquals("RA3", ra3.getName());
        assertEquals("curative", ra3.getUsageRules().iterator().next().getInstant().getId());
        assertEquals(UsageMethod.AVAILABLE, ra3.getUsageRules().iterator().next().getUsageMethod());
        assertEquals("switch", ra3.getNetworkElements().iterator().next().getId());

        // RA4 (on state)
        NetworkAction ra4 = cracCreationContext.getCrac().getNetworkAction("on-state-included-curative-topological-action-parent-remedial-action");
        assertEquals("RA4", ra4.getName());
        assertEquals("curative", ra4.getUsageRules().iterator().next().getInstant().getId());
        assertEquals(UsageMethod.FORCED, ra4.getUsageRules().iterator().next().getUsageMethod());

        // RA5 (on instant + on instant)
        NetworkAction ra5 = cracCreationContext.getCrac().getNetworkAction("on-state-excluded-curative-topological-action-parent-remedial-action");
        assertEquals("RA5", ra5.getName());
        List<UsageRule> usageRules = ra5.getUsageRules().stream().sorted(Comparator.comparing(UsageRule::getUsageMethod)).toList();
        assertEquals(2, usageRules.size());
        assertEquals("curative", usageRules.iterator().next().getInstant().getId());
        assertEquals(UsageMethod.AVAILABLE, usageRules.iterator().next().getUsageMethod());

        assertEquals("curative", usageRules.get(1).getInstant().getId());
        assertEquals(UsageMethod.UNAVAILABLE, usageRules.get(1).getUsageMethod());
        assertEquals("contingency", ((OnContingencyStateImpl) usageRules.get(1)).getState().getContingency().orElseThrow().getId());

        // RTE_RA7 (on instant)
        NetworkAction ra7 = cracCreationContext.getCrac().getNetworkAction("topological-action-with-tso-name-parent-remedial-action");
        assertEquals("RTE_RA7", ra7.getName());
        assertEquals("RTE", ra7.getOperator());
        assertEquals("preventive", ra7.getUsageRules().iterator().next().getInstant().getId());
        assertEquals(UsageMethod.AVAILABLE, ra7.getUsageRules().iterator().next().getUsageMethod());

        // nameless-topological-action-with-speed-parent-remedial-action (on instant)
        NetworkAction raNameless = cracCreationContext.getCrac().getNetworkAction("nameless-topological-action-with-speed-parent-remedial-action");
        assertEquals("nameless-topological-action-with-speed-parent-remedial-action", raNameless.getName());
        assertEquals("preventive", raNameless.getUsageRules().iterator().next().getInstant().getId());
        assertEquals(UsageMethod.AVAILABLE, raNameless.getUsageRules().iterator().next().getUsageMethod());
        assertEquals(137, raNameless.getSpeed().orElseThrow());

        // nameless-topological-action-with-tso-name-parent-remedial-action (on instant)
        NetworkAction raNameless2 = cracCreationContext.getCrac().getNetworkAction("nameless-topological-action-with-tso-name-parent-remedial-action");
        assertEquals("nameless-topological-action-with-tso-name-parent-remedial-action", raNameless2.getName());
        assertEquals("RTE", raNameless2.getOperator());
        assertEquals("preventive", raNameless2.getUsageRules().iterator().next().getInstant().getId());
        assertEquals(UsageMethod.AVAILABLE, raNameless2.getUsageRules().iterator().next().getUsageMethod());
    }

    @Test
    void testIgnoreWrongRAKeyword() {
        Properties importParams = new Properties();
        Network network = Network.read(Paths.get(new File(Objects.requireNonNull(CsaProfileCracCreatorTest.class.getResource("/csa-9/CSA_9_5_WrongKeyword.zip")).getFile()).toString()), LocalComputationManager.getDefault(), Suppliers.memoize(ImportConfig::load).get(), importParams);

        CsaProfileCracImporter cracImporter = new CsaProfileCracImporter();
        InputStream inputStream = getClass().getResourceAsStream("/csa-9/CSA_9_5_WrongKeyword.zip");
        CsaProfileCrac nativeCrac = cracImporter.importNativeCrac(inputStream);

        CsaProfileCracCreator cracCreator = new CsaProfileCracCreator();
        CsaProfileCracCreationContext cracCreationContext = cracCreator.createCrac(nativeCrac, network, OffsetDateTime.parse("2023-03-29T12:00Z"), new CracCreationParameters());

        assertEquals(0, cracCreationContext.getCrac().getRemedialActions().size());
    }

    @Test
    void testIgnoreUnhandledProfile() {
        Properties importParams = new Properties();
        Network network = Network.read(Paths.get(new File(Objects.requireNonNull(CsaProfileCracCreatorTest.class.getResource("/csa-9/CSA_9_6_NotYetValidProfile.zip")).getFile()).toString()), LocalComputationManager.getDefault(), Suppliers.memoize(ImportConfig::load).get(), importParams);

        CsaProfileCracImporter cracImporter = new CsaProfileCracImporter();
        InputStream inputStream = getClass().getResourceAsStream("/csa-9/CSA_9_6_NotYetValidProfile.zip");
        CsaProfileCrac nativeCrac = cracImporter.importNativeCrac(inputStream);

        CsaProfileCracCreator cracCreator = new CsaProfileCracCreator();
        CsaProfileCracCreationContext cracCreationContext = cracCreator.createCrac(nativeCrac, network, OffsetDateTime.parse("2023-03-29T12:00Z"), new CracCreationParameters());

        assertEquals(0, cracCreationContext.getCrac().getRemedialActions().size());
    }

    @Test
    void testIgnoreOutdatedProfile() {
        Properties importParams = new Properties();
        Network network = Network.read(Paths.get(new File(Objects.requireNonNull(CsaProfileCracCreatorTest.class.getResource("/csa-9/CSA_9_7_OutdatedProfile.zip")).getFile()).toString()), LocalComputationManager.getDefault(), Suppliers.memoize(ImportConfig::load).get(), importParams);

        CsaProfileCracImporter cracImporter = new CsaProfileCracImporter();
        InputStream inputStream = getClass().getResourceAsStream("/csa-9/CSA_9_7_OutdatedProfile.zip");
        CsaProfileCrac nativeCrac = cracImporter.importNativeCrac(inputStream);

        CsaProfileCracCreator cracCreator = new CsaProfileCracCreator();
        CsaProfileCracCreationContext cracCreationContext = cracCreator.createCrac(nativeCrac, network, OffsetDateTime.parse("2023-03-29T12:00Z"), new CracCreationParameters());

        assertEquals(0, cracCreationContext.getCrac().getRemedialActions().size());
    }

    @Test
    void testIgnoreInvalidNetworkActions() {
        Properties importParams = new Properties();
        Network network = Network.read(Paths.get(new File(Objects.requireNonNull(CsaProfileCracCreatorTest.class.getResource("/csa-9/CSA_9_8_InvalidRemedialActions.zip")).getFile()).toString()), LocalComputationManager.getDefault(), Suppliers.memoize(ImportConfig::load).get(), importParams);

        CsaProfileCracImporter cracImporter = new CsaProfileCracImporter();
        InputStream inputStream = getClass().getResourceAsStream("/csa-9/CSA_9_8_InvalidRemedialActions.zip");
        CsaProfileCrac nativeCrac = cracImporter.importNativeCrac(inputStream);

        CsaProfileCracCreator cracCreator = new CsaProfileCracCreator();
        CsaProfileCracCreationContext cracCreationContext = cracCreator.createCrac(nativeCrac, network, OffsetDateTime.parse("2023-03-29T12:00Z"), new CracCreationParameters());

        assertEquals(0, cracCreationContext.getCrac().getRemedialActions().size());
    }

    @Test
    void testIgnoreInvalidTopologicalActions() {
        Properties importParams = new Properties();
        Network network = Network.read(Paths.get(new File(Objects.requireNonNull(CsaProfileCracCreatorTest.class.getResource("/csa-9/CSA_9_9_InvalidTopologicalActions.zip")).getFile()).toString()), LocalComputationManager.getDefault(), Suppliers.memoize(ImportConfig::load).get(), importParams);

        CsaProfileCracImporter cracImporter = new CsaProfileCracImporter();
        InputStream inputStream = getClass().getResourceAsStream("/csa-9/CSA_9_9_InvalidTopologicalActions.zip");
        CsaProfileCrac nativeCrac = cracImporter.importNativeCrac(inputStream);

        CsaProfileCracCreator cracCreator = new CsaProfileCracCreator();
        CsaProfileCracCreationContext cracCreationContext = cracCreator.createCrac(nativeCrac, network, OffsetDateTime.parse("2023-03-29T12:00Z"), new CracCreationParameters());

        assertEquals(0, cracCreationContext.getCrac().getRemedialActions().size());
    }

    @Test
    void testIgnoreInvalidContingenciesWithNetworkActions() {
        Properties importParams = new Properties();
        Network network = Network.read(Paths.get(new File(Objects.requireNonNull(CsaProfileCracCreatorTest.class.getResource("/csa-9/CSA_9_10_InvalidContingenciesWithRemedialActions.zip")).getFile()).toString()), LocalComputationManager.getDefault(), Suppliers.memoize(ImportConfig::load).get(), importParams);

        CsaProfileCracImporter cracImporter = new CsaProfileCracImporter();
        InputStream inputStream = getClass().getResourceAsStream("/csa-9/CSA_9_10_InvalidContingenciesWithRemedialActions.zip");
        CsaProfileCrac nativeCrac = cracImporter.importNativeCrac(inputStream);

        CsaProfileCracCreator cracCreator = new CsaProfileCracCreator();
        CsaProfileCracCreationContext cracCreationContext = cracCreator.createCrac(nativeCrac, network, OffsetDateTime.parse("2023-03-29T12:00Z"), new CracCreationParameters());

        assertEquals(0, cracCreationContext.getCrac().getRemedialActions().size());
    }

    @Test
    void testImportInjectionSetpointActions() {
        CsaProfileCracImporter cracImporter = new CsaProfileCracImporter();
        InputStream inputStream = getClass().getResourceAsStream("/csa-23/CSA_23_1_ValidProfiles.zip");
        CsaProfileCrac nativeCrac = cracImporter.importNativeCrac(inputStream);

        CsaProfileCracCreator cracCreator = new CsaProfileCracCreator();

        Network network = Mockito.mock(Network.class);
        Branch networkElementMock = Mockito.mock(Branch.class);
        Mockito.when(networkElementMock.getId()).thenReturn("equipment-with-contingency");
        Mockito.when(network.getIdentifiable("equipment-with-contingency")).thenReturn(networkElementMock);

        Load loadMock = Mockito.mock(Load.class);
        Mockito.when(loadMock.getId()).thenReturn("rotating-machine");
        Mockito.when(network.getLoadStream()).thenAnswer(invocation -> {
            Stream<Load> loadStream = Stream.of(loadMock);
            return loadStream.filter(load ->
                load.getId().equals("rotating-machine")
            );
        });

        CsaProfileCracCreationContext cracCreationContext = cracCreator.createCrac(nativeCrac, network, OffsetDateTime.parse("2023-03-29T12:00Z"), new CracCreationParameters());

        assertEquals(8, cracCreationContext.getCrac().getRemedialActions().size());
        Set<RemedialAction<?>> remedialActions = cracCreationContext.getCrac().getRemedialActions();
        // RA1 (on instant)
        NetworkAction ra1 = cracCreationContext.getCrac().getNetworkAction("on-instant-preventive-remedial-action");
        assertEquals("RA1", ra1.getName());
        assertEquals("preventive", ra1.getUsageRules().iterator().next().getInstant().getId());
        assertEquals(UsageMethod.AVAILABLE, ra1.getUsageRules().iterator().next().getUsageMethod());
        assertEquals("rotating-machine", ((InjectionSetpoint) ra1.getElementaryActions().iterator().next()).getNetworkElement().getId());
        assertEquals(75., ((InjectionSetpoint) ra1.getElementaryActions().iterator().next()).getSetpoint());

        // RA2 (on instant)
        NetworkAction ra2 = cracCreationContext.getCrac().getNetworkAction("on-instant-curative-remedial-action");
        assertEquals("RA2", ra2.getName());
        assertEquals("curative", ra2.getUsageRules().iterator().next().getInstant().getId());
        assertEquals(UsageMethod.AVAILABLE, ra2.getUsageRules().iterator().next().getUsageMethod());
        assertEquals("rotating-machine", ((InjectionSetpoint) ra2.getElementaryActions().iterator().next()).getNetworkElement().getId());
        assertEquals(17.3, ((InjectionSetpoint) ra2.getElementaryActions().iterator().next()).getSetpoint(), 0.1);

        // on-instant-preventive-nameless-remedial-action-with-speed (on instant)
        NetworkAction namelessRa = cracCreationContext.getCrac().getNetworkAction("on-instant-preventive-nameless-remedial-action-with-speed");
        assertEquals("on-instant-preventive-nameless-remedial-action-with-speed", namelessRa.getName());
        assertEquals("preventive", namelessRa.getUsageRules().iterator().next().getInstant().getId());
        assertEquals(UsageMethod.AVAILABLE, namelessRa.getUsageRules().iterator().next().getUsageMethod());
        assertEquals("rotating-machine", ((InjectionSetpoint) namelessRa.getElementaryActions().iterator().next()).getNetworkElement().getId());
        assertEquals(22.4, ((InjectionSetpoint) namelessRa.getElementaryActions().iterator().next()).getSetpoint(), 0.1);
        assertEquals(137, namelessRa.getSpeed().orElseThrow());

        // RTE_RA7 (on instant)
        NetworkAction ra7 = cracCreationContext.getCrac().getNetworkAction("on-instant-preventive-remedial-with-tso-name");
        assertEquals("RTE_RA7", ra7.getName());
        assertEquals("preventive", ra7.getUsageRules().iterator().next().getInstant().getId());
        assertEquals(UsageMethod.AVAILABLE, ra7.getUsageRules().iterator().next().getUsageMethod());
        assertEquals("rotating-machine", ((InjectionSetpoint) ra7.getElementaryActions().iterator().next()).getNetworkElement().getId());
        assertEquals(100., ((InjectionSetpoint) ra7.getElementaryActions().iterator().next()).getSetpoint(), 0.1);
        assertEquals("RTE", ra7.getOperator());

        // on-instant-nameless-preventive-remedial-with-tso-name (on instant)
        NetworkAction namelessRa2 = cracCreationContext.getCrac().getNetworkAction("on-instant-nameless-preventive-remedial-with-tso-name");
        assertEquals("on-instant-nameless-preventive-remedial-with-tso-name", namelessRa2.getName());
        assertEquals("preventive", namelessRa2.getUsageRules().iterator().next().getInstant().getId());
        assertEquals(UsageMethod.AVAILABLE, namelessRa2.getUsageRules().iterator().next().getUsageMethod());
        assertEquals("rotating-machine", ((InjectionSetpoint) namelessRa2.getElementaryActions().iterator().next()).getNetworkElement().getId());
        assertEquals(98., ((InjectionSetpoint) namelessRa2.getElementaryActions().iterator().next()).getSetpoint(), 0.1);
        assertEquals("RTE", ra7.getOperator());

        // on-state-included-curative-remedial-action (on state)
        NetworkAction ra3 = cracCreationContext.getCrac().getNetworkAction("on-state-included-curative-remedial-action");
        assertEquals("RA3", ra3.getName());
        assertEquals(UsageMethod.FORCED, ra3.getUsageRules().iterator().next().getUsageMethod());
        assertEquals("curative", ra3.getUsageRules().iterator().next().getInstant().getId());
        assertEquals("contingency", ((OnContingencyStateImpl) ra3.getUsageRules().iterator().next()).getContingency().getId());
        assertEquals("rotating-machine", ra3.getNetworkElements().iterator().next().getId());
        assertEquals(2.8, ((InjectionSetpoint) ra3.getElementaryActions().iterator().next()).getSetpoint(), 0.1);

        // on-state-considered-curative-remedial-action (on state)
        NetworkAction ra4 = cracCreationContext.getCrac().getNetworkAction("on-state-considered-curative-remedial-action");
        assertEquals("RA4", ra4.getName());
        assertEquals(UsageMethod.AVAILABLE, ra4.getUsageRules().iterator().next().getUsageMethod());
        assertEquals("curative", ra4.getUsageRules().iterator().next().getInstant().getId());
        assertEquals("contingency", ((OnContingencyStateImpl) ra4.getUsageRules().iterator().next()).getContingency().getId());
        assertEquals("rotating-machine", ra4.getNetworkElements().iterator().next().getId());
        assertEquals(15.6, ((InjectionSetpoint) ra4.getElementaryActions().iterator().next()).getSetpoint(), 0.1);

        // on-state-excluded-curative-remedial-action (on state + on instant)
        NetworkAction ra5 = cracCreationContext.getCrac().getNetworkAction("on-state-excluded-curative-remedial-action");
        assertEquals("RA5", ra5.getName());
        List<UsageRule> usageRules = ra5.getUsageRules().stream().sorted(Comparator.comparing(UsageRule::getUsageMethod)).toList();
        assertEquals(2, usageRules.size());
        assertTrue(ra5.getUsageRules().stream().map(usageRule -> usageRule.getInstant().getId()).allMatch(i -> i.equals("curative")));
        assertEquals(UsageMethod.AVAILABLE, usageRules.iterator().next().getUsageMethod());
        assertEquals(UsageMethod.UNAVAILABLE, usageRules.get(1).getUsageMethod());
        assertEquals("contingency", ((OnContingencyStateImpl) usageRules.get(1)).getState().getContingency().orElseThrow().getId());
        assertEquals("rotating-machine", ra5.getNetworkElements().iterator().next().getId());
        assertEquals(25.7, ((InjectionSetpoint) ra5.getElementaryActions().iterator().next()).getSetpoint(), 0.1);
    }

    @Test
    void testIgnoreInvalidInjectionSetpointProfile() {
        Properties importParams = new Properties();
        Network network = Network.read(Paths.get(new File(Objects.requireNonNull(CsaProfileCracCreatorTest.class.getResource("/csa-23/CSA_23_2_InvalidProfiles.zip")).getFile()).toString()), LocalComputationManager.getDefault(), Suppliers.memoize(ImportConfig::load).get(), importParams);
        CsaProfileCracImporter cracImporter = new CsaProfileCracImporter();
        InputStream inputStream = getClass().getResourceAsStream("/csa-23/CSA_23_2_InvalidProfiles.zip");
        CsaProfileCrac nativeCrac = cracImporter.importNativeCrac(inputStream);
        CsaProfileCracCreator cracCreator = new CsaProfileCracCreator();
        cracCreationContext = cracCreator.createCrac(nativeCrac, network, OffsetDateTime.parse("2023-03-29T12:00Z"), new CracCreationParameters());
        assertEquals(0, cracCreationContext.getCrac().getRemedialActions().size());
        checkRemedialActionCreationContextsForInvalidInjectionSetpoints();
    }

    private void checkRemedialActionCreationContextsForInvalidInjectionSetpoints() {
        assertRaNotImported("parent-remedial-action-1", ImportStatus.ELEMENT_NOT_FOUND_IN_NETWORK, "Remedial action parent-remedial-action-1 will not be imported because Network model does not contain a generator, neither a load with id of RotatingMachine: unknown-rotating-machine");
        assertRaNotImported("parent-remedial-action-2", ImportStatus.INCONSISTENCY_IN_DATA, "Remedial action parent-remedial-action-2 will not be imported because there is no topology actions, no Set point actions, nor tap position action linked to that RA");
        assertRaNotImported("parent-remedial-action-3", ImportStatus.NOT_FOR_RAO, "Remedial action 'parent-remedial-action-3' will not be imported because field 'normalEnabled' in 'RotatingMachineAction' must be true or empty");
        assertRaNotImported("parent-remedial-action-4", ImportStatus.INCONSISTENCY_IN_DATA, "Remedial action 'parent-remedial-action-4' will not be imported because 'RotatingMachineAction' must have a property reference with 'http://energy.referencedata.eu/PropertyReference/RotatingMachine.p' value, but it was: 'http://energy.referencedata.eu/PropertyReference/RotatingMachine.q'");
        assertRaNotImported("parent-remedial-action-5", ImportStatus.INCONSISTENCY_IN_DATA, "Remedial action parent-remedial-action-5 will not be imported because there is no topology actions, no Set point actions, nor tap position action linked to that RA");
        assertRaNotImported("parent-remedial-action-6", ImportStatus.INCONSISTENCY_IN_DATA, "Remedial action parent-remedial-action-6 will not be imported because there is no StaticPropertyRange linked to that RA");
        assertRaNotImported("parent-remedial-action-7", ImportStatus.INCONSISTENCY_IN_DATA, "Remedial action parent-remedial-action-7 will not be imported because StaticPropertyRange has a non float-castable normalValue so no set-point value was retrieved");
        assertRaNotImported("parent-remedial-action-8", ImportStatus.INCONSISTENCY_IN_DATA, "Remedial action parent-remedial-action-8 will not be imported because there is no StaticPropertyRange linked to that RA");
        assertRaNotImported("parent-remedial-action-9", ImportStatus.INCONSISTENCY_IN_DATA, "Remedial action 'parent-remedial-action-9' will not be imported because 'StaticPropertyRange' must have a property reference with 'http://energy.referencedata.eu/PropertyReference/RotatingMachine.p' value, but it was: 'http://energy.referencedata.eu/PropertyReference/RotatingMachine.q'");
        assertRaNotImported("parent-remedial-action-10", ImportStatus.INCONSISTENCY_IN_DATA, "Remedial action parent-remedial-action-10 will not be imported because there is no StaticPropertyRange linked to that RA");
        assertRaNotImported("parent-remedial-action-11", ImportStatus.INCONSISTENCY_IN_DATA, "Remedial action parent-remedial-action-11 will not be imported because StaticPropertyRange has wrong values of valueKind and direction, the only allowed combination is absolute + none");
        assertRaNotImported("parent-remedial-action-12", ImportStatus.INCONSISTENCY_IN_DATA, "Remedial action parent-remedial-action-12 will not be imported because StaticPropertyRange has wrong values of valueKind and direction, the only allowed combination is absolute + none");
        assertRaNotImported("parent-remedial-action-13", ImportStatus.INCONSISTENCY_IN_DATA, "Remedial action parent-remedial-action-13 will not be imported because StaticPropertyRange has wrong values of valueKind and direction, the only allowed combination is absolute + none");
        assertRaNotImported("parent-remedial-action-14", ImportStatus.INCONSISTENCY_IN_DATA, "Remedial action parent-remedial-action-14 will not be imported because StaticPropertyRange has wrong values of valueKind and direction, the only allowed combination is absolute + none");
        assertRaNotImported("parent-remedial-action-15", ImportStatus.INCONSISTENCY_IN_DATA, "Remedial action parent-remedial-action-15 will not be imported because there is no StaticPropertyRange linked to that RA");
        assertRaNotImported("parent-remedial-action-16", ImportStatus.INCONSISTENCY_IN_DATA, "Remedial action parent-remedial-action-16 will not be imported because StaticPropertyRange has wrong values of valueKind and direction, the only allowed combination is absolute + none");
        assertRaNotImported("parent-remedial-action-17", ImportStatus.INCONSISTENCY_IN_DATA, "Remedial action parent-remedial-action-17 will not be imported because there is no StaticPropertyRange linked to that RA");
        assertRaNotImported("parent-remedial-action-18", ImportStatus.INCONSISTENCY_IN_DATA, "Remedial action parent-remedial-action-18 will not be imported because several conflictual StaticPropertyRanges are linked to that RA's RotatingMachineAction");
    }

    @Test
    void testTC1ImportPstRangeActions() {
        Properties importParams = new Properties();
        Network network = Network.read(Paths.get(new File(Objects.requireNonNull(CsaProfileCracCreatorTest.class.getResource("/TestConfiguration_TC1_v29Mar2023.zip")).getFile()).toString()), LocalComputationManager.getDefault(), Suppliers.memoize(ImportConfig::load).get(), importParams);

        CsaProfileCracImporter cracImporter = new CsaProfileCracImporter();
        InputStream inputStream = getClass().getResourceAsStream("/TestConfiguration_TC1_v29Mar2023.zip");
        CsaProfileCrac nativeCrac = cracImporter.importNativeCrac(inputStream);

        CsaProfileCracCreator cracCreator = new CsaProfileCracCreator();
        CsaProfileCracCreationContext cracCreationContext = cracCreator.createCrac(nativeCrac, network, OffsetDateTime.parse("2023-03-29T12:00Z"), new CracCreationParameters());

        // ELIA_RA1 (on instant)
        PstRangeAction eliaRa1 = cracCreationContext.getCrac().getPstRangeAction("7fc2fc14-eea6-4e69-b8d9-a3edc218e687");
        assertEquals("ELIA_RA1", eliaRa1.getName());
        assertEquals("ELIA", eliaRa1.getOperator());
        assertEquals("36b83adb-3d45-4693-8967-96627b5f9ec9", eliaRa1.getNetworkElement().getId());
        assertEquals(10, eliaRa1.getInitialTap());
        assertEquals(1, eliaRa1.getRanges().size());
        assertEquals(5., eliaRa1.getRanges().iterator().next().getMinTap());
        assertEquals(20., eliaRa1.getRanges().iterator().next().getMaxTap());
        assertEquals(1, eliaRa1.getUsageRules().size());
        assertEquals("curative", eliaRa1.getUsageRules().iterator().next().getInstant().getId());
        // TODO waiting for PO to check US, after implementation of CSA11 behaviour changed, assertEquals("493480ba-93c3-426e-bee5-347d8dda3749", ((OnContingencyStateImpl) eliaRa1.getUsageRules().iterator().next()).getState().getContingency().get().getId());
        Map<Integer, Double> expectedTapToAngleMap = Map.ofEntries(
            Map.entry(1, 4.926567934889113),
            Map.entry(2, 4.4625049779277965),
            Map.entry(3, 4.009142308337196),
            Map.entry(4, 3.5661689080738133),
            Map.entry(5, 3.133282879390916),
            Map.entry(6, 2.7101913084587235),
            Map.entry(7, 2.296610111393503),
            Map.entry(8, 1.892263865774221),
            Map.entry(9, 1.496885630374893),
            Map.entry(10, 1.1102167555229658),
            Map.entry(11, 0.7320066862066437),
            Map.entry(12, 0.36201275979482317),
            Map.entry(13, -0.0),
            Map.entry(14, -0.3542590914949466),
            Map.entry(15, -0.7009847445128217),
            Map.entry(16, -1.040390129895497),
            Map.entry(17, -1.3726815681386877),
            Map.entry(18, -1.698058736365395),
            Map.entry(19, -2.016714872973585),
            Map.entry(20, -2.32883697939856),
            Map.entry(21, -2.6346060185232267),
            Map.entry(22, -2.9341971093513304),
            Map.entry(23, -3.227779717630807),
            Map.entry(24, -3.515517842177712),
            Map.entry(25, -3.797570196706609)
        );
        assertEquals(expectedTapToAngleMap, eliaRa1.getTapToAngleConversionMap());
    }

    @Test
    void testTC2ImportPstRangeActions() {
        CsaProfileCracImporter cracImporter = new CsaProfileCracImporter();
        InputStream inputStream = getClass().getResourceAsStream("/CSA_TestConfiguration_TC2_Draft_v14Apr2023.zip");
        CsaProfileCrac nativeCrac = cracImporter.importNativeCrac(inputStream);

        Properties importParams = new Properties();
        Network network = Network.read(Paths.get(new File(Objects.requireNonNull(CsaProfileCracCreatorTest.class.getResource("/CSA_TestConfiguration_TC2_Draft_v14Apr2023.zip")).getFile()).toString()), LocalComputationManager.getDefault(), Suppliers.memoize(ImportConfig::load).get(), importParams);

        CsaProfileCracCreator cracCreator = new CsaProfileCracCreator();
        CsaProfileCracCreationContext cracCreationContext = cracCreator.createCrac(nativeCrac, network, OffsetDateTime.parse("2023-03-29T12:00Z"), new CracCreationParameters());

        PstRangeAction reeRa1 = cracCreationContext.getCrac().getPstRangeAction("5898c268-9b32-4ab5-9cfc-64546135a337");
        assertEquals("RA1", reeRa1.getName());
        assertEquals("f6e8823f-d431-6fc7-37cf-b7a0d80035dd", reeRa1.getNetworkElement().getId());
        assertEquals(13, reeRa1.getInitialTap());
        assertEquals(0, reeRa1.getRanges().size());
        assertEquals(1, reeRa1.getUsageRules().size());
        assertEquals("curative", reeRa1.getUsageRules().iterator().next().getInstant().getId());
        assertEquals("8cdec4c6-10c3-40c1-9eeb-7f6ae8d9b3fe", ((OnContingencyStateImpl) reeRa1.getUsageRules().iterator().next()).getState().getContingency().orElseThrow().getId());
        Map<Integer, Double> expectedTapToAngleMap = Map.ofEntries(
            Map.entry(-1, -2.0),
            Map.entry(0, 0.0),
            Map.entry(-2, -4.0),
            Map.entry(1, 2.0),
            Map.entry(-3, -6.0),
            Map.entry(2, 4.0),
            Map.entry(-4, -8.0),
            Map.entry(3, 6.0),
            Map.entry(-5, -10.0),
            Map.entry(4, 8.0),
            Map.entry(-6, -12.0),
            Map.entry(5, 10.0),
            Map.entry(-7, -14.0),
            Map.entry(6, 12.0),
            Map.entry(-8, -16.0),
            Map.entry(7, 14.0),
            Map.entry(-9, -18.0),
            Map.entry(8, 16.0),
            Map.entry(-10, -20.0),
            Map.entry(9, 18.0),
            Map.entry(-11, -22.0),
            Map.entry(10, 20.0),
            Map.entry(-12, -24.0),
            Map.entry(11, 22.0),
            Map.entry(-13, -26.0),
            Map.entry(12, 24.0),
            Map.entry(-14, -28.0),
            Map.entry(13, 26.0),
            Map.entry(-15, -30.0),
            Map.entry(14, 28.0),
            Map.entry(-16, -32.0),
            Map.entry(15, 30.0),
            Map.entry(-17, -34.0),
            Map.entry(16, 32.0),
            Map.entry(-18, -36.0),
            Map.entry(17, 34.0),
            Map.entry(-19, -38.0),
            Map.entry(18, 36.0),
            Map.entry(-20, -40.0),
            Map.entry(19, 38.0),
            Map.entry(20, 40.0)
        );
        assertEquals(expectedTapToAngleMap, reeRa1.getTapToAngleConversionMap());

        assertEquals(ImportStatus.ELEMENT_NOT_FOUND_IN_NETWORK, cracCreationContext.getRemedialActionCreationContexts().stream().filter(ra -> ra.getNativeId().equals("5e5ff13e-2043-4468-9351-01920d3d9504")).findAny().orElseThrow().getImportStatus());
        assertEquals(ImportStatus.ELEMENT_NOT_FOUND_IN_NETWORK, cracCreationContext.getRemedialActionCreationContexts().stream().filter(ra -> ra.getNativeId().equals("2e4f4212-7b30-4316-9fce-ca618f2a8a05")).findAny().orElseThrow().getImportStatus());
    }

    @Test
    void testCustomImportCase() {
        Properties importParams = new Properties();
        Network network = Network.read(Paths.get(new File(Objects.requireNonNull(CsaProfileCracCreatorTest.class.getResource("/TestCase_13_5_4.zip")).getFile()).toString()), LocalComputationManager.getDefault(), Suppliers.memoize(ImportConfig::load).get(), importParams);

        CsaProfileCracImporter cracImporter = new CsaProfileCracImporter();
        InputStream inputStream = getClass().getResourceAsStream("/TestCase_13_5_4.zip");
        CsaProfileCrac nativeCrac = cracImporter.importNativeCrac(inputStream);

        CsaProfileCracCreator cracCreator = new CsaProfileCracCreator();
        CsaProfileCracCreationContext cracCreationContext = cracCreator.createCrac(nativeCrac, network, OffsetDateTime.parse("2023-03-29T12:00Z"), new CracCreationParameters());
=======
import static com.farao_community.farao.data.crac_creation.creator.csa_profile.crac_creator.CsaProfileCracCreationTestUtil.*;
import static org.junit.jupiter.api.Assertions.*;
import static com.farao_community.farao.data.crac_api.Instant.*;

class CsaProfileCracCreatorTest {

    @Test
    void testCustomImportCase() {
        CsaProfileCracCreationContext cracCreationContext = getCsaCracCreationContext("/TestCase_13_5_4.zip");
>>>>>>> 4f594a74
        Crac importedCrac = cracCreationContext.getCrac();

        assertTrue(cracCreationContext.isCreationSuccessful());

        // Check contingencies
        assertEquals(1, importedCrac.getContingencies().size());
        CsaProfileCracCreationTestUtil.assertContingencyEquality(importedCrac.getContingencies().iterator().next(), "co1_fr2_fr3_1", "RTE_co1_fr2_fr3_1", 1, List.of("FFR2AA1--FFR3AA1--1"));

        // Check Flow Cnecs
        assertEquals(6, importedCrac.getFlowCnecs().size());
<<<<<<< HEAD
        assertFlowCnecEquality(importedCrac.getFlowCnec("RTE_FFR2AA1--FFR3AA1--2 - RTE_co1_fr2_fr3_1 - curative"), "RTE_FFR2AA1--FFR3AA1--2 - RTE_co1_fr2_fr3_1 - curative", "RTE_FFR2AA1--FFR3AA1--2 - RTE_co1_fr2_fr3_1 - curative",
            "FFR2AA1--FFR3AA1--2", "curative", "co1_fr2_fr3_1", 2500., -2500., Side.RIGHT);
        assertFlowCnecEquality(importedCrac.getFlowCnec("RTE_FFR3AA1--FFR5AA1--1 - RTE_co1_fr2_fr3_1 - outage"), "RTE_FFR3AA1--FFR5AA1--1 - RTE_co1_fr2_fr3_1 - outage", "RTE_FFR3AA1--FFR5AA1--1 - RTE_co1_fr2_fr3_1 - outage",
            "FFR3AA1--FFR5AA1--1", "outage", "co1_fr2_fr3_1", 1500., -1500., Side.RIGHT);
        assertFlowCnecEquality(importedCrac.getFlowCnec("RTE_FFR2AA1--DDE3AA1--1 - preventive"), "RTE_FFR2AA1--DDE3AA1--1 - preventive", "RTE_FFR2AA1--DDE3AA1--1 - preventive",
            "FFR2AA1--DDE3AA1--1", "preventive", null, 1000., -1000., Side.RIGHT);
        assertFlowCnecEquality(importedCrac.getFlowCnec("RTE_FFR3AA1--FFR5AA1--1 - RTE_co1_fr2_fr3_1 - curative"), "RTE_FFR3AA1--FFR5AA1--1 - RTE_co1_fr2_fr3_1 - curative", "RTE_FFR3AA1--FFR5AA1--1 - RTE_co1_fr2_fr3_1 - curative",
            "FFR3AA1--FFR5AA1--1", "curative", "co1_fr2_fr3_1", 1000., -1000., Side.RIGHT);
        assertFlowCnecEquality(importedCrac.getFlowCnec("TENNET_TSO_NNL2AA1--BBE3AA1--1 - preventive"), "TENNET_TSO_NNL2AA1--BBE3AA1--1 - preventive", "TENNET_TSO_NNL2AA1--BBE3AA1--1 - preventive",
            "NNL2AA1--BBE3AA1--1", "preventive", null, 5000., -5000., Side.RIGHT);
        assertFlowCnecEquality(importedCrac.getFlowCnec("RTE_FFR2AA1--DDE3AA1--1 - RTE_co1_fr2_fr3_1 - outage"), "RTE_FFR2AA1--DDE3AA1--1 - RTE_co1_fr2_fr3_1 - outage", "RTE_FFR2AA1--DDE3AA1--1 - RTE_co1_fr2_fr3_1 - outage",
            "FFR2AA1--DDE3AA1--1", "outage", "co1_fr2_fr3_1", 1200., -1200., Side.RIGHT);

        // Check PST RAs
        assertPstRangeActionImported(cracCreationContext, "pst_be", "BBE2AA1--BBE3AA1--1", false, 1);
        assertHasOnInstantUsageRule(cracCreationContext, "pst_be", "curative", UsageMethod.AVAILABLE);
        assertPstRangeActionImported(cracCreationContext, "pst_fr_cra", "FFR2AA1--FFR4AA1--1", false, 1);
        assertHasOnInstantUsageRule(cracCreationContext, "pst_fr_cra", "curative", UsageMethod.AVAILABLE);
        assertPstRangeActionImported(cracCreationContext, "pst_fr_pra", "FFR2AA1--FFR4AA1--1", false, 1);
        assertHasOnInstantUsageRule(cracCreationContext, "pst_fr_pra", "preventive", UsageMethod.AVAILABLE);

        // Check topo RAs
        assertNetworkActionImported(cracCreationContext, "close_fr1_fr5", Set.of("FFR1AA1Z-FFR1AA1--1"), false, 1);
        assertHasOnInstantUsageRule(cracCreationContext, "close_fr1_fr5", "curative", UsageMethod.AVAILABLE);
        assertNetworkActionImported(cracCreationContext, "open_fr1_fr2", Set.of("FFR1AA1Y-FFR1AA1--1"), false, 1);
        assertHasOnInstantUsageRule(cracCreationContext, "open_fr1_fr2", "preventive", UsageMethod.AVAILABLE);
        assertNetworkActionImported(cracCreationContext, "open_fr1_fr3", Set.of("FFR1AA1X-FFR1AA1--1"), false, 1);
        assertHasOnInstantUsageRule(cracCreationContext, "open_fr1_fr3", "preventive", UsageMethod.AVAILABLE);
    }

    @Test
    void testCustomForAssessedElementWithContingencyRejection() {
        Properties importParams = new Properties();
        Network network = Network.read(Paths.get(new File(Objects.requireNonNull(CsaProfileCracCreatorTest.class.getResource("/CSA_42_CustomExample.zip")).getFile()).toString()), LocalComputationManager.getDefault(), Suppliers.memoize(ImportConfig::load).get(), importParams);

        CsaProfileCracImporter cracImporter = new CsaProfileCracImporter();
        InputStream inputStream = getClass().getResourceAsStream("/CSA_42_CustomExample.zip");
        CsaProfileCrac nativeCrac = cracImporter.importNativeCrac(inputStream);

        CsaProfileCracCreator cracCreator = new CsaProfileCracCreator();
        CsaProfileCracCreationContext cracCreationContext = cracCreator.createCrac(nativeCrac, network, OffsetDateTime.parse("2023-03-29T12:00Z"), new CracCreationParameters());

        assertNotNull(cracCreationContext);
        assertTrue(cracCreationContext.isCreationSuccessful());
        assertEquals(4, cracCreationContext.getCrac().getFlowCnecs().size());
        List<FlowCnec> listFlowCnecs = cracCreationContext.getCrac().getFlowCnecs()
            .stream().sorted(Comparator.comparing(FlowCnec::getId)).toList();

        this.assertFlowCnecEquality(listFlowCnecs.iterator().next(),
            "RTE_AE - RTE_CO1 - curative",
            "RTE_AE - RTE_CO1 - curative",
            "FFR3AA1--FFR5AA1--1",
            "curative", "0451f8be-83d7-45da-b80b-4014259ff624",
            +1000., -1000., Side.RIGHT);
        this.assertFlowCnecEquality(listFlowCnecs.get(1),
            "RTE_AE - RTE_CO3 - curative",
            "RTE_AE - RTE_CO3 - curative",
            "FFR3AA1--FFR5AA1--1",
            "curative", "4491d904-93c4-41d4-a509-57f9fed2e31c",
            +1000., -1000., Side.RIGHT);
        this.assertFlowCnecEquality(listFlowCnecs.get(2),
            "RTE_AE - preventive",
            "RTE_AE - preventive",
            "FFR3AA1--FFR5AA1--1",
            "preventive", null,
            +1000., -1000., Side.RIGHT);
        this.assertFlowCnecEquality(listFlowCnecs.get(3),
            "RTE_AE2 - preventive",
            "RTE_AE2 - preventive",
            "FFR3AA1--FFR5AA1--1",
            "preventive", null,
            +1000., -1000., Side.RIGHT);
    }

    @Test
    void testAngleCnecImportFromValidProfiles() {
        CsaProfileCracImporter cracImporter = new CsaProfileCracImporter();
        InputStream inputStream = getClass().getResourceAsStream("/csa-13/CSA_13_3_ValidProfiles.zip");
        CsaProfileCrac nativeCrac = cracImporter.importNativeCrac(inputStream);

        CsaProfileCracCreator cracCreator = new CsaProfileCracCreator();

=======
        CsaProfileCracCreationTestUtil.assertFlowCnecEquality(importedCrac.getFlowCnec("RTE_FFR2AA1--FFR3AA1--2 - RTE_co1_fr2_fr3_1 - curative"), "RTE_FFR2AA1--FFR3AA1--2 - RTE_co1_fr2_fr3_1 - curative", "RTE_FFR2AA1--FFR3AA1--2 - RTE_co1_fr2_fr3_1 - curative",
                "FFR2AA1--FFR3AA1--2", CURATIVE, "co1_fr2_fr3_1", 2500., -2500., Side.RIGHT);
        CsaProfileCracCreationTestUtil.assertFlowCnecEquality(importedCrac.getFlowCnec("RTE_FFR3AA1--FFR5AA1--1 - RTE_co1_fr2_fr3_1 - outage"), "RTE_FFR3AA1--FFR5AA1--1 - RTE_co1_fr2_fr3_1 - outage", "RTE_FFR3AA1--FFR5AA1--1 - RTE_co1_fr2_fr3_1 - outage",
                "FFR3AA1--FFR5AA1--1", OUTAGE, "co1_fr2_fr3_1", 1500., -1500., Side.RIGHT);
        CsaProfileCracCreationTestUtil.assertFlowCnecEquality(importedCrac.getFlowCnec("RTE_FFR2AA1--DDE3AA1--1 - preventive"), "RTE_FFR2AA1--DDE3AA1--1 - preventive", "RTE_FFR2AA1--DDE3AA1--1 - preventive",
                "FFR2AA1--DDE3AA1--1", PREVENTIVE, null, 1000., -1000., Side.RIGHT);
        CsaProfileCracCreationTestUtil.assertFlowCnecEquality(importedCrac.getFlowCnec("RTE_FFR3AA1--FFR5AA1--1 - RTE_co1_fr2_fr3_1 - curative"), "RTE_FFR3AA1--FFR5AA1--1 - RTE_co1_fr2_fr3_1 - curative", "RTE_FFR3AA1--FFR5AA1--1 - RTE_co1_fr2_fr3_1 - curative",
                "FFR3AA1--FFR5AA1--1", CURATIVE, "co1_fr2_fr3_1", 1000., -1000., Side.RIGHT);
        CsaProfileCracCreationTestUtil.assertFlowCnecEquality(importedCrac.getFlowCnec("TENNET_TSO_NNL2AA1--BBE3AA1--1 - preventive"), "TENNET_TSO_NNL2AA1--BBE3AA1--1 - preventive", "TENNET_TSO_NNL2AA1--BBE3AA1--1 - preventive",
                "NNL2AA1--BBE3AA1--1", PREVENTIVE, null, 5000., -5000., Side.RIGHT);
        CsaProfileCracCreationTestUtil.assertFlowCnecEquality(importedCrac.getFlowCnec("RTE_FFR2AA1--DDE3AA1--1 - RTE_co1_fr2_fr3_1 - outage"), "RTE_FFR2AA1--DDE3AA1--1 - RTE_co1_fr2_fr3_1 - outage", "RTE_FFR2AA1--DDE3AA1--1 - RTE_co1_fr2_fr3_1 - outage",
                "FFR2AA1--DDE3AA1--1", OUTAGE, "co1_fr2_fr3_1", 1200., -1200., Side.RIGHT);

        // Check PST RAs
        CsaProfileCracCreationTestUtil.assertPstRangeActionImported(cracCreationContext, "pst_be", "BBE2AA1--BBE3AA1--1", false, 1);
        CsaProfileCracCreationTestUtil.assertHasOnInstantUsageRule(cracCreationContext, "pst_be", CURATIVE, UsageMethod.AVAILABLE);
        CsaProfileCracCreationTestUtil.assertPstRangeActionImported(cracCreationContext, "pst_fr_cra", "FFR2AA1--FFR4AA1--1", false, 1);
        CsaProfileCracCreationTestUtil.assertHasOnInstantUsageRule(cracCreationContext, "pst_fr_cra", CURATIVE, UsageMethod.AVAILABLE);
        CsaProfileCracCreationTestUtil.assertPstRangeActionImported(cracCreationContext, "pst_fr_pra", "FFR2AA1--FFR4AA1--1", false, 1);
        CsaProfileCracCreationTestUtil.assertHasOnInstantUsageRule(cracCreationContext, "pst_fr_pra", PREVENTIVE, UsageMethod.AVAILABLE);

        // Check topo RAs
        CsaProfileCracCreationTestUtil.assertNetworkActionImported(cracCreationContext, "close_fr1_fr5", Set.of("FFR1AA1Z-FFR1AA1--1"), false, 1);
        CsaProfileCracCreationTestUtil.assertHasOnInstantUsageRule(cracCreationContext, "close_fr1_fr5", CURATIVE, UsageMethod.AVAILABLE);
        CsaProfileCracCreationTestUtil.assertNetworkActionImported(cracCreationContext, "open_fr1_fr2", Set.of("FFR1AA1Y-FFR1AA1--1"), false, 1);
        CsaProfileCracCreationTestUtil.assertHasOnInstantUsageRule(cracCreationContext, "open_fr1_fr2", PREVENTIVE, UsageMethod.AVAILABLE);
        CsaProfileCracCreationTestUtil.assertNetworkActionImported(cracCreationContext, "open_fr1_fr3", Set.of("FFR1AA1X-FFR1AA1--1"), false, 1);
        CsaProfileCracCreationTestUtil.assertHasOnInstantUsageRule(cracCreationContext, "open_fr1_fr3", PREVENTIVE, UsageMethod.AVAILABLE);
    }

    @Test
    void checkExcludedCombinationConstraintHandling() {
        //CSA 63_1
>>>>>>> 4f594a74
        Network network = Mockito.mock(Network.class);
        BusbarSection terminal1Mock = Mockito.mock(BusbarSection.class);
        BusbarSection terminal2Mock = Mockito.mock(BusbarSection.class);
        BusbarSection terminal3Mock = Mockito.mock(BusbarSection.class);
        BusbarSection terminal4Mock = Mockito.mock(BusbarSection.class);
        Switch switchMock = Mockito.mock(Switch.class);
        Branch networkElementMock = Mockito.mock(Branch.class);

        Mockito.when(terminal1Mock.getId()).thenReturn("c2e3e624-8389-4a50-a2f8-be51631ba221");
        Mockito.when(terminal2Mock.getId()).thenReturn("073a3aef-f425-48ec-ba72-d68ad4dd333c");
        Mockito.when(terminal3Mock.getId()).thenReturn("9b476375-4005-46b5-8465-0192dfdbba51");
        Mockito.when(terminal4Mock.getId()).thenReturn("175aa88b-c62a-4411-b4df-474c436692d0");

        Mockito.when(terminal1Mock.getType()).thenReturn(IdentifiableType.BUS);
        Mockito.when(terminal2Mock.getType()).thenReturn(IdentifiableType.BUS);
        Mockito.when(terminal3Mock.getType()).thenReturn(IdentifiableType.BUS);
        Mockito.when(terminal4Mock.getType()).thenReturn(IdentifiableType.BUS);
        Mockito.when(switchMock.getId()).thenReturn("d1db384f-3a27-434b-93f5-5afa3ab23b00");
        Mockito.when(networkElementMock.getId()).thenReturn("ff3c8013-d3f9-4198-a1f2-98d3ebdf30c4");
        Mockito.when(switchMock.isOpen()).thenReturn(false);
        Mockito.when(network.getIdentifiable("c2e3e624-8389-4a50-a2f8-be51631ba221")).thenReturn((Identifiable) terminal1Mock);
        Mockito.when(network.getIdentifiable("073a3aef-f425-48ec-ba72-d68ad4dd333c")).thenReturn((Identifiable) terminal2Mock);
        Mockito.when(network.getIdentifiable("9b476375-4005-46b5-8465-0192dfdbba51")).thenReturn((Identifiable) terminal1Mock);
        Mockito.when(network.getIdentifiable("175aa88b-c62a-4411-b4df-474c436692d0")).thenReturn((Identifiable) terminal2Mock);
        Mockito.when(network.getSwitch("d1db384f-3a27-434b-93f5-5afa3ab23b00")).thenReturn(switchMock);
        Mockito.when(network.getIdentifiable("ff3c8013-d3f9-4198-a1f2-98d3ebdf30c4")).thenReturn(networkElementMock);

        CsaProfileCracCreationContext cracCreationContext = getCsaCracCreationContext("/CSA_63_1_ValidationTest.zip", network);

        assertNotNull(cracCreationContext);
        assertTrue(cracCreationContext.isCreationSuccessful());
        assertEquals(2, cracCreationContext.getCrac().getAngleCnecs().size());
        List<AngleCnec> angleCnecs = cracCreationContext.getCrac().getAngleCnecs().stream()
                .sorted(Comparator.comparing(AngleCnec::getId)).toList();

        // RTE_AE1 - RTE_CO1 - curative
        AngleCnec angleCnec1 = angleCnecs.get(0);
        assertEquals("RTE_AE1 - RTE_CO1 - curative", angleCnec1.getId());
        assertEquals("RTE_AE1 - RTE_CO1 - curative", angleCnec1.getName());
        assertEquals("c2e3e624-8389-4a50-a2f8-be51631ba221", angleCnec1.getImportingNetworkElement().getId());
        assertEquals("073a3aef-f425-48ec-ba72-d68ad4dd333c", angleCnec1.getExportingNetworkElement().getId());
        assertEquals(-60.0, angleCnec1.getLowerBound(Unit.DEGREE).get());
        assertEquals(60.0, angleCnec1.getUpperBound(Unit.DEGREE).get());

        // RTE_AE2 - RTE_CO3 - curative
        AngleCnec angleCnec2 = angleCnecs.get(1);
<<<<<<< HEAD
        assertEquals("RTE_AE2 - RTE_CO1 - curative", angleCnec2.getId());
        assertEquals("RTE_AE2 - RTE_CO1 - curative", angleCnec2.getName());
        assertEquals("bdfd51d2-f48a-424e-a42d-0f6e712094bb", angleCnec2.getImportingNetworkElement().getId());
        assertEquals("601ac88b-14bc-448a-b8a7-e0b8874a478d", angleCnec2.getExportingNetworkElement().getId());
        assertFalse(angleCnec2.getLowerBound(Unit.DEGREE).isPresent());
        assertTrue(angleCnec2.getUpperBound(Unit.DEGREE).isPresent());
        assertEquals(35.0, angleCnec2.getUpperBound(Unit.DEGREE).get());

        // RTE_AE2 - preventive
        AngleCnec angleCnec3 = angleCnecs.get(2);
        assertEquals("RTE_AE2 - preventive", angleCnec3.getId());
        assertEquals("RTE_AE2 - preventive", angleCnec3.getName());
        assertEquals("bdfd51d2-f48a-424e-a42d-0f6e712094bb", angleCnec3.getImportingNetworkElement().getId());
        assertEquals("601ac88b-14bc-448a-b8a7-e0b8874a478d", angleCnec3.getExportingNetworkElement().getId());
        assertFalse(angleCnec3.getLowerBound(Unit.DEGREE).isPresent());
        assertTrue(angleCnec3.getUpperBound(Unit.DEGREE).isPresent());
        assertEquals(35.0, angleCnec3.getUpperBound(Unit.DEGREE).get());

        // RTE_AE3 - RTE_CO1 - curative
        AngleCnec angleCnec4 = angleCnecs.get(3);
        assertEquals("RTE_AE3 - RTE_CO1 - curative", angleCnec4.getId());
        assertEquals("RTE_AE3 - RTE_CO1 - curative", angleCnec4.getName());
        assertEquals("601ac88b-14bc-448a-b8a7-e0b8874a478d", angleCnec4.getImportingNetworkElement().getId());
        assertEquals("bdfd51d2-f48a-424e-a42d-0f6e712094bb", angleCnec4.getExportingNetworkElement().getId());
        assertTrue(angleCnec4.getLowerBound(Unit.DEGREE).isPresent());
        assertEquals(-120.0, angleCnec4.getLowerBound(Unit.DEGREE).get());
        assertTrue(angleCnec4.getUpperBound(Unit.DEGREE).isPresent());
        assertEquals(120.0, angleCnec4.getUpperBound(Unit.DEGREE).get());

        // TODO: add onAngleConstraint usage rules checks when CSA-11 is merged
        // TODO: add ER profile with wrong header
    }

    @Test
    void testAngleCnecImportFromInvalidProfiles() {
        CsaProfileCracImporter cracImporter = new CsaProfileCracImporter();
        InputStream inputStream = getClass().getResourceAsStream("/csa-13/CSA_13_4_InvalidProfiles.zip");
        CsaProfileCrac nativeCrac = cracImporter.importNativeCrac(inputStream);

        CsaProfileCracCreator cracCreator = new CsaProfileCracCreator();

        Network network = Mockito.mock(Network.class);
        BusbarSection terminal1Mock = Mockito.mock(BusbarSection.class);
        BusbarSection terminal2Mock = Mockito.mock(BusbarSection.class);
        Mockito.when(terminal1Mock.getId()).thenReturn("7ce8103f-e4d4-4f1a-94a0-ffaf76049e38");
        Mockito.when(terminal2Mock.getId()).thenReturn("008952f4-0b93-4622-af28-49934dde3db3");
        Mockito.when(terminal1Mock.getType()).thenReturn(IdentifiableType.BUS);
        Mockito.when(terminal2Mock.getType()).thenReturn(IdentifiableType.BUS);
        Mockito.when(network.getIdentifiable("7ce8103f-e4d4-4f1a-94a0-ffaf76049e38")).thenReturn((Identifiable) terminal1Mock);
        Mockito.when(network.getIdentifiable("008952f4-0b93-4622-af28-49934dde3db3")).thenReturn((Identifiable) terminal2Mock);

        CsaProfileCracCreationContext cracCreationContext = cracCreator.createCrac(nativeCrac, network, OffsetDateTime.parse("2023-03-29T12:00Z"), new CracCreationParameters());
        assertEquals(0, cracCreationContext.getCrac().getAngleCnecs().size());

        List<CsaProfileElementaryCreationContext> cnecCreationContexts = cracCreationContext.getCnecCreationContexts().stream()
            .sorted(Comparator.comparing(CsaProfileElementaryCreationContext::getNativeId)).toList();
        assertEquals(6, cnecCreationContexts.size());

        // Missing AngleReferenceTerminal
        assertEquals("61f31133-5d71-4d60-bc17-70bed6610101", cnecCreationContexts.iterator().next().getNativeId());
        assertEquals("angle limit equipment is missing in network : eb090246-2037-481f-baba-36ab347ff119", cnecCreationContexts.iterator().next().getImportStatusDetail());

        // Importing and exporting network elements are the same terminal
        assertEquals("690b90c4-892c-4638-a083-6cf8e8e1cfc2", cnecCreationContexts.get(1).getNativeId());
        assertEquals("AngleCNEC's importing and exporting equipments are the same : 7ce8103f-e4d4-4f1a-94a0-ffaf76049e38", cnecCreationContexts.get(1).getImportStatusDetail());

        // Negative normal value
        assertEquals("c2657640-ff0a-4026-9b18-0e745647ceb0", cnecCreationContexts.get(2).getNativeId());
        assertEquals("angle limit's normal value is negative", cnecCreationContexts.get(2).getImportStatusDetail());

        // Undefined VoltageAngleLimit.isFlowToRefTerminal + OperationalLimitType.direction HIGH
        assertEquals("ca931f31-1f48-43bd-9ff4-59d5701d6552", cnecCreationContexts.get(3).getNativeId());
        assertEquals("ambiguous angle limit direction definition from an undefined VoltageAngleLimit.isFlowToRefTerminal and an OperationalLimit.OperationalLimitType : http://iec.ch/TC57/CIM100#OperationalLimitDirectionKind.high", cnecCreationContexts.get(3).getImportStatusDetail());

        // Undefined VoltageAngleLimit.isFlowToRefTerminal + OperationalLimitType.direction LOW
        assertEquals("e7ce6d03-dd09-4390-8ea8-5e26bf56c009", cnecCreationContexts.get(4).getNativeId());
        assertEquals("ambiguous angle limit direction definition from an undefined VoltageAngleLimit.isFlowToRefTerminal and an OperationalLimit.OperationalLimitType : http://iec.ch/TC57/CIM100#OperationalLimitDirectionKind.low", cnecCreationContexts.get(4).getImportStatusDetail());

        // Missing OperationalLimitSet.Terminal
        assertEquals("eaff2f9c-3fcd-41a3-ac11-79d89bf3a393", cnecCreationContexts.get(5).getNativeId());
        assertEquals("angle limit equipment is missing in network : eb090246-2037-481f-baba-36ab347ff119", cnecCreationContexts.get(5).getImportStatusDetail());
    }

    @Test
    void checkOnFlowConstraintUsageRule() {
        Properties importParams = new Properties();
        Network network = Network.read(Paths.get(new File(Objects.requireNonNull(CsaProfileCracCreatorTest.class.getResource("/TestConfiguration_TC1_v29Mar2023.zip")).getFile()).toString()), LocalComputationManager.getDefault(), Suppliers.memoize(ImportConfig::load).get(), importParams);

        CsaProfileCracImporter cracImporter = new CsaProfileCracImporter();
        InputStream inputStream = getClass().getResourceAsStream("/TestConfiguration_TC1_v29Mar2023.zip");
        CsaProfileCrac nativeCrac = cracImporter.importNativeCrac(inputStream);

        CsaProfileCracCreator cracCreator = new CsaProfileCracCreator();
        CsaProfileCracCreationContext cracCreationContext = cracCreator.createCrac(nativeCrac, network, OffsetDateTime.parse("2023-03-29T12:00Z"), new CracCreationParameters());

        PstRangeAction eliaRa1 = cracCreationContext.getCrac().getPstRangeAction("7fc2fc14-eea6-4e69-b8d9-a3edc218e687");

        assertEquals(1, eliaRa1.getUsageRules().size());

        assertEquals("ELIA_RA1", eliaRa1.getName());
        assertEquals("ELIA", eliaRa1.getOperator());
        assertEquals("36b83adb-3d45-4693-8967-96627b5f9ec9", eliaRa1.getNetworkElement().getId());

        Iterator<UsageRule> usageRuleIterator = eliaRa1.getUsageRules().iterator();
        UsageRule usageRule1 = usageRuleIterator.next();

        assertEquals("curative", usageRule1.getInstant().getId());
        assertEquals("ELIA_AE1 - ELIA_CO1 - curative", ((OnFlowConstraintImpl) usageRule1).getFlowCnec().getId());
        // TODO assert that UsageMethod.FORCED
        // assertEquals(UsageMethod.FORCED, usageRule1.getUsageMethod());
        assertEquals("5c1e945b-4598-437f-b8ae-7c6d4b475a6c", cracCreationContext.getRemedialActionCreationContexts().stream().filter(raC -> !raC.isImported()).findAny().orElseThrow().getNativeId());

    }

    @Test
    void checkNoOnConstraintUsageRuleIsCreated() {
        Properties importParams = new Properties();
        Network network = Network.read(Paths.get(new File(Objects.requireNonNull(CsaProfileCracCreatorTest.class.getResource("/csa-9/CSA_TestConfiguration_TC2_27Apr2023.zip")).getFile()).toString()), LocalComputationManager.getDefault(), Suppliers.memoize(ImportConfig::load).get(), importParams);

        CsaProfileCracImporter cracImporter = new CsaProfileCracImporter();
        InputStream inputStream = getClass().getResourceAsStream("/csa-9/CSA_TestConfiguration_TC2_27Apr2023.zip");
        CsaProfileCrac nativeCrac = cracImporter.importNativeCrac(inputStream);

        CsaProfileCracCreator cracCreator = new CsaProfileCracCreator();
        CsaProfileCracCreationContext cracCreationContext = cracCreator.createCrac(nativeCrac, network, OffsetDateTime.parse("2023-04-27T12:00Z"), new CracCreationParameters());

        cracCreationContext.getCrac().getRemedialActions()
            .forEach(ra -> assertTrue(ra.getUsageRules().stream().noneMatch(usageRule -> usageRule instanceof OnFlowConstraintImpl)));
    }

    @Test
    void checkOnConstraintWith4FlowCnecs() {
        Network network = Mockito.spy(Network.create("Test", "code"));

        VoltageLevel voltageLevel1 = Mockito.mock(VoltageLevel.class);
        Mockito.when(voltageLevel1.getNominalV()).thenReturn(400.0);
        VoltageLevel voltageLevel2 = Mockito.mock(VoltageLevel.class);
        Mockito.when(voltageLevel2.getNominalV()).thenReturn(400.0);

        Terminal terminal1 = Mockito.mock(Terminal.class);
        Mockito.when(terminal1.getVoltageLevel()).thenReturn(voltageLevel1);

        Terminal terminal2 = Mockito.mock(Terminal.class);
        Mockito.when(terminal2.getVoltageLevel()).thenReturn(voltageLevel2);

        CurrentLimits currentLimits = Mockito.mock(CurrentLimits.class);
        Mockito.when(currentLimits.getPermanentLimit()).thenReturn(400.);

        Branch networkElementMock1 = Mockito.mock(Branch.class);
        Mockito.when(networkElementMock1.getId()).thenReturn("60038442-5c02-21a9-22ad-f0554a65a466");
        Mockito.when(network.getIdentifiable("60038442-5c02-21a9-22ad-f0554a65a466")).thenReturn(networkElementMock1);
        Mockito.when(networkElementMock1.getTerminal1()).thenReturn(terminal1);
        Mockito.when(networkElementMock1.getTerminal2()).thenReturn(terminal2);

        Mockito.when(networkElementMock1.getCurrentLimits(Branch.Side.ONE)).thenReturn(Optional.of(currentLimits));
        Mockito.when(networkElementMock1.getCurrentLimits(Branch.Side.TWO)).thenReturn(Optional.of(currentLimits));
        Mockito.when(networkElementMock1.getAliasFromType("CGMES.Terminal1")).thenReturn(Optional.of("60038442-5c02-21a9-22ad-f0554a65a466"));

        Branch networkElementMock2 = Mockito.mock(Branch.class);
        Mockito.when(networkElementMock2.getId()).thenReturn("65e9a6a7-8488-7b17-6344-cb7d61b7920b");
        Mockito.when(network.getIdentifiable("65e9a6a7-8488-7b17-6344-cb7d61b7920b")).thenReturn(networkElementMock2);
        Mockito.when(networkElementMock2.getTerminal1()).thenReturn(terminal1);
        Mockito.when(networkElementMock2.getTerminal2()).thenReturn(terminal2);

        Mockito.when(networkElementMock2.getCurrentLimits(Branch.Side.ONE)).thenReturn(Optional.of(currentLimits));
        Mockito.when(networkElementMock2.getCurrentLimits(Branch.Side.TWO)).thenReturn(Optional.of(currentLimits));
        Mockito.when(networkElementMock2.getAliasFromType("CGMES.Terminal2")).thenReturn(Optional.of("65e9a6a7-8488-7b17-6344-cb7d61b7920b"));

        Branch networkElementLinkedToContingencies = Mockito.mock(Branch.class);
        Mockito.when(networkElementLinkedToContingencies.getId()).thenReturn("3a88a6a7-66fe-4988-9019-b3b288fd54ee");
        Mockito.when(network.getIdentifiable("3a88a6a7-66fe-4988-9019-b3b288fd54ee")).thenReturn(networkElementLinkedToContingencies);

        Switch switch1 = Mockito.mock(Switch.class);
        Mockito.when(switch1.isOpen()).thenReturn(false);
        Mockito.when(network.getSwitch("f9c8d9ce-6c44-4293-b60e-93c658411d68")).thenReturn(switch1);
        Switch switch2 = Mockito.mock(Switch.class);
        Mockito.when(switch2.isOpen()).thenReturn(false);
        Mockito.when(network.getSwitch("468fdb4a-49d6-4ea9-b216-928d057b65f0")).thenReturn(switch2);
        Switch switch3 = Mockito.mock(Switch.class);
        Mockito.when(switch3.isOpen()).thenReturn(false);
        Mockito.when(network.getSwitch("c8fcaef5-67f2-42c5-b736-ca91dcbcfe59")).thenReturn(switch3);
        Switch switch4 = Mockito.mock(Switch.class);
        Mockito.when(switch4.isOpen()).thenReturn(false);
        Mockito.when(network.getSwitch("50719289-6406-4d69-9dd7-6de60aecd2d4")).thenReturn(switch4);

        CsaProfileCracImporter cracImporter = new CsaProfileCracImporter();
        InputStream inputStream = getClass().getResourceAsStream("/csa-11/CSA_11_3_OnFlowConstraint.zip");
        CsaProfileCrac nativeCrac = cracImporter.importNativeCrac(inputStream);

        CsaProfileCracCreator cracCreator = new CsaProfileCracCreator();
        CsaProfileCracCreationContext cracCreationContext = cracCreator.createCrac(nativeCrac, network, OffsetDateTime.parse("2023-04-27T12:00Z"), new CracCreationParameters());

        // Check Flow Cnecs
        assertEquals(4, cracCreationContext.getCrac().getFlowCnecs().size());
        assertFlowCnecEquality(cracCreationContext.getCrac().getFlowCnec("RTE_AE1 - RTE_CO1 - curative"),
            "RTE_AE1 - RTE_CO1 - curative",
            "RTE_AE1 - RTE_CO1 - curative",
            "60038442-5c02-21a9-22ad-f0554a65a466",
            "curative",
            "6c9656a6-84c2-4967-aabc-51f63a7abdf1",
            1000.,
            -1000.,
            Side.LEFT);

        assertFlowCnecEquality(cracCreationContext.getCrac().getFlowCnec("RTE_AE1 - preventive"),
            "RTE_AE1 - preventive",
            "RTE_AE1 - preventive",
            "60038442-5c02-21a9-22ad-f0554a65a466",
            "preventive",
            null,
            1000.,
            -1000.,
            Side.LEFT);

        assertFlowCnecEquality(cracCreationContext.getCrac().getFlowCnec("RTE_AE2 - RTE_CO2 - curative"),
            "RTE_AE2 - RTE_CO2 - curative",
            "RTE_AE2 - RTE_CO2 - curative",
            "65e9a6a7-8488-7b17-6344-cb7d61b7920b",
            "curative",
            "410a7075-51df-4c5c-aa80-0bb1bbe41190",
            1000.,
            -1000.,
            Side.RIGHT);

        assertFlowCnecEquality(cracCreationContext.getCrac().getFlowCnec("RTE_AE2 - preventive"),
            "RTE_AE2 - preventive",
            "RTE_AE2 - preventive",
            "65e9a6a7-8488-7b17-6344-cb7d61b7920b",
            "preventive",
            null,
            1000.,
            -1000.,
            Side.RIGHT);

        //4 remedial actions and a total of 8 onFlowConstraint usage rules.
        assertEquals(4, cracCreationContext.getCrac().getRemedialActions().size());
        assertNetworkActionImported(cracCreationContext, "6c283463-9aac-4d9b-9d0b-6710c5b2aa00", Set.of("f9c8d9ce-6c44-4293-b60e-93c658411d68"), false, 2);
        assertNetworkActionImported(cracCreationContext, "0af9ce7e-8013-4362-96a0-40ac0a970eb6", Set.of("c8fcaef5-67f2-42c5-b736-ca91dcbcfe59"), false, 2);
        assertNetworkActionImported(cracCreationContext, "f17a745b-60a1-4acd-887f-ebc8349b4597", Set.of("50719289-6406-4d69-9dd7-6de60aecd2d4"), false, 2);
        assertNetworkActionImported(cracCreationContext, "a8f21a9a-49dc-4c2a-9745-405392f0d87b", Set.of("468fdb4a-49d6-4ea9-b216-928d057b65f0"), false, 2);

        assertHasOnFlowConstraintUsageRule(cracCreationContext, "6c283463-9aac-4d9b-9d0b-6710c5b2aa00", "RTE_AE1 - preventive", "preventive", UsageMethod.TO_BE_EVALUATED); // TODO change TO_BE_EVALUATED by AVAILABLE
        assertHasOnFlowConstraintUsageRule(cracCreationContext, "6c283463-9aac-4d9b-9d0b-6710c5b2aa00", "RTE_AE1 - RTE_CO1 - curative", "preventive", UsageMethod.TO_BE_EVALUATED);

        assertHasOnFlowConstraintUsageRule(cracCreationContext, "0af9ce7e-8013-4362-96a0-40ac0a970eb6", "RTE_AE2 - preventive", "preventive", UsageMethod.TO_BE_EVALUATED); // TODO change TO_BE_EVALUATED by AVAILABLE
        assertHasOnFlowConstraintUsageRule(cracCreationContext, "0af9ce7e-8013-4362-96a0-40ac0a970eb6", "RTE_AE2 - RTE_CO2 - curative", "preventive", UsageMethod.TO_BE_EVALUATED);

        assertHasOnFlowConstraintUsageRule(cracCreationContext, "f17a745b-60a1-4acd-887f-ebc8349b4597", "RTE_AE2 - preventive", "preventive", UsageMethod.TO_BE_EVALUATED); // TODO change TO_BE_EVALUATED by AVAILABLE
        assertHasOnFlowConstraintUsageRule(cracCreationContext, "f17a745b-60a1-4acd-887f-ebc8349b4597", "RTE_AE2 - RTE_CO2 - curative", "preventive", UsageMethod.TO_BE_EVALUATED);

        assertHasOnFlowConstraintUsageRule(cracCreationContext, "a8f21a9a-49dc-4c2a-9745-405392f0d87b", "RTE_AE1 - RTE_CO1 - curative", "curative", UsageMethod.TO_BE_EVALUATED); // TODO change TO_BE_EVALUATED by AVAILABLE
        assertHasOnFlowConstraintUsageRule(cracCreationContext, "a8f21a9a-49dc-4c2a-9745-405392f0d87b", "RTE_AE2 - RTE_CO2 - curative", "curative", UsageMethod.TO_BE_EVALUATED);

    }

    @Test
    void checkOnConstraintWith4AngleCnecs() {
        CsaProfileCracImporter cracImporter = new CsaProfileCracImporter();
        InputStream inputStream = getClass().getResourceAsStream("/csa-11/CSA_11_4_OnAngleConstraint.zip");
        CsaProfileCrac nativeCrac = cracImporter.importNativeCrac(inputStream);
        CsaProfileCracCreator cracCreator = new CsaProfileCracCreator();

        Network network = Mockito.spy(Network.create("Test", "code"));
        BusbarSection terminal1Mock = Mockito.mock(BusbarSection.class);
        BusbarSection terminal2Mock = Mockito.mock(BusbarSection.class);
        Switch switchMock = Mockito.mock(Switch.class);
        Branch networkElementMock = Mockito.mock(Branch.class);

        Mockito.when(terminal1Mock.getId()).thenReturn("60038442-5c02-21a9-22ad-f0554a65a466");
        Mockito.when(terminal2Mock.getId()).thenReturn("65e9a6a7-8488-7b17-6344-cb7d61b7920b");
        Mockito.when(terminal1Mock.getType()).thenReturn(IdentifiableType.BUS);
        Mockito.when(terminal2Mock.getType()).thenReturn(IdentifiableType.BUS);
        Mockito.when(switchMock.getId()).thenReturn("f9c8d9ce-6c44-4293-b60e-93c658411d68");
        Mockito.when(networkElementMock.getId()).thenReturn("3a88a6a7-66fe-4988-9019-b3b288fd54ee");
        Mockito.when(switchMock.isOpen()).thenReturn(false);
        Mockito.when(network.getIdentifiable("60038442-5c02-21a9-22ad-f0554a65a466")).thenReturn((Identifiable) terminal1Mock);
        Mockito.when(network.getIdentifiable("65e9a6a7-8488-7b17-6344-cb7d61b7920b")).thenReturn((Identifiable) terminal2Mock);
        Mockito.when(network.getSwitch("f9c8d9ce-6c44-4293-b60e-93c658411d68")).thenReturn(switchMock);
        Mockito.when(network.getIdentifiable("3a88a6a7-66fe-4988-9019-b3b288fd54ee")).thenReturn(networkElementMock);

        CsaProfileCracCreationContext cracCreationContext = cracCreator.createCrac(nativeCrac, network, OffsetDateTime.parse("2023-03-29T12:00Z"), new CracCreationParameters());

        assertAngleCnecEquality(cracCreationContext.getCrac().getAngleCnec("RTE_AE1 - RTE_CO1 - curative"),
            "RTE_AE1 - RTE_CO1 - curative",
            "RTE_AE1 - RTE_CO1 - curative",
            "60038442-5c02-21a9-22ad-f0554a65a466",
            "65e9a6a7-8488-7b17-6344-cb7d61b7920b",
            "curative",
            "6c9656a6-84c2-4967-aabc-51f63a7abdf1",
            30.,
            -30.,
            true);

        assertAngleCnecEquality(cracCreationContext.getCrac().getAngleCnec("RTE_AE1 - preventive"),
            "RTE_AE1 - preventive",
            "RTE_AE1 - preventive",
            "60038442-5c02-21a9-22ad-f0554a65a466",
            "65e9a6a7-8488-7b17-6344-cb7d61b7920b",
            "preventive",
            null,
            30.,
            -30.,
            true);

        assertAngleCnecEquality(cracCreationContext.getCrac().getAngleCnec("RTE_AE2 - RTE_CO2 - curative"),
            "RTE_AE2 - RTE_CO2 - curative",
            "RTE_AE2 - RTE_CO2 - curative",
            "65e9a6a7-8488-7b17-6344-cb7d61b7920b",
            "60038442-5c02-21a9-22ad-f0554a65a466",
            "curative",
            "410a7075-51df-4c5c-aa80-0bb1bbe41190",
            15.,
            -15.,
            true);

        assertAngleCnecEquality(cracCreationContext.getCrac().getAngleCnec("RTE_AE2 - preventive"),
            "RTE_AE2 - preventive",
            "RTE_AE2 - preventive",
            "65e9a6a7-8488-7b17-6344-cb7d61b7920b",
            "60038442-5c02-21a9-22ad-f0554a65a466",
            "preventive",
            null,
            15.,
            -15.,
            true);

        //4 remedial actions and a total of 8 onAngleConstraint usage rules.
        assertEquals(4, cracCreationContext.getCrac().getRemedialActions().size());
        assertNetworkActionImported(cracCreationContext, "6c283463-9aac-4d9b-9d0b-6710c5b2aa00", Set.of("f9c8d9ce-6c44-4293-b60e-93c658411d68"), false, 2);
        assertNetworkActionImported(cracCreationContext, "0af9ce7e-8013-4362-96a0-40ac0a970eb6", Set.of("f9c8d9ce-6c44-4293-b60e-93c658411d68"), false, 2);
        assertNetworkActionImported(cracCreationContext, "f17a745b-60a1-4acd-887f-ebc8349b4597", Set.of("f9c8d9ce-6c44-4293-b60e-93c658411d68"), false, 2);
        assertNetworkActionImported(cracCreationContext, "a8f21a9a-49dc-4c2a-9745-405392f0d87b", Set.of("f9c8d9ce-6c44-4293-b60e-93c658411d68"), false, 2);

        assertHasOnAngleConstraintUsageRule(cracCreationContext, "6c283463-9aac-4d9b-9d0b-6710c5b2aa00", "RTE_AE1 - preventive", "preventive", UsageMethod.TO_BE_EVALUATED); // TODO change TO_BE_EVALUATED by AVAILABLE
        assertHasOnAngleConstraintUsageRule(cracCreationContext, "6c283463-9aac-4d9b-9d0b-6710c5b2aa00", "RTE_AE1 - RTE_CO1 - curative", "preventive", UsageMethod.TO_BE_EVALUATED);

        assertHasOnAngleConstraintUsageRule(cracCreationContext, "0af9ce7e-8013-4362-96a0-40ac0a970eb6", "RTE_AE2 - preventive", "preventive", UsageMethod.TO_BE_EVALUATED); // TODO change TO_BE_EVALUATED by AVAILABLE
        assertHasOnAngleConstraintUsageRule(cracCreationContext, "0af9ce7e-8013-4362-96a0-40ac0a970eb6", "RTE_AE2 - RTE_CO2 - curative", "preventive", UsageMethod.TO_BE_EVALUATED);

        assertHasOnAngleConstraintUsageRule(cracCreationContext, "f17a745b-60a1-4acd-887f-ebc8349b4597", "RTE_AE2 - preventive", "preventive", UsageMethod.TO_BE_EVALUATED); // TODO change TO_BE_EVALUATED by AVAILABLE
        assertHasOnAngleConstraintUsageRule(cracCreationContext, "f17a745b-60a1-4acd-887f-ebc8349b4597", "RTE_AE2 - RTE_CO2 - curative", "preventive", UsageMethod.TO_BE_EVALUATED);

        assertHasOnAngleConstraintUsageRule(cracCreationContext, "a8f21a9a-49dc-4c2a-9745-405392f0d87b", "RTE_AE1 - RTE_CO1 - curative", "curative", UsageMethod.TO_BE_EVALUATED); // TODO change TO_BE_EVALUATED by AVAILABLE
        assertHasOnAngleConstraintUsageRule(cracCreationContext, "a8f21a9a-49dc-4c2a-9745-405392f0d87b", "RTE_AE2 - RTE_CO2 - curative", "curative", UsageMethod.TO_BE_EVALUATED);
    }

    @Test
    void checkOnConstraintWith4VoltageCnecs() {
        CsaProfileCracImporter cracImporter = new CsaProfileCracImporter();
        InputStream inputStream = getClass().getResourceAsStream("/csa-11/CSA_11_5_OnVoltageConstraint.zip");
        CsaProfileCrac nativeCrac = cracImporter.importNativeCrac(inputStream);
        CsaProfileCracCreator cracCreator = new CsaProfileCracCreator();

        Network network = Mockito.spy(Network.create("Test", "code"));
        BusbarSection terminal1Mock = Mockito.mock(BusbarSection.class);
        BusbarSection terminal2Mock = Mockito.mock(BusbarSection.class);
        Switch switch1Mock = Mockito.mock(Switch.class);
        Branch networkElementMock = Mockito.mock(Branch.class);
        Switch switch2Mock = Mockito.mock(Switch.class);
        Switch switch3Mock = Mockito.mock(Switch.class);
        Switch switch4Mock = Mockito.mock(Switch.class);

        Mockito.when(terminal1Mock.getId()).thenReturn("60038442-5c02-21a9-22ad-f0554a65a466");
        Mockito.when(terminal2Mock.getId()).thenReturn("65e9a6a7-8488-7b17-6344-cb7d61b7920b");
        Mockito.when(terminal1Mock.getType()).thenReturn(IdentifiableType.BUS);
        Mockito.when(terminal2Mock.getType()).thenReturn(IdentifiableType.BUS);
        Mockito.when(switch1Mock.getId()).thenReturn("f9c8d9ce-6c44-4293-b60e-93c658411d68");
        Mockito.when(networkElementMock.getId()).thenReturn("3a88a6a7-66fe-4988-9019-b3b288fd54ee");
        Mockito.when(switch1Mock.isOpen()).thenReturn(false);
        Mockito.when(network.getIdentifiable("60038442-5c02-21a9-22ad-f0554a65a466")).thenReturn((Identifiable) terminal1Mock);
        Mockito.when(network.getIdentifiable("65e9a6a7-8488-7b17-6344-cb7d61b7920b")).thenReturn((Identifiable) terminal2Mock);
        Mockito.when(network.getSwitch("f9c8d9ce-6c44-4293-b60e-93c658411d68")).thenReturn(switch1Mock);
        Mockito.when(network.getSwitch("c8fcaef5-67f2-42c5-b736-ca91dcbcfe59")).thenReturn(switch2Mock);
        Mockito.when(network.getSwitch("468fdb4a-49d6-4ea9-b216-928d057b65f0")).thenReturn(switch3Mock);
        Mockito.when(network.getSwitch("50719289-6406-4d69-9dd7-6de60aecd2d4")).thenReturn(switch4Mock);

        Mockito.when(network.getIdentifiable("3a88a6a7-66fe-4988-9019-b3b288fd54ee")).thenReturn(networkElementMock);

        CsaProfileCracCreationContext cracCreationContext = cracCreator.createCrac(nativeCrac, network, OffsetDateTime.parse("2023-03-29T12:00Z"), new CracCreationParameters());

        assertVoltageCnecEquality(cracCreationContext.getCrac().getVoltageCnec("RTE_AE1 - RTE_CO1 - curative"),
            "RTE_AE1 - RTE_CO1 - curative",
            "RTE_AE1 - RTE_CO1 - curative",
            "60038442-5c02-21a9-22ad-f0554a65a466",
            "curative",
            "6c9656a6-84c2-4967-aabc-51f63a7abdf1",
            817.,
            null,
            true);

        assertVoltageCnecEquality(cracCreationContext.getCrac().getVoltageCnec("RTE_AE1 - preventive"),
            "RTE_AE1 - preventive",
            "RTE_AE1 - preventive",
            "60038442-5c02-21a9-22ad-f0554a65a466",
            "preventive",
            null,
            817.,
            null,
            true);

        assertVoltageCnecEquality(cracCreationContext.getCrac().getVoltageCnec("RTE_AE2 - RTE_CO2 - curative"),
            "RTE_AE2 - RTE_CO2 - curative",
            "RTE_AE2 - RTE_CO2 - curative",
            "65e9a6a7-8488-7b17-6344-cb7d61b7920b",
            "curative",
            "410a7075-51df-4c5c-aa80-0bb1bbe41190",
            null,
            520.,
            true);

        assertVoltageCnecEquality(cracCreationContext.getCrac().getVoltageCnec("RTE_AE2 - preventive"),
            "RTE_AE2 - preventive",
            "RTE_AE2 - preventive",
            "65e9a6a7-8488-7b17-6344-cb7d61b7920b",
            "preventive",
            null,
            null,
            520.,
            true);

        //4 remedial actions and a total of 8 onVoltageConstraint usage rules.
        assertEquals(4, cracCreationContext.getCrac().getRemedialActions().size());
        assertNetworkActionImported(cracCreationContext, "6c283463-9aac-4d9b-9d0b-6710c5b2aa00", Set.of("f9c8d9ce-6c44-4293-b60e-93c658411d68"), false, 2);
        assertNetworkActionImported(cracCreationContext, "0af9ce7e-8013-4362-96a0-40ac0a970eb6", Set.of("c8fcaef5-67f2-42c5-b736-ca91dcbcfe59"), false, 2);
        assertNetworkActionImported(cracCreationContext, "f17a745b-60a1-4acd-887f-ebc8349b4597", Set.of("50719289-6406-4d69-9dd7-6de60aecd2d4"), false, 2);
        assertNetworkActionImported(cracCreationContext, "a8f21a9a-49dc-4c2a-9745-405392f0d87b", Set.of("468fdb4a-49d6-4ea9-b216-928d057b65f0"), false, 2);

        assertHasOnVoltageConstraintUsageRule(cracCreationContext, "6c283463-9aac-4d9b-9d0b-6710c5b2aa00", "RTE_AE1 - preventive", "preventive", UsageMethod.TO_BE_EVALUATED); // TODO change TO_BE_EVALUATED by AVAILABLE
        assertHasOnVoltageConstraintUsageRule(cracCreationContext, "6c283463-9aac-4d9b-9d0b-6710c5b2aa00", "RTE_AE1 - RTE_CO1 - curative", "preventive", UsageMethod.TO_BE_EVALUATED);

        assertHasOnVoltageConstraintUsageRule(cracCreationContext, "0af9ce7e-8013-4362-96a0-40ac0a970eb6", "RTE_AE2 - preventive", "preventive", UsageMethod.TO_BE_EVALUATED); // TODO change TO_BE_EVALUATED by AVAILABLE
        assertHasOnVoltageConstraintUsageRule(cracCreationContext, "0af9ce7e-8013-4362-96a0-40ac0a970eb6", "RTE_AE2 - RTE_CO2 - curative", "preventive", UsageMethod.TO_BE_EVALUATED);

        assertHasOnVoltageConstraintUsageRule(cracCreationContext, "f17a745b-60a1-4acd-887f-ebc8349b4597", "RTE_AE2 - preventive", "preventive", UsageMethod.TO_BE_EVALUATED); // TODO change TO_BE_EVALUATED by AVAILABLE
        assertHasOnVoltageConstraintUsageRule(cracCreationContext, "f17a745b-60a1-4acd-887f-ebc8349b4597", "RTE_AE2 - RTE_CO2 - curative", "preventive", UsageMethod.TO_BE_EVALUATED);

        assertHasOnVoltageConstraintUsageRule(cracCreationContext, "a8f21a9a-49dc-4c2a-9745-405392f0d87b", "RTE_AE1 - RTE_CO1 - curative", "curative", UsageMethod.TO_BE_EVALUATED); // TODO change TO_BE_EVALUATED by AVAILABLE
        assertHasOnVoltageConstraintUsageRule(cracCreationContext, "a8f21a9a-49dc-4c2a-9745-405392f0d87b", "RTE_AE2 - RTE_CO2 - curative", "curative", UsageMethod.TO_BE_EVALUATED);
=======
        assertEquals("RTE_AE2 - RTE_CO3 - curative", angleCnec2.getId());
        assertEquals("RTE_AE2 - RTE_CO3 - curative", angleCnec2.getName());
        assertEquals("c2e3e624-8389-4a50-a2f8-be51631ba221", angleCnec2.getImportingNetworkElement().getId());
        assertEquals("073a3aef-f425-48ec-ba72-d68ad4dd333c", angleCnec2.getExportingNetworkElement().getId());
        assertEquals(-45.0, angleCnec2.getLowerBound(Unit.DEGREE).get());
        assertEquals(45.0, angleCnec2.getUpperBound(Unit.DEGREE).get());

        assertEquals(3, cracCreationContext.getCrac().getContingencies().size());
        List<Contingency> listContingencies = cracCreationContext.getCrac().getContingencies()
                .stream().sorted(Comparator.comparing(Contingency::getId)).toList();

        CsaProfileCracCreationTestUtil.assertContingencyEquality(listContingencies.get(0),
                "2a193923-ac8a-40e8-b0f0-50ba28826317", "RTE_CO2",
                1, List.of("ff3c8013-d3f9-4198-a1f2-98d3ebdf30c4"));
        CsaProfileCracCreationTestUtil.assertContingencyEquality(listContingencies.get(1),
                "5bd378fa-700b-4b88-b73a-327100ad18bf", "RTE_CO1",
                1, List.of("ff3c8013-d3f9-4198-a1f2-98d3ebdf30c4"));
        CsaProfileCracCreationTestUtil.assertContingencyEquality(listContingencies.get(2),
                "8f2cac52-ba92-4922-b8e2-2ee0414829f5", "RTE_CO3",
                1, List.of("ff3c8013-d3f9-4198-a1f2-98d3ebdf30c4"));

        assertEquals(3, cracCreationContext.getCrac().getRemedialActions().size());
        CsaProfileCracCreationTestUtil.assertNetworkActionImported(cracCreationContext, "ac60186a-8ee9-4379-8ce2-48fe335b0357", Set.of("d1db384f-3a27-434b-93f5-5afa3ab23b00"), false, 2);
        CsaProfileCracCreationTestUtil.assertNetworkActionImported(cracCreationContext, "4b6f26d2-887e-4bb5-b4a0-d9dbfbca0c7d", Set.of("d1db384f-3a27-434b-93f5-5afa3ab23b00"), false, 2);
        CsaProfileCracCreationTestUtil.assertNetworkActionImported(cracCreationContext, "6dccb771-921c-4025-8079-f55590868704", Set.of("d1db384f-3a27-434b-93f5-5afa3ab23b00"), false, 1);

        CsaProfileCracCreationTestUtil.assertHasOnAngleConstraintUsageRule(cracCreationContext, "ac60186a-8ee9-4379-8ce2-48fe335b0357", "RTE_AE1 - RTE_CO1 - curative", CURATIVE, UsageMethod.TO_BE_EVALUATED); // TODO change TO_BE_EVALUATED by FORCED
        CsaProfileCracCreationTestUtil.assertHasOnAngleConstraintUsageRule(cracCreationContext, "ac60186a-8ee9-4379-8ce2-48fe335b0357", "RTE_AE2 - RTE_CO3 - curative", CURATIVE, UsageMethod.TO_BE_EVALUATED); // TODO change TO_BE_EVALUATED by AVAILABLE
        CsaProfileCracCreationTestUtil.assertHasOnAngleConstraintUsageRule(cracCreationContext, "4b6f26d2-887e-4bb5-b4a0-d9dbfbca0c7d", "RTE_AE1 - RTE_CO1 - curative", CURATIVE, UsageMethod.TO_BE_EVALUATED); // TODO change TO_BE_EVALUATED by FORCED
        CsaProfileCracCreationTestUtil.assertHasOnAngleConstraintUsageRule(cracCreationContext, "4b6f26d2-887e-4bb5-b4a0-d9dbfbca0c7d", "RTE_AE2 - RTE_CO3 - curative", CURATIVE, UsageMethod.TO_BE_EVALUATED); // TODO change TO_BE_EVALUATED by AVAILABLE
        CsaProfileCracCreationTestUtil.assertHasOnAngleConstraintUsageRule(cracCreationContext, "6dccb771-921c-4025-8079-f55590868704", "RTE_AE2 - RTE_CO3 - curative", CURATIVE, UsageMethod.TO_BE_EVALUATED); // TODO change TO_BE_EVALUATED by AVAILABLE

        assertRaNotImported(cracCreationContext, "fb21c59d-4268-4ba2-aa1b-ae2767799a36", ImportStatus.INCONSISTENCY_IN_DATA, "Remedial action fb21c59d-4268-4ba2-aa1b-ae2767799a36 will not be imported because of an illegal EXCLUDED ElementCombinationConstraintKind");
>>>>>>> 4f594a74
    }
}<|MERGE_RESOLUTION|>--- conflicted
+++ resolved
@@ -10,924 +10,28 @@
 import com.farao_community.farao.commons.Unit;
 import com.farao_community.farao.data.crac_api.Contingency;
 import com.farao_community.farao.data.crac_api.Crac;
-import com.farao_community.farao.data.crac_api.NetworkElement;
-import com.farao_community.farao.data.crac_api.RemedialAction;
 import com.farao_community.farao.data.crac_api.cnec.AngleCnec;
 import com.farao_community.farao.data.crac_api.cnec.Side;
-import com.farao_community.farao.data.crac_api.usage_rule.*;
+import com.farao_community.farao.data.crac_api.usage_rule.UsageMethod;
 import com.farao_community.farao.data.crac_creation.creator.api.ImportStatus;
-<<<<<<< HEAD
-import com.farao_community.farao.data.crac_creation.creator.api.parameters.CracCreationParameters;
-import com.farao_community.farao.data.crac_creation.creator.csa_profile.CsaProfileCrac;
-import com.farao_community.farao.data.crac_creation.creator.csa_profile.importer.CsaProfileCracImporter;
-import com.farao_community.farao.data.crac_impl.OnContingencyStateImpl;
-import com.farao_community.farao.data.crac_impl.OnFlowConstraintImpl;
-import com.google.common.base.Suppliers;
-import com.powsybl.computation.local.LocalComputationManager;
-=======
->>>>>>> 4f594a74
 import com.powsybl.iidm.network.*;
-import com.powsybl.iidm.network.Identifiable;
 import org.junit.jupiter.api.Test;
 import org.mockito.Mockito;
 
-import java.util.*;
+import java.util.Comparator;
+import java.util.List;
+import java.util.Set;
 
-<<<<<<< HEAD
+import static com.farao_community.farao.data.crac_creation.creator.csa_profile.crac_creator.CsaProfileCracCreationTestUtil.*;
 import static org.junit.jupiter.api.Assertions.assertEquals;
-import static org.junit.jupiter.api.Assertions.assertFalse;
 import static org.junit.jupiter.api.Assertions.assertNotNull;
 import static org.junit.jupiter.api.Assertions.assertTrue;
-
-class CsaProfileCracCreatorTest {
-
-    private CsaProfileCracCreationContext cracCreationContext;
-    private Crac importedCrac;
-
-    private void assertContingencyEquality(Contingency c, String expectedContingencyId, String expectedContingencyName, int expectedNetworkElementsSize, List<String> expectedNetworkElementsIds) {
-        assertEquals(expectedContingencyId, c.getId());
-        assertEquals(expectedContingencyName, c.getName());
-        List<NetworkElement> networkElements = c.getNetworkElements().stream()
-            .sorted(Comparator.comparing(NetworkElement::getId)).toList();
-        assertEquals(expectedNetworkElementsSize, networkElements.size());
-        for (int i = 0; i < expectedNetworkElementsSize; i++) {
-            assertEquals(expectedNetworkElementsIds.get(i), networkElements.get(i).getId());
-        }
-    }
-
-    private void assertFlowCnecEquality(FlowCnec fc, String expectedFlowCnecId, String expectedFlowCnecName, String expectedNetworkElementId,
-                                        String expectedInstantId, String expectedContingencyId, Double expectedThresholdMax, Double expectedThresholdMin, Side expectedThresholdSide) {
-        assertEquals(expectedFlowCnecId, fc.getId());
-        assertEquals(expectedFlowCnecName, fc.getName());
-        assertEquals(expectedNetworkElementId, fc.getNetworkElement().getId());
-        assertEquals(expectedInstantId, fc.getState().getInstant().getId());
-        if (expectedContingencyId == null) {
-            assertFalse(fc.getState().getContingency().isPresent());
-        } else {
-            assertEquals(expectedContingencyId, fc.getState().getContingency().get().getId());
-        }
-
-        BranchThreshold threshold = fc.getThresholds().stream().toList().iterator().next();
-        assertEquals(expectedThresholdMax, threshold.max().orElse(null));
-        assertEquals(expectedThresholdMin, threshold.min().orElse(null));
-        assertEquals(Set.of(expectedThresholdSide), fc.getMonitoredSides());
-    }
-
-    private void assertRaNotImported(String raId, ImportStatus importStatus, String importStatusDetail) {
-        CsaProfileElementaryCreationContext context = cracCreationContext.getRemedialActionCreationContext(raId);
-        assertNotNull(context);
-        assertFalse(context.isImported());
-        assertEquals(importStatusDetail, context.getImportStatusDetail());
-        assertEquals(importStatus, context.getImportStatus());
-    }
-
-    private void assertAngleCnecEquality(AngleCnec angleCnec, String expectedFlowCnecId, String expectedFlowCnecName, String expectedImportingNetworkElementId, String expectedExportingNetworkElementId,
-                                         String expectedInstantId, String expectedContingencyId, Double expectedThresholdMax, Double expectedThresholdMin, boolean isMonitored) {
-        assertEquals(expectedFlowCnecId, angleCnec.getId());
-        assertEquals(expectedFlowCnecName, angleCnec.getName());
-        assertEquals(expectedImportingNetworkElementId, angleCnec.getImportingNetworkElement().getId());
-        assertEquals(expectedExportingNetworkElementId, angleCnec.getExportingNetworkElement().getId());
-        assertEquals(expectedInstantId, angleCnec.getState().getInstant().getId());
-        if (expectedContingencyId == null) {
-            assertFalse(angleCnec.getState().getContingency().isPresent());
-        } else {
-            assertEquals(expectedContingencyId, angleCnec.getState().getContingency().get().getId());
-        }
-
-        Threshold threshold = angleCnec.getThresholds().stream().toList().iterator().next();
-        assertEquals(expectedThresholdMax, threshold.max().orElse(null));
-        assertEquals(expectedThresholdMin, threshold.min().orElse(null));
-        assertEquals(isMonitored, angleCnec.isMonitored());
-    }
-
-    private void assertVoltageCnecEquality(VoltageCnec voltageCnec, String expectedVoltageCnecId, String expectedFlowCnecName, String expectedNetworkElementId,
-                                           String expectedInstantId, String expectedContingencyId, Double expectedThresholdMax, Double expectedThresholdMin, boolean isMonitored) {
-        assertEquals(expectedVoltageCnecId, voltageCnec.getId());
-        assertEquals(expectedFlowCnecName, voltageCnec.getName());
-        assertEquals(expectedNetworkElementId, voltageCnec.getNetworkElement().getId());
-        assertEquals(expectedInstantId, voltageCnec.getState().getInstant().getId());
-        if (expectedContingencyId == null) {
-            assertFalse(voltageCnec.getState().getContingency().isPresent());
-        } else {
-            assertEquals(expectedContingencyId, voltageCnec.getState().getContingency().get().getId());
-        }
-
-        Threshold threshold = voltageCnec.getThresholds().stream().toList().iterator().next();
-        assertEquals(expectedThresholdMax, threshold.max().orElse(null));
-        assertEquals(expectedThresholdMin, threshold.min().orElse(null));
-        assertEquals(isMonitored, voltageCnec.isMonitored());
-    }
-
-    private void assertPstRangeActionImported(CsaProfileCracCreationContext cracCreationContext, String id, String networkElement, boolean isAltered, int numberOfUsageRules) {
-        CsaProfileElementaryCreationContext remedialActionCreationContext = cracCreationContext.getRemedialActionCreationContext(id);
-        assertNotNull(remedialActionCreationContext);
-        assertTrue(remedialActionCreationContext.isImported());
-        assertEquals(isAltered, remedialActionCreationContext.isAltered());
-        assertNotNull(cracCreationContext.getCrac().getPstRangeAction(id));
-        String actualNetworkElement = cracCreationContext.getCrac().getPstRangeAction(id).getNetworkElement().toString();
-        assertEquals(networkElement, actualNetworkElement);
-        assertEquals(numberOfUsageRules, cracCreationContext.getCrac().getPstRangeAction(id).getUsageRules().size());
-    }
-
-    private void assertNetworkActionImported(CsaProfileCracCreationContext cracCreationContext, String id, Set<String> networkElements, boolean isAltered, int numberOfUsageRules) {
-        CsaProfileElementaryCreationContext remedialActionSeriesCreationContext = cracCreationContext.getRemedialActionCreationContext(id);
-        assertNotNull(remedialActionSeriesCreationContext);
-        assertTrue(remedialActionSeriesCreationContext.isImported());
-        assertEquals(isAltered, remedialActionSeriesCreationContext.isAltered());
-        assertNotNull(cracCreationContext.getCrac().getNetworkAction(id));
-        Set<String> actualNetworkElements = cracCreationContext.getCrac().getNetworkAction(id).getNetworkElements().stream().map(NetworkElement::getId).collect(Collectors.toSet());
-        assertEquals(networkElements, actualNetworkElements);
-        assertEquals(numberOfUsageRules, cracCreationContext.getCrac().getNetworkAction(id).getUsageRules().size());
-    }
-
-    private void assertHasOnInstantUsageRule(CsaProfileCracCreationContext cracCreationContext, String raId, String instantId, UsageMethod usageMethod) {
-        assertTrue(
-            cracCreationContext.getCrac().getRemedialAction(raId).getUsageRules().stream().filter(OnInstant.class::isInstance)
-                .map(OnInstant.class::cast)
-                .anyMatch(ur -> ur.getInstant().getId().equals(instantId) && ur.getUsageMethod().equals(usageMethod))
-        );
-    }
-
-    private void assertHasOnContingencyStateUsageRule(CsaProfileCracCreationContext cracCreationContext, String raId, String contingencyId, String instantId, UsageMethod usageMethod) {
-        assertTrue(
-            cracCreationContext.getCrac().getRemedialAction(raId).getUsageRules().stream().filter(OnContingencyState.class::isInstance)
-                .map(OnContingencyState.class::cast)
-                .anyMatch(ur -> ur.getContingency().getId().equals(contingencyId) && ur.getInstant().getId().equals(instantId) && ur.getUsageMethod().equals(usageMethod))
-        );
-    }
-
-    private void assertHasOnFlowConstraintUsageRule(CsaProfileCracCreationContext cracCreationContext, String raId, String flowCnecId, String instantId, UsageMethod usageMethod) {
-        assertTrue(
-            cracCreationContext.getCrac().getRemedialAction(raId).getUsageRules().stream().filter(OnFlowConstraint.class::isInstance)
-                .map(OnFlowConstraint.class::cast)
-                .anyMatch(ur -> ur.getFlowCnec().getId().equals(flowCnecId) && ur.getInstant().getId().equals(instantId) && ur.getUsageMethod().equals(usageMethod))
-        );
-    }
-
-    private void assertHasOnAngleConstraintUsageRule(CsaProfileCracCreationContext cracCreationContext, String raId, String angleCnecId, String instantId, UsageMethod usageMethod) {
-        assertTrue(
-            cracCreationContext.getCrac().getRemedialAction(raId).getUsageRules().stream().filter(OnAngleConstraint.class::isInstance)
-                .map(OnAngleConstraint.class::cast)
-                .anyMatch(ur -> ur.getAngleCnec().getId().equals(angleCnecId) && ur.getInstant().getId().equals(instantId) && ur.getUsageMethod().equals(usageMethod))
-        );
-    }
-
-    private void assertHasOnVoltageConstraintUsageRule(CsaProfileCracCreationContext cracCreationContext, String raId, String voltageCnecId, String instantId, UsageMethod usageMethod) {
-        assertTrue(
-            cracCreationContext.getCrac().getRemedialAction(raId).getUsageRules().stream().filter(OnVoltageConstraint.class::isInstance)
-                .map(OnVoltageConstraint.class::cast)
-                .anyMatch(ur -> ur.getVoltageCnec().getId().equals(voltageCnecId) && ur.getInstant().getId().equals(instantId) && ur.getUsageMethod().equals(usageMethod))
-        );
-    }
-
-    @Test
-    void testTC1ContingenciesAndFlowCnecs() {
-        Properties importParams = new Properties();
-        Network network = Network.read(Paths.get(new File(Objects.requireNonNull(CsaProfileCracCreatorTest.class.getResource("/TestConfiguration_TC1_v29Mar2023.zip")).getFile()).toString()), LocalComputationManager.getDefault(), Suppliers.memoize(ImportConfig::load).get(), importParams);
-
-        CsaProfileCracImporter cracImporter = new CsaProfileCracImporter();
-        InputStream inputStream = getClass().getResourceAsStream("/TestConfiguration_TC1_v29Mar2023.zip");
-        CsaProfileCrac nativeCrac = cracImporter.importNativeCrac(inputStream);
-
-        CsaProfileCracCreator cracCreator = new CsaProfileCracCreator();
-        CsaProfileCracCreationContext cracCreationContext = cracCreator.createCrac(nativeCrac, network, OffsetDateTime.parse("2023-03-29T12:00Z"), new CracCreationParameters());
-
-        assertNotNull(cracCreationContext);
-        assertTrue(cracCreationContext.isCreationSuccessful());
-        assertEquals(1, cracCreationContext.getCreationReport().getReport().size());
-        assertEquals(2, cracCreationContext.getCrac().getContingencies().size());
-        List<Contingency> listContingencies = cracCreationContext.getCrac().getContingencies()
-            .stream().sorted(Comparator.comparing(Contingency::getId)).toList();
-
-        this.assertContingencyEquality(listContingencies.iterator().next(),
-            "493480ba-93c3-426e-bee5-347d8dda3749", "ELIA_CO1",
-            1, List.of("17086487-56ba-4979-b8de-064025a6b4da + 8fdc7abd-3746-481a-a65e-3df56acd8b13"));
-        this.assertContingencyEquality(listContingencies.get(1),
-            "c0a25fd7-eee0-4191-98a5-71a74469d36e", "TENNET_TSO_CO1",
-            1, List.of("b18cd1aa-7808-49b9-a7cf-605eaf07b006 + e8acf6b6-99cb-45ad-b8dc-16c7866a4ddc"));
-
-        assertEquals(4, cracCreationContext.getCrac().getFlowCnecs().size());
-        List<FlowCnec> listFlowCnecs = cracCreationContext.getCrac().getFlowCnecs()
-            .stream().sorted(Comparator.comparing(FlowCnec::getId)).toList();
-
-        this.assertFlowCnecEquality(listFlowCnecs.iterator().next(),
-            "ELIA_AE1 - ELIA_CO1 - curative",
-            "ELIA_AE1 - ELIA_CO1 - curative",
-            "ffbabc27-1ccd-4fdc-b037-e341706c8d29",
-            "curative", "493480ba-93c3-426e-bee5-347d8dda3749",
-            +1312., -1312., Side.LEFT);
-        this.assertFlowCnecEquality(listFlowCnecs.get(1),
-            "ELIA_AE1 - preventive",
-            "ELIA_AE1 - preventive",
-            "ffbabc27-1ccd-4fdc-b037-e341706c8d29",
-            "preventive", null,
-            +1312., -1312., Side.LEFT);
-        this.assertFlowCnecEquality(listFlowCnecs.get(2),
-            "TENNET_TSO_AE1NL - TENNET_TSO_CO1 - curative",
-            "TENNET_TSO_AE1NL - TENNET_TSO_CO1 - curative",
-            "b18cd1aa-7808-49b9-a7cf-605eaf07b006 + e8acf6b6-99cb-45ad-b8dc-16c7866a4ddc",
-            "curative", "c0a25fd7-eee0-4191-98a5-71a74469d36e",
-            +1876., -1876., Side.RIGHT);
-        this.assertFlowCnecEquality(listFlowCnecs.get(3),
-            "TENNET_TSO_AE1NL - preventive",
-            "TENNET_TSO_AE1NL - preventive",
-            "b18cd1aa-7808-49b9-a7cf-605eaf07b006 + e8acf6b6-99cb-45ad-b8dc-16c7866a4ddc",
-            "preventive", null,
-            +1876., -1876., Side.RIGHT);
-
-        // csa-9-1
-        assertTrue(cracCreationContext.getCrac().getNetworkActions().isEmpty());
-    }
-
-    @Test
-    void testTC2ContingenciesAndFlowCnecs() {
-        CsaProfileCracImporter cracImporter = new CsaProfileCracImporter();
-        InputStream inputStream = getClass().getResourceAsStream("/CSA_TestConfiguration_TC2_Draft_v14Apr2023.zip");
-        CsaProfileCrac nativeCrac = cracImporter.importNativeCrac(inputStream);
-
-        Properties importParams = new Properties();
-        Network network = Network.read(Paths.get(new File(Objects.requireNonNull(CsaProfileCracCreatorTest.class.getResource("/CSA_TestConfiguration_TC2_Draft_v14Apr2023.zip")).getFile()).toString()), LocalComputationManager.getDefault(), Suppliers.memoize(ImportConfig::load).get(), importParams);
-
-        CsaProfileCracCreator cracCreator = new CsaProfileCracCreator();
-        CsaProfileCracCreationContext cracCreationContext = cracCreator.createCrac(nativeCrac, network, OffsetDateTime.parse("2023-03-29T12:00Z"), new CracCreationParameters());
-
-        assertNotNull(cracCreationContext);
-        assertTrue(cracCreationContext.isCreationSuccessful());
-        assertEquals(23, cracCreationContext.getCreationReport().getReport().size());
-        assertEquals(15, cracCreationContext.getCrac().getContingencies().size());
-        assertEquals(12, cracCreationContext.getCrac().getFlowCnecs().size());
-
-        List<Contingency> listContingencies = cracCreationContext.getCrac().getContingencies()
-            .stream().sorted(Comparator.comparing(Contingency::getId)).toList();
-
-        this.assertContingencyEquality(listContingencies.iterator().next(),
-            "13334fdf-9cc2-4341-adb6-1281269040b4", "REE_CO3",
-            2, Arrays.asList("04566cf8-c766-11e1-8775-005056c00008", "0475dbd8-c766-11e1-8775-005056c00008"));
-        this.assertContingencyEquality(listContingencies.get(1),
-            "264e9a19-ae28-4c85-a43c-6b7818ca0e6c", "RTE_CO4",
-            1, List.of("536f4b84-db4c-4545-96e9-bb5a87f65d13 + d9622e7f-5bf0-4e7e-b766-b8596c6fe4ae"));
-        this.assertContingencyEquality(listContingencies.get(2),
-            "37997e71-cb7d-4a8c-baa6-2a1594956da9", "ELIA_CO3",
-            1, List.of("550ebe0d-f2b2-48c1-991f-cebea43a21aa"));
-        this.assertContingencyEquality(listContingencies.get(3),
-            "475ba18f-cbf5-490b-b65d-e8e03f9bcbc4", "RTE_CO2",
-            1, List.of("e02e1166-1c43-4a4d-8c5a-82298ee0c8f5"));
-        this.assertContingencyEquality(listContingencies.get(4),
-            "5d587c7e-9ced-416a-ad17-6ef9b241a998", "RTE_CO3",
-            1, List.of("2ab1b800-0c93-4517-86b5-8fd6a3a24ee7"));
-        this.assertContingencyEquality(listContingencies.get(5),
-            "7e31c67d-67ba-4592-8ac1-9e806d697c8e", "ELIA_CO2",
-            1, List.of("536f4b84-db4c-4545-96e9-bb5a87f65d13 + d9622e7f-5bf0-4e7e-b766-b8596c6fe4ae"));
-        this.assertContingencyEquality(listContingencies.get(6),
-            "8cdec4c6-10c3-40c1-9eeb-7f6ae8d9b3fe", "REE_CO1",
-            1, List.of("044bbe91-c766-11e1-8775-005056c00008"));
-        this.assertContingencyEquality(listContingencies.get(7),
-            "96c96ad8-844c-4f3b-8b38-c886ba2c0214", "REE_CO5",
-            1, List.of("891e77ff-39c6-4648-8eda-d81f730271f9 + a04e4e41-c0b4-496e-9ef3-390ea089411f"));
-        this.assertContingencyEquality(listContingencies.get(8),
-            "9d17b84c-33b5-4a68-b8b9-ed5b31038d40", "REE_CO4",
-            2, Arrays.asList("04566cf8-c766-11e1-8775-005056c00008", "0475dbd8-c766-11e1-8775-005056c00008"));
-        this.assertContingencyEquality(listContingencies.get(9),
-            "b6b780cb-9fe5-4c45-989d-447a927c3874", "REE_CO2",
-            1, List.of("048481d0-c766-11e1-8775-005056c00008"));
-        this.assertContingencyEquality(listContingencies.get(10),
-            "bd7bb012-f7b9-45e0-9e15-4e2aa3592829", "TENNET_TSO_CO3",
-            1, List.of("9c3b8f97-7972-477d-9dc8-87365cc0ad0e"));
-        this.assertContingencyEquality(listContingencies.get(11),
-            "ce19dd34-429e-4b72-8813-7615cc57b4a4", "RTE_CO6",
-            1, List.of("04839777-c766-11e1-8775-005056c00008"));
-        this.assertContingencyEquality(listContingencies.get(12),
-            "d9ef0d5e-732d-441e-9611-c817b0afbc41", "RTE_CO5",
-            1, List.of("f0dee14e-aa43-411e-a2ea-b9879c20f3be"));
-        this.assertContingencyEquality(listContingencies.get(13),
-            "e05bbe20-9d4a-40da-9777-8424d216785d", "RTE_CO1",
-            1, List.of("f1c13f90-6d89-4a37-a51c-94742ad2dd72"));
-        this.assertContingencyEquality(listContingencies.get(14),
-            "e9eab3fe-c328-4f78-9bc1-77adb59f6ba7", "ELIA_CO1",
-            1, List.of("dad02278-bd25-476f-8f58-dbe44be72586 + ed0c5d75-4a54-43c8-b782-b20d7431630b"));
-
-        List<FlowCnec> listFlowCnecs = cracCreationContext.getCrac().getFlowCnecs()
-            .stream().sorted(Comparator.comparing(FlowCnec::getId)).toList();
-        // TODO : check flow cnecs
-    }
-
-    @Test
-    void testCreateCracCSATestWithRejectedFiles() {
-        CsaProfileCracImporter cracImporter = new CsaProfileCracImporter();
-        InputStream inputStream = getClass().getResourceAsStream("/CSA_Test_With_Rejected_Files.zip");
-        CsaProfileCrac nativeCrac = cracImporter.importNativeCrac(inputStream);
-
-        Properties importParams = new Properties();
-        Network network = Network.read(Paths.get(new File(Objects.requireNonNull(CsaProfileCracCreatorTest.class.getResource("/CSA_Test_With_Rejected_Files.zip")).getFile()).toString()), LocalComputationManager.getDefault(), Suppliers.memoize(ImportConfig::load).get(), importParams);
-
-        CsaProfileCracCreator cracCreator = new CsaProfileCracCreator();
-        CsaProfileCracCreationContext cracCreationContext = cracCreator.createCrac(nativeCrac, network, OffsetDateTime.parse("2023-03-29T12:00Z"), new CracCreationParameters());
-
-        assertNotNull(cracCreationContext);
-        assertTrue(cracCreationContext.isCreationSuccessful());
-        assertEquals(42, cracCreationContext.getCreationReport().getReport().size());
-        assertEquals(7, cracCreationContext.getCrac().getContingencies().size());
-        assertEquals(4, cracCreationContext.getCrac().getFlowCnecs().size());
-        List<Contingency> listContingencies = cracCreationContext.getCrac().getContingencies()
-            .stream().sorted(Comparator.comparing(Contingency::getId)).toList();
-
-        this.assertContingencyEquality(listContingencies.iterator().next(),
-            "264e9a19-ae28-4c85-a43c-6b7818ca0e6c", "RTE_CO4",
-            1, List.of("536f4b84-db4c-4545-96e9-bb5a87f65d13 + d9622e7f-5bf0-4e7e-b766-b8596c6fe4ae"));
-        this.assertContingencyEquality(listContingencies.get(1),
-            "475ba18f-cbf5-490b-b65d-e8e03f9bcbc4", "RTE_CO2",
-            1, List.of("e02e1166-1c43-4a4d-8c5a-82298ee0c8f5"));
-        this.assertContingencyEquality(listContingencies.get(2),
-            "5d587c7e-9ced-416a-ad17-6ef9b241a998", "RTE_CO3",
-            1, List.of("2ab1b800-0c93-4517-86b5-8fd6a3a24ee7"));
-        this.assertContingencyEquality(listContingencies.get(3),
-            "bd7bb012-f7b9-45e0-9e15-4e2aa3592829", "TENNET_TSO_CO3",
-            1, List.of("9c3b8f97-7972-477d-9dc8-87365cc0ad0e"));
-        this.assertContingencyEquality(listContingencies.get(4),
-            "ce19dd34-429e-4b72-8813-7615cc57b4a4", "RTE_CO6",
-            1, List.of("04839777-c766-11e1-8775-005056c00008"));
-        this.assertContingencyEquality(listContingencies.get(5),
-            "d9ef0d5e-732d-441e-9611-c817b0afbc41", "RTE_CO5",
-            1, List.of("f0dee14e-aa43-411e-a2ea-b9879c20f3be"));
-        this.assertContingencyEquality(listContingencies.get(6),
-            "e05bbe20-9d4a-40da-9777-8424d216785d", "RTE_CO1",
-            1, List.of("f1c13f90-6d89-4a37-a51c-94742ad2dd72"));
-
-        List<FlowCnec> listFlowCnecs = cracCreationContext.getCrac().getFlowCnecs()
-            .stream().sorted(Comparator.comparing(FlowCnec::getId)).toList();
-        // TODO : check flow cnecs
-    }
-
-    @Test
-    void testCreateCracCSATestWithRefusedContingencies() {
-        CsaProfileCracImporter cracImporter = new CsaProfileCracImporter();
-        InputStream inputStream = getClass().getResourceAsStream("/Test_With_Refused_Contingencies.zip");
-        CsaProfileCrac nativeCrac = cracImporter.importNativeCrac(inputStream);
-
-        Properties importParams = new Properties();
-        Network network = Network.read(Paths.get(new File(Objects.requireNonNull(CsaProfileCracCreatorTest.class.getResource("/Test_With_Refused_Contingencies.zip")).getFile()).toString()), LocalComputationManager.getDefault(), Suppliers.memoize(ImportConfig::load).get(), importParams);
-
-        CsaProfileCracCreator cracCreator = new CsaProfileCracCreator();
-        CsaProfileCracCreationContext cracCreationContext = cracCreator.createCrac(nativeCrac, network, OffsetDateTime.parse("2023-03-29T12:00Z"), new CracCreationParameters());
-
-        assertNotNull(cracCreationContext);
-        assertTrue(cracCreationContext.isCreationSuccessful());
-        assertEquals(6, cracCreationContext.getCreationReport().getReport().size());
-        assertEquals(2, cracCreationContext.getCrac().getContingencies().size());
-        assertEquals(4, cracCreationContext.getCrac().getFlowCnecs().size());
-
-        List<Contingency> listContingencies = cracCreationContext.getCrac().getContingencies()
-            .stream().sorted(Comparator.comparing(Contingency::getId)).toList();
-
-        this.assertContingencyEquality(listContingencies.iterator().next(),
-            "493480ba-93c3-426e-bee5-347d8dda3749", "ELIA_CO1",
-            1, List.of("17086487-56ba-4979-b8de-064025a6b4da + 8fdc7abd-3746-481a-a65e-3df56acd8b13"));
-        this.assertContingencyEquality(listContingencies.get(1),
-            "c0a25fd7-eee0-4191-98a5-71a74469d36e", "TENNET_TSO_CO1",
-            1, List.of("b18cd1aa-7808-49b9-a7cf-605eaf07b006 + e8acf6b6-99cb-45ad-b8dc-16c7866a4ddc"));
-
-        List<FlowCnec> listFlowCnecs = cracCreationContext.getCrac().getFlowCnecs()
-            .stream().sorted(Comparator.comparing(FlowCnec::getId)).toList();
-        // TODO : check flow cnecs
-    }
-
-    @Test
-    void testTC2ImportNetworkActions() {
-        Properties importParams = new Properties();
-        Network network = Network.read(Paths.get(new File(Objects.requireNonNull(CsaProfileCracCreatorTest.class.getResource("/csa-9/CSA_TestConfiguration_TC2_27Apr2023.zip")).getFile()).toString()), LocalComputationManager.getDefault(), Suppliers.memoize(ImportConfig::load).get(), importParams);
-
-        CsaProfileCracImporter cracImporter = new CsaProfileCracImporter();
-        InputStream inputStream = getClass().getResourceAsStream("/csa-9/CSA_TestConfiguration_TC2_27Apr2023.zip");
-        CsaProfileCrac nativeCrac = cracImporter.importNativeCrac(inputStream);
-
-        CsaProfileCracCreator cracCreator = new CsaProfileCracCreator();
-        CsaProfileCracCreationContext cracCreationContext = cracCreator.createCrac(nativeCrac, network, OffsetDateTime.parse("2023-04-27T12:00Z"), new CracCreationParameters());
-
-        assertNotNull(cracCreationContext);
-        assertEquals(9, cracCreationContext.getCrac().getNetworkActions().size());
-        // RA17 (on instant)
-        NetworkAction ra17 = cracCreationContext.getCrac().getNetworkAction("cfabf356-c5e1-4391-b91b-3330bc24f0c9");
-        assertEquals("RA17", ra17.getName());
-        assertEquals("2db971f1-ed3d-4ea6-acf5-983c4289d51b", ra17.getNetworkElements().iterator().next().getId());
-        assertEquals(ActionType.OPEN, ((TopologicalAction) ra17.getElementaryActions().iterator().next()).getActionType());
-        assertEquals("preventive", ra17.getUsageRules().iterator().next().getInstant().getId());
-        assertEquals(UsageMethod.AVAILABLE, ra17.getUsageRules().iterator().next().getUsageMethod());
-        // RA11 (on instant)
-        NetworkAction ra11 = cracCreationContext.getCrac().getNetworkAction("b2555ccc-6562-4887-8abc-19a6e51cfe36");
-        assertEquals("RA11", ra11.getName());
-        assertEquals("86dff3a9-afae-4122-afeb-651f2c01c795", ra11.getNetworkElements().iterator().next().getId());
-        assertEquals(ActionType.OPEN, ((TopologicalAction) ra11.getElementaryActions().iterator().next()).getActionType());
-        assertEquals("preventive", ra11.getUsageRules().iterator().next().getInstant().getId());
-        assertEquals(UsageMethod.AVAILABLE, ra11.getUsageRules().iterator().next().getUsageMethod());
-        // RA2 (on instant)
-        NetworkAction ra2 = cracCreationContext.getCrac().getNetworkAction("d9bd3aaf-cda3-4b54-bb2e-b03dd9925817");
-        assertEquals("RA2", ra2.getName());
-        assertEquals(2, ra2.getNetworkElements().size());
-        assertTrue(ra2.getElementaryActions().stream().allMatch(TopologicalAction.class::isInstance));
-        List<TopologicalAction> topologicalActions = ra2.getElementaryActions().stream().map(TopologicalAction.class::cast).toList();
-        assertTrue(topologicalActions.stream().anyMatch(action -> action.getNetworkElement().getId().equals("39428c75-098b-4366-861d-2df2a857a805")));
-        assertTrue(topologicalActions.stream().anyMatch(action -> action.getNetworkElement().getId().equals("902046a4-40e9-421d-9ef1-9adab0d9d41d")));
-        assertTrue(topologicalActions.stream().allMatch(action -> action.getActionType().equals(ActionType.OPEN)));
-        assertEquals("preventive", ra2.getUsageRules().iterator().next().getInstant().getId());
-        assertEquals(UsageMethod.AVAILABLE, ra2.getUsageRules().iterator().next().getUsageMethod());
-        // RA13 (on state)
-        NetworkAction ra13 = cracCreationContext.getCrac().getNetworkAction("1fd630a9-b9d8-414b-ac84-b47a093af936");
-        assertEquals("RA13", ra13.getName());
-        assertEquals(UsageMethod.FORCED, ra13.getUsageRules().iterator().next().getUsageMethod());
-        assertEquals("curative", ra13.getUsageRules().iterator().next().getInstant().getId());
-        assertEquals("b6b780cb-9fe5-4c45-989d-447a927c3874", ((OnContingencyStateImpl) ra13.getUsageRules().iterator().next()).getContingency().getId());
-        assertEquals("52effb0d-091b-4867-a0a2-387109cdad5c", ra13.getNetworkElements().iterator().next().getId());
-        assertEquals(ActionType.OPEN, ((TopologicalAction) ra13.getElementaryActions().iterator().next()).getActionType());
-
-        // RA22 (on state)
-        NetworkAction ra22 = cracCreationContext.getCrac().getNetworkAction("d856a2a2-3de4-4a7b-aea4-d363c13d9014");
-        assertEquals("RA22", ra22.getName());
-        assertEquals(UsageMethod.FORCED, ra22.getUsageRules().iterator().next().getUsageMethod());
-        assertEquals("curative", ra22.getUsageRules().iterator().next().getInstant().getId());
-        assertEquals("96c96ad8-844c-4f3b-8b38-c886ba2c0214", ((OnContingencyStateImpl) ra22.getUsageRules().iterator().next()).getContingency().getId());
-        assertEquals("c871da6f-816f-4398-82a4-698550cbee58", ra22.getNetworkElements().iterator().next().getId());
-        assertEquals(ActionType.OPEN, ((TopologicalAction) ra22.getElementaryActions().iterator().next()).getActionType());
-
-        // RA14 (on state)
-        NetworkAction ra14 = cracCreationContext.getCrac().getNetworkAction("c8bf6b19-1c3b-4ce6-a15c-99995a3c88ce");
-        assertEquals("RA14", ra14.getName());
-        assertEquals(UsageMethod.FORCED, ra14.getUsageRules().iterator().next().getUsageMethod());
-        assertEquals("curative", ra14.getUsageRules().iterator().next().getInstant().getId());
-        assertEquals("13334fdf-9cc2-4341-adb6-1281269040b4", ((OnContingencyStateImpl) ra14.getUsageRules().iterator().next()).getContingency().getId());
-        assertEquals("88e2e417-fc08-41a7-a711-4c6d0784ac4f", ra14.getNetworkElements().iterator().next().getId());
-        assertEquals(ActionType.OPEN, ((TopologicalAction) ra14.getElementaryActions().iterator().next()).getActionType());
-
-        // RA21 (on state)
-        NetworkAction ra21 = cracCreationContext.getCrac().getNetworkAction("fb487cc2-0f7b-4958-8f66-1d3fabf7840d");
-        assertEquals("RA21", ra21.getName());
-        assertEquals(UsageMethod.FORCED, ra21.getUsageRules().iterator().next().getUsageMethod());
-        assertEquals("curative", ra21.getUsageRules().iterator().next().getInstant().getId());
-        assertEquals("9d17b84c-33b5-4a68-b8b9-ed5b31038d40", ((OnContingencyStateImpl) ra21.getUsageRules().iterator().next()).getContingency().getId());
-        assertEquals("65b97d2e-d749-41df-aa8f-0be4629d5e0e", ra21.getNetworkElements().iterator().next().getId());
-        assertEquals(ActionType.OPEN, ((TopologicalAction) ra21.getElementaryActions().iterator().next()).getActionType());
-
-        // RA3 (on state)
-        NetworkAction ra3 = cracCreationContext.getCrac().getNetworkAction("5e401955-387e-45ce-b126-dd142b06b20c");
-        assertEquals("RA3", ra3.getName());
-        assertEquals(UsageMethod.FORCED, ra3.getUsageRules().iterator().next().getUsageMethod());
-        assertEquals("curative", ra3.getUsageRules().iterator().next().getInstant().getId());
-        assertEquals("475ba18f-cbf5-490b-b65d-e8e03f9bcbc4", ((OnContingencyStateImpl) ra3.getUsageRules().iterator().next()).getContingency().getId());
-        assertEquals("8e55fb9d-e514-4f4b-8a5d-8fd05b1dc02e", ra3.getNetworkElements().iterator().next().getId());
-        assertEquals(ActionType.OPEN, ((TopologicalAction) ra3.getElementaryActions().iterator().next()).getActionType());
-
-        // RA5 (on state)
-        NetworkAction ra5 = cracCreationContext.getCrac().getNetworkAction("587cb391-ed16-4a1d-876e-f90241addce5");
-        assertEquals("RA5", ra5.getName());
-        assertEquals(UsageMethod.FORCED, ra5.getUsageRules().iterator().next().getUsageMethod());
-        assertEquals("curative", ra5.getUsageRules().iterator().next().getInstant().getId());
-        assertEquals("5d587c7e-9ced-416a-ad17-6ef9b241a998", ((OnContingencyStateImpl) ra5.getUsageRules().iterator().next()).getContingency().getId());
-        assertEquals("21f21596-302e-4e0e-8009-2b8c3c23517f", ra5.getNetworkElements().iterator().next().getId());
-        assertEquals(ActionType.OPEN, ((TopologicalAction) ra5.getElementaryActions().iterator().next()).getActionType());
-    }
-
-    @Test
-    void testImportNetworkActions() {
-        Network network = Mockito.mock(Network.class);
-        Mockito.when(network.getSwitch("switch")).thenReturn(Mockito.mock(Switch.class));
-        Branch networkElementMock = Mockito.mock(Branch.class);
-        Mockito.when(networkElementMock.getId()).thenReturn("equipment-with-contingency");
-        Mockito.when(network.getIdentifiable("equipment-with-contingency")).thenReturn(networkElementMock);
-
-        CsaProfileCracImporter cracImporter = new CsaProfileCracImporter();
-        InputStream inputStream = getClass().getResourceAsStream("/csa-9/CSA_9_4_ValidProfiles.zip");
-        CsaProfileCrac nativeCrac = cracImporter.importNativeCrac(inputStream);
-
-        CsaProfileCracCreator cracCreator = new CsaProfileCracCreator();
-        CsaProfileCracCreationContext cracCreationContext = cracCreator.createCrac(nativeCrac, network, OffsetDateTime.parse("2023-03-29T12:00Z"), new CracCreationParameters());
-
-        // RA1 (on instant)
-        NetworkAction ra1 = cracCreationContext.getCrac().getNetworkAction("on-instant-preventive-topological-action-parent-remedial-action");
-        assertEquals("RA1", ra1.getName());
-        assertEquals("preventive", ra1.getUsageRules().iterator().next().getInstant().getId());
-        assertEquals(UsageMethod.AVAILABLE, ra1.getUsageRules().iterator().next().getUsageMethod());
-
-        // RA2 (on instant)
-        NetworkAction ra2 = cracCreationContext.getCrac().getNetworkAction("on-instant-curative-topological-action-parent-remedial-action");
-        assertEquals("RA2", ra2.getName());
-        assertEquals("curative", ra2.getUsageRules().iterator().next().getInstant().getId());
-        assertEquals(UsageMethod.AVAILABLE, ra2.getUsageRules().iterator().next().getUsageMethod());
-
-        // RA3 (on state)
-        NetworkAction ra3 = cracCreationContext.getCrac().getNetworkAction("on-state-considered-curative-topological-action-parent-remedial-action");
-        assertEquals("RA3", ra3.getName());
-        assertEquals("curative", ra3.getUsageRules().iterator().next().getInstant().getId());
-        assertEquals(UsageMethod.AVAILABLE, ra3.getUsageRules().iterator().next().getUsageMethod());
-        assertEquals("switch", ra3.getNetworkElements().iterator().next().getId());
-
-        // RA4 (on state)
-        NetworkAction ra4 = cracCreationContext.getCrac().getNetworkAction("on-state-included-curative-topological-action-parent-remedial-action");
-        assertEquals("RA4", ra4.getName());
-        assertEquals("curative", ra4.getUsageRules().iterator().next().getInstant().getId());
-        assertEquals(UsageMethod.FORCED, ra4.getUsageRules().iterator().next().getUsageMethod());
-
-        // RA5 (on instant + on instant)
-        NetworkAction ra5 = cracCreationContext.getCrac().getNetworkAction("on-state-excluded-curative-topological-action-parent-remedial-action");
-        assertEquals("RA5", ra5.getName());
-        List<UsageRule> usageRules = ra5.getUsageRules().stream().sorted(Comparator.comparing(UsageRule::getUsageMethod)).toList();
-        assertEquals(2, usageRules.size());
-        assertEquals("curative", usageRules.iterator().next().getInstant().getId());
-        assertEquals(UsageMethod.AVAILABLE, usageRules.iterator().next().getUsageMethod());
-
-        assertEquals("curative", usageRules.get(1).getInstant().getId());
-        assertEquals(UsageMethod.UNAVAILABLE, usageRules.get(1).getUsageMethod());
-        assertEquals("contingency", ((OnContingencyStateImpl) usageRules.get(1)).getState().getContingency().orElseThrow().getId());
-
-        // RTE_RA7 (on instant)
-        NetworkAction ra7 = cracCreationContext.getCrac().getNetworkAction("topological-action-with-tso-name-parent-remedial-action");
-        assertEquals("RTE_RA7", ra7.getName());
-        assertEquals("RTE", ra7.getOperator());
-        assertEquals("preventive", ra7.getUsageRules().iterator().next().getInstant().getId());
-        assertEquals(UsageMethod.AVAILABLE, ra7.getUsageRules().iterator().next().getUsageMethod());
-
-        // nameless-topological-action-with-speed-parent-remedial-action (on instant)
-        NetworkAction raNameless = cracCreationContext.getCrac().getNetworkAction("nameless-topological-action-with-speed-parent-remedial-action");
-        assertEquals("nameless-topological-action-with-speed-parent-remedial-action", raNameless.getName());
-        assertEquals("preventive", raNameless.getUsageRules().iterator().next().getInstant().getId());
-        assertEquals(UsageMethod.AVAILABLE, raNameless.getUsageRules().iterator().next().getUsageMethod());
-        assertEquals(137, raNameless.getSpeed().orElseThrow());
-
-        // nameless-topological-action-with-tso-name-parent-remedial-action (on instant)
-        NetworkAction raNameless2 = cracCreationContext.getCrac().getNetworkAction("nameless-topological-action-with-tso-name-parent-remedial-action");
-        assertEquals("nameless-topological-action-with-tso-name-parent-remedial-action", raNameless2.getName());
-        assertEquals("RTE", raNameless2.getOperator());
-        assertEquals("preventive", raNameless2.getUsageRules().iterator().next().getInstant().getId());
-        assertEquals(UsageMethod.AVAILABLE, raNameless2.getUsageRules().iterator().next().getUsageMethod());
-    }
-
-    @Test
-    void testIgnoreWrongRAKeyword() {
-        Properties importParams = new Properties();
-        Network network = Network.read(Paths.get(new File(Objects.requireNonNull(CsaProfileCracCreatorTest.class.getResource("/csa-9/CSA_9_5_WrongKeyword.zip")).getFile()).toString()), LocalComputationManager.getDefault(), Suppliers.memoize(ImportConfig::load).get(), importParams);
-
-        CsaProfileCracImporter cracImporter = new CsaProfileCracImporter();
-        InputStream inputStream = getClass().getResourceAsStream("/csa-9/CSA_9_5_WrongKeyword.zip");
-        CsaProfileCrac nativeCrac = cracImporter.importNativeCrac(inputStream);
-
-        CsaProfileCracCreator cracCreator = new CsaProfileCracCreator();
-        CsaProfileCracCreationContext cracCreationContext = cracCreator.createCrac(nativeCrac, network, OffsetDateTime.parse("2023-03-29T12:00Z"), new CracCreationParameters());
-
-        assertEquals(0, cracCreationContext.getCrac().getRemedialActions().size());
-    }
-
-    @Test
-    void testIgnoreUnhandledProfile() {
-        Properties importParams = new Properties();
-        Network network = Network.read(Paths.get(new File(Objects.requireNonNull(CsaProfileCracCreatorTest.class.getResource("/csa-9/CSA_9_6_NotYetValidProfile.zip")).getFile()).toString()), LocalComputationManager.getDefault(), Suppliers.memoize(ImportConfig::load).get(), importParams);
-
-        CsaProfileCracImporter cracImporter = new CsaProfileCracImporter();
-        InputStream inputStream = getClass().getResourceAsStream("/csa-9/CSA_9_6_NotYetValidProfile.zip");
-        CsaProfileCrac nativeCrac = cracImporter.importNativeCrac(inputStream);
-
-        CsaProfileCracCreator cracCreator = new CsaProfileCracCreator();
-        CsaProfileCracCreationContext cracCreationContext = cracCreator.createCrac(nativeCrac, network, OffsetDateTime.parse("2023-03-29T12:00Z"), new CracCreationParameters());
-
-        assertEquals(0, cracCreationContext.getCrac().getRemedialActions().size());
-    }
-
-    @Test
-    void testIgnoreOutdatedProfile() {
-        Properties importParams = new Properties();
-        Network network = Network.read(Paths.get(new File(Objects.requireNonNull(CsaProfileCracCreatorTest.class.getResource("/csa-9/CSA_9_7_OutdatedProfile.zip")).getFile()).toString()), LocalComputationManager.getDefault(), Suppliers.memoize(ImportConfig::load).get(), importParams);
-
-        CsaProfileCracImporter cracImporter = new CsaProfileCracImporter();
-        InputStream inputStream = getClass().getResourceAsStream("/csa-9/CSA_9_7_OutdatedProfile.zip");
-        CsaProfileCrac nativeCrac = cracImporter.importNativeCrac(inputStream);
-
-        CsaProfileCracCreator cracCreator = new CsaProfileCracCreator();
-        CsaProfileCracCreationContext cracCreationContext = cracCreator.createCrac(nativeCrac, network, OffsetDateTime.parse("2023-03-29T12:00Z"), new CracCreationParameters());
-
-        assertEquals(0, cracCreationContext.getCrac().getRemedialActions().size());
-    }
-
-    @Test
-    void testIgnoreInvalidNetworkActions() {
-        Properties importParams = new Properties();
-        Network network = Network.read(Paths.get(new File(Objects.requireNonNull(CsaProfileCracCreatorTest.class.getResource("/csa-9/CSA_9_8_InvalidRemedialActions.zip")).getFile()).toString()), LocalComputationManager.getDefault(), Suppliers.memoize(ImportConfig::load).get(), importParams);
-
-        CsaProfileCracImporter cracImporter = new CsaProfileCracImporter();
-        InputStream inputStream = getClass().getResourceAsStream("/csa-9/CSA_9_8_InvalidRemedialActions.zip");
-        CsaProfileCrac nativeCrac = cracImporter.importNativeCrac(inputStream);
-
-        CsaProfileCracCreator cracCreator = new CsaProfileCracCreator();
-        CsaProfileCracCreationContext cracCreationContext = cracCreator.createCrac(nativeCrac, network, OffsetDateTime.parse("2023-03-29T12:00Z"), new CracCreationParameters());
-
-        assertEquals(0, cracCreationContext.getCrac().getRemedialActions().size());
-    }
-
-    @Test
-    void testIgnoreInvalidTopologicalActions() {
-        Properties importParams = new Properties();
-        Network network = Network.read(Paths.get(new File(Objects.requireNonNull(CsaProfileCracCreatorTest.class.getResource("/csa-9/CSA_9_9_InvalidTopologicalActions.zip")).getFile()).toString()), LocalComputationManager.getDefault(), Suppliers.memoize(ImportConfig::load).get(), importParams);
-
-        CsaProfileCracImporter cracImporter = new CsaProfileCracImporter();
-        InputStream inputStream = getClass().getResourceAsStream("/csa-9/CSA_9_9_InvalidTopologicalActions.zip");
-        CsaProfileCrac nativeCrac = cracImporter.importNativeCrac(inputStream);
-
-        CsaProfileCracCreator cracCreator = new CsaProfileCracCreator();
-        CsaProfileCracCreationContext cracCreationContext = cracCreator.createCrac(nativeCrac, network, OffsetDateTime.parse("2023-03-29T12:00Z"), new CracCreationParameters());
-
-        assertEquals(0, cracCreationContext.getCrac().getRemedialActions().size());
-    }
-
-    @Test
-    void testIgnoreInvalidContingenciesWithNetworkActions() {
-        Properties importParams = new Properties();
-        Network network = Network.read(Paths.get(new File(Objects.requireNonNull(CsaProfileCracCreatorTest.class.getResource("/csa-9/CSA_9_10_InvalidContingenciesWithRemedialActions.zip")).getFile()).toString()), LocalComputationManager.getDefault(), Suppliers.memoize(ImportConfig::load).get(), importParams);
-
-        CsaProfileCracImporter cracImporter = new CsaProfileCracImporter();
-        InputStream inputStream = getClass().getResourceAsStream("/csa-9/CSA_9_10_InvalidContingenciesWithRemedialActions.zip");
-        CsaProfileCrac nativeCrac = cracImporter.importNativeCrac(inputStream);
-
-        CsaProfileCracCreator cracCreator = new CsaProfileCracCreator();
-        CsaProfileCracCreationContext cracCreationContext = cracCreator.createCrac(nativeCrac, network, OffsetDateTime.parse("2023-03-29T12:00Z"), new CracCreationParameters());
-
-        assertEquals(0, cracCreationContext.getCrac().getRemedialActions().size());
-    }
-
-    @Test
-    void testImportInjectionSetpointActions() {
-        CsaProfileCracImporter cracImporter = new CsaProfileCracImporter();
-        InputStream inputStream = getClass().getResourceAsStream("/csa-23/CSA_23_1_ValidProfiles.zip");
-        CsaProfileCrac nativeCrac = cracImporter.importNativeCrac(inputStream);
-
-        CsaProfileCracCreator cracCreator = new CsaProfileCracCreator();
-
-        Network network = Mockito.mock(Network.class);
-        Branch networkElementMock = Mockito.mock(Branch.class);
-        Mockito.when(networkElementMock.getId()).thenReturn("equipment-with-contingency");
-        Mockito.when(network.getIdentifiable("equipment-with-contingency")).thenReturn(networkElementMock);
-
-        Load loadMock = Mockito.mock(Load.class);
-        Mockito.when(loadMock.getId()).thenReturn("rotating-machine");
-        Mockito.when(network.getLoadStream()).thenAnswer(invocation -> {
-            Stream<Load> loadStream = Stream.of(loadMock);
-            return loadStream.filter(load ->
-                load.getId().equals("rotating-machine")
-            );
-        });
-
-        CsaProfileCracCreationContext cracCreationContext = cracCreator.createCrac(nativeCrac, network, OffsetDateTime.parse("2023-03-29T12:00Z"), new CracCreationParameters());
-
-        assertEquals(8, cracCreationContext.getCrac().getRemedialActions().size());
-        Set<RemedialAction<?>> remedialActions = cracCreationContext.getCrac().getRemedialActions();
-        // RA1 (on instant)
-        NetworkAction ra1 = cracCreationContext.getCrac().getNetworkAction("on-instant-preventive-remedial-action");
-        assertEquals("RA1", ra1.getName());
-        assertEquals("preventive", ra1.getUsageRules().iterator().next().getInstant().getId());
-        assertEquals(UsageMethod.AVAILABLE, ra1.getUsageRules().iterator().next().getUsageMethod());
-        assertEquals("rotating-machine", ((InjectionSetpoint) ra1.getElementaryActions().iterator().next()).getNetworkElement().getId());
-        assertEquals(75., ((InjectionSetpoint) ra1.getElementaryActions().iterator().next()).getSetpoint());
-
-        // RA2 (on instant)
-        NetworkAction ra2 = cracCreationContext.getCrac().getNetworkAction("on-instant-curative-remedial-action");
-        assertEquals("RA2", ra2.getName());
-        assertEquals("curative", ra2.getUsageRules().iterator().next().getInstant().getId());
-        assertEquals(UsageMethod.AVAILABLE, ra2.getUsageRules().iterator().next().getUsageMethod());
-        assertEquals("rotating-machine", ((InjectionSetpoint) ra2.getElementaryActions().iterator().next()).getNetworkElement().getId());
-        assertEquals(17.3, ((InjectionSetpoint) ra2.getElementaryActions().iterator().next()).getSetpoint(), 0.1);
-
-        // on-instant-preventive-nameless-remedial-action-with-speed (on instant)
-        NetworkAction namelessRa = cracCreationContext.getCrac().getNetworkAction("on-instant-preventive-nameless-remedial-action-with-speed");
-        assertEquals("on-instant-preventive-nameless-remedial-action-with-speed", namelessRa.getName());
-        assertEquals("preventive", namelessRa.getUsageRules().iterator().next().getInstant().getId());
-        assertEquals(UsageMethod.AVAILABLE, namelessRa.getUsageRules().iterator().next().getUsageMethod());
-        assertEquals("rotating-machine", ((InjectionSetpoint) namelessRa.getElementaryActions().iterator().next()).getNetworkElement().getId());
-        assertEquals(22.4, ((InjectionSetpoint) namelessRa.getElementaryActions().iterator().next()).getSetpoint(), 0.1);
-        assertEquals(137, namelessRa.getSpeed().orElseThrow());
-
-        // RTE_RA7 (on instant)
-        NetworkAction ra7 = cracCreationContext.getCrac().getNetworkAction("on-instant-preventive-remedial-with-tso-name");
-        assertEquals("RTE_RA7", ra7.getName());
-        assertEquals("preventive", ra7.getUsageRules().iterator().next().getInstant().getId());
-        assertEquals(UsageMethod.AVAILABLE, ra7.getUsageRules().iterator().next().getUsageMethod());
-        assertEquals("rotating-machine", ((InjectionSetpoint) ra7.getElementaryActions().iterator().next()).getNetworkElement().getId());
-        assertEquals(100., ((InjectionSetpoint) ra7.getElementaryActions().iterator().next()).getSetpoint(), 0.1);
-        assertEquals("RTE", ra7.getOperator());
-
-        // on-instant-nameless-preventive-remedial-with-tso-name (on instant)
-        NetworkAction namelessRa2 = cracCreationContext.getCrac().getNetworkAction("on-instant-nameless-preventive-remedial-with-tso-name");
-        assertEquals("on-instant-nameless-preventive-remedial-with-tso-name", namelessRa2.getName());
-        assertEquals("preventive", namelessRa2.getUsageRules().iterator().next().getInstant().getId());
-        assertEquals(UsageMethod.AVAILABLE, namelessRa2.getUsageRules().iterator().next().getUsageMethod());
-        assertEquals("rotating-machine", ((InjectionSetpoint) namelessRa2.getElementaryActions().iterator().next()).getNetworkElement().getId());
-        assertEquals(98., ((InjectionSetpoint) namelessRa2.getElementaryActions().iterator().next()).getSetpoint(), 0.1);
-        assertEquals("RTE", ra7.getOperator());
-
-        // on-state-included-curative-remedial-action (on state)
-        NetworkAction ra3 = cracCreationContext.getCrac().getNetworkAction("on-state-included-curative-remedial-action");
-        assertEquals("RA3", ra3.getName());
-        assertEquals(UsageMethod.FORCED, ra3.getUsageRules().iterator().next().getUsageMethod());
-        assertEquals("curative", ra3.getUsageRules().iterator().next().getInstant().getId());
-        assertEquals("contingency", ((OnContingencyStateImpl) ra3.getUsageRules().iterator().next()).getContingency().getId());
-        assertEquals("rotating-machine", ra3.getNetworkElements().iterator().next().getId());
-        assertEquals(2.8, ((InjectionSetpoint) ra3.getElementaryActions().iterator().next()).getSetpoint(), 0.1);
-
-        // on-state-considered-curative-remedial-action (on state)
-        NetworkAction ra4 = cracCreationContext.getCrac().getNetworkAction("on-state-considered-curative-remedial-action");
-        assertEquals("RA4", ra4.getName());
-        assertEquals(UsageMethod.AVAILABLE, ra4.getUsageRules().iterator().next().getUsageMethod());
-        assertEquals("curative", ra4.getUsageRules().iterator().next().getInstant().getId());
-        assertEquals("contingency", ((OnContingencyStateImpl) ra4.getUsageRules().iterator().next()).getContingency().getId());
-        assertEquals("rotating-machine", ra4.getNetworkElements().iterator().next().getId());
-        assertEquals(15.6, ((InjectionSetpoint) ra4.getElementaryActions().iterator().next()).getSetpoint(), 0.1);
-
-        // on-state-excluded-curative-remedial-action (on state + on instant)
-        NetworkAction ra5 = cracCreationContext.getCrac().getNetworkAction("on-state-excluded-curative-remedial-action");
-        assertEquals("RA5", ra5.getName());
-        List<UsageRule> usageRules = ra5.getUsageRules().stream().sorted(Comparator.comparing(UsageRule::getUsageMethod)).toList();
-        assertEquals(2, usageRules.size());
-        assertTrue(ra5.getUsageRules().stream().map(usageRule -> usageRule.getInstant().getId()).allMatch(i -> i.equals("curative")));
-        assertEquals(UsageMethod.AVAILABLE, usageRules.iterator().next().getUsageMethod());
-        assertEquals(UsageMethod.UNAVAILABLE, usageRules.get(1).getUsageMethod());
-        assertEquals("contingency", ((OnContingencyStateImpl) usageRules.get(1)).getState().getContingency().orElseThrow().getId());
-        assertEquals("rotating-machine", ra5.getNetworkElements().iterator().next().getId());
-        assertEquals(25.7, ((InjectionSetpoint) ra5.getElementaryActions().iterator().next()).getSetpoint(), 0.1);
-    }
-
-    @Test
-    void testIgnoreInvalidInjectionSetpointProfile() {
-        Properties importParams = new Properties();
-        Network network = Network.read(Paths.get(new File(Objects.requireNonNull(CsaProfileCracCreatorTest.class.getResource("/csa-23/CSA_23_2_InvalidProfiles.zip")).getFile()).toString()), LocalComputationManager.getDefault(), Suppliers.memoize(ImportConfig::load).get(), importParams);
-        CsaProfileCracImporter cracImporter = new CsaProfileCracImporter();
-        InputStream inputStream = getClass().getResourceAsStream("/csa-23/CSA_23_2_InvalidProfiles.zip");
-        CsaProfileCrac nativeCrac = cracImporter.importNativeCrac(inputStream);
-        CsaProfileCracCreator cracCreator = new CsaProfileCracCreator();
-        cracCreationContext = cracCreator.createCrac(nativeCrac, network, OffsetDateTime.parse("2023-03-29T12:00Z"), new CracCreationParameters());
-        assertEquals(0, cracCreationContext.getCrac().getRemedialActions().size());
-        checkRemedialActionCreationContextsForInvalidInjectionSetpoints();
-    }
-
-    private void checkRemedialActionCreationContextsForInvalidInjectionSetpoints() {
-        assertRaNotImported("parent-remedial-action-1", ImportStatus.ELEMENT_NOT_FOUND_IN_NETWORK, "Remedial action parent-remedial-action-1 will not be imported because Network model does not contain a generator, neither a load with id of RotatingMachine: unknown-rotating-machine");
-        assertRaNotImported("parent-remedial-action-2", ImportStatus.INCONSISTENCY_IN_DATA, "Remedial action parent-remedial-action-2 will not be imported because there is no topology actions, no Set point actions, nor tap position action linked to that RA");
-        assertRaNotImported("parent-remedial-action-3", ImportStatus.NOT_FOR_RAO, "Remedial action 'parent-remedial-action-3' will not be imported because field 'normalEnabled' in 'RotatingMachineAction' must be true or empty");
-        assertRaNotImported("parent-remedial-action-4", ImportStatus.INCONSISTENCY_IN_DATA, "Remedial action 'parent-remedial-action-4' will not be imported because 'RotatingMachineAction' must have a property reference with 'http://energy.referencedata.eu/PropertyReference/RotatingMachine.p' value, but it was: 'http://energy.referencedata.eu/PropertyReference/RotatingMachine.q'");
-        assertRaNotImported("parent-remedial-action-5", ImportStatus.INCONSISTENCY_IN_DATA, "Remedial action parent-remedial-action-5 will not be imported because there is no topology actions, no Set point actions, nor tap position action linked to that RA");
-        assertRaNotImported("parent-remedial-action-6", ImportStatus.INCONSISTENCY_IN_DATA, "Remedial action parent-remedial-action-6 will not be imported because there is no StaticPropertyRange linked to that RA");
-        assertRaNotImported("parent-remedial-action-7", ImportStatus.INCONSISTENCY_IN_DATA, "Remedial action parent-remedial-action-7 will not be imported because StaticPropertyRange has a non float-castable normalValue so no set-point value was retrieved");
-        assertRaNotImported("parent-remedial-action-8", ImportStatus.INCONSISTENCY_IN_DATA, "Remedial action parent-remedial-action-8 will not be imported because there is no StaticPropertyRange linked to that RA");
-        assertRaNotImported("parent-remedial-action-9", ImportStatus.INCONSISTENCY_IN_DATA, "Remedial action 'parent-remedial-action-9' will not be imported because 'StaticPropertyRange' must have a property reference with 'http://energy.referencedata.eu/PropertyReference/RotatingMachine.p' value, but it was: 'http://energy.referencedata.eu/PropertyReference/RotatingMachine.q'");
-        assertRaNotImported("parent-remedial-action-10", ImportStatus.INCONSISTENCY_IN_DATA, "Remedial action parent-remedial-action-10 will not be imported because there is no StaticPropertyRange linked to that RA");
-        assertRaNotImported("parent-remedial-action-11", ImportStatus.INCONSISTENCY_IN_DATA, "Remedial action parent-remedial-action-11 will not be imported because StaticPropertyRange has wrong values of valueKind and direction, the only allowed combination is absolute + none");
-        assertRaNotImported("parent-remedial-action-12", ImportStatus.INCONSISTENCY_IN_DATA, "Remedial action parent-remedial-action-12 will not be imported because StaticPropertyRange has wrong values of valueKind and direction, the only allowed combination is absolute + none");
-        assertRaNotImported("parent-remedial-action-13", ImportStatus.INCONSISTENCY_IN_DATA, "Remedial action parent-remedial-action-13 will not be imported because StaticPropertyRange has wrong values of valueKind and direction, the only allowed combination is absolute + none");
-        assertRaNotImported("parent-remedial-action-14", ImportStatus.INCONSISTENCY_IN_DATA, "Remedial action parent-remedial-action-14 will not be imported because StaticPropertyRange has wrong values of valueKind and direction, the only allowed combination is absolute + none");
-        assertRaNotImported("parent-remedial-action-15", ImportStatus.INCONSISTENCY_IN_DATA, "Remedial action parent-remedial-action-15 will not be imported because there is no StaticPropertyRange linked to that RA");
-        assertRaNotImported("parent-remedial-action-16", ImportStatus.INCONSISTENCY_IN_DATA, "Remedial action parent-remedial-action-16 will not be imported because StaticPropertyRange has wrong values of valueKind and direction, the only allowed combination is absolute + none");
-        assertRaNotImported("parent-remedial-action-17", ImportStatus.INCONSISTENCY_IN_DATA, "Remedial action parent-remedial-action-17 will not be imported because there is no StaticPropertyRange linked to that RA");
-        assertRaNotImported("parent-remedial-action-18", ImportStatus.INCONSISTENCY_IN_DATA, "Remedial action parent-remedial-action-18 will not be imported because several conflictual StaticPropertyRanges are linked to that RA's RotatingMachineAction");
-    }
-
-    @Test
-    void testTC1ImportPstRangeActions() {
-        Properties importParams = new Properties();
-        Network network = Network.read(Paths.get(new File(Objects.requireNonNull(CsaProfileCracCreatorTest.class.getResource("/TestConfiguration_TC1_v29Mar2023.zip")).getFile()).toString()), LocalComputationManager.getDefault(), Suppliers.memoize(ImportConfig::load).get(), importParams);
-
-        CsaProfileCracImporter cracImporter = new CsaProfileCracImporter();
-        InputStream inputStream = getClass().getResourceAsStream("/TestConfiguration_TC1_v29Mar2023.zip");
-        CsaProfileCrac nativeCrac = cracImporter.importNativeCrac(inputStream);
-
-        CsaProfileCracCreator cracCreator = new CsaProfileCracCreator();
-        CsaProfileCracCreationContext cracCreationContext = cracCreator.createCrac(nativeCrac, network, OffsetDateTime.parse("2023-03-29T12:00Z"), new CracCreationParameters());
-
-        // ELIA_RA1 (on instant)
-        PstRangeAction eliaRa1 = cracCreationContext.getCrac().getPstRangeAction("7fc2fc14-eea6-4e69-b8d9-a3edc218e687");
-        assertEquals("ELIA_RA1", eliaRa1.getName());
-        assertEquals("ELIA", eliaRa1.getOperator());
-        assertEquals("36b83adb-3d45-4693-8967-96627b5f9ec9", eliaRa1.getNetworkElement().getId());
-        assertEquals(10, eliaRa1.getInitialTap());
-        assertEquals(1, eliaRa1.getRanges().size());
-        assertEquals(5., eliaRa1.getRanges().iterator().next().getMinTap());
-        assertEquals(20., eliaRa1.getRanges().iterator().next().getMaxTap());
-        assertEquals(1, eliaRa1.getUsageRules().size());
-        assertEquals("curative", eliaRa1.getUsageRules().iterator().next().getInstant().getId());
-        // TODO waiting for PO to check US, after implementation of CSA11 behaviour changed, assertEquals("493480ba-93c3-426e-bee5-347d8dda3749", ((OnContingencyStateImpl) eliaRa1.getUsageRules().iterator().next()).getState().getContingency().get().getId());
-        Map<Integer, Double> expectedTapToAngleMap = Map.ofEntries(
-            Map.entry(1, 4.926567934889113),
-            Map.entry(2, 4.4625049779277965),
-            Map.entry(3, 4.009142308337196),
-            Map.entry(4, 3.5661689080738133),
-            Map.entry(5, 3.133282879390916),
-            Map.entry(6, 2.7101913084587235),
-            Map.entry(7, 2.296610111393503),
-            Map.entry(8, 1.892263865774221),
-            Map.entry(9, 1.496885630374893),
-            Map.entry(10, 1.1102167555229658),
-            Map.entry(11, 0.7320066862066437),
-            Map.entry(12, 0.36201275979482317),
-            Map.entry(13, -0.0),
-            Map.entry(14, -0.3542590914949466),
-            Map.entry(15, -0.7009847445128217),
-            Map.entry(16, -1.040390129895497),
-            Map.entry(17, -1.3726815681386877),
-            Map.entry(18, -1.698058736365395),
-            Map.entry(19, -2.016714872973585),
-            Map.entry(20, -2.32883697939856),
-            Map.entry(21, -2.6346060185232267),
-            Map.entry(22, -2.9341971093513304),
-            Map.entry(23, -3.227779717630807),
-            Map.entry(24, -3.515517842177712),
-            Map.entry(25, -3.797570196706609)
-        );
-        assertEquals(expectedTapToAngleMap, eliaRa1.getTapToAngleConversionMap());
-    }
-
-    @Test
-    void testTC2ImportPstRangeActions() {
-        CsaProfileCracImporter cracImporter = new CsaProfileCracImporter();
-        InputStream inputStream = getClass().getResourceAsStream("/CSA_TestConfiguration_TC2_Draft_v14Apr2023.zip");
-        CsaProfileCrac nativeCrac = cracImporter.importNativeCrac(inputStream);
-
-        Properties importParams = new Properties();
-        Network network = Network.read(Paths.get(new File(Objects.requireNonNull(CsaProfileCracCreatorTest.class.getResource("/CSA_TestConfiguration_TC2_Draft_v14Apr2023.zip")).getFile()).toString()), LocalComputationManager.getDefault(), Suppliers.memoize(ImportConfig::load).get(), importParams);
-
-        CsaProfileCracCreator cracCreator = new CsaProfileCracCreator();
-        CsaProfileCracCreationContext cracCreationContext = cracCreator.createCrac(nativeCrac, network, OffsetDateTime.parse("2023-03-29T12:00Z"), new CracCreationParameters());
-
-        PstRangeAction reeRa1 = cracCreationContext.getCrac().getPstRangeAction("5898c268-9b32-4ab5-9cfc-64546135a337");
-        assertEquals("RA1", reeRa1.getName());
-        assertEquals("f6e8823f-d431-6fc7-37cf-b7a0d80035dd", reeRa1.getNetworkElement().getId());
-        assertEquals(13, reeRa1.getInitialTap());
-        assertEquals(0, reeRa1.getRanges().size());
-        assertEquals(1, reeRa1.getUsageRules().size());
-        assertEquals("curative", reeRa1.getUsageRules().iterator().next().getInstant().getId());
-        assertEquals("8cdec4c6-10c3-40c1-9eeb-7f6ae8d9b3fe", ((OnContingencyStateImpl) reeRa1.getUsageRules().iterator().next()).getState().getContingency().orElseThrow().getId());
-        Map<Integer, Double> expectedTapToAngleMap = Map.ofEntries(
-            Map.entry(-1, -2.0),
-            Map.entry(0, 0.0),
-            Map.entry(-2, -4.0),
-            Map.entry(1, 2.0),
-            Map.entry(-3, -6.0),
-            Map.entry(2, 4.0),
-            Map.entry(-4, -8.0),
-            Map.entry(3, 6.0),
-            Map.entry(-5, -10.0),
-            Map.entry(4, 8.0),
-            Map.entry(-6, -12.0),
-            Map.entry(5, 10.0),
-            Map.entry(-7, -14.0),
-            Map.entry(6, 12.0),
-            Map.entry(-8, -16.0),
-            Map.entry(7, 14.0),
-            Map.entry(-9, -18.0),
-            Map.entry(8, 16.0),
-            Map.entry(-10, -20.0),
-            Map.entry(9, 18.0),
-            Map.entry(-11, -22.0),
-            Map.entry(10, 20.0),
-            Map.entry(-12, -24.0),
-            Map.entry(11, 22.0),
-            Map.entry(-13, -26.0),
-            Map.entry(12, 24.0),
-            Map.entry(-14, -28.0),
-            Map.entry(13, 26.0),
-            Map.entry(-15, -30.0),
-            Map.entry(14, 28.0),
-            Map.entry(-16, -32.0),
-            Map.entry(15, 30.0),
-            Map.entry(-17, -34.0),
-            Map.entry(16, 32.0),
-            Map.entry(-18, -36.0),
-            Map.entry(17, 34.0),
-            Map.entry(-19, -38.0),
-            Map.entry(18, 36.0),
-            Map.entry(-20, -40.0),
-            Map.entry(19, 38.0),
-            Map.entry(20, 40.0)
-        );
-        assertEquals(expectedTapToAngleMap, reeRa1.getTapToAngleConversionMap());
-
-        assertEquals(ImportStatus.ELEMENT_NOT_FOUND_IN_NETWORK, cracCreationContext.getRemedialActionCreationContexts().stream().filter(ra -> ra.getNativeId().equals("5e5ff13e-2043-4468-9351-01920d3d9504")).findAny().orElseThrow().getImportStatus());
-        assertEquals(ImportStatus.ELEMENT_NOT_FOUND_IN_NETWORK, cracCreationContext.getRemedialActionCreationContexts().stream().filter(ra -> ra.getNativeId().equals("2e4f4212-7b30-4316-9fce-ca618f2a8a05")).findAny().orElseThrow().getImportStatus());
-    }
-
-    @Test
-    void testCustomImportCase() {
-        Properties importParams = new Properties();
-        Network network = Network.read(Paths.get(new File(Objects.requireNonNull(CsaProfileCracCreatorTest.class.getResource("/TestCase_13_5_4.zip")).getFile()).toString()), LocalComputationManager.getDefault(), Suppliers.memoize(ImportConfig::load).get(), importParams);
-
-        CsaProfileCracImporter cracImporter = new CsaProfileCracImporter();
-        InputStream inputStream = getClass().getResourceAsStream("/TestCase_13_5_4.zip");
-        CsaProfileCrac nativeCrac = cracImporter.importNativeCrac(inputStream);
-
-        CsaProfileCracCreator cracCreator = new CsaProfileCracCreator();
-        CsaProfileCracCreationContext cracCreationContext = cracCreator.createCrac(nativeCrac, network, OffsetDateTime.parse("2023-03-29T12:00Z"), new CracCreationParameters());
-=======
-import static com.farao_community.farao.data.crac_creation.creator.csa_profile.crac_creator.CsaProfileCracCreationTestUtil.*;
-import static org.junit.jupiter.api.Assertions.*;
-import static com.farao_community.farao.data.crac_api.Instant.*;
 
 class CsaProfileCracCreatorTest {
 
     @Test
     void testCustomImportCase() {
         CsaProfileCracCreationContext cracCreationContext = getCsaCracCreationContext("/TestCase_13_5_4.zip");
->>>>>>> 4f594a74
         Crac importedCrac = cracCreationContext.getCrac();
 
         assertTrue(cracCreationContext.isCreationSuccessful());
@@ -938,19 +42,18 @@
 
         // Check Flow Cnecs
         assertEquals(6, importedCrac.getFlowCnecs().size());
-<<<<<<< HEAD
-        assertFlowCnecEquality(importedCrac.getFlowCnec("RTE_FFR2AA1--FFR3AA1--2 - RTE_co1_fr2_fr3_1 - curative"), "RTE_FFR2AA1--FFR3AA1--2 - RTE_co1_fr2_fr3_1 - curative", "RTE_FFR2AA1--FFR3AA1--2 - RTE_co1_fr2_fr3_1 - curative",
-            "FFR2AA1--FFR3AA1--2", "curative", "co1_fr2_fr3_1", 2500., -2500., Side.RIGHT);
-        assertFlowCnecEquality(importedCrac.getFlowCnec("RTE_FFR3AA1--FFR5AA1--1 - RTE_co1_fr2_fr3_1 - outage"), "RTE_FFR3AA1--FFR5AA1--1 - RTE_co1_fr2_fr3_1 - outage", "RTE_FFR3AA1--FFR5AA1--1 - RTE_co1_fr2_fr3_1 - outage",
-            "FFR3AA1--FFR5AA1--1", "outage", "co1_fr2_fr3_1", 1500., -1500., Side.RIGHT);
-        assertFlowCnecEquality(importedCrac.getFlowCnec("RTE_FFR2AA1--DDE3AA1--1 - preventive"), "RTE_FFR2AA1--DDE3AA1--1 - preventive", "RTE_FFR2AA1--DDE3AA1--1 - preventive",
-            "FFR2AA1--DDE3AA1--1", "preventive", null, 1000., -1000., Side.RIGHT);
-        assertFlowCnecEquality(importedCrac.getFlowCnec("RTE_FFR3AA1--FFR5AA1--1 - RTE_co1_fr2_fr3_1 - curative"), "RTE_FFR3AA1--FFR5AA1--1 - RTE_co1_fr2_fr3_1 - curative", "RTE_FFR3AA1--FFR5AA1--1 - RTE_co1_fr2_fr3_1 - curative",
-            "FFR3AA1--FFR5AA1--1", "curative", "co1_fr2_fr3_1", 1000., -1000., Side.RIGHT);
-        assertFlowCnecEquality(importedCrac.getFlowCnec("TENNET_TSO_NNL2AA1--BBE3AA1--1 - preventive"), "TENNET_TSO_NNL2AA1--BBE3AA1--1 - preventive", "TENNET_TSO_NNL2AA1--BBE3AA1--1 - preventive",
-            "NNL2AA1--BBE3AA1--1", "preventive", null, 5000., -5000., Side.RIGHT);
-        assertFlowCnecEquality(importedCrac.getFlowCnec("RTE_FFR2AA1--DDE3AA1--1 - RTE_co1_fr2_fr3_1 - outage"), "RTE_FFR2AA1--DDE3AA1--1 - RTE_co1_fr2_fr3_1 - outage", "RTE_FFR2AA1--DDE3AA1--1 - RTE_co1_fr2_fr3_1 - outage",
-            "FFR2AA1--DDE3AA1--1", "outage", "co1_fr2_fr3_1", 1200., -1200., Side.RIGHT);
+        CsaProfileCracCreationTestUtil.assertFlowCnecEquality(importedCrac.getFlowCnec("RTE_FFR2AA1--FFR3AA1--2 - RTE_co1_fr2_fr3_1 - curative"), "RTE_FFR2AA1--FFR3AA1--2 - RTE_co1_fr2_fr3_1 - curative", "RTE_FFR2AA1--FFR3AA1--2 - RTE_co1_fr2_fr3_1 - curative",
+                "FFR2AA1--FFR3AA1--2", "curative", "co1_fr2_fr3_1", 2500., -2500., Side.RIGHT);
+        CsaProfileCracCreationTestUtil.assertFlowCnecEquality(importedCrac.getFlowCnec("RTE_FFR3AA1--FFR5AA1--1 - RTE_co1_fr2_fr3_1 - outage"), "RTE_FFR3AA1--FFR5AA1--1 - RTE_co1_fr2_fr3_1 - outage", "RTE_FFR3AA1--FFR5AA1--1 - RTE_co1_fr2_fr3_1 - outage",
+                "FFR3AA1--FFR5AA1--1", "outage", "co1_fr2_fr3_1", 1500., -1500., Side.RIGHT);
+        CsaProfileCracCreationTestUtil.assertFlowCnecEquality(importedCrac.getFlowCnec("RTE_FFR2AA1--DDE3AA1--1 - preventive"), "RTE_FFR2AA1--DDE3AA1--1 - preventive", "RTE_FFR2AA1--DDE3AA1--1 - preventive",
+                "FFR2AA1--DDE3AA1--1", "preventive", null, 1000., -1000., Side.RIGHT);
+        CsaProfileCracCreationTestUtil.assertFlowCnecEquality(importedCrac.getFlowCnec("RTE_FFR3AA1--FFR5AA1--1 - RTE_co1_fr2_fr3_1 - curative"), "RTE_FFR3AA1--FFR5AA1--1 - RTE_co1_fr2_fr3_1 - curative", "RTE_FFR3AA1--FFR5AA1--1 - RTE_co1_fr2_fr3_1 - curative",
+                "FFR3AA1--FFR5AA1--1", "curative", "co1_fr2_fr3_1", 1000., -1000., Side.RIGHT);
+        CsaProfileCracCreationTestUtil.assertFlowCnecEquality(importedCrac.getFlowCnec("TENNET_TSO_NNL2AA1--BBE3AA1--1 - preventive"), "TENNET_TSO_NNL2AA1--BBE3AA1--1 - preventive", "TENNET_TSO_NNL2AA1--BBE3AA1--1 - preventive",
+                "NNL2AA1--BBE3AA1--1", "preventive", null, 5000., -5000., Side.RIGHT);
+        CsaProfileCracCreationTestUtil.assertFlowCnecEquality(importedCrac.getFlowCnec("RTE_FFR2AA1--DDE3AA1--1 - RTE_co1_fr2_fr3_1 - outage"), "RTE_FFR2AA1--DDE3AA1--1 - RTE_co1_fr2_fr3_1 - outage", "RTE_FFR2AA1--DDE3AA1--1 - RTE_co1_fr2_fr3_1 - outage",
+                "FFR2AA1--DDE3AA1--1", "outage", "co1_fr2_fr3_1", 1200., -1200., Side.RIGHT);
 
         // Check PST RAs
         assertPstRangeActionImported(cracCreationContext, "pst_be", "BBE2AA1--BBE3AA1--1", false, 1);
@@ -961,101 +64,17 @@
         assertHasOnInstantUsageRule(cracCreationContext, "pst_fr_pra", "preventive", UsageMethod.AVAILABLE);
 
         // Check topo RAs
-        assertNetworkActionImported(cracCreationContext, "close_fr1_fr5", Set.of("FFR1AA1Z-FFR1AA1--1"), false, 1);
-        assertHasOnInstantUsageRule(cracCreationContext, "close_fr1_fr5", "curative", UsageMethod.AVAILABLE);
-        assertNetworkActionImported(cracCreationContext, "open_fr1_fr2", Set.of("FFR1AA1Y-FFR1AA1--1"), false, 1);
-        assertHasOnInstantUsageRule(cracCreationContext, "open_fr1_fr2", "preventive", UsageMethod.AVAILABLE);
-        assertNetworkActionImported(cracCreationContext, "open_fr1_fr3", Set.of("FFR1AA1X-FFR1AA1--1"), false, 1);
-        assertHasOnInstantUsageRule(cracCreationContext, "open_fr1_fr3", "preventive", UsageMethod.AVAILABLE);
-    }
-
-    @Test
-    void testCustomForAssessedElementWithContingencyRejection() {
-        Properties importParams = new Properties();
-        Network network = Network.read(Paths.get(new File(Objects.requireNonNull(CsaProfileCracCreatorTest.class.getResource("/CSA_42_CustomExample.zip")).getFile()).toString()), LocalComputationManager.getDefault(), Suppliers.memoize(ImportConfig::load).get(), importParams);
-
-        CsaProfileCracImporter cracImporter = new CsaProfileCracImporter();
-        InputStream inputStream = getClass().getResourceAsStream("/CSA_42_CustomExample.zip");
-        CsaProfileCrac nativeCrac = cracImporter.importNativeCrac(inputStream);
-
-        CsaProfileCracCreator cracCreator = new CsaProfileCracCreator();
-        CsaProfileCracCreationContext cracCreationContext = cracCreator.createCrac(nativeCrac, network, OffsetDateTime.parse("2023-03-29T12:00Z"), new CracCreationParameters());
-
-        assertNotNull(cracCreationContext);
-        assertTrue(cracCreationContext.isCreationSuccessful());
-        assertEquals(4, cracCreationContext.getCrac().getFlowCnecs().size());
-        List<FlowCnec> listFlowCnecs = cracCreationContext.getCrac().getFlowCnecs()
-            .stream().sorted(Comparator.comparing(FlowCnec::getId)).toList();
-
-        this.assertFlowCnecEquality(listFlowCnecs.iterator().next(),
-            "RTE_AE - RTE_CO1 - curative",
-            "RTE_AE - RTE_CO1 - curative",
-            "FFR3AA1--FFR5AA1--1",
-            "curative", "0451f8be-83d7-45da-b80b-4014259ff624",
-            +1000., -1000., Side.RIGHT);
-        this.assertFlowCnecEquality(listFlowCnecs.get(1),
-            "RTE_AE - RTE_CO3 - curative",
-            "RTE_AE - RTE_CO3 - curative",
-            "FFR3AA1--FFR5AA1--1",
-            "curative", "4491d904-93c4-41d4-a509-57f9fed2e31c",
-            +1000., -1000., Side.RIGHT);
-        this.assertFlowCnecEquality(listFlowCnecs.get(2),
-            "RTE_AE - preventive",
-            "RTE_AE - preventive",
-            "FFR3AA1--FFR5AA1--1",
-            "preventive", null,
-            +1000., -1000., Side.RIGHT);
-        this.assertFlowCnecEquality(listFlowCnecs.get(3),
-            "RTE_AE2 - preventive",
-            "RTE_AE2 - preventive",
-            "FFR3AA1--FFR5AA1--1",
-            "preventive", null,
-            +1000., -1000., Side.RIGHT);
-    }
-
-    @Test
-    void testAngleCnecImportFromValidProfiles() {
-        CsaProfileCracImporter cracImporter = new CsaProfileCracImporter();
-        InputStream inputStream = getClass().getResourceAsStream("/csa-13/CSA_13_3_ValidProfiles.zip");
-        CsaProfileCrac nativeCrac = cracImporter.importNativeCrac(inputStream);
-
-        CsaProfileCracCreator cracCreator = new CsaProfileCracCreator();
-
-=======
-        CsaProfileCracCreationTestUtil.assertFlowCnecEquality(importedCrac.getFlowCnec("RTE_FFR2AA1--FFR3AA1--2 - RTE_co1_fr2_fr3_1 - curative"), "RTE_FFR2AA1--FFR3AA1--2 - RTE_co1_fr2_fr3_1 - curative", "RTE_FFR2AA1--FFR3AA1--2 - RTE_co1_fr2_fr3_1 - curative",
-                "FFR2AA1--FFR3AA1--2", CURATIVE, "co1_fr2_fr3_1", 2500., -2500., Side.RIGHT);
-        CsaProfileCracCreationTestUtil.assertFlowCnecEquality(importedCrac.getFlowCnec("RTE_FFR3AA1--FFR5AA1--1 - RTE_co1_fr2_fr3_1 - outage"), "RTE_FFR3AA1--FFR5AA1--1 - RTE_co1_fr2_fr3_1 - outage", "RTE_FFR3AA1--FFR5AA1--1 - RTE_co1_fr2_fr3_1 - outage",
-                "FFR3AA1--FFR5AA1--1", OUTAGE, "co1_fr2_fr3_1", 1500., -1500., Side.RIGHT);
-        CsaProfileCracCreationTestUtil.assertFlowCnecEquality(importedCrac.getFlowCnec("RTE_FFR2AA1--DDE3AA1--1 - preventive"), "RTE_FFR2AA1--DDE3AA1--1 - preventive", "RTE_FFR2AA1--DDE3AA1--1 - preventive",
-                "FFR2AA1--DDE3AA1--1", PREVENTIVE, null, 1000., -1000., Side.RIGHT);
-        CsaProfileCracCreationTestUtil.assertFlowCnecEquality(importedCrac.getFlowCnec("RTE_FFR3AA1--FFR5AA1--1 - RTE_co1_fr2_fr3_1 - curative"), "RTE_FFR3AA1--FFR5AA1--1 - RTE_co1_fr2_fr3_1 - curative", "RTE_FFR3AA1--FFR5AA1--1 - RTE_co1_fr2_fr3_1 - curative",
-                "FFR3AA1--FFR5AA1--1", CURATIVE, "co1_fr2_fr3_1", 1000., -1000., Side.RIGHT);
-        CsaProfileCracCreationTestUtil.assertFlowCnecEquality(importedCrac.getFlowCnec("TENNET_TSO_NNL2AA1--BBE3AA1--1 - preventive"), "TENNET_TSO_NNL2AA1--BBE3AA1--1 - preventive", "TENNET_TSO_NNL2AA1--BBE3AA1--1 - preventive",
-                "NNL2AA1--BBE3AA1--1", PREVENTIVE, null, 5000., -5000., Side.RIGHT);
-        CsaProfileCracCreationTestUtil.assertFlowCnecEquality(importedCrac.getFlowCnec("RTE_FFR2AA1--DDE3AA1--1 - RTE_co1_fr2_fr3_1 - outage"), "RTE_FFR2AA1--DDE3AA1--1 - RTE_co1_fr2_fr3_1 - outage", "RTE_FFR2AA1--DDE3AA1--1 - RTE_co1_fr2_fr3_1 - outage",
-                "FFR2AA1--DDE3AA1--1", OUTAGE, "co1_fr2_fr3_1", 1200., -1200., Side.RIGHT);
-
-        // Check PST RAs
-        CsaProfileCracCreationTestUtil.assertPstRangeActionImported(cracCreationContext, "pst_be", "BBE2AA1--BBE3AA1--1", false, 1);
-        CsaProfileCracCreationTestUtil.assertHasOnInstantUsageRule(cracCreationContext, "pst_be", CURATIVE, UsageMethod.AVAILABLE);
-        CsaProfileCracCreationTestUtil.assertPstRangeActionImported(cracCreationContext, "pst_fr_cra", "FFR2AA1--FFR4AA1--1", false, 1);
-        CsaProfileCracCreationTestUtil.assertHasOnInstantUsageRule(cracCreationContext, "pst_fr_cra", CURATIVE, UsageMethod.AVAILABLE);
-        CsaProfileCracCreationTestUtil.assertPstRangeActionImported(cracCreationContext, "pst_fr_pra", "FFR2AA1--FFR4AA1--1", false, 1);
-        CsaProfileCracCreationTestUtil.assertHasOnInstantUsageRule(cracCreationContext, "pst_fr_pra", PREVENTIVE, UsageMethod.AVAILABLE);
-
-        // Check topo RAs
         CsaProfileCracCreationTestUtil.assertNetworkActionImported(cracCreationContext, "close_fr1_fr5", Set.of("FFR1AA1Z-FFR1AA1--1"), false, 1);
-        CsaProfileCracCreationTestUtil.assertHasOnInstantUsageRule(cracCreationContext, "close_fr1_fr5", CURATIVE, UsageMethod.AVAILABLE);
+        CsaProfileCracCreationTestUtil.assertHasOnInstantUsageRule(cracCreationContext, "close_fr1_fr5", "curative", UsageMethod.AVAILABLE);
         CsaProfileCracCreationTestUtil.assertNetworkActionImported(cracCreationContext, "open_fr1_fr2", Set.of("FFR1AA1Y-FFR1AA1--1"), false, 1);
-        CsaProfileCracCreationTestUtil.assertHasOnInstantUsageRule(cracCreationContext, "open_fr1_fr2", PREVENTIVE, UsageMethod.AVAILABLE);
+        CsaProfileCracCreationTestUtil.assertHasOnInstantUsageRule(cracCreationContext, "open_fr1_fr2", "preventive", UsageMethod.AVAILABLE);
         CsaProfileCracCreationTestUtil.assertNetworkActionImported(cracCreationContext, "open_fr1_fr3", Set.of("FFR1AA1X-FFR1AA1--1"), false, 1);
-        CsaProfileCracCreationTestUtil.assertHasOnInstantUsageRule(cracCreationContext, "open_fr1_fr3", PREVENTIVE, UsageMethod.AVAILABLE);
+        CsaProfileCracCreationTestUtil.assertHasOnInstantUsageRule(cracCreationContext, "open_fr1_fr3", "preventive", UsageMethod.AVAILABLE);
     }
 
     @Test
     void checkExcludedCombinationConstraintHandling() {
         //CSA 63_1
->>>>>>> 4f594a74
         Network network = Mockito.mock(Network.class);
         BusbarSection terminal1Mock = Mockito.mock(BusbarSection.class);
         BusbarSection terminal2Mock = Mockito.mock(BusbarSection.class);
@@ -1102,446 +121,6 @@
 
         // RTE_AE2 - RTE_CO3 - curative
         AngleCnec angleCnec2 = angleCnecs.get(1);
-<<<<<<< HEAD
-        assertEquals("RTE_AE2 - RTE_CO1 - curative", angleCnec2.getId());
-        assertEquals("RTE_AE2 - RTE_CO1 - curative", angleCnec2.getName());
-        assertEquals("bdfd51d2-f48a-424e-a42d-0f6e712094bb", angleCnec2.getImportingNetworkElement().getId());
-        assertEquals("601ac88b-14bc-448a-b8a7-e0b8874a478d", angleCnec2.getExportingNetworkElement().getId());
-        assertFalse(angleCnec2.getLowerBound(Unit.DEGREE).isPresent());
-        assertTrue(angleCnec2.getUpperBound(Unit.DEGREE).isPresent());
-        assertEquals(35.0, angleCnec2.getUpperBound(Unit.DEGREE).get());
-
-        // RTE_AE2 - preventive
-        AngleCnec angleCnec3 = angleCnecs.get(2);
-        assertEquals("RTE_AE2 - preventive", angleCnec3.getId());
-        assertEquals("RTE_AE2 - preventive", angleCnec3.getName());
-        assertEquals("bdfd51d2-f48a-424e-a42d-0f6e712094bb", angleCnec3.getImportingNetworkElement().getId());
-        assertEquals("601ac88b-14bc-448a-b8a7-e0b8874a478d", angleCnec3.getExportingNetworkElement().getId());
-        assertFalse(angleCnec3.getLowerBound(Unit.DEGREE).isPresent());
-        assertTrue(angleCnec3.getUpperBound(Unit.DEGREE).isPresent());
-        assertEquals(35.0, angleCnec3.getUpperBound(Unit.DEGREE).get());
-
-        // RTE_AE3 - RTE_CO1 - curative
-        AngleCnec angleCnec4 = angleCnecs.get(3);
-        assertEquals("RTE_AE3 - RTE_CO1 - curative", angleCnec4.getId());
-        assertEquals("RTE_AE3 - RTE_CO1 - curative", angleCnec4.getName());
-        assertEquals("601ac88b-14bc-448a-b8a7-e0b8874a478d", angleCnec4.getImportingNetworkElement().getId());
-        assertEquals("bdfd51d2-f48a-424e-a42d-0f6e712094bb", angleCnec4.getExportingNetworkElement().getId());
-        assertTrue(angleCnec4.getLowerBound(Unit.DEGREE).isPresent());
-        assertEquals(-120.0, angleCnec4.getLowerBound(Unit.DEGREE).get());
-        assertTrue(angleCnec4.getUpperBound(Unit.DEGREE).isPresent());
-        assertEquals(120.0, angleCnec4.getUpperBound(Unit.DEGREE).get());
-
-        // TODO: add onAngleConstraint usage rules checks when CSA-11 is merged
-        // TODO: add ER profile with wrong header
-    }
-
-    @Test
-    void testAngleCnecImportFromInvalidProfiles() {
-        CsaProfileCracImporter cracImporter = new CsaProfileCracImporter();
-        InputStream inputStream = getClass().getResourceAsStream("/csa-13/CSA_13_4_InvalidProfiles.zip");
-        CsaProfileCrac nativeCrac = cracImporter.importNativeCrac(inputStream);
-
-        CsaProfileCracCreator cracCreator = new CsaProfileCracCreator();
-
-        Network network = Mockito.mock(Network.class);
-        BusbarSection terminal1Mock = Mockito.mock(BusbarSection.class);
-        BusbarSection terminal2Mock = Mockito.mock(BusbarSection.class);
-        Mockito.when(terminal1Mock.getId()).thenReturn("7ce8103f-e4d4-4f1a-94a0-ffaf76049e38");
-        Mockito.when(terminal2Mock.getId()).thenReturn("008952f4-0b93-4622-af28-49934dde3db3");
-        Mockito.when(terminal1Mock.getType()).thenReturn(IdentifiableType.BUS);
-        Mockito.when(terminal2Mock.getType()).thenReturn(IdentifiableType.BUS);
-        Mockito.when(network.getIdentifiable("7ce8103f-e4d4-4f1a-94a0-ffaf76049e38")).thenReturn((Identifiable) terminal1Mock);
-        Mockito.when(network.getIdentifiable("008952f4-0b93-4622-af28-49934dde3db3")).thenReturn((Identifiable) terminal2Mock);
-
-        CsaProfileCracCreationContext cracCreationContext = cracCreator.createCrac(nativeCrac, network, OffsetDateTime.parse("2023-03-29T12:00Z"), new CracCreationParameters());
-        assertEquals(0, cracCreationContext.getCrac().getAngleCnecs().size());
-
-        List<CsaProfileElementaryCreationContext> cnecCreationContexts = cracCreationContext.getCnecCreationContexts().stream()
-            .sorted(Comparator.comparing(CsaProfileElementaryCreationContext::getNativeId)).toList();
-        assertEquals(6, cnecCreationContexts.size());
-
-        // Missing AngleReferenceTerminal
-        assertEquals("61f31133-5d71-4d60-bc17-70bed6610101", cnecCreationContexts.iterator().next().getNativeId());
-        assertEquals("angle limit equipment is missing in network : eb090246-2037-481f-baba-36ab347ff119", cnecCreationContexts.iterator().next().getImportStatusDetail());
-
-        // Importing and exporting network elements are the same terminal
-        assertEquals("690b90c4-892c-4638-a083-6cf8e8e1cfc2", cnecCreationContexts.get(1).getNativeId());
-        assertEquals("AngleCNEC's importing and exporting equipments are the same : 7ce8103f-e4d4-4f1a-94a0-ffaf76049e38", cnecCreationContexts.get(1).getImportStatusDetail());
-
-        // Negative normal value
-        assertEquals("c2657640-ff0a-4026-9b18-0e745647ceb0", cnecCreationContexts.get(2).getNativeId());
-        assertEquals("angle limit's normal value is negative", cnecCreationContexts.get(2).getImportStatusDetail());
-
-        // Undefined VoltageAngleLimit.isFlowToRefTerminal + OperationalLimitType.direction HIGH
-        assertEquals("ca931f31-1f48-43bd-9ff4-59d5701d6552", cnecCreationContexts.get(3).getNativeId());
-        assertEquals("ambiguous angle limit direction definition from an undefined VoltageAngleLimit.isFlowToRefTerminal and an OperationalLimit.OperationalLimitType : http://iec.ch/TC57/CIM100#OperationalLimitDirectionKind.high", cnecCreationContexts.get(3).getImportStatusDetail());
-
-        // Undefined VoltageAngleLimit.isFlowToRefTerminal + OperationalLimitType.direction LOW
-        assertEquals("e7ce6d03-dd09-4390-8ea8-5e26bf56c009", cnecCreationContexts.get(4).getNativeId());
-        assertEquals("ambiguous angle limit direction definition from an undefined VoltageAngleLimit.isFlowToRefTerminal and an OperationalLimit.OperationalLimitType : http://iec.ch/TC57/CIM100#OperationalLimitDirectionKind.low", cnecCreationContexts.get(4).getImportStatusDetail());
-
-        // Missing OperationalLimitSet.Terminal
-        assertEquals("eaff2f9c-3fcd-41a3-ac11-79d89bf3a393", cnecCreationContexts.get(5).getNativeId());
-        assertEquals("angle limit equipment is missing in network : eb090246-2037-481f-baba-36ab347ff119", cnecCreationContexts.get(5).getImportStatusDetail());
-    }
-
-    @Test
-    void checkOnFlowConstraintUsageRule() {
-        Properties importParams = new Properties();
-        Network network = Network.read(Paths.get(new File(Objects.requireNonNull(CsaProfileCracCreatorTest.class.getResource("/TestConfiguration_TC1_v29Mar2023.zip")).getFile()).toString()), LocalComputationManager.getDefault(), Suppliers.memoize(ImportConfig::load).get(), importParams);
-
-        CsaProfileCracImporter cracImporter = new CsaProfileCracImporter();
-        InputStream inputStream = getClass().getResourceAsStream("/TestConfiguration_TC1_v29Mar2023.zip");
-        CsaProfileCrac nativeCrac = cracImporter.importNativeCrac(inputStream);
-
-        CsaProfileCracCreator cracCreator = new CsaProfileCracCreator();
-        CsaProfileCracCreationContext cracCreationContext = cracCreator.createCrac(nativeCrac, network, OffsetDateTime.parse("2023-03-29T12:00Z"), new CracCreationParameters());
-
-        PstRangeAction eliaRa1 = cracCreationContext.getCrac().getPstRangeAction("7fc2fc14-eea6-4e69-b8d9-a3edc218e687");
-
-        assertEquals(1, eliaRa1.getUsageRules().size());
-
-        assertEquals("ELIA_RA1", eliaRa1.getName());
-        assertEquals("ELIA", eliaRa1.getOperator());
-        assertEquals("36b83adb-3d45-4693-8967-96627b5f9ec9", eliaRa1.getNetworkElement().getId());
-
-        Iterator<UsageRule> usageRuleIterator = eliaRa1.getUsageRules().iterator();
-        UsageRule usageRule1 = usageRuleIterator.next();
-
-        assertEquals("curative", usageRule1.getInstant().getId());
-        assertEquals("ELIA_AE1 - ELIA_CO1 - curative", ((OnFlowConstraintImpl) usageRule1).getFlowCnec().getId());
-        // TODO assert that UsageMethod.FORCED
-        // assertEquals(UsageMethod.FORCED, usageRule1.getUsageMethod());
-        assertEquals("5c1e945b-4598-437f-b8ae-7c6d4b475a6c", cracCreationContext.getRemedialActionCreationContexts().stream().filter(raC -> !raC.isImported()).findAny().orElseThrow().getNativeId());
-
-    }
-
-    @Test
-    void checkNoOnConstraintUsageRuleIsCreated() {
-        Properties importParams = new Properties();
-        Network network = Network.read(Paths.get(new File(Objects.requireNonNull(CsaProfileCracCreatorTest.class.getResource("/csa-9/CSA_TestConfiguration_TC2_27Apr2023.zip")).getFile()).toString()), LocalComputationManager.getDefault(), Suppliers.memoize(ImportConfig::load).get(), importParams);
-
-        CsaProfileCracImporter cracImporter = new CsaProfileCracImporter();
-        InputStream inputStream = getClass().getResourceAsStream("/csa-9/CSA_TestConfiguration_TC2_27Apr2023.zip");
-        CsaProfileCrac nativeCrac = cracImporter.importNativeCrac(inputStream);
-
-        CsaProfileCracCreator cracCreator = new CsaProfileCracCreator();
-        CsaProfileCracCreationContext cracCreationContext = cracCreator.createCrac(nativeCrac, network, OffsetDateTime.parse("2023-04-27T12:00Z"), new CracCreationParameters());
-
-        cracCreationContext.getCrac().getRemedialActions()
-            .forEach(ra -> assertTrue(ra.getUsageRules().stream().noneMatch(usageRule -> usageRule instanceof OnFlowConstraintImpl)));
-    }
-
-    @Test
-    void checkOnConstraintWith4FlowCnecs() {
-        Network network = Mockito.spy(Network.create("Test", "code"));
-
-        VoltageLevel voltageLevel1 = Mockito.mock(VoltageLevel.class);
-        Mockito.when(voltageLevel1.getNominalV()).thenReturn(400.0);
-        VoltageLevel voltageLevel2 = Mockito.mock(VoltageLevel.class);
-        Mockito.when(voltageLevel2.getNominalV()).thenReturn(400.0);
-
-        Terminal terminal1 = Mockito.mock(Terminal.class);
-        Mockito.when(terminal1.getVoltageLevel()).thenReturn(voltageLevel1);
-
-        Terminal terminal2 = Mockito.mock(Terminal.class);
-        Mockito.when(terminal2.getVoltageLevel()).thenReturn(voltageLevel2);
-
-        CurrentLimits currentLimits = Mockito.mock(CurrentLimits.class);
-        Mockito.when(currentLimits.getPermanentLimit()).thenReturn(400.);
-
-        Branch networkElementMock1 = Mockito.mock(Branch.class);
-        Mockito.when(networkElementMock1.getId()).thenReturn("60038442-5c02-21a9-22ad-f0554a65a466");
-        Mockito.when(network.getIdentifiable("60038442-5c02-21a9-22ad-f0554a65a466")).thenReturn(networkElementMock1);
-        Mockito.when(networkElementMock1.getTerminal1()).thenReturn(terminal1);
-        Mockito.when(networkElementMock1.getTerminal2()).thenReturn(terminal2);
-
-        Mockito.when(networkElementMock1.getCurrentLimits(Branch.Side.ONE)).thenReturn(Optional.of(currentLimits));
-        Mockito.when(networkElementMock1.getCurrentLimits(Branch.Side.TWO)).thenReturn(Optional.of(currentLimits));
-        Mockito.when(networkElementMock1.getAliasFromType("CGMES.Terminal1")).thenReturn(Optional.of("60038442-5c02-21a9-22ad-f0554a65a466"));
-
-        Branch networkElementMock2 = Mockito.mock(Branch.class);
-        Mockito.when(networkElementMock2.getId()).thenReturn("65e9a6a7-8488-7b17-6344-cb7d61b7920b");
-        Mockito.when(network.getIdentifiable("65e9a6a7-8488-7b17-6344-cb7d61b7920b")).thenReturn(networkElementMock2);
-        Mockito.when(networkElementMock2.getTerminal1()).thenReturn(terminal1);
-        Mockito.when(networkElementMock2.getTerminal2()).thenReturn(terminal2);
-
-        Mockito.when(networkElementMock2.getCurrentLimits(Branch.Side.ONE)).thenReturn(Optional.of(currentLimits));
-        Mockito.when(networkElementMock2.getCurrentLimits(Branch.Side.TWO)).thenReturn(Optional.of(currentLimits));
-        Mockito.when(networkElementMock2.getAliasFromType("CGMES.Terminal2")).thenReturn(Optional.of("65e9a6a7-8488-7b17-6344-cb7d61b7920b"));
-
-        Branch networkElementLinkedToContingencies = Mockito.mock(Branch.class);
-        Mockito.when(networkElementLinkedToContingencies.getId()).thenReturn("3a88a6a7-66fe-4988-9019-b3b288fd54ee");
-        Mockito.when(network.getIdentifiable("3a88a6a7-66fe-4988-9019-b3b288fd54ee")).thenReturn(networkElementLinkedToContingencies);
-
-        Switch switch1 = Mockito.mock(Switch.class);
-        Mockito.when(switch1.isOpen()).thenReturn(false);
-        Mockito.when(network.getSwitch("f9c8d9ce-6c44-4293-b60e-93c658411d68")).thenReturn(switch1);
-        Switch switch2 = Mockito.mock(Switch.class);
-        Mockito.when(switch2.isOpen()).thenReturn(false);
-        Mockito.when(network.getSwitch("468fdb4a-49d6-4ea9-b216-928d057b65f0")).thenReturn(switch2);
-        Switch switch3 = Mockito.mock(Switch.class);
-        Mockito.when(switch3.isOpen()).thenReturn(false);
-        Mockito.when(network.getSwitch("c8fcaef5-67f2-42c5-b736-ca91dcbcfe59")).thenReturn(switch3);
-        Switch switch4 = Mockito.mock(Switch.class);
-        Mockito.when(switch4.isOpen()).thenReturn(false);
-        Mockito.when(network.getSwitch("50719289-6406-4d69-9dd7-6de60aecd2d4")).thenReturn(switch4);
-
-        CsaProfileCracImporter cracImporter = new CsaProfileCracImporter();
-        InputStream inputStream = getClass().getResourceAsStream("/csa-11/CSA_11_3_OnFlowConstraint.zip");
-        CsaProfileCrac nativeCrac = cracImporter.importNativeCrac(inputStream);
-
-        CsaProfileCracCreator cracCreator = new CsaProfileCracCreator();
-        CsaProfileCracCreationContext cracCreationContext = cracCreator.createCrac(nativeCrac, network, OffsetDateTime.parse("2023-04-27T12:00Z"), new CracCreationParameters());
-
-        // Check Flow Cnecs
-        assertEquals(4, cracCreationContext.getCrac().getFlowCnecs().size());
-        assertFlowCnecEquality(cracCreationContext.getCrac().getFlowCnec("RTE_AE1 - RTE_CO1 - curative"),
-            "RTE_AE1 - RTE_CO1 - curative",
-            "RTE_AE1 - RTE_CO1 - curative",
-            "60038442-5c02-21a9-22ad-f0554a65a466",
-            "curative",
-            "6c9656a6-84c2-4967-aabc-51f63a7abdf1",
-            1000.,
-            -1000.,
-            Side.LEFT);
-
-        assertFlowCnecEquality(cracCreationContext.getCrac().getFlowCnec("RTE_AE1 - preventive"),
-            "RTE_AE1 - preventive",
-            "RTE_AE1 - preventive",
-            "60038442-5c02-21a9-22ad-f0554a65a466",
-            "preventive",
-            null,
-            1000.,
-            -1000.,
-            Side.LEFT);
-
-        assertFlowCnecEquality(cracCreationContext.getCrac().getFlowCnec("RTE_AE2 - RTE_CO2 - curative"),
-            "RTE_AE2 - RTE_CO2 - curative",
-            "RTE_AE2 - RTE_CO2 - curative",
-            "65e9a6a7-8488-7b17-6344-cb7d61b7920b",
-            "curative",
-            "410a7075-51df-4c5c-aa80-0bb1bbe41190",
-            1000.,
-            -1000.,
-            Side.RIGHT);
-
-        assertFlowCnecEquality(cracCreationContext.getCrac().getFlowCnec("RTE_AE2 - preventive"),
-            "RTE_AE2 - preventive",
-            "RTE_AE2 - preventive",
-            "65e9a6a7-8488-7b17-6344-cb7d61b7920b",
-            "preventive",
-            null,
-            1000.,
-            -1000.,
-            Side.RIGHT);
-
-        //4 remedial actions and a total of 8 onFlowConstraint usage rules.
-        assertEquals(4, cracCreationContext.getCrac().getRemedialActions().size());
-        assertNetworkActionImported(cracCreationContext, "6c283463-9aac-4d9b-9d0b-6710c5b2aa00", Set.of("f9c8d9ce-6c44-4293-b60e-93c658411d68"), false, 2);
-        assertNetworkActionImported(cracCreationContext, "0af9ce7e-8013-4362-96a0-40ac0a970eb6", Set.of("c8fcaef5-67f2-42c5-b736-ca91dcbcfe59"), false, 2);
-        assertNetworkActionImported(cracCreationContext, "f17a745b-60a1-4acd-887f-ebc8349b4597", Set.of("50719289-6406-4d69-9dd7-6de60aecd2d4"), false, 2);
-        assertNetworkActionImported(cracCreationContext, "a8f21a9a-49dc-4c2a-9745-405392f0d87b", Set.of("468fdb4a-49d6-4ea9-b216-928d057b65f0"), false, 2);
-
-        assertHasOnFlowConstraintUsageRule(cracCreationContext, "6c283463-9aac-4d9b-9d0b-6710c5b2aa00", "RTE_AE1 - preventive", "preventive", UsageMethod.TO_BE_EVALUATED); // TODO change TO_BE_EVALUATED by AVAILABLE
-        assertHasOnFlowConstraintUsageRule(cracCreationContext, "6c283463-9aac-4d9b-9d0b-6710c5b2aa00", "RTE_AE1 - RTE_CO1 - curative", "preventive", UsageMethod.TO_BE_EVALUATED);
-
-        assertHasOnFlowConstraintUsageRule(cracCreationContext, "0af9ce7e-8013-4362-96a0-40ac0a970eb6", "RTE_AE2 - preventive", "preventive", UsageMethod.TO_BE_EVALUATED); // TODO change TO_BE_EVALUATED by AVAILABLE
-        assertHasOnFlowConstraintUsageRule(cracCreationContext, "0af9ce7e-8013-4362-96a0-40ac0a970eb6", "RTE_AE2 - RTE_CO2 - curative", "preventive", UsageMethod.TO_BE_EVALUATED);
-
-        assertHasOnFlowConstraintUsageRule(cracCreationContext, "f17a745b-60a1-4acd-887f-ebc8349b4597", "RTE_AE2 - preventive", "preventive", UsageMethod.TO_BE_EVALUATED); // TODO change TO_BE_EVALUATED by AVAILABLE
-        assertHasOnFlowConstraintUsageRule(cracCreationContext, "f17a745b-60a1-4acd-887f-ebc8349b4597", "RTE_AE2 - RTE_CO2 - curative", "preventive", UsageMethod.TO_BE_EVALUATED);
-
-        assertHasOnFlowConstraintUsageRule(cracCreationContext, "a8f21a9a-49dc-4c2a-9745-405392f0d87b", "RTE_AE1 - RTE_CO1 - curative", "curative", UsageMethod.TO_BE_EVALUATED); // TODO change TO_BE_EVALUATED by AVAILABLE
-        assertHasOnFlowConstraintUsageRule(cracCreationContext, "a8f21a9a-49dc-4c2a-9745-405392f0d87b", "RTE_AE2 - RTE_CO2 - curative", "curative", UsageMethod.TO_BE_EVALUATED);
-
-    }
-
-    @Test
-    void checkOnConstraintWith4AngleCnecs() {
-        CsaProfileCracImporter cracImporter = new CsaProfileCracImporter();
-        InputStream inputStream = getClass().getResourceAsStream("/csa-11/CSA_11_4_OnAngleConstraint.zip");
-        CsaProfileCrac nativeCrac = cracImporter.importNativeCrac(inputStream);
-        CsaProfileCracCreator cracCreator = new CsaProfileCracCreator();
-
-        Network network = Mockito.spy(Network.create("Test", "code"));
-        BusbarSection terminal1Mock = Mockito.mock(BusbarSection.class);
-        BusbarSection terminal2Mock = Mockito.mock(BusbarSection.class);
-        Switch switchMock = Mockito.mock(Switch.class);
-        Branch networkElementMock = Mockito.mock(Branch.class);
-
-        Mockito.when(terminal1Mock.getId()).thenReturn("60038442-5c02-21a9-22ad-f0554a65a466");
-        Mockito.when(terminal2Mock.getId()).thenReturn("65e9a6a7-8488-7b17-6344-cb7d61b7920b");
-        Mockito.when(terminal1Mock.getType()).thenReturn(IdentifiableType.BUS);
-        Mockito.when(terminal2Mock.getType()).thenReturn(IdentifiableType.BUS);
-        Mockito.when(switchMock.getId()).thenReturn("f9c8d9ce-6c44-4293-b60e-93c658411d68");
-        Mockito.when(networkElementMock.getId()).thenReturn("3a88a6a7-66fe-4988-9019-b3b288fd54ee");
-        Mockito.when(switchMock.isOpen()).thenReturn(false);
-        Mockito.when(network.getIdentifiable("60038442-5c02-21a9-22ad-f0554a65a466")).thenReturn((Identifiable) terminal1Mock);
-        Mockito.when(network.getIdentifiable("65e9a6a7-8488-7b17-6344-cb7d61b7920b")).thenReturn((Identifiable) terminal2Mock);
-        Mockito.when(network.getSwitch("f9c8d9ce-6c44-4293-b60e-93c658411d68")).thenReturn(switchMock);
-        Mockito.when(network.getIdentifiable("3a88a6a7-66fe-4988-9019-b3b288fd54ee")).thenReturn(networkElementMock);
-
-        CsaProfileCracCreationContext cracCreationContext = cracCreator.createCrac(nativeCrac, network, OffsetDateTime.parse("2023-03-29T12:00Z"), new CracCreationParameters());
-
-        assertAngleCnecEquality(cracCreationContext.getCrac().getAngleCnec("RTE_AE1 - RTE_CO1 - curative"),
-            "RTE_AE1 - RTE_CO1 - curative",
-            "RTE_AE1 - RTE_CO1 - curative",
-            "60038442-5c02-21a9-22ad-f0554a65a466",
-            "65e9a6a7-8488-7b17-6344-cb7d61b7920b",
-            "curative",
-            "6c9656a6-84c2-4967-aabc-51f63a7abdf1",
-            30.,
-            -30.,
-            true);
-
-        assertAngleCnecEquality(cracCreationContext.getCrac().getAngleCnec("RTE_AE1 - preventive"),
-            "RTE_AE1 - preventive",
-            "RTE_AE1 - preventive",
-            "60038442-5c02-21a9-22ad-f0554a65a466",
-            "65e9a6a7-8488-7b17-6344-cb7d61b7920b",
-            "preventive",
-            null,
-            30.,
-            -30.,
-            true);
-
-        assertAngleCnecEquality(cracCreationContext.getCrac().getAngleCnec("RTE_AE2 - RTE_CO2 - curative"),
-            "RTE_AE2 - RTE_CO2 - curative",
-            "RTE_AE2 - RTE_CO2 - curative",
-            "65e9a6a7-8488-7b17-6344-cb7d61b7920b",
-            "60038442-5c02-21a9-22ad-f0554a65a466",
-            "curative",
-            "410a7075-51df-4c5c-aa80-0bb1bbe41190",
-            15.,
-            -15.,
-            true);
-
-        assertAngleCnecEquality(cracCreationContext.getCrac().getAngleCnec("RTE_AE2 - preventive"),
-            "RTE_AE2 - preventive",
-            "RTE_AE2 - preventive",
-            "65e9a6a7-8488-7b17-6344-cb7d61b7920b",
-            "60038442-5c02-21a9-22ad-f0554a65a466",
-            "preventive",
-            null,
-            15.,
-            -15.,
-            true);
-
-        //4 remedial actions and a total of 8 onAngleConstraint usage rules.
-        assertEquals(4, cracCreationContext.getCrac().getRemedialActions().size());
-        assertNetworkActionImported(cracCreationContext, "6c283463-9aac-4d9b-9d0b-6710c5b2aa00", Set.of("f9c8d9ce-6c44-4293-b60e-93c658411d68"), false, 2);
-        assertNetworkActionImported(cracCreationContext, "0af9ce7e-8013-4362-96a0-40ac0a970eb6", Set.of("f9c8d9ce-6c44-4293-b60e-93c658411d68"), false, 2);
-        assertNetworkActionImported(cracCreationContext, "f17a745b-60a1-4acd-887f-ebc8349b4597", Set.of("f9c8d9ce-6c44-4293-b60e-93c658411d68"), false, 2);
-        assertNetworkActionImported(cracCreationContext, "a8f21a9a-49dc-4c2a-9745-405392f0d87b", Set.of("f9c8d9ce-6c44-4293-b60e-93c658411d68"), false, 2);
-
-        assertHasOnAngleConstraintUsageRule(cracCreationContext, "6c283463-9aac-4d9b-9d0b-6710c5b2aa00", "RTE_AE1 - preventive", "preventive", UsageMethod.TO_BE_EVALUATED); // TODO change TO_BE_EVALUATED by AVAILABLE
-        assertHasOnAngleConstraintUsageRule(cracCreationContext, "6c283463-9aac-4d9b-9d0b-6710c5b2aa00", "RTE_AE1 - RTE_CO1 - curative", "preventive", UsageMethod.TO_BE_EVALUATED);
-
-        assertHasOnAngleConstraintUsageRule(cracCreationContext, "0af9ce7e-8013-4362-96a0-40ac0a970eb6", "RTE_AE2 - preventive", "preventive", UsageMethod.TO_BE_EVALUATED); // TODO change TO_BE_EVALUATED by AVAILABLE
-        assertHasOnAngleConstraintUsageRule(cracCreationContext, "0af9ce7e-8013-4362-96a0-40ac0a970eb6", "RTE_AE2 - RTE_CO2 - curative", "preventive", UsageMethod.TO_BE_EVALUATED);
-
-        assertHasOnAngleConstraintUsageRule(cracCreationContext, "f17a745b-60a1-4acd-887f-ebc8349b4597", "RTE_AE2 - preventive", "preventive", UsageMethod.TO_BE_EVALUATED); // TODO change TO_BE_EVALUATED by AVAILABLE
-        assertHasOnAngleConstraintUsageRule(cracCreationContext, "f17a745b-60a1-4acd-887f-ebc8349b4597", "RTE_AE2 - RTE_CO2 - curative", "preventive", UsageMethod.TO_BE_EVALUATED);
-
-        assertHasOnAngleConstraintUsageRule(cracCreationContext, "a8f21a9a-49dc-4c2a-9745-405392f0d87b", "RTE_AE1 - RTE_CO1 - curative", "curative", UsageMethod.TO_BE_EVALUATED); // TODO change TO_BE_EVALUATED by AVAILABLE
-        assertHasOnAngleConstraintUsageRule(cracCreationContext, "a8f21a9a-49dc-4c2a-9745-405392f0d87b", "RTE_AE2 - RTE_CO2 - curative", "curative", UsageMethod.TO_BE_EVALUATED);
-    }
-
-    @Test
-    void checkOnConstraintWith4VoltageCnecs() {
-        CsaProfileCracImporter cracImporter = new CsaProfileCracImporter();
-        InputStream inputStream = getClass().getResourceAsStream("/csa-11/CSA_11_5_OnVoltageConstraint.zip");
-        CsaProfileCrac nativeCrac = cracImporter.importNativeCrac(inputStream);
-        CsaProfileCracCreator cracCreator = new CsaProfileCracCreator();
-
-        Network network = Mockito.spy(Network.create("Test", "code"));
-        BusbarSection terminal1Mock = Mockito.mock(BusbarSection.class);
-        BusbarSection terminal2Mock = Mockito.mock(BusbarSection.class);
-        Switch switch1Mock = Mockito.mock(Switch.class);
-        Branch networkElementMock = Mockito.mock(Branch.class);
-        Switch switch2Mock = Mockito.mock(Switch.class);
-        Switch switch3Mock = Mockito.mock(Switch.class);
-        Switch switch4Mock = Mockito.mock(Switch.class);
-
-        Mockito.when(terminal1Mock.getId()).thenReturn("60038442-5c02-21a9-22ad-f0554a65a466");
-        Mockito.when(terminal2Mock.getId()).thenReturn("65e9a6a7-8488-7b17-6344-cb7d61b7920b");
-        Mockito.when(terminal1Mock.getType()).thenReturn(IdentifiableType.BUS);
-        Mockito.when(terminal2Mock.getType()).thenReturn(IdentifiableType.BUS);
-        Mockito.when(switch1Mock.getId()).thenReturn("f9c8d9ce-6c44-4293-b60e-93c658411d68");
-        Mockito.when(networkElementMock.getId()).thenReturn("3a88a6a7-66fe-4988-9019-b3b288fd54ee");
-        Mockito.when(switch1Mock.isOpen()).thenReturn(false);
-        Mockito.when(network.getIdentifiable("60038442-5c02-21a9-22ad-f0554a65a466")).thenReturn((Identifiable) terminal1Mock);
-        Mockito.when(network.getIdentifiable("65e9a6a7-8488-7b17-6344-cb7d61b7920b")).thenReturn((Identifiable) terminal2Mock);
-        Mockito.when(network.getSwitch("f9c8d9ce-6c44-4293-b60e-93c658411d68")).thenReturn(switch1Mock);
-        Mockito.when(network.getSwitch("c8fcaef5-67f2-42c5-b736-ca91dcbcfe59")).thenReturn(switch2Mock);
-        Mockito.when(network.getSwitch("468fdb4a-49d6-4ea9-b216-928d057b65f0")).thenReturn(switch3Mock);
-        Mockito.when(network.getSwitch("50719289-6406-4d69-9dd7-6de60aecd2d4")).thenReturn(switch4Mock);
-
-        Mockito.when(network.getIdentifiable("3a88a6a7-66fe-4988-9019-b3b288fd54ee")).thenReturn(networkElementMock);
-
-        CsaProfileCracCreationContext cracCreationContext = cracCreator.createCrac(nativeCrac, network, OffsetDateTime.parse("2023-03-29T12:00Z"), new CracCreationParameters());
-
-        assertVoltageCnecEquality(cracCreationContext.getCrac().getVoltageCnec("RTE_AE1 - RTE_CO1 - curative"),
-            "RTE_AE1 - RTE_CO1 - curative",
-            "RTE_AE1 - RTE_CO1 - curative",
-            "60038442-5c02-21a9-22ad-f0554a65a466",
-            "curative",
-            "6c9656a6-84c2-4967-aabc-51f63a7abdf1",
-            817.,
-            null,
-            true);
-
-        assertVoltageCnecEquality(cracCreationContext.getCrac().getVoltageCnec("RTE_AE1 - preventive"),
-            "RTE_AE1 - preventive",
-            "RTE_AE1 - preventive",
-            "60038442-5c02-21a9-22ad-f0554a65a466",
-            "preventive",
-            null,
-            817.,
-            null,
-            true);
-
-        assertVoltageCnecEquality(cracCreationContext.getCrac().getVoltageCnec("RTE_AE2 - RTE_CO2 - curative"),
-            "RTE_AE2 - RTE_CO2 - curative",
-            "RTE_AE2 - RTE_CO2 - curative",
-            "65e9a6a7-8488-7b17-6344-cb7d61b7920b",
-            "curative",
-            "410a7075-51df-4c5c-aa80-0bb1bbe41190",
-            null,
-            520.,
-            true);
-
-        assertVoltageCnecEquality(cracCreationContext.getCrac().getVoltageCnec("RTE_AE2 - preventive"),
-            "RTE_AE2 - preventive",
-            "RTE_AE2 - preventive",
-            "65e9a6a7-8488-7b17-6344-cb7d61b7920b",
-            "preventive",
-            null,
-            null,
-            520.,
-            true);
-
-        //4 remedial actions and a total of 8 onVoltageConstraint usage rules.
-        assertEquals(4, cracCreationContext.getCrac().getRemedialActions().size());
-        assertNetworkActionImported(cracCreationContext, "6c283463-9aac-4d9b-9d0b-6710c5b2aa00", Set.of("f9c8d9ce-6c44-4293-b60e-93c658411d68"), false, 2);
-        assertNetworkActionImported(cracCreationContext, "0af9ce7e-8013-4362-96a0-40ac0a970eb6", Set.of("c8fcaef5-67f2-42c5-b736-ca91dcbcfe59"), false, 2);
-        assertNetworkActionImported(cracCreationContext, "f17a745b-60a1-4acd-887f-ebc8349b4597", Set.of("50719289-6406-4d69-9dd7-6de60aecd2d4"), false, 2);
-        assertNetworkActionImported(cracCreationContext, "a8f21a9a-49dc-4c2a-9745-405392f0d87b", Set.of("468fdb4a-49d6-4ea9-b216-928d057b65f0"), false, 2);
-
-        assertHasOnVoltageConstraintUsageRule(cracCreationContext, "6c283463-9aac-4d9b-9d0b-6710c5b2aa00", "RTE_AE1 - preventive", "preventive", UsageMethod.TO_BE_EVALUATED); // TODO change TO_BE_EVALUATED by AVAILABLE
-        assertHasOnVoltageConstraintUsageRule(cracCreationContext, "6c283463-9aac-4d9b-9d0b-6710c5b2aa00", "RTE_AE1 - RTE_CO1 - curative", "preventive", UsageMethod.TO_BE_EVALUATED);
-
-        assertHasOnVoltageConstraintUsageRule(cracCreationContext, "0af9ce7e-8013-4362-96a0-40ac0a970eb6", "RTE_AE2 - preventive", "preventive", UsageMethod.TO_BE_EVALUATED); // TODO change TO_BE_EVALUATED by AVAILABLE
-        assertHasOnVoltageConstraintUsageRule(cracCreationContext, "0af9ce7e-8013-4362-96a0-40ac0a970eb6", "RTE_AE2 - RTE_CO2 - curative", "preventive", UsageMethod.TO_BE_EVALUATED);
-
-        assertHasOnVoltageConstraintUsageRule(cracCreationContext, "f17a745b-60a1-4acd-887f-ebc8349b4597", "RTE_AE2 - preventive", "preventive", UsageMethod.TO_BE_EVALUATED); // TODO change TO_BE_EVALUATED by AVAILABLE
-        assertHasOnVoltageConstraintUsageRule(cracCreationContext, "f17a745b-60a1-4acd-887f-ebc8349b4597", "RTE_AE2 - RTE_CO2 - curative", "preventive", UsageMethod.TO_BE_EVALUATED);
-
-        assertHasOnVoltageConstraintUsageRule(cracCreationContext, "a8f21a9a-49dc-4c2a-9745-405392f0d87b", "RTE_AE1 - RTE_CO1 - curative", "curative", UsageMethod.TO_BE_EVALUATED); // TODO change TO_BE_EVALUATED by AVAILABLE
-        assertHasOnVoltageConstraintUsageRule(cracCreationContext, "a8f21a9a-49dc-4c2a-9745-405392f0d87b", "RTE_AE2 - RTE_CO2 - curative", "curative", UsageMethod.TO_BE_EVALUATED);
-=======
         assertEquals("RTE_AE2 - RTE_CO3 - curative", angleCnec2.getId());
         assertEquals("RTE_AE2 - RTE_CO3 - curative", angleCnec2.getName());
         assertEquals("c2e3e624-8389-4a50-a2f8-be51631ba221", angleCnec2.getImportingNetworkElement().getId());
@@ -1575,6 +154,5 @@
         CsaProfileCracCreationTestUtil.assertHasOnAngleConstraintUsageRule(cracCreationContext, "6dccb771-921c-4025-8079-f55590868704", "RTE_AE2 - RTE_CO3 - curative", CURATIVE, UsageMethod.TO_BE_EVALUATED); // TODO change TO_BE_EVALUATED by AVAILABLE
 
         assertRaNotImported(cracCreationContext, "fb21c59d-4268-4ba2-aa1b-ae2767799a36", ImportStatus.INCONSISTENCY_IN_DATA, "Remedial action fb21c59d-4268-4ba2-aa1b-ae2767799a36 will not be imported because of an illegal EXCLUDED ElementCombinationConstraintKind");
->>>>>>> 4f594a74
     }
 }