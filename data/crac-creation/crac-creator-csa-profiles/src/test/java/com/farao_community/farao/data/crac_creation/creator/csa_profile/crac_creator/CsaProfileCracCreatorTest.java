/*
 * Copyright (c) 2023, RTE (http://www.rte-france.com)
 * This Source Code Form is subject to the terms of the Mozilla Public
 * License, v. 2.0. If a copy of the MPL was not distributed with this
 * file, You can obtain one at http://mozilla.org/MPL/2.0/.
 */

package com.farao_community.farao.data.crac_creation.creator.csa_profile.crac_creator;

import com.farao_community.farao.commons.Unit;
import com.farao_community.farao.data.crac_api.*;
import com.farao_community.farao.data.crac_api.cnec.AngleCnec;
import com.farao_community.farao.data.crac_api.cnec.FlowCnec;
import com.farao_community.farao.data.crac_api.cnec.Side;
import com.farao_community.farao.data.crac_api.cnec.VoltageCnec;
import com.farao_community.farao.data.crac_api.network_action.ActionType;
import com.farao_community.farao.data.crac_api.network_action.InjectionSetpoint;
import com.farao_community.farao.data.crac_api.network_action.NetworkAction;
import com.farao_community.farao.data.crac_api.network_action.TopologicalAction;
import com.farao_community.farao.data.crac_api.range_action.PstRangeAction;
import com.farao_community.farao.data.crac_api.threshold.BranchThreshold;
import com.farao_community.farao.data.crac_api.threshold.Threshold;
import com.farao_community.farao.data.crac_api.usage_rule.*;
import com.farao_community.farao.data.crac_creation.creator.api.ImportStatus;
import com.farao_community.farao.data.crac_creation.creator.api.parameters.CracCreationParameters;
import com.farao_community.farao.data.crac_creation.creator.csa_profile.CsaProfileCrac;
import com.farao_community.farao.data.crac_creation.creator.csa_profile.crac_creator.cnec.CsaProfileCnecCreationContext;
import com.farao_community.farao.data.crac_creation.creator.csa_profile.crac_creator.remedial_action.CsaProfileRemedialActionCreationContext;
import com.farao_community.farao.data.crac_creation.creator.csa_profile.importer.CsaProfileCracImporter;
import com.farao_community.farao.data.crac_impl.OnContingencyStateImpl;
import com.farao_community.farao.data.crac_impl.OnFlowConstraintImpl;
import com.google.common.base.Suppliers;
import com.powsybl.computation.local.LocalComputationManager;
import com.powsybl.iidm.network.*;
import com.powsybl.iidm.network.Identifiable;
import org.junit.jupiter.api.Test;
import org.mockito.Mockito;

import java.io.File;
import java.io.InputStream;
import java.nio.file.Paths;
import java.time.OffsetDateTime;
import java.util.*;
import java.util.stream.Collectors;
import java.util.stream.Stream;

import static org.junit.jupiter.api.Assertions.*;
import static com.farao_community.farao.data.crac_api.Instant.*;

<<<<<<< HEAD
class CsaProfileCracCreatorTest {

    private CsaProfileCracCreationContext cracCreationContext;
    private Crac importedCrac;

=======
public class CsaProfileCracCreatorTest {
>>>>>>> ced8e1b0
    private void assertContingencyEquality(Contingency c, String expectedContingencyId, String expectedContingencyName, int expectedNetworkElementsSize, List<String> expectedNetworkElementsIds) {
        assertEquals(expectedContingencyId, c.getId());
        assertEquals(expectedContingencyName, c.getName());
        List<NetworkElement> networkElements = c.getNetworkElements().stream()
                .sorted(Comparator.comparing(NetworkElement::getId)).toList();
        assertEquals(expectedNetworkElementsSize, networkElements.size());
        for (int i = 0; i < expectedNetworkElementsSize; i++) {
            assertEquals(expectedNetworkElementsIds.get(i), networkElements.get(i).getId());
        }
    }

    private void assertFlowCnecEquality(FlowCnec fc, String expectedFlowCnecId, String expectedFlowCnecName, String expectedNetworkElementId,
                                        Instant expectedInstant, String expectedContingencyId, Double expectedThresholdMax, Double expectedThresholdMin, Side expectedThresholdSide) {
        assertEquals(expectedFlowCnecId, fc.getId());
        assertEquals(expectedFlowCnecName, fc.getName());
        assertEquals(expectedNetworkElementId, fc.getNetworkElement().getId());
        assertEquals(expectedInstant, fc.getState().getInstant());
        if (expectedContingencyId == null) {
            assertFalse(fc.getState().getContingency().isPresent());
        } else {
            assertEquals(expectedContingencyId, fc.getState().getContingency().get().getId());
        }

        BranchThreshold threshold = fc.getThresholds().stream().toList().iterator().next();
        assertEquals(expectedThresholdMax, threshold.max().orElse(null));
        assertEquals(expectedThresholdMin, threshold.min().orElse(null));
        assertEquals(Set.of(expectedThresholdSide), fc.getMonitoredSides());
    }

<<<<<<< HEAD
    private void assertRaNotImported(String raId, ImportStatus importStatus, String importStatusDetail) {
        CsaProfileRemedialActionCreationContext context = cracCreationContext.getRemedialActionCreationContext(raId);
        assertNotNull(context);
        assertFalse(context.isImported());
        assertEquals(importStatusDetail, context.getImportStatusDetail());
        assertEquals(importStatus, context.getImportStatus());
    }

    private void assertPstRangeActionImported(String id, String networkElement, boolean isAltered, int numberOfUsageRules) {
=======
    private void assertAngleCnecEquality(AngleCnec angleCnec, String expectedFlowCnecId, String expectedFlowCnecName, String expectedImportingNetworkElementId, String expectedExportingNetworkElementId,
                                         Instant expectedInstant, String expectedContingencyId, Double expectedThresholdMax, Double expectedThresholdMin, boolean isMonitored) {
        assertEquals(expectedFlowCnecId, angleCnec.getId());
        assertEquals(expectedFlowCnecName, angleCnec.getName());
        assertEquals(expectedImportingNetworkElementId, angleCnec.getImportingNetworkElement().getId());
        assertEquals(expectedExportingNetworkElementId, angleCnec.getExportingNetworkElement().getId());
        assertEquals(expectedInstant, angleCnec.getState().getInstant());
        if (expectedContingencyId == null) {
            assertFalse(angleCnec.getState().getContingency().isPresent());
        } else {
            assertEquals(expectedContingencyId, angleCnec.getState().getContingency().get().getId());
        }

        Threshold threshold = angleCnec.getThresholds().stream().toList().iterator().next();
        assertEquals(expectedThresholdMax, threshold.max().orElse(null));
        assertEquals(expectedThresholdMin, threshold.min().orElse(null));
        assertEquals(isMonitored, angleCnec.isMonitored());
    }

    private void assertVoltageCnecEquality(VoltageCnec voltageCnec, String expectedVoltageCnecId, String expectedFlowCnecName, String expectedNetworkElementId,
                                           Instant expectedInstant, String expectedContingencyId, Double expectedThresholdMax, Double expectedThresholdMin, boolean isMonitored) {
        assertEquals(expectedVoltageCnecId, voltageCnec.getId());
        assertEquals(expectedFlowCnecName, voltageCnec.getName());
        assertEquals(expectedNetworkElementId, voltageCnec.getNetworkElement().getId());
        assertEquals(expectedInstant, voltageCnec.getState().getInstant());
        if (expectedContingencyId == null) {
            assertFalse(voltageCnec.getState().getContingency().isPresent());
        } else {
            assertEquals(expectedContingencyId, voltageCnec.getState().getContingency().get().getId());
        }

        Threshold threshold = voltageCnec.getThresholds().stream().toList().iterator().next();
        assertEquals(expectedThresholdMax, threshold.max().orElse(null));
        assertEquals(expectedThresholdMin, threshold.min().orElse(null));
        assertEquals(isMonitored, voltageCnec.isMonitored());
    }

    private void assertPstRangeActionImported(CsaProfileCracCreationContext cracCreationContext, String id, String networkElement, boolean isAltered, int numberOfUsageRules) {
>>>>>>> ced8e1b0
        CsaProfileRemedialActionCreationContext remedialActionCreationContext = cracCreationContext.getRemedialActionCreationContext(id);
        assertNotNull(remedialActionCreationContext);
        assertTrue(remedialActionCreationContext.isImported());
        assertEquals(isAltered, remedialActionCreationContext.isAltered());
        assertNotNull(cracCreationContext.getCrac().getPstRangeAction(id));
        String actualNetworkElement = cracCreationContext.getCrac().getPstRangeAction(id).getNetworkElement().toString();
        assertEquals(networkElement, actualNetworkElement);
        assertEquals(numberOfUsageRules, cracCreationContext.getCrac().getPstRangeAction(id).getUsageRules().size());
    }

    private void assertNetworkActionImported(CsaProfileCracCreationContext cracCreationContext, String id, Set<String> networkElements, boolean isAltered, int numberOfUsageRules) {
        CsaProfileRemedialActionCreationContext remedialActionSeriesCreationContext = cracCreationContext.getRemedialActionCreationContext(id);
        assertNotNull(remedialActionSeriesCreationContext);
        assertTrue(remedialActionSeriesCreationContext.isImported());
        assertEquals(isAltered, remedialActionSeriesCreationContext.isAltered());
        assertNotNull(cracCreationContext.getCrac().getNetworkAction(id));
        Set<String> actualNetworkElements = cracCreationContext.getCrac().getNetworkAction(id).getNetworkElements().stream().map(NetworkElement::getId).collect(Collectors.toSet());
        assertEquals(networkElements, actualNetworkElements);
        assertEquals(numberOfUsageRules, cracCreationContext.getCrac().getNetworkAction(id).getUsageRules().size());
    }

    private void assertHasOnInstantUsageRule(CsaProfileCracCreationContext cracCreationContext, String raId, Instant instant, UsageMethod usageMethod) {
        assertTrue(
                cracCreationContext.getCrac().getRemedialAction(raId).getUsageRules().stream().filter(OnInstant.class::isInstance)
                        .map(OnInstant.class::cast)
                        .anyMatch(ur -> ur.getInstant().equals(instant) && ur.getUsageMethod().equals(usageMethod))
        );
    }

    private void assertHasOnContingencyStateUsageRule(CsaProfileCracCreationContext cracCreationContext, String raId, String contingencyId, Instant instant, UsageMethod usageMethod) {
        assertTrue(
                cracCreationContext.getCrac().getRemedialAction(raId).getUsageRules().stream().filter(OnContingencyState.class::isInstance)
                        .map(OnContingencyState.class::cast)
                        .anyMatch(ur -> ur.getContingency().getId().equals(contingencyId) && ur.getInstant().equals(instant) && ur.getUsageMethod().equals(usageMethod))
        );
    }

    private void assertHasOnFlowConstraintUsageRule(CsaProfileCracCreationContext cracCreationContext, String raId, String flowCnecId, Instant instant, UsageMethod usageMethod) {
        assertTrue(
                cracCreationContext.getCrac().getRemedialAction(raId).getUsageRules().stream().filter(OnFlowConstraint.class::isInstance)
                        .map(OnFlowConstraint.class::cast)
                        .anyMatch(ur -> ur.getFlowCnec().getId().equals(flowCnecId) && ur.getInstant().equals(instant) && ur.getUsageMethod().equals(usageMethod))
        );
    }

    private void assertHasOnAngleConstraintUsageRule(CsaProfileCracCreationContext cracCreationContext, String raId, String angleCnecId, Instant instant, UsageMethod usageMethod) {
        assertTrue(
                cracCreationContext.getCrac().getRemedialAction(raId).getUsageRules().stream().filter(OnAngleConstraint.class::isInstance)
                        .map(OnAngleConstraint.class::cast)
                        .anyMatch(ur -> ur.getAngleCnec().getId().equals(angleCnecId) && ur.getInstant().equals(instant) && ur.getUsageMethod().equals(usageMethod))
        );
    }

    private void assertHasOnVoltageConstraintUsageRule(CsaProfileCracCreationContext cracCreationContext, String raId, String voltageCnecId, Instant instant, UsageMethod usageMethod) {
        assertTrue(
                cracCreationContext.getCrac().getRemedialAction(raId).getUsageRules().stream().filter(OnVoltageConstraint.class::isInstance)
                        .map(OnVoltageConstraint.class::cast)
                        .anyMatch(ur -> ur.getVoltageCnec().getId().equals(voltageCnecId) && ur.getInstant().equals(instant) && ur.getUsageMethod().equals(usageMethod))
        );
    }

    @Test
    void testTC1ContingenciesAndFlowCnecs() {
        Properties importParams = new Properties();
        Network network = Network.read(Paths.get(new File(CsaProfileCracCreatorTest.class.getResource("/TestConfiguration_TC1_v29Mar2023.zip").getFile()).toString()), LocalComputationManager.getDefault(), Suppliers.memoize(ImportConfig::load).get(), importParams);

        CsaProfileCracImporter cracImporter = new CsaProfileCracImporter();
        InputStream inputStream = getClass().getResourceAsStream("/TestConfiguration_TC1_v29Mar2023.zip");
        CsaProfileCrac nativeCrac = cracImporter.importNativeCrac(inputStream);

        CsaProfileCracCreator cracCreator = new CsaProfileCracCreator();
        CsaProfileCracCreationContext cracCreationContext = cracCreator.createCrac(nativeCrac, network, OffsetDateTime.parse("2023-03-29T12:00Z"), new CracCreationParameters());

        assertNotNull(cracCreationContext);
        assertTrue(cracCreationContext.isCreationSuccessful());
        assertEquals(1, cracCreationContext.getCreationReport().getReport().size());
        assertEquals(2, cracCreationContext.getCrac().getContingencies().size());
        List<Contingency> listContingencies = cracCreationContext.getCrac().getContingencies()
                .stream().sorted(Comparator.comparing(Contingency::getId)).collect(Collectors.toList());

        this.assertContingencyEquality(listContingencies.iterator().next(),
                "493480ba-93c3-426e-bee5-347d8dda3749", "ELIA_CO1",
                1, Arrays.asList("17086487-56ba-4979-b8de-064025a6b4da + 8fdc7abd-3746-481a-a65e-3df56acd8b13"));
        this.assertContingencyEquality(listContingencies.get(1),
                "c0a25fd7-eee0-4191-98a5-71a74469d36e", "TENNET_TSO_CO1",
                1, Arrays.asList("b18cd1aa-7808-49b9-a7cf-605eaf07b006 + e8acf6b6-99cb-45ad-b8dc-16c7866a4ddc"));

        assertEquals(4, cracCreationContext.getCrac().getFlowCnecs().size());
        List<FlowCnec> listFlowCnecs = cracCreationContext.getCrac().getFlowCnecs()
                .stream().sorted(Comparator.comparing(FlowCnec::getId)).collect(Collectors.toList());

        this.assertFlowCnecEquality(listFlowCnecs.iterator().next(),
                "ELIA_AE1 - ELIA_CO1 - curative",
                "ELIA_AE1 - ELIA_CO1 - curative",
                "ffbabc27-1ccd-4fdc-b037-e341706c8d29",
                CURATIVE, "493480ba-93c3-426e-bee5-347d8dda3749",
                +1312., -1312., Side.LEFT);
        this.assertFlowCnecEquality(listFlowCnecs.get(1),
                "ELIA_AE1 - preventive",
                "ELIA_AE1 - preventive",
                "ffbabc27-1ccd-4fdc-b037-e341706c8d29",
                PREVENTIVE, null,
                +1312., -1312., Side.LEFT);
        this.assertFlowCnecEquality(listFlowCnecs.get(2),
                "TENNET_TSO_AE1NL - TENNET_TSO_CO1 - curative",
                "TENNET_TSO_AE1NL - TENNET_TSO_CO1 - curative",
                "b18cd1aa-7808-49b9-a7cf-605eaf07b006 + e8acf6b6-99cb-45ad-b8dc-16c7866a4ddc",
                CURATIVE, "c0a25fd7-eee0-4191-98a5-71a74469d36e",
                +1876., -1876., Side.RIGHT);
        this.assertFlowCnecEquality(listFlowCnecs.get(3),
                "TENNET_TSO_AE1NL - preventive",
                "TENNET_TSO_AE1NL - preventive",
                "b18cd1aa-7808-49b9-a7cf-605eaf07b006 + e8acf6b6-99cb-45ad-b8dc-16c7866a4ddc",
                PREVENTIVE, null,
                +1876., -1876., Side.RIGHT);

        // csa-9-1
        assertTrue(cracCreationContext.getCrac().getNetworkActions().isEmpty());
    }

    @Test
    void testTC2ContingenciesAndFlowCnecs() {
        CsaProfileCracImporter cracImporter = new CsaProfileCracImporter();
        InputStream inputStream = getClass().getResourceAsStream("/CSA_TestConfiguration_TC2_Draft_v14Apr2023.zip");
        CsaProfileCrac nativeCrac = cracImporter.importNativeCrac(inputStream);

        Properties importParams = new Properties();
        Network network = Network.read(Paths.get(new File(CsaProfileCracCreatorTest.class.getResource("/CSA_TestConfiguration_TC2_Draft_v14Apr2023.zip").getFile()).toString()), LocalComputationManager.getDefault(), Suppliers.memoize(ImportConfig::load).get(), importParams);

        CsaProfileCracCreator cracCreator = new CsaProfileCracCreator();
        CsaProfileCracCreationContext cracCreationContext = cracCreator.createCrac(nativeCrac, network, OffsetDateTime.parse("2023-03-29T12:00Z"), new CracCreationParameters());

        assertNotNull(cracCreationContext);
        assertTrue(cracCreationContext.isCreationSuccessful());
        assertEquals(23, cracCreationContext.getCreationReport().getReport().size());
        assertEquals(15, cracCreationContext.getCrac().getContingencies().size());
        assertEquals(12, cracCreationContext.getCrac().getFlowCnecs().size());

        List<Contingency> listContingencies = cracCreationContext.getCrac().getContingencies()
                .stream().sorted(Comparator.comparing(Contingency::getId)).collect(Collectors.toList());

        this.assertContingencyEquality(listContingencies.iterator().next(),
                "13334fdf-9cc2-4341-adb6-1281269040b4", "REE_CO3",
                2, Arrays.asList("04566cf8-c766-11e1-8775-005056c00008", "0475dbd8-c766-11e1-8775-005056c00008"));
        this.assertContingencyEquality(listContingencies.get(1),
                "264e9a19-ae28-4c85-a43c-6b7818ca0e6c", "RTE_CO4",
                1, Arrays.asList("536f4b84-db4c-4545-96e9-bb5a87f65d13 + d9622e7f-5bf0-4e7e-b766-b8596c6fe4ae"));
        this.assertContingencyEquality(listContingencies.get(2),
                "37997e71-cb7d-4a8c-baa6-2a1594956da9", "ELIA_CO3",
                1, Arrays.asList("550ebe0d-f2b2-48c1-991f-cebea43a21aa"));
        this.assertContingencyEquality(listContingencies.get(3),
                "475ba18f-cbf5-490b-b65d-e8e03f9bcbc4", "RTE_CO2",
                1, Arrays.asList("e02e1166-1c43-4a4d-8c5a-82298ee0c8f5"));
        this.assertContingencyEquality(listContingencies.get(4),
                "5d587c7e-9ced-416a-ad17-6ef9b241a998", "RTE_CO3",
                1, Arrays.asList("2ab1b800-0c93-4517-86b5-8fd6a3a24ee7"));
        this.assertContingencyEquality(listContingencies.get(5),
                "7e31c67d-67ba-4592-8ac1-9e806d697c8e", "ELIA_CO2",
                1, Arrays.asList("536f4b84-db4c-4545-96e9-bb5a87f65d13 + d9622e7f-5bf0-4e7e-b766-b8596c6fe4ae"));
        this.assertContingencyEquality(listContingencies.get(6),
                "8cdec4c6-10c3-40c1-9eeb-7f6ae8d9b3fe", "REE_CO1",
                1, Arrays.asList("044bbe91-c766-11e1-8775-005056c00008"));
        this.assertContingencyEquality(listContingencies.get(7),
                "96c96ad8-844c-4f3b-8b38-c886ba2c0214", "REE_CO5",
                1, Arrays.asList("891e77ff-39c6-4648-8eda-d81f730271f9 + a04e4e41-c0b4-496e-9ef3-390ea089411f"));
        this.assertContingencyEquality(listContingencies.get(8),
                "9d17b84c-33b5-4a68-b8b9-ed5b31038d40", "REE_CO4",
                2, Arrays.asList("04566cf8-c766-11e1-8775-005056c00008", "0475dbd8-c766-11e1-8775-005056c00008"));
        this.assertContingencyEquality(listContingencies.get(9),
                "b6b780cb-9fe5-4c45-989d-447a927c3874", "REE_CO2",
                1, Arrays.asList("048481d0-c766-11e1-8775-005056c00008"));
        this.assertContingencyEquality(listContingencies.get(10),
                "bd7bb012-f7b9-45e0-9e15-4e2aa3592829", "TENNET_TSO_CO3",
                1, Arrays.asList("9c3b8f97-7972-477d-9dc8-87365cc0ad0e"));
        this.assertContingencyEquality(listContingencies.get(11),
                "ce19dd34-429e-4b72-8813-7615cc57b4a4", "RTE_CO6",
                1, Arrays.asList("04839777-c766-11e1-8775-005056c00008"));
        this.assertContingencyEquality(listContingencies.get(12),
                "d9ef0d5e-732d-441e-9611-c817b0afbc41", "RTE_CO5",
                1, Arrays.asList("f0dee14e-aa43-411e-a2ea-b9879c20f3be"));
        this.assertContingencyEquality(listContingencies.get(13),
                "e05bbe20-9d4a-40da-9777-8424d216785d", "RTE_CO1",
                1, Arrays.asList("f1c13f90-6d89-4a37-a51c-94742ad2dd72"));
        this.assertContingencyEquality(listContingencies.get(14),
                "e9eab3fe-c328-4f78-9bc1-77adb59f6ba7", "ELIA_CO1",
                1, Arrays.asList("dad02278-bd25-476f-8f58-dbe44be72586 + ed0c5d75-4a54-43c8-b782-b20d7431630b"));

        List<FlowCnec> listFlowCnecs = cracCreationContext.getCrac().getFlowCnecs()
                .stream().sorted(Comparator.comparing(FlowCnec::getId)).collect(Collectors.toList());
        // TODO : check flow cnecs
    }

    @Test
    void testCreateCracCSATestWithRejectedFiles() {
        CsaProfileCracImporter cracImporter = new CsaProfileCracImporter();
        InputStream inputStream = getClass().getResourceAsStream("/CSA_Test_With_Rejected_Files.zip");
        CsaProfileCrac nativeCrac = cracImporter.importNativeCrac(inputStream);

        Properties importParams = new Properties();
        Network network = Network.read(Paths.get(new File(CsaProfileCracCreatorTest.class.getResource("/CSA_Test_With_Rejected_Files.zip").getFile()).toString()), LocalComputationManager.getDefault(), Suppliers.memoize(ImportConfig::load).get(), importParams);

        CsaProfileCracCreator cracCreator = new CsaProfileCracCreator();
        CsaProfileCracCreationContext cracCreationContext = cracCreator.createCrac(nativeCrac, network, OffsetDateTime.parse("2023-03-29T12:00Z"), new CracCreationParameters());

        assertNotNull(cracCreationContext);
        assertTrue(cracCreationContext.isCreationSuccessful());
        assertEquals(42, cracCreationContext.getCreationReport().getReport().size());
        assertEquals(7, cracCreationContext.getCrac().getContingencies().size());
        assertEquals(4, cracCreationContext.getCrac().getFlowCnecs().size());
        List<Contingency> listContingencies = cracCreationContext.getCrac().getContingencies()
                .stream().sorted(Comparator.comparing(Contingency::getId)).collect(Collectors.toList());

        this.assertContingencyEquality(listContingencies.iterator().next(),
                "264e9a19-ae28-4c85-a43c-6b7818ca0e6c", "RTE_CO4",
                1, Arrays.asList("536f4b84-db4c-4545-96e9-bb5a87f65d13 + d9622e7f-5bf0-4e7e-b766-b8596c6fe4ae"));
        this.assertContingencyEquality(listContingencies.get(1),
                "475ba18f-cbf5-490b-b65d-e8e03f9bcbc4", "RTE_CO2",
                1, Arrays.asList("e02e1166-1c43-4a4d-8c5a-82298ee0c8f5"));
        this.assertContingencyEquality(listContingencies.get(2),
                "5d587c7e-9ced-416a-ad17-6ef9b241a998", "RTE_CO3",
                1, Arrays.asList("2ab1b800-0c93-4517-86b5-8fd6a3a24ee7"));
        this.assertContingencyEquality(listContingencies.get(3),
                "bd7bb012-f7b9-45e0-9e15-4e2aa3592829", "TENNET_TSO_CO3",
                1, Arrays.asList("9c3b8f97-7972-477d-9dc8-87365cc0ad0e"));
        this.assertContingencyEquality(listContingencies.get(4),
                "ce19dd34-429e-4b72-8813-7615cc57b4a4", "RTE_CO6",
                1, Arrays.asList("04839777-c766-11e1-8775-005056c00008"));
        this.assertContingencyEquality(listContingencies.get(5),
                "d9ef0d5e-732d-441e-9611-c817b0afbc41", "RTE_CO5",
                1, Arrays.asList("f0dee14e-aa43-411e-a2ea-b9879c20f3be"));
        this.assertContingencyEquality(listContingencies.get(6),
                "e05bbe20-9d4a-40da-9777-8424d216785d", "RTE_CO1",
                1, Arrays.asList("f1c13f90-6d89-4a37-a51c-94742ad2dd72"));

        List<FlowCnec> listFlowCnecs = cracCreationContext.getCrac().getFlowCnecs()
                .stream().sorted(Comparator.comparing(FlowCnec::getId)).collect(Collectors.toList());
        // TODO : check flow cnecs
    }

    @Test
    void testCreateCracCSATestWithRefusedContingencies() {
        CsaProfileCracImporter cracImporter = new CsaProfileCracImporter();
        InputStream inputStream = getClass().getResourceAsStream("/Test_With_Refused_Contingencies.zip");
        CsaProfileCrac nativeCrac = cracImporter.importNativeCrac(inputStream);

        Properties importParams = new Properties();
        Network network = Network.read(Paths.get(new File(CsaProfileCracCreatorTest.class.getResource("/Test_With_Refused_Contingencies.zip").getFile()).toString()), LocalComputationManager.getDefault(), Suppliers.memoize(ImportConfig::load).get(), importParams);

        CsaProfileCracCreator cracCreator = new CsaProfileCracCreator();
        CsaProfileCracCreationContext cracCreationContext = cracCreator.createCrac(nativeCrac, network, OffsetDateTime.parse("2023-03-29T12:00Z"), new CracCreationParameters());

        assertNotNull(cracCreationContext);
        assertTrue(cracCreationContext.isCreationSuccessful());
        assertEquals(6, cracCreationContext.getCreationReport().getReport().size());
        assertEquals(2, cracCreationContext.getCrac().getContingencies().size());
        assertEquals(4, cracCreationContext.getCrac().getFlowCnecs().size());

        List<Contingency> listContingencies = cracCreationContext.getCrac().getContingencies()
                .stream().sorted(Comparator.comparing(Contingency::getId)).collect(Collectors.toList());

        this.assertContingencyEquality(listContingencies.iterator().next(),
                "493480ba-93c3-426e-bee5-347d8dda3749", "ELIA_CO1",
                1, Arrays.asList("17086487-56ba-4979-b8de-064025a6b4da + 8fdc7abd-3746-481a-a65e-3df56acd8b13"));
        this.assertContingencyEquality(listContingencies.get(1),
                "c0a25fd7-eee0-4191-98a5-71a74469d36e", "TENNET_TSO_CO1",
                1, Arrays.asList("b18cd1aa-7808-49b9-a7cf-605eaf07b006 + e8acf6b6-99cb-45ad-b8dc-16c7866a4ddc"));

        List<FlowCnec> listFlowCnecs = cracCreationContext.getCrac().getFlowCnecs()
                .stream().sorted(Comparator.comparing(FlowCnec::getId)).collect(Collectors.toList());
        // TODO : check flow cnecs
    }

    @Test
    void testTC2ImportNetworkActions() {
        Properties importParams = new Properties();
        Network network = Network.read(Paths.get(new File(CsaProfileCracCreatorTest.class.getResource("/csa-9/CSA_TestConfiguration_TC2_27Apr2023.zip").getFile()).toString()), LocalComputationManager.getDefault(), Suppliers.memoize(ImportConfig::load).get(), importParams);

        CsaProfileCracImporter cracImporter = new CsaProfileCracImporter();
        InputStream inputStream = getClass().getResourceAsStream("/csa-9/CSA_TestConfiguration_TC2_27Apr2023.zip");
        CsaProfileCrac nativeCrac = cracImporter.importNativeCrac(inputStream);

        CsaProfileCracCreator cracCreator = new CsaProfileCracCreator();
        CsaProfileCracCreationContext cracCreationContext = cracCreator.createCrac(nativeCrac, network, OffsetDateTime.parse("2023-04-27T12:00Z"), new CracCreationParameters());

        assertNotNull(cracCreationContext);
        assertEquals(9, cracCreationContext.getCrac().getNetworkActions().size());
        // RA17 (on instant)
        NetworkAction ra17 = cracCreationContext.getCrac().getNetworkAction("cfabf356-c5e1-4391-b91b-3330bc24f0c9");
        assertEquals("RA17", ra17.getName());
        assertEquals("2db971f1-ed3d-4ea6-acf5-983c4289d51b", ra17.getNetworkElements().iterator().next().getId());
        assertEquals(ActionType.OPEN, ((TopologicalAction) ra17.getElementaryActions().iterator().next()).getActionType());
        assertEquals(PREVENTIVE, ra17.getUsageRules().iterator().next().getInstant());
        assertEquals(UsageMethod.AVAILABLE, ra17.getUsageRules().iterator().next().getUsageMethod());
        // RA11 (on instant)
        NetworkAction ra11 = cracCreationContext.getCrac().getNetworkAction("b2555ccc-6562-4887-8abc-19a6e51cfe36");
        assertEquals("RA11", ra11.getName());
        assertEquals("86dff3a9-afae-4122-afeb-651f2c01c795", ra11.getNetworkElements().iterator().next().getId());
        assertEquals(ActionType.OPEN, ((TopologicalAction) ra11.getElementaryActions().iterator().next()).getActionType());
        assertEquals(PREVENTIVE, ra11.getUsageRules().iterator().next().getInstant());
        assertEquals(UsageMethod.AVAILABLE, ra11.getUsageRules().iterator().next().getUsageMethod());
        // RA2 (on instant)
        NetworkAction ra2 = cracCreationContext.getCrac().getNetworkAction("d9bd3aaf-cda3-4b54-bb2e-b03dd9925817");
        assertEquals("RA2", ra2.getName());
        assertEquals(2, ra2.getNetworkElements().size());
        assertTrue(ra2.getElementaryActions().stream().allMatch(TopologicalAction.class::isInstance));
        List<TopologicalAction> topologicalActions = ra2.getElementaryActions().stream().map(TopologicalAction.class::cast).collect(Collectors.toList());
        assertTrue(topologicalActions.stream().anyMatch(action -> action.getNetworkElement().getId().equals("39428c75-098b-4366-861d-2df2a857a805")));
        assertTrue(topologicalActions.stream().anyMatch(action -> action.getNetworkElement().getId().equals("902046a4-40e9-421d-9ef1-9adab0d9d41d")));
        assertTrue(topologicalActions.stream().allMatch(action -> action.getActionType().equals(ActionType.OPEN)));
        assertEquals(PREVENTIVE, ra2.getUsageRules().iterator().next().getInstant());
        assertEquals(UsageMethod.AVAILABLE, ra2.getUsageRules().iterator().next().getUsageMethod());
        // RA13 (on state)
        NetworkAction ra13 = cracCreationContext.getCrac().getNetworkAction("1fd630a9-b9d8-414b-ac84-b47a093af936");
        assertEquals("RA13", ra13.getName());
        assertEquals(UsageMethod.FORCED, ra13.getUsageRules().iterator().next().getUsageMethod());
        assertEquals(CURATIVE, ra13.getUsageRules().iterator().next().getInstant());
        assertEquals("b6b780cb-9fe5-4c45-989d-447a927c3874", ((OnContingencyStateImpl) ra13.getUsageRules().iterator().next()).getContingency().getId());
        assertEquals("52effb0d-091b-4867-a0a2-387109cdad5c", ra13.getNetworkElements().iterator().next().getId());
        assertEquals(ActionType.OPEN, ((TopologicalAction) ra13.getElementaryActions().iterator().next()).getActionType());

        // RA22 (on state)
        NetworkAction ra22 = cracCreationContext.getCrac().getNetworkAction("d856a2a2-3de4-4a7b-aea4-d363c13d9014");
        assertEquals("RA22", ra22.getName());
        assertEquals(UsageMethod.FORCED, ra22.getUsageRules().iterator().next().getUsageMethod());
        assertEquals(CURATIVE, ra22.getUsageRules().iterator().next().getInstant());
        assertEquals("96c96ad8-844c-4f3b-8b38-c886ba2c0214", ((OnContingencyStateImpl) ra22.getUsageRules().iterator().next()).getContingency().getId());
        assertEquals("c871da6f-816f-4398-82a4-698550cbee58", ra22.getNetworkElements().iterator().next().getId());
        assertEquals(ActionType.OPEN, ((TopologicalAction) ra22.getElementaryActions().iterator().next()).getActionType());

        // RA14 (on state)
        NetworkAction ra14 = cracCreationContext.getCrac().getNetworkAction("c8bf6b19-1c3b-4ce6-a15c-99995a3c88ce");
        assertEquals("RA14", ra14.getName());
        assertEquals(UsageMethod.FORCED, ra14.getUsageRules().iterator().next().getUsageMethod());
        assertEquals(CURATIVE, ra14.getUsageRules().iterator().next().getInstant());
        assertEquals("13334fdf-9cc2-4341-adb6-1281269040b4", ((OnContingencyStateImpl) ra14.getUsageRules().iterator().next()).getContingency().getId());
        assertEquals("88e2e417-fc08-41a7-a711-4c6d0784ac4f", ra14.getNetworkElements().iterator().next().getId());
        assertEquals(ActionType.OPEN, ((TopologicalAction) ra14.getElementaryActions().iterator().next()).getActionType());

        // RA21 (on state)
        NetworkAction ra21 = cracCreationContext.getCrac().getNetworkAction("fb487cc2-0f7b-4958-8f66-1d3fabf7840d");
        assertEquals("RA21", ra21.getName());
        assertEquals(UsageMethod.FORCED, ra21.getUsageRules().iterator().next().getUsageMethod());
        assertEquals(CURATIVE, ra21.getUsageRules().iterator().next().getInstant());
        assertEquals("9d17b84c-33b5-4a68-b8b9-ed5b31038d40", ((OnContingencyStateImpl) ra21.getUsageRules().iterator().next()).getContingency().getId());
        assertEquals("65b97d2e-d749-41df-aa8f-0be4629d5e0e", ra21.getNetworkElements().iterator().next().getId());
        assertEquals(ActionType.OPEN, ((TopologicalAction) ra21.getElementaryActions().iterator().next()).getActionType());

        // RA3 (on state)
        NetworkAction ra3 = cracCreationContext.getCrac().getNetworkAction("5e401955-387e-45ce-b126-dd142b06b20c");
        assertEquals("RA3", ra3.getName());
        assertEquals(UsageMethod.FORCED, ra3.getUsageRules().iterator().next().getUsageMethod());
        assertEquals(CURATIVE, ra3.getUsageRules().iterator().next().getInstant());
        assertEquals("475ba18f-cbf5-490b-b65d-e8e03f9bcbc4", ((OnContingencyStateImpl) ra3.getUsageRules().iterator().next()).getContingency().getId());
        assertEquals("8e55fb9d-e514-4f4b-8a5d-8fd05b1dc02e", ra3.getNetworkElements().iterator().next().getId());
        assertEquals(ActionType.OPEN, ((TopologicalAction) ra3.getElementaryActions().iterator().next()).getActionType());

        // RA5 (on state)
        NetworkAction ra5 = cracCreationContext.getCrac().getNetworkAction("587cb391-ed16-4a1d-876e-f90241addce5");
        assertEquals("RA5", ra5.getName());
        assertEquals(UsageMethod.FORCED, ra5.getUsageRules().iterator().next().getUsageMethod());
        assertEquals(CURATIVE, ra5.getUsageRules().iterator().next().getInstant());
        assertEquals("5d587c7e-9ced-416a-ad17-6ef9b241a998", ((OnContingencyStateImpl) ra5.getUsageRules().iterator().next()).getContingency().getId());
        assertEquals("21f21596-302e-4e0e-8009-2b8c3c23517f", ra5.getNetworkElements().iterator().next().getId());
        assertEquals(ActionType.OPEN, ((TopologicalAction) ra5.getElementaryActions().iterator().next()).getActionType());
    }

    @Test
    void testImportNetworkActions() {
        Network network = Mockito.mock(Network.class);
        Mockito.when(network.getSwitch("switch")).thenReturn(Mockito.mock(Switch.class));
        Branch networkElementMock = Mockito.mock(Branch.class);
        Mockito.when(networkElementMock.getId()).thenReturn("equipment-with-contingency");
        Mockito.when(network.getIdentifiable("equipment-with-contingency")).thenReturn(networkElementMock);

        CsaProfileCracImporter cracImporter = new CsaProfileCracImporter();
        InputStream inputStream = getClass().getResourceAsStream("/csa-9/CSA_9_4_ValidProfiles.zip");
        CsaProfileCrac nativeCrac = cracImporter.importNativeCrac(inputStream);

        CsaProfileCracCreator cracCreator = new CsaProfileCracCreator();
        CsaProfileCracCreationContext cracCreationContext = cracCreator.createCrac(nativeCrac, network, OffsetDateTime.parse("2023-03-29T12:00Z"), new CracCreationParameters());

        // RA1 (on instant)
        NetworkAction ra1 = cracCreationContext.getCrac().getNetworkAction("on-instant-preventive-topological-action-parent-remedial-action");
        assertEquals("RA1", ra1.getName());
        assertEquals(PREVENTIVE, ra1.getUsageRules().iterator().next().getInstant());
        assertEquals(UsageMethod.AVAILABLE, ra1.getUsageRules().iterator().next().getUsageMethod());

        // RA2 (on instant)
        NetworkAction ra2 = cracCreationContext.getCrac().getNetworkAction("on-instant-curative-topological-action-parent-remedial-action");
        assertEquals("RA2", ra2.getName());
        assertEquals(CURATIVE, ra2.getUsageRules().iterator().next().getInstant());
        assertEquals(UsageMethod.AVAILABLE, ra2.getUsageRules().iterator().next().getUsageMethod());

        // RA3 (on state)
        NetworkAction ra3 = cracCreationContext.getCrac().getNetworkAction("on-state-considered-curative-topological-action-parent-remedial-action");
        assertEquals("RA3", ra3.getName());
        assertEquals(CURATIVE, ra3.getUsageRules().iterator().next().getInstant());
        assertEquals(UsageMethod.AVAILABLE, ra3.getUsageRules().iterator().next().getUsageMethod());
        assertEquals("switch", ra3.getNetworkElements().iterator().next().getId());

        // RA4 (on state)
        NetworkAction ra4 = cracCreationContext.getCrac().getNetworkAction("on-state-included-curative-topological-action-parent-remedial-action");
        assertEquals("RA4", ra4.getName());
        assertEquals(CURATIVE, ra4.getUsageRules().iterator().next().getInstant());
        assertEquals(UsageMethod.FORCED, ra4.getUsageRules().iterator().next().getUsageMethod());

        // RA5 (on instant + on instant)
        NetworkAction ra5 = cracCreationContext.getCrac().getNetworkAction("on-state-excluded-curative-topological-action-parent-remedial-action");
        assertEquals("RA5", ra5.getName());
        List<UsageRule> usageRules = ra5.getUsageRules().stream().sorted(Comparator.comparing(UsageRule::getUsageMethod)).collect(Collectors.toList());
        assertEquals(2, usageRules.size());
        assertEquals(CURATIVE, usageRules.iterator().next().getInstant());
        assertEquals(UsageMethod.AVAILABLE, usageRules.iterator().next().getUsageMethod());

        assertEquals(CURATIVE, usageRules.get(1).getInstant());
        assertEquals(UsageMethod.UNAVAILABLE, usageRules.get(1).getUsageMethod());
        assertEquals("contingency", ((OnContingencyStateImpl) usageRules.get(1)).getState().getContingency().get().getId());

        // RTE_RA7 (on instant)
        NetworkAction ra7 = cracCreationContext.getCrac().getNetworkAction("topological-action-with-tso-name-parent-remedial-action");
        assertEquals("RTE_RA7", ra7.getName());
        assertEquals("RTE", ra7.getOperator());
        assertEquals(PREVENTIVE, ra7.getUsageRules().iterator().next().getInstant());
        assertEquals(UsageMethod.AVAILABLE, ra7.getUsageRules().iterator().next().getUsageMethod());

        // nameless-topological-action-with-speed-parent-remedial-action (on instant)
        NetworkAction raNameless = cracCreationContext.getCrac().getNetworkAction("nameless-topological-action-with-speed-parent-remedial-action");
        assertEquals("nameless-topological-action-with-speed-parent-remedial-action", raNameless.getName());
        assertEquals(PREVENTIVE, raNameless.getUsageRules().iterator().next().getInstant());
        assertEquals(UsageMethod.AVAILABLE, raNameless.getUsageRules().iterator().next().getUsageMethod());
        assertEquals(137, raNameless.getSpeed().get());

        // nameless-topological-action-with-tso-name-parent-remedial-action (on instant)
        NetworkAction raNameless2 = cracCreationContext.getCrac().getNetworkAction("nameless-topological-action-with-tso-name-parent-remedial-action");
        assertEquals("nameless-topological-action-with-tso-name-parent-remedial-action", raNameless2.getName());
        assertEquals("RTE", raNameless2.getOperator());
        assertEquals(PREVENTIVE, raNameless2.getUsageRules().iterator().next().getInstant());
        assertEquals(UsageMethod.AVAILABLE, raNameless2.getUsageRules().iterator().next().getUsageMethod());
    }

    @Test
    void testIgnoreWrongRAKeyword() {
        Properties importParams = new Properties();
        Network network = Network.read(Paths.get(new File(CsaProfileCracCreatorTest.class.getResource("/csa-9/CSA_9_5_WrongKeyword.zip").getFile()).toString()), LocalComputationManager.getDefault(), Suppliers.memoize(ImportConfig::load).get(), importParams);

        CsaProfileCracImporter cracImporter = new CsaProfileCracImporter();
        InputStream inputStream = getClass().getResourceAsStream("/csa-9/CSA_9_5_WrongKeyword.zip");
        CsaProfileCrac nativeCrac = cracImporter.importNativeCrac(inputStream);

        CsaProfileCracCreator cracCreator = new CsaProfileCracCreator();
        CsaProfileCracCreationContext cracCreationContext = cracCreator.createCrac(nativeCrac, network, OffsetDateTime.parse("2023-03-29T12:00Z"), new CracCreationParameters());

        assertEquals(0, cracCreationContext.getCrac().getRemedialActions().size());
    }

    @Test
    void testIgnoreUnhandledProfile() {
        Properties importParams = new Properties();
        Network network = Network.read(Paths.get(new File(CsaProfileCracCreatorTest.class.getResource("/csa-9/CSA_9_6_NotYetValidProfile.zip").getFile()).toString()), LocalComputationManager.getDefault(), Suppliers.memoize(ImportConfig::load).get(), importParams);

        CsaProfileCracImporter cracImporter = new CsaProfileCracImporter();
        InputStream inputStream = getClass().getResourceAsStream("/csa-9/CSA_9_6_NotYetValidProfile.zip");
        CsaProfileCrac nativeCrac = cracImporter.importNativeCrac(inputStream);

        CsaProfileCracCreator cracCreator = new CsaProfileCracCreator();
        CsaProfileCracCreationContext cracCreationContext = cracCreator.createCrac(nativeCrac, network, OffsetDateTime.parse("2023-03-29T12:00Z"), new CracCreationParameters());

        assertEquals(0, cracCreationContext.getCrac().getRemedialActions().size());
    }

    @Test
    void testIgnoreOutdatedProfile() {
        Properties importParams = new Properties();
        Network network = Network.read(Paths.get(new File(CsaProfileCracCreatorTest.class.getResource("/csa-9/CSA_9_7_OutdatedProfile.zip").getFile()).toString()), LocalComputationManager.getDefault(), Suppliers.memoize(ImportConfig::load).get(), importParams);

        CsaProfileCracImporter cracImporter = new CsaProfileCracImporter();
        InputStream inputStream = getClass().getResourceAsStream("/csa-9/CSA_9_7_OutdatedProfile.zip");
        CsaProfileCrac nativeCrac = cracImporter.importNativeCrac(inputStream);

        CsaProfileCracCreator cracCreator = new CsaProfileCracCreator();
        CsaProfileCracCreationContext cracCreationContext = cracCreator.createCrac(nativeCrac, network, OffsetDateTime.parse("2023-03-29T12:00Z"), new CracCreationParameters());

        assertEquals(0, cracCreationContext.getCrac().getRemedialActions().size());
    }

    @Test
    void testIgnoreInvalidNetworkActions() {
        Properties importParams = new Properties();
        Network network = Network.read(Paths.get(new File(CsaProfileCracCreatorTest.class.getResource("/csa-9/CSA_9_8_InvalidRemedialActions.zip").getFile()).toString()), LocalComputationManager.getDefault(), Suppliers.memoize(ImportConfig::load).get(), importParams);

        CsaProfileCracImporter cracImporter = new CsaProfileCracImporter();
        InputStream inputStream = getClass().getResourceAsStream("/csa-9/CSA_9_8_InvalidRemedialActions.zip");
        CsaProfileCrac nativeCrac = cracImporter.importNativeCrac(inputStream);

        CsaProfileCracCreator cracCreator = new CsaProfileCracCreator();
        CsaProfileCracCreationContext cracCreationContext = cracCreator.createCrac(nativeCrac, network, OffsetDateTime.parse("2023-03-29T12:00Z"), new CracCreationParameters());

        assertEquals(0, cracCreationContext.getCrac().getRemedialActions().size());
    }

    @Test
    void testIgnoreInvalidTopologicalActions() {
        Properties importParams = new Properties();
        Network network = Network.read(Paths.get(new File(CsaProfileCracCreatorTest.class.getResource("/csa-9/CSA_9_9_InvalidTopologicalActions.zip").getFile()).toString()), LocalComputationManager.getDefault(), Suppliers.memoize(ImportConfig::load).get(), importParams);

        CsaProfileCracImporter cracImporter = new CsaProfileCracImporter();
        InputStream inputStream = getClass().getResourceAsStream("/csa-9/CSA_9_9_InvalidTopologicalActions.zip");
        CsaProfileCrac nativeCrac = cracImporter.importNativeCrac(inputStream);

        CsaProfileCracCreator cracCreator = new CsaProfileCracCreator();
        CsaProfileCracCreationContext cracCreationContext = cracCreator.createCrac(nativeCrac, network, OffsetDateTime.parse("2023-03-29T12:00Z"), new CracCreationParameters());

        assertEquals(0, cracCreationContext.getCrac().getRemedialActions().size());
    }

    @Test
    void testIgnoreInvalidContingenciesWithNetworkActions() {
        Properties importParams = new Properties();
        Network network = Network.read(Paths.get(new File(CsaProfileCracCreatorTest.class.getResource("/csa-9/CSA_9_10_InvalidContingenciesWithRemedialActions.zip").getFile()).toString()), LocalComputationManager.getDefault(), Suppliers.memoize(ImportConfig::load).get(), importParams);

        CsaProfileCracImporter cracImporter = new CsaProfileCracImporter();
        InputStream inputStream = getClass().getResourceAsStream("/csa-9/CSA_9_10_InvalidContingenciesWithRemedialActions.zip");
        CsaProfileCrac nativeCrac = cracImporter.importNativeCrac(inputStream);

        CsaProfileCracCreator cracCreator = new CsaProfileCracCreator();
        CsaProfileCracCreationContext cracCreationContext = cracCreator.createCrac(nativeCrac, network, OffsetDateTime.parse("2023-03-29T12:00Z"), new CracCreationParameters());

        assertEquals(0, cracCreationContext.getCrac().getRemedialActions().size());
    }

    @Test
    void testImportInjectionSetpointActions() {
        CsaProfileCracImporter cracImporter = new CsaProfileCracImporter();
        InputStream inputStream = getClass().getResourceAsStream("/csa-23/CSA_23_1_ValidProfiles.zip");
        CsaProfileCrac nativeCrac = cracImporter.importNativeCrac(inputStream);

        CsaProfileCracCreator cracCreator = new CsaProfileCracCreator();

        Network network = Mockito.mock(Network.class);
        Branch networkElementMock = Mockito.mock(Branch.class);
        Mockito.when(networkElementMock.getId()).thenReturn("equipment-with-contingency");
        Mockito.when(network.getIdentifiable("equipment-with-contingency")).thenReturn(networkElementMock);

        Load loadMock = Mockito.mock(Load.class);
        Mockito.when(loadMock.getId()).thenReturn("rotating-machine");
        Mockito.when(network.getLoadStream()).thenAnswer(invocation -> {
            Stream<Load> loadStream = Stream.of(loadMock);
            Stream<Load> filteredStream = loadStream.filter(load ->
                    load.getId().equals("rotating-machine")
            );
            return filteredStream;
        });

        CsaProfileCracCreationContext cracCreationContext = cracCreator.createCrac(nativeCrac, network, OffsetDateTime.parse("2023-03-29T12:00Z"), new CracCreationParameters());

        assertEquals(8, cracCreationContext.getCrac().getRemedialActions().size());
        Set<RemedialAction<?>> remedialActions = cracCreationContext.getCrac().getRemedialActions();
        // RA1 (on instant)
        NetworkAction ra1 = cracCreationContext.getCrac().getNetworkAction("on-instant-preventive-remedial-action");
        assertEquals("RA1", ra1.getName());
        assertEquals(PREVENTIVE, ra1.getUsageRules().iterator().next().getInstant());
        assertEquals(UsageMethod.AVAILABLE, ra1.getUsageRules().iterator().next().getUsageMethod());
        assertEquals("rotating-machine", ((InjectionSetpoint) ra1.getElementaryActions().iterator().next()).getNetworkElement().getId());
        assertEquals(75., ((InjectionSetpoint) ra1.getElementaryActions().iterator().next()).getSetpoint());

        // RA2 (on instant)
        NetworkAction ra2 = cracCreationContext.getCrac().getNetworkAction("on-instant-curative-remedial-action");
        assertEquals("RA2", ra2.getName());
        assertEquals(CURATIVE, ra2.getUsageRules().iterator().next().getInstant());
        assertEquals(UsageMethod.AVAILABLE, ra2.getUsageRules().iterator().next().getUsageMethod());
        assertEquals("rotating-machine", ((InjectionSetpoint) ra2.getElementaryActions().iterator().next()).getNetworkElement().getId());
        assertEquals(17.3, ((InjectionSetpoint) ra2.getElementaryActions().iterator().next()).getSetpoint(), 0.1);

        // on-instant-preventive-nameless-remedial-action-with-speed (on instant)
        NetworkAction namelessRa = cracCreationContext.getCrac().getNetworkAction("on-instant-preventive-nameless-remedial-action-with-speed");
        assertEquals("on-instant-preventive-nameless-remedial-action-with-speed", namelessRa.getName());
        assertEquals(PREVENTIVE, namelessRa.getUsageRules().iterator().next().getInstant());
        assertEquals(UsageMethod.AVAILABLE, namelessRa.getUsageRules().iterator().next().getUsageMethod());
        assertEquals("rotating-machine", ((InjectionSetpoint) namelessRa.getElementaryActions().iterator().next()).getNetworkElement().getId());
        assertEquals(22.4, ((InjectionSetpoint) namelessRa.getElementaryActions().iterator().next()).getSetpoint(), 0.1);
        assertEquals(137, namelessRa.getSpeed().get());

        // RTE_RA7 (on instant)
        NetworkAction ra7 = cracCreationContext.getCrac().getNetworkAction("on-instant-preventive-remedial-with-tso-name");
        assertEquals("RTE_RA7", ra7.getName());
        assertEquals(PREVENTIVE, ra7.getUsageRules().iterator().next().getInstant());
        assertEquals(UsageMethod.AVAILABLE, ra7.getUsageRules().iterator().next().getUsageMethod());
        assertEquals("rotating-machine", ((InjectionSetpoint) ra7.getElementaryActions().iterator().next()).getNetworkElement().getId());
        assertEquals(100., ((InjectionSetpoint) ra7.getElementaryActions().iterator().next()).getSetpoint(), 0.1);
        assertEquals("RTE", ra7.getOperator());

        // on-instant-nameless-preventive-remedial-with-tso-name (on instant)
        NetworkAction namelessRa2 = cracCreationContext.getCrac().getNetworkAction("on-instant-nameless-preventive-remedial-with-tso-name");
        assertEquals("on-instant-nameless-preventive-remedial-with-tso-name", namelessRa2.getName());
        assertEquals(PREVENTIVE, namelessRa2.getUsageRules().iterator().next().getInstant());
        assertEquals(UsageMethod.AVAILABLE, namelessRa2.getUsageRules().iterator().next().getUsageMethod());
        assertEquals("rotating-machine", ((InjectionSetpoint) namelessRa2.getElementaryActions().iterator().next()).getNetworkElement().getId());
        assertEquals(98., ((InjectionSetpoint) namelessRa2.getElementaryActions().iterator().next()).getSetpoint(), 0.1);
        assertEquals("RTE", ra7.getOperator());

        // on-state-included-curative-remedial-action (on state)
        NetworkAction ra3 = cracCreationContext.getCrac().getNetworkAction("on-state-included-curative-remedial-action");
        assertEquals("RA3", ra3.getName());
        assertEquals(UsageMethod.FORCED, ra3.getUsageRules().iterator().next().getUsageMethod());
        assertEquals(CURATIVE, ra3.getUsageRules().iterator().next().getInstant());
        assertEquals("contingency", ((OnContingencyStateImpl) ra3.getUsageRules().iterator().next()).getContingency().getId());
        assertEquals("rotating-machine", ra3.getNetworkElements().iterator().next().getId());
        assertEquals(2.8, ((InjectionSetpoint) ra3.getElementaryActions().iterator().next()).getSetpoint(), 0.1);

        // on-state-considered-curative-remedial-action (on state)
        NetworkAction ra4 = cracCreationContext.getCrac().getNetworkAction("on-state-considered-curative-remedial-action");
        assertEquals("RA4", ra4.getName());
        assertEquals(UsageMethod.AVAILABLE, ra4.getUsageRules().iterator().next().getUsageMethod());
        assertEquals(CURATIVE, ra4.getUsageRules().iterator().next().getInstant());
        assertEquals("contingency", ((OnContingencyStateImpl) ra4.getUsageRules().iterator().next()).getContingency().getId());
        assertEquals("rotating-machine", ra4.getNetworkElements().iterator().next().getId());
        assertEquals(15.6, ((InjectionSetpoint) ra4.getElementaryActions().iterator().next()).getSetpoint(), 0.1);

        // on-state-excluded-curative-remedial-action (on state + on instant)
        NetworkAction ra5 = cracCreationContext.getCrac().getNetworkAction("on-state-excluded-curative-remedial-action");
        assertEquals("RA5", ra5.getName());
        List<UsageRule> usageRules = ra5.getUsageRules().stream().sorted(Comparator.comparing(UsageRule::getUsageMethod)).collect(Collectors.toList());
        assertEquals(2, usageRules.size());
        assertTrue(ra5.getUsageRules().stream().map(UsageRule::getInstant).allMatch(i -> i.equals(CURATIVE)));
        assertEquals(UsageMethod.AVAILABLE, usageRules.iterator().next().getUsageMethod());
        assertEquals(UsageMethod.UNAVAILABLE, usageRules.get(1).getUsageMethod());
        assertEquals("contingency", ((OnContingencyStateImpl) usageRules.get(1)).getState().getContingency().get().getId());
        assertEquals("rotating-machine", ra5.getNetworkElements().iterator().next().getId());
        assertEquals(25.7, ((InjectionSetpoint) ra5.getElementaryActions().iterator().next()).getSetpoint(), 0.1);
    }

    @Test
    void testIgnoreInvalidInjectionSetpointProfile() {
        Properties importParams = new Properties();
        Network network = Network.read(Paths.get(new File(CsaProfileCracCreatorTest.class.getResource("/csa-23/CSA_23_2_InvalidProfiles.zip").getFile()).toString()), LocalComputationManager.getDefault(), Suppliers.memoize(ImportConfig::load).get(), importParams);
        CsaProfileCracImporter cracImporter = new CsaProfileCracImporter();
        InputStream inputStream = getClass().getResourceAsStream("/csa-23/CSA_23_2_InvalidProfiles.zip");
        CsaProfileCrac nativeCrac = cracImporter.importNativeCrac(inputStream);
        CsaProfileCracCreator cracCreator = new CsaProfileCracCreator();
        cracCreationContext = cracCreator.createCrac(nativeCrac, network, OffsetDateTime.parse("2023-03-29T12:00Z"), new CracCreationParameters());
        assertEquals(0, cracCreationContext.getCrac().getRemedialActions().size());
        checkRemedialActionCreationContextsForInvalidInjectionSetpoints();
    }

    private void checkRemedialActionCreationContextsForInvalidInjectionSetpoints() {
        assertRaNotImported("parent-remedial-action-1", ImportStatus.ELEMENT_NOT_FOUND_IN_NETWORK, "Remedial action parent-remedial-action-1 will not be imported because Network model does not contain a generator, neither a load with id of RotatingMachine: unknown-rotating-machine");
        assertRaNotImported("parent-remedial-action-2", ImportStatus.INCONSISTENCY_IN_DATA, "Remedial action parent-remedial-action-2 will not be imported because there is no topology actions, no Set point actions, nor tap position action linked to that RA");
        assertRaNotImported("parent-remedial-action-3", ImportStatus.NOT_FOR_RAO, "Remedial action 'parent-remedial-action-3' will not be imported because field 'normalEnabled' in 'RotatingMachineAction' must be true or empty");
        assertRaNotImported("parent-remedial-action-4", ImportStatus.INCONSISTENCY_IN_DATA, "Remedial action 'parent-remedial-action-4' will not be imported because 'RotatingMachineAction' must have a property reference with 'http://energy.referencedata.eu/PropertyReference/RotatingMachine.p' value, but it was: 'http://energy.referencedata.eu/PropertyReference/RotatingMachine.q'");
        assertRaNotImported("parent-remedial-action-5", ImportStatus.INCONSISTENCY_IN_DATA, "Remedial action parent-remedial-action-5 will not be imported because there is no topology actions, no Set point actions, nor tap position action linked to that RA");
        assertRaNotImported("parent-remedial-action-6", ImportStatus.INCONSISTENCY_IN_DATA, "Remedial action parent-remedial-action-6 will not be imported because there is no StaticPropertyRange linked to that RA");
        assertRaNotImported("parent-remedial-action-7", ImportStatus.INCONSISTENCY_IN_DATA, "Remedial action parent-remedial-action-7 will not be imported because StaticPropertyRange has a non float-castable normalValue so no set-point value was retrieved");
        assertRaNotImported("parent-remedial-action-8", ImportStatus.INCONSISTENCY_IN_DATA, "Remedial action parent-remedial-action-8 will not be imported because there is no StaticPropertyRange linked to that RA");
        assertRaNotImported("parent-remedial-action-9", ImportStatus.INCONSISTENCY_IN_DATA, "Remedial action 'parent-remedial-action-9' will not be imported because 'StaticPropertyRange' must have a property reference with 'http://energy.referencedata.eu/PropertyReference/RotatingMachine.p' value, but it was: 'http://energy.referencedata.eu/PropertyReference/RotatingMachine.q'");
        assertRaNotImported("parent-remedial-action-10", ImportStatus.INCONSISTENCY_IN_DATA, "Remedial action parent-remedial-action-10 will not be imported because there is no StaticPropertyRange linked to that RA");
        assertRaNotImported("parent-remedial-action-11", ImportStatus.INCONSISTENCY_IN_DATA, "Remedial action parent-remedial-action-11 will not be imported because StaticPropertyRange has wrong values of valueKind and direction, the only allowed combination is absolute + none");
        assertRaNotImported("parent-remedial-action-12", ImportStatus.INCONSISTENCY_IN_DATA, "Remedial action parent-remedial-action-12 will not be imported because StaticPropertyRange has wrong values of valueKind and direction, the only allowed combination is absolute + none");
        assertRaNotImported("parent-remedial-action-13", ImportStatus.INCONSISTENCY_IN_DATA, "Remedial action parent-remedial-action-13 will not be imported because StaticPropertyRange has wrong values of valueKind and direction, the only allowed combination is absolute + none");
        assertRaNotImported("parent-remedial-action-14", ImportStatus.INCONSISTENCY_IN_DATA, "Remedial action parent-remedial-action-14 will not be imported because StaticPropertyRange has wrong values of valueKind and direction, the only allowed combination is absolute + none");
        assertRaNotImported("parent-remedial-action-15", ImportStatus.INCONSISTENCY_IN_DATA, "Remedial action parent-remedial-action-15 will not be imported because there is no StaticPropertyRange linked to that RA");
        assertRaNotImported("parent-remedial-action-16", ImportStatus.INCONSISTENCY_IN_DATA, "Remedial action parent-remedial-action-16 will not be imported because StaticPropertyRange has wrong values of valueKind and direction, the only allowed combination is absolute + none");
        assertRaNotImported("parent-remedial-action-17", ImportStatus.INCONSISTENCY_IN_DATA, "Remedial action parent-remedial-action-17 will not be imported because there is no StaticPropertyRange linked to that RA");
        assertRaNotImported("parent-remedial-action-18", ImportStatus.INCONSISTENCY_IN_DATA, "Remedial action parent-remedial-action-18 will not be imported because several conflictual StaticPropertyRanges are linked to that RA's RotatingMachineAction");
    }

    @Test
    void testTC1ImportPstRangeActions() {
        Properties importParams = new Properties();
        Network network = Network.read(Paths.get(new File(CsaProfileCracCreatorTest.class.getResource("/TestConfiguration_TC1_v29Mar2023.zip").getFile()).toString()), LocalComputationManager.getDefault(), Suppliers.memoize(ImportConfig::load).get(), importParams);

        CsaProfileCracImporter cracImporter = new CsaProfileCracImporter();
        InputStream inputStream = getClass().getResourceAsStream("/TestConfiguration_TC1_v29Mar2023.zip");
        CsaProfileCrac nativeCrac = cracImporter.importNativeCrac(inputStream);

        CsaProfileCracCreator cracCreator = new CsaProfileCracCreator();
        CsaProfileCracCreationContext cracCreationContext = cracCreator.createCrac(nativeCrac, network, OffsetDateTime.parse("2023-03-29T12:00Z"), new CracCreationParameters());

        // ELIA_RA1 (on instant)
        PstRangeAction eliaRa1 = cracCreationContext.getCrac().getPstRangeAction("7fc2fc14-eea6-4e69-b8d9-a3edc218e687");
        assertEquals("ELIA_RA1", eliaRa1.getName());
        assertEquals("ELIA", eliaRa1.getOperator());
        assertEquals("36b83adb-3d45-4693-8967-96627b5f9ec9", eliaRa1.getNetworkElement().getId());
        assertEquals(10, eliaRa1.getInitialTap());
        assertEquals(1, eliaRa1.getRanges().size());
        assertEquals(5., eliaRa1.getRanges().iterator().next().getMinTap());
        assertEquals(20., eliaRa1.getRanges().iterator().next().getMaxTap());
        assertEquals(1, eliaRa1.getUsageRules().size());
        assertEquals(CURATIVE, eliaRa1.getUsageRules().iterator().next().getInstant());
       // TODO waiting for PO to check US, after implementation of CSA11 behaviour changed, assertEquals("493480ba-93c3-426e-bee5-347d8dda3749", ((OnContingencyStateImpl) eliaRa1.getUsageRules().iterator().next()).getState().getContingency().get().getId());
        Map<Integer, Double> expectedTapToAngleMap = Map.ofEntries(
                Map.entry(1, 4.926567934889113),
                Map.entry(2, 4.4625049779277965),
                Map.entry(3, 4.009142308337196),
                Map.entry(4, 3.5661689080738133),
                Map.entry(5, 3.133282879390916),
                Map.entry(6, 2.7101913084587235),
                Map.entry(7, 2.296610111393503),
                Map.entry(8, 1.892263865774221),
                Map.entry(9, 1.496885630374893),
                Map.entry(10, 1.1102167555229658),
                Map.entry(11, 0.7320066862066437),
                Map.entry(12, 0.36201275979482317),
                Map.entry(13, -0.0),
                Map.entry(14, -0.3542590914949466),
                Map.entry(15, -0.7009847445128217),
                Map.entry(16, -1.040390129895497),
                Map.entry(17, -1.3726815681386877),
                Map.entry(18, -1.698058736365395),
                Map.entry(19, -2.016714872973585),
                Map.entry(20, -2.32883697939856),
                Map.entry(21, -2.6346060185232267),
                Map.entry(22, -2.9341971093513304),
                Map.entry(23, -3.227779717630807),
                Map.entry(24, -3.515517842177712),
                Map.entry(25, -3.797570196706609)
        );
        assertEquals(expectedTapToAngleMap, eliaRa1.getTapToAngleConversionMap());
    }

    @Test
    void testTC2ImportPstRangeActions() {
        CsaProfileCracImporter cracImporter = new CsaProfileCracImporter();
        InputStream inputStream = getClass().getResourceAsStream("/CSA_TestConfiguration_TC2_Draft_v14Apr2023.zip");
        CsaProfileCrac nativeCrac = cracImporter.importNativeCrac(inputStream);

        Properties importParams = new Properties();
        Network network = Network.read(Paths.get(new File(CsaProfileCracCreatorTest.class.getResource("/CSA_TestConfiguration_TC2_Draft_v14Apr2023.zip").getFile()).toString()), LocalComputationManager.getDefault(), Suppliers.memoize(ImportConfig::load).get(), importParams);

        CsaProfileCracCreator cracCreator = new CsaProfileCracCreator();
        CsaProfileCracCreationContext cracCreationContext = cracCreator.createCrac(nativeCrac, network, OffsetDateTime.parse("2023-03-29T12:00Z"), new CracCreationParameters());

        PstRangeAction reeRa1 = cracCreationContext.getCrac().getPstRangeAction("5898c268-9b32-4ab5-9cfc-64546135a337");
        assertEquals("RA1", reeRa1.getName());
        assertEquals("f6e8823f-d431-6fc7-37cf-b7a0d80035dd", reeRa1.getNetworkElement().getId());
        assertEquals(13, reeRa1.getInitialTap());
        assertEquals(0, reeRa1.getRanges().size());
        assertEquals(1, reeRa1.getUsageRules().size());
        assertEquals(CURATIVE, reeRa1.getUsageRules().iterator().next().getInstant());
        assertEquals("8cdec4c6-10c3-40c1-9eeb-7f6ae8d9b3fe", ((OnContingencyStateImpl) reeRa1.getUsageRules().iterator().next()).getState().getContingency().get().getId());
        Map<Integer, Double> expectedTapToAngleMap = Map.ofEntries(
                Map.entry(-1, -2.0),
                Map.entry(0, 0.0),
                Map.entry(-2, -4.0),
                Map.entry(1, 2.0),
                Map.entry(-3, -6.0),
                Map.entry(2, 4.0),
                Map.entry(-4, -8.0),
                Map.entry(3, 6.0),
                Map.entry(-5, -10.0),
                Map.entry(4, 8.0),
                Map.entry(-6, -12.0),
                Map.entry(5, 10.0),
                Map.entry(-7, -14.0),
                Map.entry(6, 12.0),
                Map.entry(-8, -16.0),
                Map.entry(7, 14.0),
                Map.entry(-9, -18.0),
                Map.entry(8, 16.0),
                Map.entry(-10, -20.0),
                Map.entry(9, 18.0),
                Map.entry(-11, -22.0),
                Map.entry(10, 20.0),
                Map.entry(-12, -24.0),
                Map.entry(11, 22.0),
                Map.entry(-13, -26.0),
                Map.entry(12, 24.0),
                Map.entry(-14, -28.0),
                Map.entry(13, 26.0),
                Map.entry(-15, -30.0),
                Map.entry(14, 28.0),
                Map.entry(-16, -32.0),
                Map.entry(15, 30.0),
                Map.entry(-17, -34.0),
                Map.entry(16, 32.0),
                Map.entry(-18, -36.0),
                Map.entry(17, 34.0),
                Map.entry(-19, -38.0),
                Map.entry(18, 36.0),
                Map.entry(-20, -40.0),
                Map.entry(19, 38.0),
                Map.entry(20, 40.0)
        );
        assertEquals(expectedTapToAngleMap, reeRa1.getTapToAngleConversionMap());

        assertEquals(ImportStatus.ELEMENT_NOT_FOUND_IN_NETWORK, cracCreationContext.getRemedialActionCreationContexts().stream().filter(ra -> ra.getNativeId().equals("5e5ff13e-2043-4468-9351-01920d3d9504")).findAny().get().getImportStatus());
        assertEquals(ImportStatus.ELEMENT_NOT_FOUND_IN_NETWORK, cracCreationContext.getRemedialActionCreationContexts().stream().filter(ra -> ra.getNativeId().equals("2e4f4212-7b30-4316-9fce-ca618f2a8a05")).findAny().get().getImportStatus());
    }

    @Test
    void testCustomImportCase() {
        Properties importParams = new Properties();
        Network network = Network.read(Paths.get(new File(CsaProfileCracCreatorTest.class.getResource("/TestCase_13_5_4.zip").getFile()).toString()), LocalComputationManager.getDefault(), Suppliers.memoize(ImportConfig::load).get(), importParams);

        CsaProfileCracImporter cracImporter = new CsaProfileCracImporter();
        InputStream inputStream = getClass().getResourceAsStream("/TestCase_13_5_4.zip");
        CsaProfileCrac nativeCrac = cracImporter.importNativeCrac(inputStream);

        CsaProfileCracCreator cracCreator = new CsaProfileCracCreator();
        CsaProfileCracCreationContext cracCreationContext = cracCreator.createCrac(nativeCrac, network, OffsetDateTime.parse("2023-03-29T12:00Z"), new CracCreationParameters());
        Crac importedCrac = cracCreationContext.getCrac();

        assertTrue(cracCreationContext.isCreationSuccessful());

        // Check contingencies
        assertEquals(1, importedCrac.getContingencies().size());
        assertContingencyEquality(importedCrac.getContingencies().iterator().next(), "co1_fr2_fr3_1", "RTE_co1_fr2_fr3_1", 1, List.of("FFR2AA1--FFR3AA1--1"));

        // Check Flow Cnecs
        assertEquals(6, importedCrac.getFlowCnecs().size());
        assertFlowCnecEquality(importedCrac.getFlowCnec("RTE_FFR2AA1--FFR3AA1--2 - RTE_co1_fr2_fr3_1 - curative"), "RTE_FFR2AA1--FFR3AA1--2 - RTE_co1_fr2_fr3_1 - curative", "RTE_FFR2AA1--FFR3AA1--2 - RTE_co1_fr2_fr3_1 - curative",
                "FFR2AA1--FFR3AA1--2", CURATIVE, "co1_fr2_fr3_1", 2500., -2500., Side.RIGHT);
        assertFlowCnecEquality(importedCrac.getFlowCnec("RTE_FFR3AA1--FFR5AA1--1 - RTE_co1_fr2_fr3_1 - outage"), "RTE_FFR3AA1--FFR5AA1--1 - RTE_co1_fr2_fr3_1 - outage", "RTE_FFR3AA1--FFR5AA1--1 - RTE_co1_fr2_fr3_1 - outage",
                "FFR3AA1--FFR5AA1--1", OUTAGE, "co1_fr2_fr3_1", 1500., -1500., Side.RIGHT);
        assertFlowCnecEquality(importedCrac.getFlowCnec("RTE_FFR2AA1--DDE3AA1--1 - preventive"), "RTE_FFR2AA1--DDE3AA1--1 - preventive", "RTE_FFR2AA1--DDE3AA1--1 - preventive",
                "FFR2AA1--DDE3AA1--1", PREVENTIVE, null, 1000., -1000., Side.RIGHT);
        assertFlowCnecEquality(importedCrac.getFlowCnec("RTE_FFR3AA1--FFR5AA1--1 - RTE_co1_fr2_fr3_1 - curative"), "RTE_FFR3AA1--FFR5AA1--1 - RTE_co1_fr2_fr3_1 - curative", "RTE_FFR3AA1--FFR5AA1--1 - RTE_co1_fr2_fr3_1 - curative",
                "FFR3AA1--FFR5AA1--1", CURATIVE, "co1_fr2_fr3_1", 1000., -1000., Side.RIGHT);
        assertFlowCnecEquality(importedCrac.getFlowCnec("TENNET_TSO_NNL2AA1--BBE3AA1--1 - preventive"), "TENNET_TSO_NNL2AA1--BBE3AA1--1 - preventive", "TENNET_TSO_NNL2AA1--BBE3AA1--1 - preventive",
                "NNL2AA1--BBE3AA1--1", PREVENTIVE, null, 5000., -5000., Side.RIGHT);
        assertFlowCnecEquality(importedCrac.getFlowCnec("RTE_FFR2AA1--DDE3AA1--1 - RTE_co1_fr2_fr3_1 - outage"), "RTE_FFR2AA1--DDE3AA1--1 - RTE_co1_fr2_fr3_1 - outage", "RTE_FFR2AA1--DDE3AA1--1 - RTE_co1_fr2_fr3_1 - outage",
                "FFR2AA1--DDE3AA1--1", OUTAGE, "co1_fr2_fr3_1", 1200., -1200., Side.RIGHT);

        // Check PST RAs
        assertPstRangeActionImported(cracCreationContext, "pst_be", "BBE2AA1--BBE3AA1--1", false, 1);
        assertHasOnInstantUsageRule(cracCreationContext, "pst_be", CURATIVE, UsageMethod.AVAILABLE);
        assertPstRangeActionImported(cracCreationContext, "pst_fr_cra", "FFR2AA1--FFR4AA1--1", false, 1);
        assertHasOnInstantUsageRule(cracCreationContext, "pst_fr_cra", CURATIVE, UsageMethod.AVAILABLE);
        assertPstRangeActionImported(cracCreationContext, "pst_fr_pra", "FFR2AA1--FFR4AA1--1", false, 1);
        assertHasOnInstantUsageRule(cracCreationContext, "pst_fr_pra", PREVENTIVE, UsageMethod.AVAILABLE);

        // Check topo RAs
        assertNetworkActionImported(cracCreationContext, "close_fr1_fr5", Set.of("FFR1AA1Z-FFR1AA1--1"), false, 1);
        assertHasOnInstantUsageRule(cracCreationContext, "close_fr1_fr5", CURATIVE, UsageMethod.AVAILABLE);
        assertNetworkActionImported(cracCreationContext, "open_fr1_fr2", Set.of("FFR1AA1Y-FFR1AA1--1"), false, 1);
        assertHasOnInstantUsageRule(cracCreationContext, "open_fr1_fr2", PREVENTIVE, UsageMethod.AVAILABLE);
        assertNetworkActionImported(cracCreationContext, "open_fr1_fr3", Set.of("FFR1AA1X-FFR1AA1--1"), false, 1);
        assertHasOnInstantUsageRule(cracCreationContext, "open_fr1_fr3", PREVENTIVE, UsageMethod.AVAILABLE);
    }

    @Test
    void testCustomForAssessedElementWithContingencyRejection() {
        Properties importParams = new Properties();
        Network network = Network.read(Paths.get(new File(CsaProfileCracCreatorTest.class.getResource("/CSA_42_CustomExample.zip").getFile()).toString()), LocalComputationManager.getDefault(), Suppliers.memoize(ImportConfig::load).get(), importParams);

        CsaProfileCracImporter cracImporter = new CsaProfileCracImporter();
        InputStream inputStream = getClass().getResourceAsStream("/CSA_42_CustomExample.zip");
        CsaProfileCrac nativeCrac = cracImporter.importNativeCrac(inputStream);

        CsaProfileCracCreator cracCreator = new CsaProfileCracCreator();
        CsaProfileCracCreationContext cracCreationContext = cracCreator.createCrac(nativeCrac, network, OffsetDateTime.parse("2023-03-29T12:00Z"), new CracCreationParameters());

        assertNotNull(cracCreationContext);
        assertTrue(cracCreationContext.isCreationSuccessful());
        assertEquals(4, cracCreationContext.getCrac().getFlowCnecs().size());
        List<FlowCnec> listFlowCnecs = cracCreationContext.getCrac().getFlowCnecs()
                .stream().sorted(Comparator.comparing(FlowCnec::getId)).collect(Collectors.toList());

        this.assertFlowCnecEquality(listFlowCnecs.iterator().next(),
                "RTE_AE - RTE_CO1 - curative",
                "RTE_AE - RTE_CO1 - curative",
                "FFR3AA1--FFR5AA1--1",
                CURATIVE, "0451f8be-83d7-45da-b80b-4014259ff624",
                +1000., -1000., Side.RIGHT);
        this.assertFlowCnecEquality(listFlowCnecs.get(1),
                "RTE_AE - RTE_CO3 - curative",
                "RTE_AE - RTE_CO3 - curative",
                "FFR3AA1--FFR5AA1--1",
                CURATIVE, "4491d904-93c4-41d4-a509-57f9fed2e31c",
                +1000., -1000., Side.RIGHT);
        this.assertFlowCnecEquality(listFlowCnecs.get(2),
                "RTE_AE - preventive",
                "RTE_AE - preventive",
                "FFR3AA1--FFR5AA1--1",
                PREVENTIVE, null,
                +1000., -1000., Side.RIGHT);
        this.assertFlowCnecEquality(listFlowCnecs.get(3),
                "RTE_AE2 - preventive",
                "RTE_AE2 - preventive",
                "FFR3AA1--FFR5AA1--1",
                PREVENTIVE, null,
                +1000., -1000., Side.RIGHT);
    }

    @Test
    void testAngleCnecImportFromValidProfiles() {
        CsaProfileCracImporter cracImporter = new CsaProfileCracImporter();
        InputStream inputStream = getClass().getResourceAsStream("/csa-13/CSA_13_3_ValidProfiles.zip");
        CsaProfileCrac nativeCrac = cracImporter.importNativeCrac(inputStream);

        CsaProfileCracCreator cracCreator = new CsaProfileCracCreator();

        Network network = Mockito.mock(Network.class);
        BusbarSection terminal1Mock = Mockito.mock(BusbarSection.class);
        BusbarSection terminal2Mock = Mockito.mock(BusbarSection.class);
        Switch switchMock = Mockito.mock(Switch.class);
        Branch networkElementMock = Mockito.mock(Branch.class);

        Mockito.when(terminal1Mock.getId()).thenReturn("bdfd51d2-f48a-424e-a42d-0f6e712094bb");
        Mockito.when(terminal2Mock.getId()).thenReturn("601ac88b-14bc-448a-b8a7-e0b8874a478d");
        Mockito.when(terminal1Mock.getType()).thenReturn(IdentifiableType.BUS);
        Mockito.when(terminal2Mock.getType()).thenReturn(IdentifiableType.BUS);
        Mockito.when(switchMock.getId()).thenReturn("40ed5398-3a74-4581-a3c1-688f9764a2b5");
        Mockito.when(networkElementMock.getId()).thenReturn("1bac939d-d873-48e0-9640-5743f389f3de");
        Mockito.when(switchMock.isOpen()).thenReturn(false);
        Mockito.when(network.getIdentifiable("bdfd51d2-f48a-424e-a42d-0f6e712094bb")).thenReturn((Identifiable) terminal1Mock);
        Mockito.when(network.getIdentifiable("601ac88b-14bc-448a-b8a7-e0b8874a478d")).thenReturn((Identifiable) terminal2Mock);
        Mockito.when(network.getIdentifiable("40ed5398-3a74-4581-a3c1-688f9764a2b5")).thenReturn((Identifiable) switchMock);
        Mockito.when(network.getIdentifiable("1bac939d-d873-48e0-9640-5743f389f3de")).thenReturn(networkElementMock);

        CsaProfileCracCreationContext cracCreationContext = cracCreator.createCrac(nativeCrac, network, OffsetDateTime.parse("2023-03-29T12:00Z"), new CracCreationParameters());

        assertEquals(4, cracCreationContext.getCrac().getAngleCnecs().size());
        List<AngleCnec> angleCnecs = cracCreationContext.getCrac().getAngleCnecs().stream()
                .sorted(Comparator.comparing(AngleCnec::getId)).toList();

        // RTE_AE1 - preventive
        AngleCnec angleCnec1 = angleCnecs.iterator().next();
        assertEquals("RTE_AE1 - preventive", angleCnec1.getId());
        assertEquals("RTE_AE1 - preventive", angleCnec1.getName());
        assertEquals("601ac88b-14bc-448a-b8a7-e0b8874a478d", angleCnec1.getImportingNetworkElement().getId());
        assertEquals("bdfd51d2-f48a-424e-a42d-0f6e712094bb", angleCnec1.getExportingNetworkElement().getId());
        assertTrue(angleCnec1.getLowerBound(Unit.DEGREE).isPresent());
        assertEquals(-60.0, angleCnec1.getLowerBound(Unit.DEGREE).get());
        assertFalse(angleCnec1.getUpperBound(Unit.DEGREE).isPresent());

        // RTE_AE2 - RTE_CO1 - curative
        AngleCnec angleCnec2 = angleCnecs.get(1);
        assertEquals("RTE_AE2 - RTE_CO1 - curative", angleCnec2.getId());
        assertEquals("RTE_AE2 - RTE_CO1 - curative", angleCnec2.getName());
        assertEquals("bdfd51d2-f48a-424e-a42d-0f6e712094bb", angleCnec2.getImportingNetworkElement().getId());
        assertEquals("601ac88b-14bc-448a-b8a7-e0b8874a478d", angleCnec2.getExportingNetworkElement().getId());
        assertFalse(angleCnec2.getLowerBound(Unit.DEGREE).isPresent());
        assertTrue(angleCnec2.getUpperBound(Unit.DEGREE).isPresent());
        assertEquals(35.0, angleCnec2.getUpperBound(Unit.DEGREE).get());

        // RTE_AE2 - preventive
        AngleCnec angleCnec3 = angleCnecs.get(2);
        assertEquals("RTE_AE2 - preventive", angleCnec3.getId());
        assertEquals("RTE_AE2 - preventive", angleCnec3.getName());
        assertEquals("bdfd51d2-f48a-424e-a42d-0f6e712094bb", angleCnec3.getImportingNetworkElement().getId());
        assertEquals("601ac88b-14bc-448a-b8a7-e0b8874a478d", angleCnec3.getExportingNetworkElement().getId());
        assertFalse(angleCnec3.getLowerBound(Unit.DEGREE).isPresent());
        assertTrue(angleCnec3.getUpperBound(Unit.DEGREE).isPresent());
        assertEquals(35.0, angleCnec3.getUpperBound(Unit.DEGREE).get());

        // RTE_AE3 - RTE_CO1 - curative
        AngleCnec angleCnec4 = angleCnecs.get(3);
        assertEquals("RTE_AE3 - RTE_CO1 - curative", angleCnec4.getId());
        assertEquals("RTE_AE3 - RTE_CO1 - curative", angleCnec4.getName());
        assertEquals("601ac88b-14bc-448a-b8a7-e0b8874a478d", angleCnec4.getImportingNetworkElement().getId());
        assertEquals("bdfd51d2-f48a-424e-a42d-0f6e712094bb", angleCnec4.getExportingNetworkElement().getId());
        assertTrue(angleCnec4.getLowerBound(Unit.DEGREE).isPresent());
        assertEquals(-120.0, angleCnec4.getLowerBound(Unit.DEGREE).get());
        assertTrue(angleCnec4.getUpperBound(Unit.DEGREE).isPresent());
        assertEquals(120.0, angleCnec4.getUpperBound(Unit.DEGREE).get());

        // TODO: add onAngleConstraint usage rules checks when CSA-11 is merged
        // TODO: add ER profile with wrong header
    }

    @Test
    void testAngleCnecImportFromInvalidProfiles() {
        CsaProfileCracImporter cracImporter = new CsaProfileCracImporter();
        InputStream inputStream = getClass().getResourceAsStream("/csa-13/CSA_13_4_InvalidProfiles.zip");
        CsaProfileCrac nativeCrac = cracImporter.importNativeCrac(inputStream);

        CsaProfileCracCreator cracCreator = new CsaProfileCracCreator();

        Network network = Mockito.mock(Network.class);
        BusbarSection terminal1Mock = Mockito.mock(BusbarSection.class);
        BusbarSection terminal2Mock = Mockito.mock(BusbarSection.class);
        Mockito.when(terminal1Mock.getId()).thenReturn("7ce8103f-e4d4-4f1a-94a0-ffaf76049e38");
        Mockito.when(terminal2Mock.getId()).thenReturn("008952f4-0b93-4622-af28-49934dde3db3");
        Mockito.when(terminal1Mock.getType()).thenReturn(IdentifiableType.BUS);
        Mockito.when(terminal2Mock.getType()).thenReturn(IdentifiableType.BUS);
        Mockito.when(network.getIdentifiable("7ce8103f-e4d4-4f1a-94a0-ffaf76049e38")).thenReturn((Identifiable) terminal1Mock);
        Mockito.when(network.getIdentifiable("008952f4-0b93-4622-af28-49934dde3db3")).thenReturn((Identifiable) terminal2Mock);

        CsaProfileCracCreationContext cracCreationContext = cracCreator.createCrac(nativeCrac, network, OffsetDateTime.parse("2023-03-29T12:00Z"), new CracCreationParameters());
        assertEquals(0, cracCreationContext.getCrac().getAngleCnecs().size());

        List<CsaProfileCnecCreationContext> cnecCreationContexts = cracCreationContext.getCnecCreationContexts().stream()
                .sorted(Comparator.comparing(CsaProfileCnecCreationContext::getNativeId)).toList();
        assertEquals(6, cnecCreationContexts.size());

        // Missing AngleReferenceTerminal
        assertEquals("61f31133-5d71-4d60-bc17-70bed6610101", cnecCreationContexts.iterator().next().getNativeId());
        assertEquals("angle limit equipment is missing in network : eb090246-2037-481f-baba-36ab347ff119", cnecCreationContexts.iterator().next().getImportStatusDetail());

        // Importing and exporting network elements are the same terminal
        assertEquals("690b90c4-892c-4638-a083-6cf8e8e1cfc2", cnecCreationContexts.get(1).getNativeId());
        assertEquals("AngleCNEC's importing and exporting equipments are the same : 7ce8103f-e4d4-4f1a-94a0-ffaf76049e38", cnecCreationContexts.get(1).getImportStatusDetail());

        // Negative normal value
        assertEquals("c2657640-ff0a-4026-9b18-0e745647ceb0", cnecCreationContexts.get(2).getNativeId());
        assertEquals("angle limit's normal value is negative", cnecCreationContexts.get(2).getImportStatusDetail());

        // Undefined VoltageAngleLimit.isFlowToRefTerminal + OperationalLimitType.direction HIGH
        assertEquals("ca931f31-1f48-43bd-9ff4-59d5701d6552", cnecCreationContexts.get(3).getNativeId());
        assertEquals("ambiguous angle limit direction definition from an undefined VoltageAngleLimit.isFlowToRefTerminal and an OperationalLimit.OperationalLimitType : http://iec.ch/TC57/CIM100#OperationalLimitDirectionKind.high", cnecCreationContexts.get(3).getImportStatusDetail());

        // Undefined VoltageAngleLimit.isFlowToRefTerminal + OperationalLimitType.direction LOW
        assertEquals("e7ce6d03-dd09-4390-8ea8-5e26bf56c009", cnecCreationContexts.get(4).getNativeId());
        assertEquals("ambiguous angle limit direction definition from an undefined VoltageAngleLimit.isFlowToRefTerminal and an OperationalLimit.OperationalLimitType : http://iec.ch/TC57/CIM100#OperationalLimitDirectionKind.low", cnecCreationContexts.get(4).getImportStatusDetail());

        // Missing OperationalLimitSet.Terminal
        assertEquals("eaff2f9c-3fcd-41a3-ac11-79d89bf3a393", cnecCreationContexts.get(5).getNativeId());
        assertEquals("angle limit equipment is missing in network : eb090246-2037-481f-baba-36ab347ff119", cnecCreationContexts.get(5).getImportStatusDetail());
    }

    @Test
    public void checkOnFlowConstraintUsageRule() {
        Properties importParams = new Properties();
        Network network = Network.read(Paths.get(new File(CsaProfileCracCreatorTest.class.getResource("/TestConfiguration_TC1_v29Mar2023.zip").getFile()).toString()), LocalComputationManager.getDefault(), Suppliers.memoize(ImportConfig::load).get(), importParams);

        CsaProfileCracImporter cracImporter = new CsaProfileCracImporter();
        InputStream inputStream = getClass().getResourceAsStream("/TestConfiguration_TC1_v29Mar2023.zip");
        CsaProfileCrac nativeCrac = cracImporter.importNativeCrac(inputStream);

        CsaProfileCracCreator cracCreator = new CsaProfileCracCreator();
        CsaProfileCracCreationContext cracCreationContext = cracCreator.createCrac(nativeCrac, network, OffsetDateTime.parse("2023-03-29T12:00Z"), new CracCreationParameters());

        PstRangeAction eliaRa1 = cracCreationContext.getCrac().getPstRangeAction("7fc2fc14-eea6-4e69-b8d9-a3edc218e687");

        assertEquals(1, eliaRa1.getUsageRules().size());

        assertEquals("ELIA_RA1", eliaRa1.getName());
        assertEquals("ELIA", eliaRa1.getOperator());
        assertEquals("36b83adb-3d45-4693-8967-96627b5f9ec9", eliaRa1.getNetworkElement().getId());

        Iterator<UsageRule> usageRuleIterator = eliaRa1.getUsageRules().iterator();
        UsageRule usageRule1 = usageRuleIterator.next();

        assertEquals(CURATIVE, usageRule1.getInstant());
        assertEquals("ELIA_AE1 - ELIA_CO1 - curative", ((OnFlowConstraintImpl) usageRule1).getFlowCnec().getId());
        // TODO assert that UsageMethod.FORCED
        // assertEquals(UsageMethod.FORCED, usageRule1.getUsageMethod());
        assertEquals("5c1e945b-4598-437f-b8ae-7c6d4b475a6c", cracCreationContext.getRemedialActionCreationContexts().stream().filter(raC -> !raC.isImported()).findAny().get().getNativeId());

    }

    @Test
    public void checkNoOnConstraintUsageRuleIsCreated() {
        Properties importParams = new Properties();
        Network network = Network.read(Paths.get(new File(CsaProfileCracCreatorTest.class.getResource("/csa-9/CSA_TestConfiguration_TC2_27Apr2023.zip").getFile()).toString()), LocalComputationManager.getDefault(), Suppliers.memoize(ImportConfig::load).get(), importParams);

        CsaProfileCracImporter cracImporter = new CsaProfileCracImporter();
        InputStream inputStream = getClass().getResourceAsStream("/csa-9/CSA_TestConfiguration_TC2_27Apr2023.zip");
        CsaProfileCrac nativeCrac = cracImporter.importNativeCrac(inputStream);

        CsaProfileCracCreator cracCreator = new CsaProfileCracCreator();
        CsaProfileCracCreationContext cracCreationContext = cracCreator.createCrac(nativeCrac, network, OffsetDateTime.parse("2023-04-27T12:00Z"), new CracCreationParameters());

        cracCreationContext.getCrac().getRemedialActions()
                .forEach(ra -> assertTrue(ra.getUsageRules().stream().noneMatch(usageRule -> usageRule instanceof OnFlowConstraintImpl)));
    }

    @Test
    public void checkOnConstraintWith4FlowCnecs() {
        Network network = Mockito.spy(Network.create("Test", "code"));

        VoltageLevel voltageLevel1 = Mockito.mock(VoltageLevel.class);
        Mockito.when(voltageLevel1.getNominalV()).thenReturn(400.0);
        VoltageLevel voltageLevel2 = Mockito.mock(VoltageLevel.class);
        Mockito.when(voltageLevel2.getNominalV()).thenReturn(400.0);

        Terminal terminal1 = Mockito.mock(Terminal.class);
        Mockito.when(terminal1.getVoltageLevel()).thenReturn(voltageLevel1);

        Terminal terminal2 = Mockito.mock(Terminal.class);
        Mockito.when(terminal2.getVoltageLevel()).thenReturn(voltageLevel2);

        CurrentLimits currentLimits = Mockito.mock(CurrentLimits.class);
        Mockito.when(currentLimits.getPermanentLimit()).thenReturn(400.);

        Branch networkElementMock1 = Mockito.mock(Branch.class);
        Mockito.when(networkElementMock1.getId()).thenReturn("60038442-5c02-21a9-22ad-f0554a65a466");
        Mockito.when(network.getIdentifiable("60038442-5c02-21a9-22ad-f0554a65a466")).thenReturn(networkElementMock1);
        Mockito.when(networkElementMock1.getTerminal1()).thenReturn(terminal1);
        Mockito.when(networkElementMock1.getTerminal2()).thenReturn(terminal2);

        Mockito.when(networkElementMock1.getCurrentLimits(Branch.Side.ONE)).thenReturn(Optional.of(currentLimits));
        Mockito.when(networkElementMock1.getCurrentLimits(Branch.Side.TWO)).thenReturn(Optional.of(currentLimits));
        Mockito.when(networkElementMock1.getAliasFromType("CGMES.Terminal1")).thenReturn(Optional.of("60038442-5c02-21a9-22ad-f0554a65a466"));

        Branch networkElementMock2 = Mockito.mock(Branch.class);
        Mockito.when(networkElementMock2.getId()).thenReturn("65e9a6a7-8488-7b17-6344-cb7d61b7920b");
        Mockito.when(network.getIdentifiable("65e9a6a7-8488-7b17-6344-cb7d61b7920b")).thenReturn(networkElementMock2);
        Mockito.when(networkElementMock2.getTerminal1()).thenReturn(terminal1);
        Mockito.when(networkElementMock2.getTerminal2()).thenReturn(terminal2);

        Mockito.when(networkElementMock2.getCurrentLimits(Branch.Side.ONE)).thenReturn(Optional.of(currentLimits));
        Mockito.when(networkElementMock2.getCurrentLimits(Branch.Side.TWO)).thenReturn(Optional.of(currentLimits));
        Mockito.when(networkElementMock2.getAliasFromType("CGMES.Terminal2")).thenReturn(Optional.of("65e9a6a7-8488-7b17-6344-cb7d61b7920b"));

        Branch networkElementLinkedToContingencies = Mockito.mock(Branch.class);
        Mockito.when(networkElementLinkedToContingencies.getId()).thenReturn("3a88a6a7-66fe-4988-9019-b3b288fd54ee");
        Mockito.when(network.getIdentifiable("3a88a6a7-66fe-4988-9019-b3b288fd54ee")).thenReturn(networkElementLinkedToContingencies);

        Switch switch1 = Mockito.mock(Switch.class);
        Mockito.when(switch1.isOpen()).thenReturn(false);
        Mockito.when(network.getSwitch("f9c8d9ce-6c44-4293-b60e-93c658411d68")).thenReturn(switch1);
        Switch switch2 = Mockito.mock(Switch.class);
        Mockito.when(switch2.isOpen()).thenReturn(false);
        Mockito.when(network.getSwitch("468fdb4a-49d6-4ea9-b216-928d057b65f0")).thenReturn(switch2);
        Switch switch3 = Mockito.mock(Switch.class);
        Mockito.when(switch3.isOpen()).thenReturn(false);
        Mockito.when(network.getSwitch("c8fcaef5-67f2-42c5-b736-ca91dcbcfe59")).thenReturn(switch3);
        Switch switch4 = Mockito.mock(Switch.class);
        Mockito.when(switch4.isOpen()).thenReturn(false);
        Mockito.when(network.getSwitch("50719289-6406-4d69-9dd7-6de60aecd2d4")).thenReturn(switch4);

        CsaProfileCracImporter cracImporter = new CsaProfileCracImporter();
        InputStream inputStream = getClass().getResourceAsStream("/csa-11/CSA_11_3_OnFlowConstraint.zip");
        CsaProfileCrac nativeCrac = cracImporter.importNativeCrac(inputStream);

        CsaProfileCracCreator cracCreator = new CsaProfileCracCreator();
        CsaProfileCracCreationContext cracCreationContext = cracCreator.createCrac(nativeCrac, network, OffsetDateTime.parse("2023-04-27T12:00Z"), new CracCreationParameters());

        // Check Flow Cnecs
        assertEquals(4, cracCreationContext.getCrac().getFlowCnecs().size());
        assertFlowCnecEquality(cracCreationContext.getCrac().getFlowCnec("RTE_AE1 - RTE_CO1 - curative"),
                "RTE_AE1 - RTE_CO1 - curative",
                "RTE_AE1 - RTE_CO1 - curative",
                "60038442-5c02-21a9-22ad-f0554a65a466",
                CURATIVE,
                "6c9656a6-84c2-4967-aabc-51f63a7abdf1",
                1000.,
                -1000.,
                Side.LEFT);

        assertFlowCnecEquality(cracCreationContext.getCrac().getFlowCnec("RTE_AE1 - preventive"),
                "RTE_AE1 - preventive",
                "RTE_AE1 - preventive",
                "60038442-5c02-21a9-22ad-f0554a65a466",
                PREVENTIVE,
                null,
                1000.,
                -1000.,
                Side.LEFT);

        assertFlowCnecEquality(cracCreationContext.getCrac().getFlowCnec("RTE_AE2 - RTE_CO2 - curative"),
                "RTE_AE2 - RTE_CO2 - curative",
                "RTE_AE2 - RTE_CO2 - curative",
                "65e9a6a7-8488-7b17-6344-cb7d61b7920b",
                CURATIVE,
                "410a7075-51df-4c5c-aa80-0bb1bbe41190",
                1000.,
                -1000.,
                Side.RIGHT);

        assertFlowCnecEquality(cracCreationContext.getCrac().getFlowCnec("RTE_AE2 - preventive"),
                "RTE_AE2 - preventive",
                "RTE_AE2 - preventive",
                "65e9a6a7-8488-7b17-6344-cb7d61b7920b",
                PREVENTIVE,
                null,
                1000.,
                -1000.,
                Side.RIGHT);

        //4 remedial actions and a total of 8 onFlowConstraint usage rules.
        assertEquals(4, cracCreationContext.getCrac().getRemedialActions().size());
        assertNetworkActionImported(cracCreationContext, "6c283463-9aac-4d9b-9d0b-6710c5b2aa00", Set.of("f9c8d9ce-6c44-4293-b60e-93c658411d68"), false, 2);
        assertNetworkActionImported(cracCreationContext, "0af9ce7e-8013-4362-96a0-40ac0a970eb6", Set.of("c8fcaef5-67f2-42c5-b736-ca91dcbcfe59"), false, 2);
        assertNetworkActionImported(cracCreationContext, "f17a745b-60a1-4acd-887f-ebc8349b4597", Set.of("50719289-6406-4d69-9dd7-6de60aecd2d4"), false, 2);
        assertNetworkActionImported(cracCreationContext, "a8f21a9a-49dc-4c2a-9745-405392f0d87b", Set.of("468fdb4a-49d6-4ea9-b216-928d057b65f0"), false, 2);

        assertHasOnFlowConstraintUsageRule(cracCreationContext, "6c283463-9aac-4d9b-9d0b-6710c5b2aa00", "RTE_AE1 - preventive", PREVENTIVE, UsageMethod.TO_BE_EVALUATED); // TODO change TO_BE_EVALUATED by AVAILABLE
        assertHasOnFlowConstraintUsageRule(cracCreationContext, "6c283463-9aac-4d9b-9d0b-6710c5b2aa00", "RTE_AE1 - RTE_CO1 - curative", PREVENTIVE, UsageMethod.TO_BE_EVALUATED);

        assertHasOnFlowConstraintUsageRule(cracCreationContext, "0af9ce7e-8013-4362-96a0-40ac0a970eb6", "RTE_AE2 - preventive", PREVENTIVE, UsageMethod.TO_BE_EVALUATED); // TODO change TO_BE_EVALUATED by AVAILABLE
        assertHasOnFlowConstraintUsageRule(cracCreationContext, "0af9ce7e-8013-4362-96a0-40ac0a970eb6", "RTE_AE2 - RTE_CO2 - curative", PREVENTIVE, UsageMethod.TO_BE_EVALUATED);

        assertHasOnFlowConstraintUsageRule(cracCreationContext, "f17a745b-60a1-4acd-887f-ebc8349b4597", "RTE_AE2 - preventive", PREVENTIVE, UsageMethod.TO_BE_EVALUATED); // TODO change TO_BE_EVALUATED by AVAILABLE
        assertHasOnFlowConstraintUsageRule(cracCreationContext, "f17a745b-60a1-4acd-887f-ebc8349b4597", "RTE_AE2 - RTE_CO2 - curative", PREVENTIVE, UsageMethod.TO_BE_EVALUATED);

        assertHasOnFlowConstraintUsageRule(cracCreationContext, "a8f21a9a-49dc-4c2a-9745-405392f0d87b", "RTE_AE1 - RTE_CO1 - curative", CURATIVE, UsageMethod.TO_BE_EVALUATED); // TODO change TO_BE_EVALUATED by AVAILABLE
        assertHasOnFlowConstraintUsageRule(cracCreationContext, "a8f21a9a-49dc-4c2a-9745-405392f0d87b", "RTE_AE2 - RTE_CO2 - curative", CURATIVE, UsageMethod.TO_BE_EVALUATED);

    }

    @Test
    public void checkOnConstraintWith4AngleCnecs() {
        CsaProfileCracImporter cracImporter = new CsaProfileCracImporter();
        InputStream inputStream = getClass().getResourceAsStream("/csa-11/CSA_11_4_OnAngleConstraint.zip");
        CsaProfileCrac nativeCrac = cracImporter.importNativeCrac(inputStream);
        CsaProfileCracCreator cracCreator = new CsaProfileCracCreator();

        Network network = Mockito.spy(Network.create("Test", "code"));
        BusbarSection terminal1Mock = Mockito.mock(BusbarSection.class);
        BusbarSection terminal2Mock = Mockito.mock(BusbarSection.class);
        Switch switchMock = Mockito.mock(Switch.class);
        Branch networkElementMock = Mockito.mock(Branch.class);

        Mockito.when(terminal1Mock.getId()).thenReturn("60038442-5c02-21a9-22ad-f0554a65a466");
        Mockito.when(terminal2Mock.getId()).thenReturn("65e9a6a7-8488-7b17-6344-cb7d61b7920b");
        Mockito.when(terminal1Mock.getType()).thenReturn(IdentifiableType.BUS);
        Mockito.when(terminal2Mock.getType()).thenReturn(IdentifiableType.BUS);
        Mockito.when(switchMock.getId()).thenReturn("f9c8d9ce-6c44-4293-b60e-93c658411d68");
        Mockito.when(networkElementMock.getId()).thenReturn("3a88a6a7-66fe-4988-9019-b3b288fd54ee");
        Mockito.when(switchMock.isOpen()).thenReturn(false);
        Mockito.when(network.getIdentifiable("60038442-5c02-21a9-22ad-f0554a65a466")).thenReturn((Identifiable) terminal1Mock);
        Mockito.when(network.getIdentifiable("65e9a6a7-8488-7b17-6344-cb7d61b7920b")).thenReturn((Identifiable) terminal2Mock);
        Mockito.when(network.getSwitch("f9c8d9ce-6c44-4293-b60e-93c658411d68")).thenReturn(switchMock);
        Mockito.when(network.getIdentifiable("3a88a6a7-66fe-4988-9019-b3b288fd54ee")).thenReturn(networkElementMock);

        CsaProfileCracCreationContext cracCreationContext = cracCreator.createCrac(nativeCrac, network, OffsetDateTime.parse("2023-03-29T12:00Z"), new CracCreationParameters());

        assertAngleCnecEquality(cracCreationContext.getCrac().getAngleCnec("RTE_AE1 - RTE_CO1 - curative"),
                "RTE_AE1 - RTE_CO1 - curative",
                "RTE_AE1 - RTE_CO1 - curative",
                "60038442-5c02-21a9-22ad-f0554a65a466",
                "65e9a6a7-8488-7b17-6344-cb7d61b7920b",
                CURATIVE,
                "6c9656a6-84c2-4967-aabc-51f63a7abdf1",
                30.,
                -30.,
                true);

        assertAngleCnecEquality(cracCreationContext.getCrac().getAngleCnec("RTE_AE1 - preventive"),
                "RTE_AE1 - preventive",
                "RTE_AE1 - preventive",
                "60038442-5c02-21a9-22ad-f0554a65a466",
                "65e9a6a7-8488-7b17-6344-cb7d61b7920b",
                PREVENTIVE,
                null,
                30.,
                -30.,
                true);

        assertAngleCnecEquality(cracCreationContext.getCrac().getAngleCnec("RTE_AE2 - RTE_CO2 - curative"),
                "RTE_AE2 - RTE_CO2 - curative",
                "RTE_AE2 - RTE_CO2 - curative",
                "65e9a6a7-8488-7b17-6344-cb7d61b7920b",
                "60038442-5c02-21a9-22ad-f0554a65a466",
                CURATIVE,
                "410a7075-51df-4c5c-aa80-0bb1bbe41190",
                15.,
                -15.,
                true);

        assertAngleCnecEquality(cracCreationContext.getCrac().getAngleCnec("RTE_AE2 - preventive"),
                "RTE_AE2 - preventive",
                "RTE_AE2 - preventive",
                "65e9a6a7-8488-7b17-6344-cb7d61b7920b",
                "60038442-5c02-21a9-22ad-f0554a65a466",
                PREVENTIVE,
                null,
                15.,
                -15.,
                true);

        //4 remedial actions and a total of 8 onAngleConstraint usage rules.
        assertEquals(4, cracCreationContext.getCrac().getRemedialActions().size());
        assertNetworkActionImported(cracCreationContext, "6c283463-9aac-4d9b-9d0b-6710c5b2aa00", Set.of("f9c8d9ce-6c44-4293-b60e-93c658411d68"), false, 2);
        assertNetworkActionImported(cracCreationContext, "0af9ce7e-8013-4362-96a0-40ac0a970eb6", Set.of("f9c8d9ce-6c44-4293-b60e-93c658411d68"), false, 2);
        assertNetworkActionImported(cracCreationContext, "f17a745b-60a1-4acd-887f-ebc8349b4597", Set.of("f9c8d9ce-6c44-4293-b60e-93c658411d68"), false, 2);
        assertNetworkActionImported(cracCreationContext, "a8f21a9a-49dc-4c2a-9745-405392f0d87b", Set.of("f9c8d9ce-6c44-4293-b60e-93c658411d68"), false, 2);

        assertHasOnAngleConstraintUsageRule(cracCreationContext, "6c283463-9aac-4d9b-9d0b-6710c5b2aa00", "RTE_AE1 - preventive", PREVENTIVE, UsageMethod.TO_BE_EVALUATED); // TODO change TO_BE_EVALUATED by AVAILABLE
        assertHasOnAngleConstraintUsageRule(cracCreationContext, "6c283463-9aac-4d9b-9d0b-6710c5b2aa00", "RTE_AE1 - RTE_CO1 - curative", PREVENTIVE, UsageMethod.TO_BE_EVALUATED);

        assertHasOnAngleConstraintUsageRule(cracCreationContext, "0af9ce7e-8013-4362-96a0-40ac0a970eb6", "RTE_AE2 - preventive", PREVENTIVE, UsageMethod.TO_BE_EVALUATED); // TODO change TO_BE_EVALUATED by AVAILABLE
        assertHasOnAngleConstraintUsageRule(cracCreationContext, "0af9ce7e-8013-4362-96a0-40ac0a970eb6", "RTE_AE2 - RTE_CO2 - curative", PREVENTIVE, UsageMethod.TO_BE_EVALUATED);

        assertHasOnAngleConstraintUsageRule(cracCreationContext, "f17a745b-60a1-4acd-887f-ebc8349b4597", "RTE_AE2 - preventive", PREVENTIVE, UsageMethod.TO_BE_EVALUATED); // TODO change TO_BE_EVALUATED by AVAILABLE
        assertHasOnAngleConstraintUsageRule(cracCreationContext, "f17a745b-60a1-4acd-887f-ebc8349b4597", "RTE_AE2 - RTE_CO2 - curative", PREVENTIVE, UsageMethod.TO_BE_EVALUATED);

        assertHasOnAngleConstraintUsageRule(cracCreationContext, "a8f21a9a-49dc-4c2a-9745-405392f0d87b", "RTE_AE1 - RTE_CO1 - curative", CURATIVE, UsageMethod.TO_BE_EVALUATED); // TODO change TO_BE_EVALUATED by AVAILABLE
        assertHasOnAngleConstraintUsageRule(cracCreationContext, "a8f21a9a-49dc-4c2a-9745-405392f0d87b", "RTE_AE2 - RTE_CO2 - curative", CURATIVE, UsageMethod.TO_BE_EVALUATED);
    }

    @Test
    public void checkOnConstraintWith4VoltageCnecs() {
        CsaProfileCracImporter cracImporter = new CsaProfileCracImporter();
        InputStream inputStream = getClass().getResourceAsStream("/csa-11/CSA_11_5_OnVoltageConstraint.zip");
        CsaProfileCrac nativeCrac = cracImporter.importNativeCrac(inputStream);
        CsaProfileCracCreator cracCreator = new CsaProfileCracCreator();

        Network network = Mockito.spy(Network.create("Test", "code"));
        BusbarSection terminal1Mock = Mockito.mock(BusbarSection.class);
        BusbarSection terminal2Mock = Mockito.mock(BusbarSection.class);
        Switch switch1Mock = Mockito.mock(Switch.class);
        Branch networkElementMock = Mockito.mock(Branch.class);
        Switch switch2Mock = Mockito.mock(Switch.class);
        Switch switch3Mock = Mockito.mock(Switch.class);
        Switch switch4Mock = Mockito.mock(Switch.class);

        Mockito.when(terminal1Mock.getId()).thenReturn("60038442-5c02-21a9-22ad-f0554a65a466");
        Mockito.when(terminal2Mock.getId()).thenReturn("65e9a6a7-8488-7b17-6344-cb7d61b7920b");
        Mockito.when(terminal1Mock.getType()).thenReturn(IdentifiableType.BUS);
        Mockito.when(terminal2Mock.getType()).thenReturn(IdentifiableType.BUS);
        Mockito.when(switch1Mock.getId()).thenReturn("f9c8d9ce-6c44-4293-b60e-93c658411d68");
        Mockito.when(networkElementMock.getId()).thenReturn("3a88a6a7-66fe-4988-9019-b3b288fd54ee");
        Mockito.when(switch1Mock.isOpen()).thenReturn(false);
        Mockito.when(network.getIdentifiable("60038442-5c02-21a9-22ad-f0554a65a466")).thenReturn((Identifiable) terminal1Mock);
        Mockito.when(network.getIdentifiable("65e9a6a7-8488-7b17-6344-cb7d61b7920b")).thenReturn((Identifiable) terminal2Mock);
        Mockito.when(network.getSwitch("f9c8d9ce-6c44-4293-b60e-93c658411d68")).thenReturn(switch1Mock);
        Mockito.when(network.getSwitch("c8fcaef5-67f2-42c5-b736-ca91dcbcfe59")).thenReturn(switch2Mock);
        Mockito.when(network.getSwitch("468fdb4a-49d6-4ea9-b216-928d057b65f0")).thenReturn(switch3Mock);
        Mockito.when(network.getSwitch("50719289-6406-4d69-9dd7-6de60aecd2d4")).thenReturn(switch4Mock);

        Mockito.when(network.getIdentifiable("3a88a6a7-66fe-4988-9019-b3b288fd54ee")).thenReturn(networkElementMock);

        CsaProfileCracCreationContext cracCreationContext = cracCreator.createCrac(nativeCrac, network, OffsetDateTime.parse("2023-03-29T12:00Z"), new CracCreationParameters());

        assertVoltageCnecEquality(cracCreationContext.getCrac().getVoltageCnec("RTE_AE1 - RTE_CO1 - curative"),
                "RTE_AE1 - RTE_CO1 - curative",
                "RTE_AE1 - RTE_CO1 - curative",
                "60038442-5c02-21a9-22ad-f0554a65a466",
                CURATIVE,
                "6c9656a6-84c2-4967-aabc-51f63a7abdf1",
                817.,
                null,
                true);

        assertVoltageCnecEquality(cracCreationContext.getCrac().getVoltageCnec("RTE_AE1 - preventive"),
                "RTE_AE1 - preventive",
                "RTE_AE1 - preventive",
                "60038442-5c02-21a9-22ad-f0554a65a466",
                PREVENTIVE,
                null,
                817.,
                null,
                true);

        assertVoltageCnecEquality(cracCreationContext.getCrac().getVoltageCnec("RTE_AE2 - RTE_CO2 - curative"),
                "RTE_AE2 - RTE_CO2 - curative",
                "RTE_AE2 - RTE_CO2 - curative",
                "65e9a6a7-8488-7b17-6344-cb7d61b7920b",
                CURATIVE,
                "410a7075-51df-4c5c-aa80-0bb1bbe41190",
                null,
                520.,
                true);

        assertVoltageCnecEquality(cracCreationContext.getCrac().getVoltageCnec("RTE_AE2 - preventive"),
                "RTE_AE2 - preventive",
                "RTE_AE2 - preventive",
                "65e9a6a7-8488-7b17-6344-cb7d61b7920b",
                PREVENTIVE,
                null,
                null,
                520.,
                true);

        //4 remedial actions and a total of 8 onVoltageConstraint usage rules.
        assertEquals(4, cracCreationContext.getCrac().getRemedialActions().size());
        assertNetworkActionImported(cracCreationContext, "6c283463-9aac-4d9b-9d0b-6710c5b2aa00", Set.of("f9c8d9ce-6c44-4293-b60e-93c658411d68"), false, 2);
        assertNetworkActionImported(cracCreationContext, "0af9ce7e-8013-4362-96a0-40ac0a970eb6", Set.of("c8fcaef5-67f2-42c5-b736-ca91dcbcfe59"), false, 2);
        assertNetworkActionImported(cracCreationContext, "f17a745b-60a1-4acd-887f-ebc8349b4597", Set.of("50719289-6406-4d69-9dd7-6de60aecd2d4"), false, 2);
        assertNetworkActionImported(cracCreationContext, "a8f21a9a-49dc-4c2a-9745-405392f0d87b", Set.of("468fdb4a-49d6-4ea9-b216-928d057b65f0"), false, 2);

        assertHasOnVoltageConstraintUsageRule(cracCreationContext, "6c283463-9aac-4d9b-9d0b-6710c5b2aa00", "RTE_AE1 - preventive", PREVENTIVE, UsageMethod.TO_BE_EVALUATED); // TODO change TO_BE_EVALUATED by AVAILABLE
        assertHasOnVoltageConstraintUsageRule(cracCreationContext, "6c283463-9aac-4d9b-9d0b-6710c5b2aa00", "RTE_AE1 - RTE_CO1 - curative", PREVENTIVE, UsageMethod.TO_BE_EVALUATED);

        assertHasOnVoltageConstraintUsageRule(cracCreationContext, "0af9ce7e-8013-4362-96a0-40ac0a970eb6", "RTE_AE2 - preventive", PREVENTIVE, UsageMethod.TO_BE_EVALUATED); // TODO change TO_BE_EVALUATED by AVAILABLE
        assertHasOnVoltageConstraintUsageRule(cracCreationContext, "0af9ce7e-8013-4362-96a0-40ac0a970eb6", "RTE_AE2 - RTE_CO2 - curative", PREVENTIVE, UsageMethod.TO_BE_EVALUATED);

        assertHasOnVoltageConstraintUsageRule(cracCreationContext, "f17a745b-60a1-4acd-887f-ebc8349b4597", "RTE_AE2 - preventive", PREVENTIVE, UsageMethod.TO_BE_EVALUATED); // TODO change TO_BE_EVALUATED by AVAILABLE
        assertHasOnVoltageConstraintUsageRule(cracCreationContext, "f17a745b-60a1-4acd-887f-ebc8349b4597", "RTE_AE2 - RTE_CO2 - curative", PREVENTIVE, UsageMethod.TO_BE_EVALUATED);

        assertHasOnVoltageConstraintUsageRule(cracCreationContext, "a8f21a9a-49dc-4c2a-9745-405392f0d87b", "RTE_AE1 - RTE_CO1 - curative", CURATIVE, UsageMethod.TO_BE_EVALUATED); // TODO change TO_BE_EVALUATED by AVAILABLE
        assertHasOnVoltageConstraintUsageRule(cracCreationContext, "a8f21a9a-49dc-4c2a-9745-405392f0d87b", "RTE_AE2 - RTE_CO2 - curative", CURATIVE, UsageMethod.TO_BE_EVALUATED);
    }

}<|MERGE_RESOLUTION|>--- conflicted
+++ resolved
@@ -44,18 +44,15 @@
 import java.util.stream.Collectors;
 import java.util.stream.Stream;
 
+import static com.farao_community.farao.data.crac_api.Instant.*;
 import static org.junit.jupiter.api.Assertions.*;
 import static com.farao_community.farao.data.crac_api.Instant.*;
 
-<<<<<<< HEAD
-class CsaProfileCracCreatorTest {
+public class CsaProfileCracCreatorTest {
 
     private CsaProfileCracCreationContext cracCreationContext;
     private Crac importedCrac;
 
-=======
-public class CsaProfileCracCreatorTest {
->>>>>>> ced8e1b0
     private void assertContingencyEquality(Contingency c, String expectedContingencyId, String expectedContingencyName, int expectedNetworkElementsSize, List<String> expectedNetworkElementsIds) {
         assertEquals(expectedContingencyId, c.getId());
         assertEquals(expectedContingencyName, c.getName());
@@ -85,7 +82,6 @@
         assertEquals(Set.of(expectedThresholdSide), fc.getMonitoredSides());
     }
 
-<<<<<<< HEAD
     private void assertRaNotImported(String raId, ImportStatus importStatus, String importStatusDetail) {
         CsaProfileRemedialActionCreationContext context = cracCreationContext.getRemedialActionCreationContext(raId);
         assertNotNull(context);
@@ -94,8 +90,6 @@
         assertEquals(importStatus, context.getImportStatus());
     }
 
-    private void assertPstRangeActionImported(String id, String networkElement, boolean isAltered, int numberOfUsageRules) {
-=======
     private void assertAngleCnecEquality(AngleCnec angleCnec, String expectedFlowCnecId, String expectedFlowCnecName, String expectedImportingNetworkElementId, String expectedExportingNetworkElementId,
                                          Instant expectedInstant, String expectedContingencyId, Double expectedThresholdMax, Double expectedThresholdMin, boolean isMonitored) {
         assertEquals(expectedFlowCnecId, angleCnec.getId());
@@ -134,7 +128,6 @@
     }
 
     private void assertPstRangeActionImported(CsaProfileCracCreationContext cracCreationContext, String id, String networkElement, boolean isAltered, int numberOfUsageRules) {
->>>>>>> ced8e1b0
         CsaProfileRemedialActionCreationContext remedialActionCreationContext = cracCreationContext.getRemedialActionCreationContext(id);
         assertNotNull(remedialActionCreationContext);
         assertTrue(remedialActionCreationContext.isImported());
@@ -636,7 +629,7 @@
     }
 
     @Test
-    void testIgnoreInvalidTopologicalActions() {
+    public void testIgnoreInvalidTopologicalActions() {
         Properties importParams = new Properties();
         Network network = Network.read(Paths.get(new File(CsaProfileCracCreatorTest.class.getResource("/csa-9/CSA_9_9_InvalidTopologicalActions.zip").getFile()).toString()), LocalComputationManager.getDefault(), Suppliers.memoize(ImportConfig::load).get(), importParams);
 
