--- conflicted
+++ resolved
@@ -10,23 +10,19 @@
 import com.farao_community.farao.data.crac_api.*;
 import com.farao_community.farao.data.crac_api.cnec.FlowCnec;
 import com.farao_community.farao.data.crac_api.cnec.Side;
-<<<<<<< HEAD
 import com.farao_community.farao.data.crac_api.cnec.VoltageCnec;
-import com.farao_community.farao.data.crac_api.threshold.BranchThreshold;
-import com.farao_community.farao.data.crac_api.threshold.Threshold;
-=======
 import com.farao_community.farao.data.crac_api.network_action.ActionType;
 import com.farao_community.farao.data.crac_api.network_action.InjectionSetpoint;
 import com.farao_community.farao.data.crac_api.network_action.NetworkAction;
 import com.farao_community.farao.data.crac_api.network_action.TopologicalAction;
 import com.farao_community.farao.data.crac_api.range_action.PstRangeAction;
 import com.farao_community.farao.data.crac_api.threshold.BranchThreshold;
+import com.farao_community.farao.data.crac_api.threshold.Threshold;
 import com.farao_community.farao.data.crac_api.usage_rule.OnContingencyState;
 import com.farao_community.farao.data.crac_api.usage_rule.OnInstant;
 import com.farao_community.farao.data.crac_api.usage_rule.UsageMethod;
 import com.farao_community.farao.data.crac_api.usage_rule.UsageRule;
 import com.farao_community.farao.data.crac_creation.creator.api.ImportStatus;
->>>>>>> c6c65b36
 import com.farao_community.farao.data.crac_creation.creator.api.parameters.CracCreationParameters;
 import com.farao_community.farao.data.crac_creation.creator.csa_profile.CsaProfileCrac;
 import com.farao_community.farao.data.crac_creation.creator.csa_profile.crac_creator.remedial_action.CsaProfileRemedialActionCreationContext;
@@ -46,8 +42,8 @@
 import java.util.stream.Collectors;
 import java.util.stream.Stream;
 
+import static com.farao_community.farao.data.crac_api.Instant.*;
 import static org.junit.jupiter.api.Assertions.*;
-import static com.farao_community.farao.data.crac_api.Instant.*;
 
 public class CsaProfileCracCreatorTest {
 
@@ -121,6 +117,27 @@
         );
     }
 
+    private void assertVoltageCnecEquality(VoltageCnec vc, String expectedVoltageCnecId, String expectedVoltageCnecName, String expectedNetworkElementId, String expectedContingencyId, Double expectedThresholdMax, Double expectedThresholdMin) {
+        assertEquals(expectedVoltageCnecId, vc.getId());
+        assertEquals(expectedVoltageCnecName, vc.getName());
+        if (expectedContingencyId == null) {
+            assertFalse(vc.getState().getContingency().isPresent());
+        } else {
+            assertEquals(expectedContingencyId, vc.getState().getContingency().get().getId());
+        }
+        Threshold threshold = vc.getThresholds().stream().collect(Collectors.toList()).get(0);
+        if (expectedThresholdMax == null) {
+            assertFalse(threshold.max().isPresent());
+        } else {
+            assertEquals(expectedThresholdMax, threshold.max().get());
+        }
+        if (expectedThresholdMin == null) {
+            assertFalse(threshold.min().isPresent());
+        } else {
+            assertEquals(expectedThresholdMin, threshold.min().get());
+        }
+    }
+
     @Test
     public void testTC1ContingenciesAndFlowCnecs() {
         Properties importParams = new Properties();
@@ -139,43 +156,43 @@
         assertEquals(2, cracCreationContext.getCrac().getContingencies().size());
         assertEquals(0, cracCreationContext.getCrac().getVoltageCnecs().size());
         List<Contingency> listContingencies = cracCreationContext.getCrac().getContingencies()
-                .stream().sorted(Comparator.comparing(Contingency::getId)).collect(Collectors.toList());
+            .stream().sorted(Comparator.comparing(Contingency::getId)).collect(Collectors.toList());
 
         this.assertContingencyEquality(listContingencies.get(0),
-                "493480ba-93c3-426e-bee5-347d8dda3749", "ELIA_CO1",
-                1, Arrays.asList("17086487-56ba-4979-b8de-064025a6b4da + 8fdc7abd-3746-481a-a65e-3df56acd8b13"));
+            "493480ba-93c3-426e-bee5-347d8dda3749", "ELIA_CO1",
+            1, Arrays.asList("17086487-56ba-4979-b8de-064025a6b4da + 8fdc7abd-3746-481a-a65e-3df56acd8b13"));
         this.assertContingencyEquality(listContingencies.get(1),
-                "c0a25fd7-eee0-4191-98a5-71a74469d36e", "TENNET_TSO_CO1",
-                1, Arrays.asList("b18cd1aa-7808-49b9-a7cf-605eaf07b006 + e8acf6b6-99cb-45ad-b8dc-16c7866a4ddc"));
+            "c0a25fd7-eee0-4191-98a5-71a74469d36e", "TENNET_TSO_CO1",
+            1, Arrays.asList("b18cd1aa-7808-49b9-a7cf-605eaf07b006 + e8acf6b6-99cb-45ad-b8dc-16c7866a4ddc"));
 
         assertEquals(4, cracCreationContext.getCrac().getFlowCnecs().size());
         List<FlowCnec> listFlowCnecs = cracCreationContext.getCrac().getFlowCnecs()
-                .stream().sorted(Comparator.comparing(FlowCnec::getId)).collect(Collectors.toList());
+            .stream().sorted(Comparator.comparing(FlowCnec::getId)).collect(Collectors.toList());
 
         this.assertFlowCnecEquality(listFlowCnecs.get(0),
-                "ELIA_AE1 - ELIA_CO1 - curative",
-                "ELIA_AE1 - ELIA_CO1 - curative",
-                "ffbabc27-1ccd-4fdc-b037-e341706c8d29",
-                CURATIVE, "493480ba-93c3-426e-bee5-347d8dda3749",
-                +1312, -1312, Side.LEFT);
+            "ELIA_AE1 - ELIA_CO1 - curative",
+            "ELIA_AE1 - ELIA_CO1 - curative",
+            "ffbabc27-1ccd-4fdc-b037-e341706c8d29",
+            CURATIVE, "493480ba-93c3-426e-bee5-347d8dda3749",
+            +1312, -1312, Side.LEFT);
         this.assertFlowCnecEquality(listFlowCnecs.get(1),
-                "ELIA_AE1 - preventive",
-                "ELIA_AE1 - preventive",
-                "ffbabc27-1ccd-4fdc-b037-e341706c8d29",
-                PREVENTIVE, null,
-                +1312, -1312, Side.LEFT);
+            "ELIA_AE1 - preventive",
+            "ELIA_AE1 - preventive",
+            "ffbabc27-1ccd-4fdc-b037-e341706c8d29",
+            PREVENTIVE, null,
+            +1312, -1312, Side.LEFT);
         this.assertFlowCnecEquality(listFlowCnecs.get(2),
-                "TENNET_TSO_AE1NL - TENNET_TSO_CO1 - curative",
-                "TENNET_TSO_AE1NL - TENNET_TSO_CO1 - curative",
-                "b18cd1aa-7808-49b9-a7cf-605eaf07b006 + e8acf6b6-99cb-45ad-b8dc-16c7866a4ddc",
-                CURATIVE, "c0a25fd7-eee0-4191-98a5-71a74469d36e",
-                +1876, -1876, Side.RIGHT);
+            "TENNET_TSO_AE1NL - TENNET_TSO_CO1 - curative",
+            "TENNET_TSO_AE1NL - TENNET_TSO_CO1 - curative",
+            "b18cd1aa-7808-49b9-a7cf-605eaf07b006 + e8acf6b6-99cb-45ad-b8dc-16c7866a4ddc",
+            CURATIVE, "c0a25fd7-eee0-4191-98a5-71a74469d36e",
+            +1876, -1876, Side.RIGHT);
         this.assertFlowCnecEquality(listFlowCnecs.get(3),
-                "TENNET_TSO_AE1NL - preventive",
-                "TENNET_TSO_AE1NL - preventive",
-                "b18cd1aa-7808-49b9-a7cf-605eaf07b006 + e8acf6b6-99cb-45ad-b8dc-16c7866a4ddc",
-                PREVENTIVE, null,
-                +1876, -1876, Side.RIGHT);
+            "TENNET_TSO_AE1NL - preventive",
+            "TENNET_TSO_AE1NL - preventive",
+            "b18cd1aa-7808-49b9-a7cf-605eaf07b006 + e8acf6b6-99cb-45ad-b8dc-16c7866a4ddc",
+            PREVENTIVE, null,
+            +1876, -1876, Side.RIGHT);
 
         // csa-9-1
         assertTrue(cracCreationContext.getCrac().getNetworkActions().isEmpty());
@@ -195,94 +212,88 @@
 
         assertNotNull(cracCreationContext);
         assertTrue(cracCreationContext.isCreationSuccessful());
-<<<<<<< HEAD
-        assertEquals(6, cracCreationContext.getCreationReport().getReport().size());
-=======
-        assertEquals(27, cracCreationContext.getCreationReport().getReport().size());
->>>>>>> c6c65b36
+        assertEquals(23, cracCreationContext.getCreationReport().getReport().size());
         assertEquals(15, cracCreationContext.getCrac().getContingencies().size());
         assertEquals(12, cracCreationContext.getCrac().getFlowCnecs().size());
         assertEquals(7, cracCreationContext.getCrac().getVoltageCnecs().size());
 
         List<Contingency> listContingencies = cracCreationContext.getCrac().getContingencies()
-                .stream().sorted(Comparator.comparing(Contingency::getId)).collect(Collectors.toList());
+            .stream().sorted(Comparator.comparing(Contingency::getId)).collect(Collectors.toList());
 
         this.assertContingencyEquality(listContingencies.get(0),
-                "13334fdf-9cc2-4341-adb6-1281269040b4", "REE_CO3",
-                2, Arrays.asList("04566cf8-c766-11e1-8775-005056c00008", "0475dbd8-c766-11e1-8775-005056c00008"));
+            "13334fdf-9cc2-4341-adb6-1281269040b4", "REE_CO3",
+            2, Arrays.asList("04566cf8-c766-11e1-8775-005056c00008", "0475dbd8-c766-11e1-8775-005056c00008"));
         this.assertContingencyEquality(listContingencies.get(1),
-                "264e9a19-ae28-4c85-a43c-6b7818ca0e6c", "RTE_CO4",
-                1, Arrays.asList("536f4b84-db4c-4545-96e9-bb5a87f65d13 + d9622e7f-5bf0-4e7e-b766-b8596c6fe4ae"));
+            "264e9a19-ae28-4c85-a43c-6b7818ca0e6c", "RTE_CO4",
+            1, Arrays.asList("536f4b84-db4c-4545-96e9-bb5a87f65d13 + d9622e7f-5bf0-4e7e-b766-b8596c6fe4ae"));
         this.assertContingencyEquality(listContingencies.get(2),
-                "37997e71-cb7d-4a8c-baa6-2a1594956da9", "ELIA_CO3",
-                1, Arrays.asList("550ebe0d-f2b2-48c1-991f-cebea43a21aa"));
+            "37997e71-cb7d-4a8c-baa6-2a1594956da9", "ELIA_CO3",
+            1, Arrays.asList("550ebe0d-f2b2-48c1-991f-cebea43a21aa"));
         this.assertContingencyEquality(listContingencies.get(3),
-                "475ba18f-cbf5-490b-b65d-e8e03f9bcbc4", "RTE_CO2",
-                1, Arrays.asList("e02e1166-1c43-4a4d-8c5a-82298ee0c8f5"));
+            "475ba18f-cbf5-490b-b65d-e8e03f9bcbc4", "RTE_CO2",
+            1, Arrays.asList("e02e1166-1c43-4a4d-8c5a-82298ee0c8f5"));
         this.assertContingencyEquality(listContingencies.get(4),
-                "5d587c7e-9ced-416a-ad17-6ef9b241a998", "RTE_CO3",
-                1, Arrays.asList("2ab1b800-0c93-4517-86b5-8fd6a3a24ee7"));
+            "5d587c7e-9ced-416a-ad17-6ef9b241a998", "RTE_CO3",
+            1, Arrays.asList("2ab1b800-0c93-4517-86b5-8fd6a3a24ee7"));
         this.assertContingencyEquality(listContingencies.get(5),
-                "7e31c67d-67ba-4592-8ac1-9e806d697c8e", "ELIA_CO2",
-                1, Arrays.asList("536f4b84-db4c-4545-96e9-bb5a87f65d13 + d9622e7f-5bf0-4e7e-b766-b8596c6fe4ae"));
+            "7e31c67d-67ba-4592-8ac1-9e806d697c8e", "ELIA_CO2",
+            1, Arrays.asList("536f4b84-db4c-4545-96e9-bb5a87f65d13 + d9622e7f-5bf0-4e7e-b766-b8596c6fe4ae"));
         this.assertContingencyEquality(listContingencies.get(6),
-                "8cdec4c6-10c3-40c1-9eeb-7f6ae8d9b3fe", "REE_CO1",
-                1, Arrays.asList("044bbe91-c766-11e1-8775-005056c00008"));
+            "8cdec4c6-10c3-40c1-9eeb-7f6ae8d9b3fe", "REE_CO1",
+            1, Arrays.asList("044bbe91-c766-11e1-8775-005056c00008"));
         this.assertContingencyEquality(listContingencies.get(7),
-                "96c96ad8-844c-4f3b-8b38-c886ba2c0214", "REE_CO5",
-                1, Arrays.asList("891e77ff-39c6-4648-8eda-d81f730271f9 + a04e4e41-c0b4-496e-9ef3-390ea089411f"));
+            "96c96ad8-844c-4f3b-8b38-c886ba2c0214", "REE_CO5",
+            1, Arrays.asList("891e77ff-39c6-4648-8eda-d81f730271f9 + a04e4e41-c0b4-496e-9ef3-390ea089411f"));
         this.assertContingencyEquality(listContingencies.get(8),
-                "9d17b84c-33b5-4a68-b8b9-ed5b31038d40", "REE_CO4",
-                2, Arrays.asList("04566cf8-c766-11e1-8775-005056c00008", "0475dbd8-c766-11e1-8775-005056c00008"));
+            "9d17b84c-33b5-4a68-b8b9-ed5b31038d40", "REE_CO4",
+            2, Arrays.asList("04566cf8-c766-11e1-8775-005056c00008", "0475dbd8-c766-11e1-8775-005056c00008"));
         this.assertContingencyEquality(listContingencies.get(9),
-                "b6b780cb-9fe5-4c45-989d-447a927c3874", "REE_CO2",
-                1, Arrays.asList("048481d0-c766-11e1-8775-005056c00008"));
+            "b6b780cb-9fe5-4c45-989d-447a927c3874", "REE_CO2",
+            1, Arrays.asList("048481d0-c766-11e1-8775-005056c00008"));
         this.assertContingencyEquality(listContingencies.get(10),
-                "bd7bb012-f7b9-45e0-9e15-4e2aa3592829", "TENNET_TSO_CO3",
-                1, Arrays.asList("9c3b8f97-7972-477d-9dc8-87365cc0ad0e"));
+            "bd7bb012-f7b9-45e0-9e15-4e2aa3592829", "TENNET_TSO_CO3",
+            1, Arrays.asList("9c3b8f97-7972-477d-9dc8-87365cc0ad0e"));
         this.assertContingencyEquality(listContingencies.get(11),
-                "ce19dd34-429e-4b72-8813-7615cc57b4a4", "RTE_CO6",
-                1, Arrays.asList("04839777-c766-11e1-8775-005056c00008"));
+            "ce19dd34-429e-4b72-8813-7615cc57b4a4", "RTE_CO6",
+            1, Arrays.asList("04839777-c766-11e1-8775-005056c00008"));
         this.assertContingencyEquality(listContingencies.get(12),
-                "d9ef0d5e-732d-441e-9611-c817b0afbc41", "RTE_CO5",
-                1, Arrays.asList("f0dee14e-aa43-411e-a2ea-b9879c20f3be"));
+            "d9ef0d5e-732d-441e-9611-c817b0afbc41", "RTE_CO5",
+            1, Arrays.asList("f0dee14e-aa43-411e-a2ea-b9879c20f3be"));
         this.assertContingencyEquality(listContingencies.get(13),
-                "e05bbe20-9d4a-40da-9777-8424d216785d", "RTE_CO1",
-                1, Arrays.asList("f1c13f90-6d89-4a37-a51c-94742ad2dd72"));
+            "e05bbe20-9d4a-40da-9777-8424d216785d", "RTE_CO1",
+            1, Arrays.asList("f1c13f90-6d89-4a37-a51c-94742ad2dd72"));
         this.assertContingencyEquality(listContingencies.get(14),
-                "e9eab3fe-c328-4f78-9bc1-77adb59f6ba7", "ELIA_CO1",
-                1, Arrays.asList("dad02278-bd25-476f-8f58-dbe44be72586 + ed0c5d75-4a54-43c8-b782-b20d7431630b"));
-
-<<<<<<< HEAD
+            "e9eab3fe-c328-4f78-9bc1-77adb59f6ba7", "ELIA_CO1",
+            1, Arrays.asList("dad02278-bd25-476f-8f58-dbe44be72586 + ed0c5d75-4a54-43c8-b782-b20d7431630b"));
+
+        List<FlowCnec> listFlowCnecs = cracCreationContext.getCrac().getFlowCnecs()
+            .stream().sorted(Comparator.comparing(FlowCnec::getId)).collect(Collectors.toList());
+        // TODO : check flow cnecs
+
         List<VoltageCnec> listVoltageCnecs = cracCreationContext.getCrac().getVoltageCnecs()
             .stream().sorted(Comparator.comparing(VoltageCnec::getId)).collect(Collectors.toList());
 
-        this.assertVoltageCnecEquality(listVoltageCnecs.get(0), "614648d2-457e-4d67-838b-821102ce16ee",
+        this.assertVoltageCnecEquality(listVoltageCnecs.get(0), "ELIA_AE1 - ELIA_CO1 - curative",
+            "ELIA_AE1 - ELIA_CO1 - curative", "64901aec-5a8a-4bcb-8ca7-a3ddbfcd0e6c",
+            "e9eab3fe-c328-4f78-9bc1-77adb59f6ba7", new Double(415), null);
+        this.assertVoltageCnecEquality(listVoltageCnecs.get(1), "ELIA_AE1 - preventive",
+            "ELIA_AE1 - preventive", "64901aec-5a8a-4bcb-8ca7-a3ddbfcd0e6c",
+            null, new Double(415), null);
+        this.assertVoltageCnecEquality(listVoltageCnecs.get(2), "RTE_AE1 - preventive",
+            "RTE_AE1 - preventive", "63d8319b-fae4-3511-0909-dd62359c17f2",
+            null, new Double(148.5), null);
+        this.assertVoltageCnecEquality(listVoltageCnecs.get(3), "RTE_AE3 - RTE_CO1 - curative",
+            "RTE_AE3 - RTE_CO1 - curative", "6f5e600f-dc92-80ac-b046-a4641f7b1db1",
+            "e05bbe20-9d4a-40da-9777-8424d216785d", new Double(440), null);
+        this.assertVoltageCnecEquality(listVoltageCnecs.get(4), "RTE_AE3 - preventive",
+            "RTE_AE3 - preventive", "6f5e600f-dc92-80ac-b046-a4641f7b1db1",
+            null, new Double(440), null);
+        this.assertVoltageCnecEquality(listVoltageCnecs.get(5), "RTE_AE8 - RTE_CO5 - curative",
+            "RTE_AE8 - RTE_CO5 - curative", "6f5e600f-dc92-80ac-b046-a4641f7b1db1",
+            "d9ef0d5e-732d-441e-9611-c817b0afbc41", new Double(440), null);
+        this.assertVoltageCnecEquality(listVoltageCnecs.get(6), "RTE_AE8 - preventive",
             "RTE_AE8 - preventive", "6f5e600f-dc92-80ac-b046-a4641f7b1db1",
             null, new Double(440), null);
-        this.assertVoltageCnecEquality(listVoltageCnecs.get(1), "614648d2-457e-4d67-838b-821102ce16ee-d9ef0d5e-732d-441e-9611-c817b0afbc41",
-            "RTE_AE8 - RTE_CO5 - curative", "6f5e600f-dc92-80ac-b046-a4641f7b1db1",
-            "d9ef0d5e-732d-441e-9611-c817b0afbc41", new Double(440), null);
-        this.assertVoltageCnecEquality(listVoltageCnecs.get(2), "65174269-44fb-44ae-9d3e-f743176c4bcb",
-            "RTE_AE1 - preventive", "63d8319b-fae4-3511-0909-dd62359c17f2",
-            null, new Double(148.5), null);
-        this.assertVoltageCnecEquality(listVoltageCnecs.get(3), "808b9ea1-bf10-448d-b03a-822ce473dbbb",
-            "RTE_AE3 - preventive", "6f5e600f-dc92-80ac-b046-a4641f7b1db1",
-            null, new Double(440), null);
-        this.assertVoltageCnecEquality(listVoltageCnecs.get(4), "808b9ea1-bf10-448d-b03a-822ce473dbbb-e05bbe20-9d4a-40da-9777-8424d216785d",
-            "RTE_AE3 - RTE_CO1 - curative", "6f5e600f-dc92-80ac-b046-a4641f7b1db1",
-            "e05bbe20-9d4a-40da-9777-8424d216785d", new Double(440), null);
-        this.assertVoltageCnecEquality(listVoltageCnecs.get(5), "992c2de6-e206-45b3-a76a-f4a691e8839a",
-            "ELIA_AE1 - preventive", "64901aec-5a8a-4bcb-8ca7-a3ddbfcd0e6c",
-            null, new Double(415), null);
-        this.assertVoltageCnecEquality(listVoltageCnecs.get(6), "992c2de6-e206-45b3-a76a-f4a691e8839a-e9eab3fe-c328-4f78-9bc1-77adb59f6ba7",
-            "ELIA_AE1 - ELIA_CO1 - curative", "64901aec-5a8a-4bcb-8ca7-a3ddbfcd0e6c",
-            "e9eab3fe-c328-4f78-9bc1-77adb59f6ba7", new Double(415), null);
-=======
-        List<FlowCnec> listFlowCnecs = cracCreationContext.getCrac().getFlowCnecs()
-                .stream().sorted(Comparator.comparing(FlowCnec::getId)).collect(Collectors.toList());
-        // TODO : check flow cnecs
->>>>>>> c6c65b36
     }
 
     @Test
@@ -299,47 +310,38 @@
 
         assertNotNull(cracCreationContext);
         assertTrue(cracCreationContext.isCreationSuccessful());
-<<<<<<< HEAD
-        assertEquals(21, cracCreationContext.getCreationReport().getReport().size());
-=======
-        assertEquals(42, cracCreationContext.getCreationReport().getReport().size());
->>>>>>> c6c65b36
+        assertEquals(39, cracCreationContext.getCreationReport().getReport().size());
         assertEquals(7, cracCreationContext.getCrac().getContingencies().size());
         assertEquals(1, cracCreationContext.getCrac().getFlowCnecs().size());
         assertEquals(5, cracCreationContext.getCrac().getVoltageCnecs().size());
         List<Contingency> listContingencies = cracCreationContext.getCrac().getContingencies()
-                .stream().sorted(Comparator.comparing(Contingency::getId)).collect(Collectors.toList());
+            .stream().sorted(Comparator.comparing(Contingency::getId)).collect(Collectors.toList());
 
         this.assertContingencyEquality(listContingencies.get(0),
-                "264e9a19-ae28-4c85-a43c-6b7818ca0e6c", "RTE_CO4",
-                1, Arrays.asList("536f4b84-db4c-4545-96e9-bb5a87f65d13 + d9622e7f-5bf0-4e7e-b766-b8596c6fe4ae"));
+            "264e9a19-ae28-4c85-a43c-6b7818ca0e6c", "RTE_CO4",
+            1, Arrays.asList("536f4b84-db4c-4545-96e9-bb5a87f65d13 + d9622e7f-5bf0-4e7e-b766-b8596c6fe4ae"));
         this.assertContingencyEquality(listContingencies.get(1),
-                "475ba18f-cbf5-490b-b65d-e8e03f9bcbc4", "RTE_CO2",
-                1, Arrays.asList("e02e1166-1c43-4a4d-8c5a-82298ee0c8f5"));
+            "475ba18f-cbf5-490b-b65d-e8e03f9bcbc4", "RTE_CO2",
+            1, Arrays.asList("e02e1166-1c43-4a4d-8c5a-82298ee0c8f5"));
         this.assertContingencyEquality(listContingencies.get(2),
-                "5d587c7e-9ced-416a-ad17-6ef9b241a998", "RTE_CO3",
-                1, Arrays.asList("2ab1b800-0c93-4517-86b5-8fd6a3a24ee7"));
+            "5d587c7e-9ced-416a-ad17-6ef9b241a998", "RTE_CO3",
+            1, Arrays.asList("2ab1b800-0c93-4517-86b5-8fd6a3a24ee7"));
         this.assertContingencyEquality(listContingencies.get(3),
-                "bd7bb012-f7b9-45e0-9e15-4e2aa3592829", "TENNET_TSO_CO3",
-                1, Arrays.asList("9c3b8f97-7972-477d-9dc8-87365cc0ad0e"));
+            "bd7bb012-f7b9-45e0-9e15-4e2aa3592829", "TENNET_TSO_CO3",
+            1, Arrays.asList("9c3b8f97-7972-477d-9dc8-87365cc0ad0e"));
         this.assertContingencyEquality(listContingencies.get(4),
-                "ce19dd34-429e-4b72-8813-7615cc57b4a4", "RTE_CO6",
-                1, Arrays.asList("04839777-c766-11e1-8775-005056c00008"));
+            "ce19dd34-429e-4b72-8813-7615cc57b4a4", "RTE_CO6",
+            1, Arrays.asList("04839777-c766-11e1-8775-005056c00008"));
         this.assertContingencyEquality(listContingencies.get(5),
-                "d9ef0d5e-732d-441e-9611-c817b0afbc41", "RTE_CO5",
-                1, Arrays.asList("f0dee14e-aa43-411e-a2ea-b9879c20f3be"));
+            "d9ef0d5e-732d-441e-9611-c817b0afbc41", "RTE_CO5",
+            1, Arrays.asList("f0dee14e-aa43-411e-a2ea-b9879c20f3be"));
         this.assertContingencyEquality(listContingencies.get(6),
-<<<<<<< HEAD
             "e05bbe20-9d4a-40da-9777-8424d216785d", "RTE_CO1",
             1, Arrays.asList("f1c13f90-6d89-4a37-a51c-94742ad2dd72"));
-=======
-                "e05bbe20-9d4a-40da-9777-8424d216785d", "RTE_CO1",
-                1, Arrays.asList("f1c13f90-6d89-4a37-a51c-94742ad2dd72"));
 
         List<FlowCnec> listFlowCnecs = cracCreationContext.getCrac().getFlowCnecs()
-                .stream().sorted(Comparator.comparing(FlowCnec::getId)).collect(Collectors.toList());
+            .stream().sorted(Comparator.comparing(FlowCnec::getId)).collect(Collectors.toList());
         // TODO : check flow cnecs
->>>>>>> c6c65b36
     }
 
     @Test
@@ -362,23 +364,18 @@
         assertEquals(0, cracCreationContext.getCrac().getVoltageCnecs().size());
 
         List<Contingency> listContingencies = cracCreationContext.getCrac().getContingencies()
-                .stream().sorted(Comparator.comparing(Contingency::getId)).collect(Collectors.toList());
+            .stream().sorted(Comparator.comparing(Contingency::getId)).collect(Collectors.toList());
 
         this.assertContingencyEquality(listContingencies.get(0),
-                "493480ba-93c3-426e-bee5-347d8dda3749", "ELIA_CO1",
-                1, Arrays.asList("17086487-56ba-4979-b8de-064025a6b4da + 8fdc7abd-3746-481a-a65e-3df56acd8b13"));
+            "493480ba-93c3-426e-bee5-347d8dda3749", "ELIA_CO1",
+            1, Arrays.asList("17086487-56ba-4979-b8de-064025a6b4da + 8fdc7abd-3746-481a-a65e-3df56acd8b13"));
         this.assertContingencyEquality(listContingencies.get(1),
-<<<<<<< HEAD
             "c0a25fd7-eee0-4191-98a5-71a74469d36e", "TENNET_TSO_CO1",
             1, Arrays.asList("b18cd1aa-7808-49b9-a7cf-605eaf07b006 + e8acf6b6-99cb-45ad-b8dc-16c7866a4ddc"));
-=======
-                "c0a25fd7-eee0-4191-98a5-71a74469d36e", "TENNET_TSO_CO1",
-                1, Arrays.asList("b18cd1aa-7808-49b9-a7cf-605eaf07b006 + e8acf6b6-99cb-45ad-b8dc-16c7866a4ddc"));
 
         List<FlowCnec> listFlowCnecs = cracCreationContext.getCrac().getFlowCnecs()
-                .stream().sorted(Comparator.comparing(FlowCnec::getId)).collect(Collectors.toList());
+            .stream().sorted(Comparator.comparing(FlowCnec::getId)).collect(Collectors.toList());
         // TODO : check flow cnecs
->>>>>>> c6c65b36
     }
 
     @Test
@@ -535,7 +532,7 @@
         assertEquals(UsageMethod.AVAILABLE, ra7.getUsageRules().get(0).getUsageMethod());
 
         // nameless-topological-action-with-speed-parent-remedial-action (on instant)
-        NetworkAction raNameless =  cracCreationContext.getCrac().getNetworkAction("nameless-topological-action-with-speed-parent-remedial-action");
+        NetworkAction raNameless = cracCreationContext.getCrac().getNetworkAction("nameless-topological-action-with-speed-parent-remedial-action");
         assertEquals("nameless-topological-action-with-speed-parent-remedial-action", raNameless.getName());
         assertEquals(PREVENTIVE, raNameless.getUsageRules().get(0).getInstant());
         assertEquals(UsageMethod.AVAILABLE, raNameless.getUsageRules().get(0).getUsageMethod());
@@ -657,7 +654,7 @@
         Mockito.when(network.getLoadStream()).thenAnswer(invocation -> {
             Stream<Load> loadStream = Stream.of(loadMock);
             Stream<Load> filteredStream = loadStream.filter(load ->
-                    load.getId().equals("rotating-machine")
+                load.getId().equals("rotating-machine")
             );
             return filteredStream;
         });
@@ -777,31 +774,31 @@
         assertEquals(CURATIVE, eliaRa1.getUsageRules().get(0).getInstant());
         assertEquals("493480ba-93c3-426e-bee5-347d8dda3749", ((OnContingencyStateImpl) eliaRa1.getUsageRules().get(0)).getState().getContingency().get().getId());
         Map<Integer, Double> expectedTapToAngleMap = Map.ofEntries(
-                Map.entry(1, 4.926567934889113),
-                Map.entry(2, 4.4625049779277965),
-                Map.entry(3, 4.009142308337196),
-                Map.entry(4, 3.5661689080738133),
-                Map.entry(5, 3.133282879390916),
-                Map.entry(6, 2.7101913084587235),
-                Map.entry(7, 2.296610111393503),
-                Map.entry(8, 1.892263865774221),
-                Map.entry(9, 1.496885630374893),
-                Map.entry(10, 1.1102167555229658),
-                Map.entry(11, 0.7320066862066437),
-                Map.entry(12, 0.36201275979482317),
-                Map.entry(13, -0.0),
-                Map.entry(14, -0.3542590914949466),
-                Map.entry(15, -0.7009847445128217),
-                Map.entry(16, -1.040390129895497),
-                Map.entry(17, -1.3726815681386877),
-                Map.entry(18, -1.698058736365395),
-                Map.entry(19, -2.016714872973585),
-                Map.entry(20, -2.32883697939856),
-                Map.entry(21, -2.6346060185232267),
-                Map.entry(22, -2.9341971093513304),
-                Map.entry(23, -3.227779717630807),
-                Map.entry(24, -3.515517842177712),
-                Map.entry(25, -3.797570196706609)
+            Map.entry(1, 4.926567934889113),
+            Map.entry(2, 4.4625049779277965),
+            Map.entry(3, 4.009142308337196),
+            Map.entry(4, 3.5661689080738133),
+            Map.entry(5, 3.133282879390916),
+            Map.entry(6, 2.7101913084587235),
+            Map.entry(7, 2.296610111393503),
+            Map.entry(8, 1.892263865774221),
+            Map.entry(9, 1.496885630374893),
+            Map.entry(10, 1.1102167555229658),
+            Map.entry(11, 0.7320066862066437),
+            Map.entry(12, 0.36201275979482317),
+            Map.entry(13, -0.0),
+            Map.entry(14, -0.3542590914949466),
+            Map.entry(15, -0.7009847445128217),
+            Map.entry(16, -1.040390129895497),
+            Map.entry(17, -1.3726815681386877),
+            Map.entry(18, -1.698058736365395),
+            Map.entry(19, -2.016714872973585),
+            Map.entry(20, -2.32883697939856),
+            Map.entry(21, -2.6346060185232267),
+            Map.entry(22, -2.9341971093513304),
+            Map.entry(23, -3.227779717630807),
+            Map.entry(24, -3.515517842177712),
+            Map.entry(25, -3.797570196706609)
         );
         assertEquals(expectedTapToAngleMap, eliaRa1.getTapToAngleConversionMap());
     }
@@ -827,47 +824,47 @@
         assertEquals(CURATIVE, reeRa1.getUsageRules().get(0).getInstant());
         assertEquals("8cdec4c6-10c3-40c1-9eeb-7f6ae8d9b3fe", ((OnContingencyStateImpl) reeRa1.getUsageRules().get(0)).getState().getContingency().get().getId());
         Map<Integer, Double> expectedTapToAngleMap = Map.ofEntries(
-                Map.entry(-1, -2.0),
-                Map.entry(0, 0.0),
-                Map.entry(-2, -4.0),
-                Map.entry(1, 2.0),
-                Map.entry(-3, -6.0),
-                Map.entry(2, 4.0),
-                Map.entry(-4, -8.0),
-                Map.entry(3, 6.0),
-                Map.entry(-5, -10.0),
-                Map.entry(4, 8.0),
-                Map.entry(-6, -12.0),
-                Map.entry(5, 10.0),
-                Map.entry(-7, -14.0),
-                Map.entry(6, 12.0),
-                Map.entry(-8, -16.0),
-                Map.entry(7, 14.0),
-                Map.entry(-9, -18.0),
-                Map.entry(8, 16.0),
-                Map.entry(-10, -20.0),
-                Map.entry(9, 18.0),
-                Map.entry(-11, -22.0),
-                Map.entry(10, 20.0),
-                Map.entry(-12, -24.0),
-                Map.entry(11, 22.0),
-                Map.entry(-13, -26.0),
-                Map.entry(12, 24.0),
-                Map.entry(-14, -28.0),
-                Map.entry(13, 26.0),
-                Map.entry(-15, -30.0),
-                Map.entry(14, 28.0),
-                Map.entry(-16, -32.0),
-                Map.entry(15, 30.0),
-                Map.entry(-17, -34.0),
-                Map.entry(16, 32.0),
-                Map.entry(-18, -36.0),
-                Map.entry(17, 34.0),
-                Map.entry(-19, -38.0),
-                Map.entry(18, 36.0),
-                Map.entry(-20, -40.0),
-                Map.entry(19, 38.0),
-                Map.entry(20, 40.0)
+            Map.entry(-1, -2.0),
+            Map.entry(0, 0.0),
+            Map.entry(-2, -4.0),
+            Map.entry(1, 2.0),
+            Map.entry(-3, -6.0),
+            Map.entry(2, 4.0),
+            Map.entry(-4, -8.0),
+            Map.entry(3, 6.0),
+            Map.entry(-5, -10.0),
+            Map.entry(4, 8.0),
+            Map.entry(-6, -12.0),
+            Map.entry(5, 10.0),
+            Map.entry(-7, -14.0),
+            Map.entry(6, 12.0),
+            Map.entry(-8, -16.0),
+            Map.entry(7, 14.0),
+            Map.entry(-9, -18.0),
+            Map.entry(8, 16.0),
+            Map.entry(-10, -20.0),
+            Map.entry(9, 18.0),
+            Map.entry(-11, -22.0),
+            Map.entry(10, 20.0),
+            Map.entry(-12, -24.0),
+            Map.entry(11, 22.0),
+            Map.entry(-13, -26.0),
+            Map.entry(12, 24.0),
+            Map.entry(-14, -28.0),
+            Map.entry(13, 26.0),
+            Map.entry(-15, -30.0),
+            Map.entry(14, 28.0),
+            Map.entry(-16, -32.0),
+            Map.entry(15, 30.0),
+            Map.entry(-17, -34.0),
+            Map.entry(16, 32.0),
+            Map.entry(-18, -36.0),
+            Map.entry(17, 34.0),
+            Map.entry(-19, -38.0),
+            Map.entry(18, 36.0),
+            Map.entry(-20, -40.0),
+            Map.entry(19, 38.0),
+            Map.entry(20, 40.0)
         );
         assertEquals(expectedTapToAngleMap, reeRa1.getTapToAngleConversionMap());
 
@@ -925,25 +922,4 @@
         assertNetworkActionImported("open_fr1_fr3", Set.of("FFR1AA1X-FFR1AA1--1"), false, 1);
         assertHasOnInstantUsageRule("open_fr1_fr3", PREVENTIVE, UsageMethod.AVAILABLE);
     }
-
-    private void assertVoltageCnecEquality(VoltageCnec vc, String expectedVoltageCnecId, String expectedVoltageCnecName, String expectedNetworkElementId, String expectedContingencyId, Double expectedThresholdMax, Double expectedThresholdMin) {
-        assertEquals(expectedVoltageCnecId, vc.getId());
-        assertEquals(expectedVoltageCnecName, vc.getName());
-        if (expectedContingencyId == null) {
-            assertFalse(vc.getState().getContingency().isPresent());
-        } else {
-            assertEquals(expectedContingencyId, vc.getState().getContingency().get().getId());
-        }
-        Threshold threshold = vc.getThresholds().stream().collect(Collectors.toList()).get(0);
-        if (expectedThresholdMax == null) {
-            assertFalse(threshold.max().isPresent());
-        } else {
-            assertEquals(expectedThresholdMax, threshold.max().get());
-        }
-        if (expectedThresholdMin == null) {
-            assertFalse(threshold.min().isPresent());
-        } else {
-            assertEquals(expectedThresholdMin, threshold.min().get());
-        }
-    }
 }