--- conflicted
+++ resolved
@@ -1048,132 +1048,6 @@
     }
 
     @Test
-<<<<<<< HEAD
-    void testAngleCnecImportFromValidProfiles() {
-        CsaProfileCracImporter cracImporter = new CsaProfileCracImporter();
-        InputStream inputStream = getClass().getResourceAsStream("/csa-13/CSA_13_3_ValidProfiles.zip");
-        CsaProfileCrac nativeCrac = cracImporter.importNativeCrac(inputStream);
-
-        CsaProfileCracCreator cracCreator = new CsaProfileCracCreator();
-
-        Network network = Mockito.mock(Network.class);
-        BusbarSection terminal1Mock = Mockito.mock(BusbarSection.class);
-        BusbarSection terminal2Mock = Mockito.mock(BusbarSection.class);
-        Switch switchMock = Mockito.mock(Switch.class);
-        Branch networkElementMock = Mockito.mock(Branch.class);
-
-        Mockito.when(terminal1Mock.getId()).thenReturn("bdfd51d2-f48a-424e-a42d-0f6e712094bb");
-        Mockito.when(terminal2Mock.getId()).thenReturn("601ac88b-14bc-448a-b8a7-e0b8874a478d");
-        Mockito.when(terminal1Mock.getType()).thenReturn(IdentifiableType.BUS);
-        Mockito.when(terminal2Mock.getType()).thenReturn(IdentifiableType.BUS);
-        Mockito.when(switchMock.getId()).thenReturn("40ed5398-3a74-4581-a3c1-688f9764a2b5");
-        Mockito.when(networkElementMock.getId()).thenReturn("1bac939d-d873-48e0-9640-5743f389f3de");
-        Mockito.when(switchMock.isOpen()).thenReturn(false);
-        Mockito.when(network.getIdentifiable("bdfd51d2-f48a-424e-a42d-0f6e712094bb")).thenReturn((Identifiable) terminal1Mock);
-        Mockito.when(network.getIdentifiable("601ac88b-14bc-448a-b8a7-e0b8874a478d")).thenReturn((Identifiable) terminal2Mock);
-        Mockito.when(network.getIdentifiable("40ed5398-3a74-4581-a3c1-688f9764a2b5")).thenReturn((Identifiable) switchMock);
-        Mockito.when(network.getIdentifiable("1bac939d-d873-48e0-9640-5743f389f3de")).thenReturn(networkElementMock);
-
-        CsaProfileCracCreationContext cracCreationContext = cracCreator.createCrac(nativeCrac, network, OffsetDateTime.parse("2023-03-29T12:00Z"), new CracCreationParameters());
-
-        assertEquals(4, cracCreationContext.getCrac().getAngleCnecs().size());
-        List<AngleCnec> angleCnecs = cracCreationContext.getCrac().getAngleCnecs().stream()
-                .sorted(Comparator.comparing(AngleCnec::getId)).toList();
-
-        // RTE_AE1 - preventive
-        AngleCnec angleCnec1 = angleCnecs.get(0);
-        assertEquals("RTE_AE1 - preventive", angleCnec1.getId());
-        assertEquals("RTE_AE1 - preventive", angleCnec1.getName());
-        assertEquals("601ac88b-14bc-448a-b8a7-e0b8874a478d", angleCnec1.getImportingNetworkElement().getId());
-        assertEquals("bdfd51d2-f48a-424e-a42d-0f6e712094bb", angleCnec1.getExportingNetworkElement().getId());
-        assertTrue(angleCnec1.getLowerBound(Unit.DEGREE).isPresent());
-        assertEquals(-60.0, angleCnec1.getLowerBound(Unit.DEGREE).get());
-        assertFalse(angleCnec1.getUpperBound(Unit.DEGREE).isPresent());
-
-        // RTE_AE2 - RTE_CO1 - curative
-        AngleCnec angleCnec2 = angleCnecs.get(1);
-        assertEquals("RTE_AE2 - RTE_CO1 - curative", angleCnec2.getId());
-        assertEquals("RTE_AE2 - RTE_CO1 - curative", angleCnec2.getName());
-        assertEquals("bdfd51d2-f48a-424e-a42d-0f6e712094bb", angleCnec2.getImportingNetworkElement().getId());
-        assertEquals("601ac88b-14bc-448a-b8a7-e0b8874a478d", angleCnec2.getExportingNetworkElement().getId());
-        assertFalse(angleCnec2.getLowerBound(Unit.DEGREE).isPresent());
-        assertTrue(angleCnec2.getUpperBound(Unit.DEGREE).isPresent());
-        assertEquals(35.0, angleCnec2.getUpperBound(Unit.DEGREE).get());
-
-        // RTE_AE2 - preventive
-        AngleCnec angleCnec3 = angleCnecs.get(2);
-        assertEquals("RTE_AE2 - preventive", angleCnec3.getId());
-        assertEquals("RTE_AE2 - preventive", angleCnec3.getName());
-        assertEquals("bdfd51d2-f48a-424e-a42d-0f6e712094bb", angleCnec3.getImportingNetworkElement().getId());
-        assertEquals("601ac88b-14bc-448a-b8a7-e0b8874a478d", angleCnec3.getExportingNetworkElement().getId());
-        assertFalse(angleCnec3.getLowerBound(Unit.DEGREE).isPresent());
-        assertTrue(angleCnec3.getUpperBound(Unit.DEGREE).isPresent());
-        assertEquals(35.0, angleCnec3.getUpperBound(Unit.DEGREE).get());
-
-        // RTE_AE3 - RTE_CO1 - curative
-        AngleCnec angleCnec4 = angleCnecs.get(3);
-        assertEquals("RTE_AE3 - RTE_CO1 - curative", angleCnec4.getId());
-        assertEquals("RTE_AE3 - RTE_CO1 - curative", angleCnec4.getName());
-        assertEquals("601ac88b-14bc-448a-b8a7-e0b8874a478d", angleCnec4.getImportingNetworkElement().getId());
-        assertEquals("bdfd51d2-f48a-424e-a42d-0f6e712094bb", angleCnec4.getExportingNetworkElement().getId());
-        assertTrue(angleCnec4.getLowerBound(Unit.DEGREE).isPresent());
-        assertEquals(-120.0, angleCnec4.getLowerBound(Unit.DEGREE).get());
-        assertTrue(angleCnec4.getUpperBound(Unit.DEGREE).isPresent());
-        assertEquals(120.0, angleCnec4.getUpperBound(Unit.DEGREE).get());
-
-        // TODO: add onAngleConstraint usage rules checks when CSA-11 is merged
-        // TODO: add ER profile with wrong header
-    }
-
-    @Test
-    void testAngleCnecImportFromInvalidProfiles() {
-        CsaProfileCracImporter cracImporter = new CsaProfileCracImporter();
-        InputStream inputStream = getClass().getResourceAsStream("/csa-13/CSA_13_4_InvalidProfiles.zip");
-        CsaProfileCrac nativeCrac = cracImporter.importNativeCrac(inputStream);
-
-        CsaProfileCracCreator cracCreator = new CsaProfileCracCreator();
-
-        Network network = Mockito.mock(Network.class);
-        BusbarSection terminal1Mock = Mockito.mock(BusbarSection.class);
-        BusbarSection terminal2Mock = Mockito.mock(BusbarSection.class);
-        Mockito.when(terminal1Mock.getId()).thenReturn("7ce8103f-e4d4-4f1a-94a0-ffaf76049e38");
-        Mockito.when(terminal2Mock.getId()).thenReturn("008952f4-0b93-4622-af28-49934dde3db3");
-        Mockito.when(terminal1Mock.getType()).thenReturn(IdentifiableType.BUS);
-        Mockito.when(terminal2Mock.getType()).thenReturn(IdentifiableType.BUS);
-        Mockito.when(network.getIdentifiable("7ce8103f-e4d4-4f1a-94a0-ffaf76049e38")).thenReturn((Identifiable) terminal1Mock);
-        Mockito.when(network.getIdentifiable("008952f4-0b93-4622-af28-49934dde3db3")).thenReturn((Identifiable) terminal2Mock);
-
-        CsaProfileCracCreationContext cracCreationContext = cracCreator.createCrac(nativeCrac, network, OffsetDateTime.parse("2023-03-29T12:00Z"), new CracCreationParameters());
-        assertEquals(0, cracCreationContext.getCrac().getAngleCnecs().size());
-
-        List<CsaProfileCnecCreationContext> cnecCreationContexts = cracCreationContext.getCnecCreationContexts().stream()
-                .sorted(Comparator.comparing(CsaProfileCnecCreationContext::getNativeId)).toList();
-        assertEquals(6, cnecCreationContexts.size());
-
-        // Missing AngleReferenceTerminal
-        assertEquals("61f31133-5d71-4d60-bc17-70bed6610101", cnecCreationContexts.get(0).getNativeId());
-        assertEquals("angle limit equipment is missing in network : eb090246-2037-481f-baba-36ab347ff119", cnecCreationContexts.get(0).getImportStatusDetail());
-
-        // Importing and exporting network elements are the same terminal
-        assertEquals("690b90c4-892c-4638-a083-6cf8e8e1cfc2", cnecCreationContexts.get(1).getNativeId());
-        assertEquals("AngleCNEC's importing and exporting equipments are the same : 7ce8103f-e4d4-4f1a-94a0-ffaf76049e38", cnecCreationContexts.get(1).getImportStatusDetail());
-
-        // Negative normal value
-        assertEquals("c2657640-ff0a-4026-9b18-0e745647ceb0", cnecCreationContexts.get(2).getNativeId());
-        assertEquals("angle limit's normal value is negative", cnecCreationContexts.get(2).getImportStatusDetail());
-
-        // Undefined VoltageAngleLimit.isFlowToRefTerminal + OperationalLimitType.direction HIGH
-        assertEquals("ca931f31-1f48-43bd-9ff4-59d5701d6552", cnecCreationContexts.get(3).getNativeId());
-        assertEquals("ambiguous angle limit direction definition from an undefined VoltageAngleLimit.isFlowToRefTerminal and an OperationalLimit.OperationalLimitType : http://iec.ch/TC57/CIM100#OperationalLimitDirectionKind.high", cnecCreationContexts.get(3).getImportStatusDetail());
-
-        // Undefined VoltageAngleLimit.isFlowToRefTerminal + OperationalLimitType.direction LOW
-        assertEquals("e7ce6d03-dd09-4390-8ea8-5e26bf56c009", cnecCreationContexts.get(4).getNativeId());
-        assertEquals("ambiguous angle limit direction definition from an undefined VoltageAngleLimit.isFlowToRefTerminal and an OperationalLimit.OperationalLimitType : http://iec.ch/TC57/CIM100#OperationalLimitDirectionKind.low", cnecCreationContexts.get(4).getImportStatusDetail());
-
-        // Missing OperationalLimitSet.Terminal
-        assertEquals("eaff2f9c-3fcd-41a3-ac11-79d89bf3a393", cnecCreationContexts.get(5).getNativeId());
-        assertEquals("angle limit equipment is missing in network : eb090246-2037-481f-baba-36ab347ff119", cnecCreationContexts.get(5).getImportStatusDetail());
-=======
     public void testCustomForAssessedElementWithContingencyRejection() {
         Properties importParams = new Properties();
         Network network = Network.read(Paths.get(new File(CsaProfileCracCreatorTest.class.getResource("/CSA_42_CustomExample.zip").getFile()).toString()), LocalComputationManager.getDefault(), Suppliers.memoize(ImportConfig::load).get(), importParams);
@@ -1215,6 +1089,132 @@
             "FFR3AA1--FFR5AA1--1",
             PREVENTIVE, null,
             +1000, -1000, Side.RIGHT);
->>>>>>> fe68d0d3
+    }
+
+    @Test
+    void testAngleCnecImportFromValidProfiles() {
+        CsaProfileCracImporter cracImporter = new CsaProfileCracImporter();
+        InputStream inputStream = getClass().getResourceAsStream("/csa-13/CSA_13_3_ValidProfiles.zip");
+        CsaProfileCrac nativeCrac = cracImporter.importNativeCrac(inputStream);
+
+        CsaProfileCracCreator cracCreator = new CsaProfileCracCreator();
+
+        Network network = Mockito.mock(Network.class);
+        BusbarSection terminal1Mock = Mockito.mock(BusbarSection.class);
+        BusbarSection terminal2Mock = Mockito.mock(BusbarSection.class);
+        Switch switchMock = Mockito.mock(Switch.class);
+        Branch networkElementMock = Mockito.mock(Branch.class);
+
+        Mockito.when(terminal1Mock.getId()).thenReturn("bdfd51d2-f48a-424e-a42d-0f6e712094bb");
+        Mockito.when(terminal2Mock.getId()).thenReturn("601ac88b-14bc-448a-b8a7-e0b8874a478d");
+        Mockito.when(terminal1Mock.getType()).thenReturn(IdentifiableType.BUS);
+        Mockito.when(terminal2Mock.getType()).thenReturn(IdentifiableType.BUS);
+        Mockito.when(switchMock.getId()).thenReturn("40ed5398-3a74-4581-a3c1-688f9764a2b5");
+        Mockito.when(networkElementMock.getId()).thenReturn("1bac939d-d873-48e0-9640-5743f389f3de");
+        Mockito.when(switchMock.isOpen()).thenReturn(false);
+        Mockito.when(network.getIdentifiable("bdfd51d2-f48a-424e-a42d-0f6e712094bb")).thenReturn((Identifiable) terminal1Mock);
+        Mockito.when(network.getIdentifiable("601ac88b-14bc-448a-b8a7-e0b8874a478d")).thenReturn((Identifiable) terminal2Mock);
+        Mockito.when(network.getIdentifiable("40ed5398-3a74-4581-a3c1-688f9764a2b5")).thenReturn((Identifiable) switchMock);
+        Mockito.when(network.getIdentifiable("1bac939d-d873-48e0-9640-5743f389f3de")).thenReturn(networkElementMock);
+
+        CsaProfileCracCreationContext cracCreationContext = cracCreator.createCrac(nativeCrac, network, OffsetDateTime.parse("2023-03-29T12:00Z"), new CracCreationParameters());
+
+        assertEquals(4, cracCreationContext.getCrac().getAngleCnecs().size());
+        List<AngleCnec> angleCnecs = cracCreationContext.getCrac().getAngleCnecs().stream()
+                .sorted(Comparator.comparing(AngleCnec::getId)).toList();
+
+        // RTE_AE1 - preventive
+        AngleCnec angleCnec1 = angleCnecs.get(0);
+        assertEquals("RTE_AE1 - preventive", angleCnec1.getId());
+        assertEquals("RTE_AE1 - preventive", angleCnec1.getName());
+        assertEquals("601ac88b-14bc-448a-b8a7-e0b8874a478d", angleCnec1.getImportingNetworkElement().getId());
+        assertEquals("bdfd51d2-f48a-424e-a42d-0f6e712094bb", angleCnec1.getExportingNetworkElement().getId());
+        assertTrue(angleCnec1.getLowerBound(Unit.DEGREE).isPresent());
+        assertEquals(-60.0, angleCnec1.getLowerBound(Unit.DEGREE).get());
+        assertFalse(angleCnec1.getUpperBound(Unit.DEGREE).isPresent());
+
+        // RTE_AE2 - RTE_CO1 - curative
+        AngleCnec angleCnec2 = angleCnecs.get(1);
+        assertEquals("RTE_AE2 - RTE_CO1 - curative", angleCnec2.getId());
+        assertEquals("RTE_AE2 - RTE_CO1 - curative", angleCnec2.getName());
+        assertEquals("bdfd51d2-f48a-424e-a42d-0f6e712094bb", angleCnec2.getImportingNetworkElement().getId());
+        assertEquals("601ac88b-14bc-448a-b8a7-e0b8874a478d", angleCnec2.getExportingNetworkElement().getId());
+        assertFalse(angleCnec2.getLowerBound(Unit.DEGREE).isPresent());
+        assertTrue(angleCnec2.getUpperBound(Unit.DEGREE).isPresent());
+        assertEquals(35.0, angleCnec2.getUpperBound(Unit.DEGREE).get());
+
+        // RTE_AE2 - preventive
+        AngleCnec angleCnec3 = angleCnecs.get(2);
+        assertEquals("RTE_AE2 - preventive", angleCnec3.getId());
+        assertEquals("RTE_AE2 - preventive", angleCnec3.getName());
+        assertEquals("bdfd51d2-f48a-424e-a42d-0f6e712094bb", angleCnec3.getImportingNetworkElement().getId());
+        assertEquals("601ac88b-14bc-448a-b8a7-e0b8874a478d", angleCnec3.getExportingNetworkElement().getId());
+        assertFalse(angleCnec3.getLowerBound(Unit.DEGREE).isPresent());
+        assertTrue(angleCnec3.getUpperBound(Unit.DEGREE).isPresent());
+        assertEquals(35.0, angleCnec3.getUpperBound(Unit.DEGREE).get());
+
+        // RTE_AE3 - RTE_CO1 - curative
+        AngleCnec angleCnec4 = angleCnecs.get(3);
+        assertEquals("RTE_AE3 - RTE_CO1 - curative", angleCnec4.getId());
+        assertEquals("RTE_AE3 - RTE_CO1 - curative", angleCnec4.getName());
+        assertEquals("601ac88b-14bc-448a-b8a7-e0b8874a478d", angleCnec4.getImportingNetworkElement().getId());
+        assertEquals("bdfd51d2-f48a-424e-a42d-0f6e712094bb", angleCnec4.getExportingNetworkElement().getId());
+        assertTrue(angleCnec4.getLowerBound(Unit.DEGREE).isPresent());
+        assertEquals(-120.0, angleCnec4.getLowerBound(Unit.DEGREE).get());
+        assertTrue(angleCnec4.getUpperBound(Unit.DEGREE).isPresent());
+        assertEquals(120.0, angleCnec4.getUpperBound(Unit.DEGREE).get());
+
+        // TODO: add onAngleConstraint usage rules checks when CSA-11 is merged
+        // TODO: add ER profile with wrong header
+    }
+
+    @Test
+    void testAngleCnecImportFromInvalidProfiles() {
+        CsaProfileCracImporter cracImporter = new CsaProfileCracImporter();
+        InputStream inputStream = getClass().getResourceAsStream("/csa-13/CSA_13_4_InvalidProfiles.zip");
+        CsaProfileCrac nativeCrac = cracImporter.importNativeCrac(inputStream);
+
+        CsaProfileCracCreator cracCreator = new CsaProfileCracCreator();
+
+        Network network = Mockito.mock(Network.class);
+        BusbarSection terminal1Mock = Mockito.mock(BusbarSection.class);
+        BusbarSection terminal2Mock = Mockito.mock(BusbarSection.class);
+        Mockito.when(terminal1Mock.getId()).thenReturn("7ce8103f-e4d4-4f1a-94a0-ffaf76049e38");
+        Mockito.when(terminal2Mock.getId()).thenReturn("008952f4-0b93-4622-af28-49934dde3db3");
+        Mockito.when(terminal1Mock.getType()).thenReturn(IdentifiableType.BUS);
+        Mockito.when(terminal2Mock.getType()).thenReturn(IdentifiableType.BUS);
+        Mockito.when(network.getIdentifiable("7ce8103f-e4d4-4f1a-94a0-ffaf76049e38")).thenReturn((Identifiable) terminal1Mock);
+        Mockito.when(network.getIdentifiable("008952f4-0b93-4622-af28-49934dde3db3")).thenReturn((Identifiable) terminal2Mock);
+
+        CsaProfileCracCreationContext cracCreationContext = cracCreator.createCrac(nativeCrac, network, OffsetDateTime.parse("2023-03-29T12:00Z"), new CracCreationParameters());
+        assertEquals(0, cracCreationContext.getCrac().getAngleCnecs().size());
+
+        List<CsaProfileCnecCreationContext> cnecCreationContexts = cracCreationContext.getCnecCreationContexts().stream()
+                .sorted(Comparator.comparing(CsaProfileCnecCreationContext::getNativeId)).toList();
+        assertEquals(6, cnecCreationContexts.size());
+
+        // Missing AngleReferenceTerminal
+        assertEquals("61f31133-5d71-4d60-bc17-70bed6610101", cnecCreationContexts.get(0).getNativeId());
+        assertEquals("angle limit equipment is missing in network : eb090246-2037-481f-baba-36ab347ff119", cnecCreationContexts.get(0).getImportStatusDetail());
+
+        // Importing and exporting network elements are the same terminal
+        assertEquals("690b90c4-892c-4638-a083-6cf8e8e1cfc2", cnecCreationContexts.get(1).getNativeId());
+        assertEquals("AngleCNEC's importing and exporting equipments are the same : 7ce8103f-e4d4-4f1a-94a0-ffaf76049e38", cnecCreationContexts.get(1).getImportStatusDetail());
+
+        // Negative normal value
+        assertEquals("c2657640-ff0a-4026-9b18-0e745647ceb0", cnecCreationContexts.get(2).getNativeId());
+        assertEquals("angle limit's normal value is negative", cnecCreationContexts.get(2).getImportStatusDetail());
+
+        // Undefined VoltageAngleLimit.isFlowToRefTerminal + OperationalLimitType.direction HIGH
+        assertEquals("ca931f31-1f48-43bd-9ff4-59d5701d6552", cnecCreationContexts.get(3).getNativeId());
+        assertEquals("ambiguous angle limit direction definition from an undefined VoltageAngleLimit.isFlowToRefTerminal and an OperationalLimit.OperationalLimitType : http://iec.ch/TC57/CIM100#OperationalLimitDirectionKind.high", cnecCreationContexts.get(3).getImportStatusDetail());
+
+        // Undefined VoltageAngleLimit.isFlowToRefTerminal + OperationalLimitType.direction LOW
+        assertEquals("e7ce6d03-dd09-4390-8ea8-5e26bf56c009", cnecCreationContexts.get(4).getNativeId());
+        assertEquals("ambiguous angle limit direction definition from an undefined VoltageAngleLimit.isFlowToRefTerminal and an OperationalLimit.OperationalLimitType : http://iec.ch/TC57/CIM100#OperationalLimitDirectionKind.low", cnecCreationContexts.get(4).getImportStatusDetail());
+
+        // Missing OperationalLimitSet.Terminal
+        assertEquals("eaff2f9c-3fcd-41a3-ac11-79d89bf3a393", cnecCreationContexts.get(5).getNativeId());
+        assertEquals("angle limit equipment is missing in network : eb090246-2037-481f-baba-36ab347ff119", cnecCreationContexts.get(5).getImportStatusDetail());
     }
 }