/*
 * Copyright (c) 2023, RTE (http://www.rte-france.com)
 * This Source Code Form is subject to the terms of the Mozilla Public
 * License, v. 2.0. If a copy of the MPL was not distributed with this
 * file, You can obtain one at http://mozilla.org/MPL/2.0/.
 */

package com.farao_community.farao.data.crac_creation.creator.csa_profile.crac_creator;

import com.farao_community.farao.data.crac_api.*;
import com.farao_community.farao.data.crac_api.cnec.FlowCnec;
import com.farao_community.farao.data.crac_api.cnec.Side;
import com.farao_community.farao.data.crac_api.network_action.ActionType;
import com.farao_community.farao.data.crac_api.network_action.InjectionSetpoint;
import com.farao_community.farao.data.crac_api.network_action.NetworkAction;
import com.farao_community.farao.data.crac_api.network_action.TopologicalAction;
import com.farao_community.farao.data.crac_api.range_action.PstRangeAction;
import com.farao_community.farao.data.crac_api.threshold.BranchThreshold;
import com.farao_community.farao.data.crac_api.usage_rule.OnContingencyState;
import com.farao_community.farao.data.crac_api.usage_rule.OnInstant;
import com.farao_community.farao.data.crac_api.usage_rule.UsageMethod;
import com.farao_community.farao.data.crac_api.usage_rule.UsageRule;
import com.farao_community.farao.data.crac_creation.creator.api.ImportStatus;
import com.farao_community.farao.data.crac_creation.creator.api.parameters.CracCreationParameters;
import com.farao_community.farao.data.crac_creation.creator.csa_profile.CsaProfileCrac;
import com.farao_community.farao.data.crac_creation.creator.csa_profile.crac_creator.remedial_action.CsaProfileRemedialActionCreationContext;
import com.farao_community.farao.data.crac_creation.creator.csa_profile.importer.CsaProfileCracImporter;
import com.farao_community.farao.data.crac_impl.OnContingencyStateImpl;
import com.google.common.base.Suppliers;
import com.powsybl.computation.local.LocalComputationManager;
import com.powsybl.iidm.network.*;
import org.junit.jupiter.api.Test;
import org.mockito.Mockito;

import java.io.File;
import java.io.InputStream;
import java.nio.file.Paths;
import java.time.OffsetDateTime;
import java.util.*;
import java.util.stream.Collectors;
import java.util.stream.Stream;

import static org.junit.jupiter.api.Assertions.*;
import static com.farao_community.farao.data.crac_api.Instant.*;

public class CsaProfileCracCreatorTest {

    private CsaProfileCracCreationContext cracCreationContext;
    private Crac importedCrac;

    private void assertContingencyEquality(Contingency c, String expectedContingencyId, String expectedContingencyName, int expectedNetworkElementsSize, List<String> expectedNetworkElementsIds) {
        assertEquals(expectedContingencyId, c.getId());
        assertEquals(expectedContingencyName, c.getName());
        List<NetworkElement> networkElements = c.getNetworkElements().stream()
            .sorted(Comparator.comparing(NetworkElement::getId)).collect(Collectors.toList());
        assertEquals(expectedNetworkElementsSize, networkElements.size());
        for (int i = 0; i < expectedNetworkElementsSize; i++) {
            assertEquals(expectedNetworkElementsIds.get(i), networkElements.get(i).getId());
        }
    }

    private void assertFlowCnecEquality(FlowCnec fc, String expectedFlowCnecId, String expectedFlowCnecName, String expectedNetworkElementId,
                                        Instant expectedInstant, String expectedContingencyId, double expectedThresholdMax, double expectedThresholdMin, Side expectedThresholdSide) {
        assertEquals(expectedFlowCnecId, fc.getId());
        assertEquals(expectedFlowCnecName, fc.getName());
        assertEquals(expectedNetworkElementId, fc.getNetworkElement().getId());
        assertEquals(expectedInstant, fc.getState().getInstant());
        if (expectedContingencyId == null) {
            assertFalse(fc.getState().getContingency().isPresent());
        } else {
            assertEquals(expectedContingencyId, fc.getState().getContingency().get().getId());
        }

        BranchThreshold threshold = fc.getThresholds().stream().collect(Collectors.toList()).get(0);
        assertEquals(expectedThresholdMax, threshold.max().get());
        assertEquals(expectedThresholdMin, threshold.min().get());
        assertEquals(Set.of(expectedThresholdSide), fc.getMonitoredSides());
    }

    private void assertPstRangeActionImported(String id, String networkElement, boolean isAltered, int numberOfUsageRules) {
        CsaProfileRemedialActionCreationContext remedialActionCreationContext = cracCreationContext.getRemedialActionCreationContext(id);
        assertNotNull(remedialActionCreationContext);
        assertTrue(remedialActionCreationContext.isImported());
        assertEquals(isAltered, remedialActionCreationContext.isAltered());
        assertNotNull(importedCrac.getPstRangeAction(id));
        String actualNetworkElement = importedCrac.getPstRangeAction(id).getNetworkElement().toString();
        assertEquals(networkElement, actualNetworkElement);
        assertEquals(numberOfUsageRules, importedCrac.getPstRangeAction(id).getUsageRules().size());
    }

    private void assertNetworkActionImported(String id, Set<String> networkElements, boolean isAltered, int numberOfUsageRules) {
        CsaProfileRemedialActionCreationContext remedialActionSeriesCreationContext = cracCreationContext.getRemedialActionCreationContext(id);
        assertNotNull(remedialActionSeriesCreationContext);
        assertTrue(remedialActionSeriesCreationContext.isImported());
        assertEquals(isAltered, remedialActionSeriesCreationContext.isAltered());
        assertNotNull(importedCrac.getNetworkAction(id));
        Set<String> actualNetworkElements = importedCrac.getNetworkAction(id).getNetworkElements().stream().map(NetworkElement::getId).collect(Collectors.toSet());
        assertEquals(networkElements, actualNetworkElements);
        assertEquals(numberOfUsageRules, importedCrac.getNetworkAction(id).getUsageRules().size());
    }

    private void assertHasOnInstantUsageRule(String raId, Instant instant, UsageMethod usageMethod) {
        assertTrue(
            importedCrac.getRemedialAction(raId).getUsageRules().stream().filter(OnInstant.class::isInstance)
                .map(OnInstant.class::cast)
                .anyMatch(ur -> ur.getInstant().equals(instant) && ur.getUsageMethod().equals(usageMethod))
        );
    }

    private void assertHasOnContingencyStateUsageRule(String raId, String contingencyId, Instant instant, UsageMethod usageMethod) {
        assertTrue(
            importedCrac.getRemedialAction(raId).getUsageRules().stream().filter(OnContingencyState.class::isInstance)
                .map(OnContingencyState.class::cast)
                .anyMatch(ur -> ur.getContingency().getId().equals(contingencyId) && ur.getInstant().equals(instant) && ur.getUsageMethod().equals(usageMethod))
        );
    }

    @Test
    public void testTC1ContingenciesAndFlowCnecs() {
        Properties importParams = new Properties();
        Network network = Network.read(Paths.get(new File(CsaProfileCracCreatorTest.class.getResource("/TestConfiguration_TC1_v29Mar2023.zip").getFile()).toString()), LocalComputationManager.getDefault(), Suppliers.memoize(ImportConfig::load).get(), importParams);

        CsaProfileCracImporter cracImporter = new CsaProfileCracImporter();
        InputStream inputStream = getClass().getResourceAsStream("/TestConfiguration_TC1_v29Mar2023.zip");
        CsaProfileCrac nativeCrac = cracImporter.importNativeCrac(inputStream);

        CsaProfileCracCreator cracCreator = new CsaProfileCracCreator();
        CsaProfileCracCreationContext cracCreationContext = cracCreator.createCrac(nativeCrac, network, OffsetDateTime.parse("2023-03-29T12:00Z"), new CracCreationParameters());

        assertNotNull(cracCreationContext);
        assertTrue(cracCreationContext.isCreationSuccessful());
        assertEquals(1, cracCreationContext.getCreationReport().getReport().size());
        assertEquals(2, cracCreationContext.getCrac().getContingencies().size());
        List<Contingency> listContingencies = cracCreationContext.getCrac().getContingencies()
                .stream().sorted(Comparator.comparing(Contingency::getId)).collect(Collectors.toList());

        this.assertContingencyEquality(listContingencies.get(0),
                "493480ba-93c3-426e-bee5-347d8dda3749", "ELIA_CO1",
                1, Arrays.asList("17086487-56ba-4979-b8de-064025a6b4da + 8fdc7abd-3746-481a-a65e-3df56acd8b13"));
        this.assertContingencyEquality(listContingencies.get(1),
                "c0a25fd7-eee0-4191-98a5-71a74469d36e", "TENNET_TSO_CO1",
                1, Arrays.asList("b18cd1aa-7808-49b9-a7cf-605eaf07b006 + e8acf6b6-99cb-45ad-b8dc-16c7866a4ddc"));

        assertEquals(4, cracCreationContext.getCrac().getFlowCnecs().size());
        List<FlowCnec> listFlowCnecs = cracCreationContext.getCrac().getFlowCnecs()
                .stream().sorted(Comparator.comparing(FlowCnec::getId)).collect(Collectors.toList());

        this.assertFlowCnecEquality(listFlowCnecs.get(0),
                "ELIA_AE1 - ELIA_CO1 - curative",
                "ELIA_AE1 - ELIA_CO1 - curative",
                "ffbabc27-1ccd-4fdc-b037-e341706c8d29",
                CURATIVE, "493480ba-93c3-426e-bee5-347d8dda3749",
                +1312, -1312, Side.LEFT);
        this.assertFlowCnecEquality(listFlowCnecs.get(1),
                "ELIA_AE1 - preventive",
                "ELIA_AE1 - preventive",
                "ffbabc27-1ccd-4fdc-b037-e341706c8d29",
                PREVENTIVE, null,
                +1312, -1312, Side.LEFT);
        this.assertFlowCnecEquality(listFlowCnecs.get(2),
                "TENNET_TSO_AE1NL - TENNET_TSO_CO1 - curative",
                "TENNET_TSO_AE1NL - TENNET_TSO_CO1 - curative",
                "b18cd1aa-7808-49b9-a7cf-605eaf07b006 + e8acf6b6-99cb-45ad-b8dc-16c7866a4ddc",
                CURATIVE, "c0a25fd7-eee0-4191-98a5-71a74469d36e",
                +1876, -1876, Side.RIGHT);
        this.assertFlowCnecEquality(listFlowCnecs.get(3),
                "TENNET_TSO_AE1NL - preventive",
                "TENNET_TSO_AE1NL - preventive",
                "b18cd1aa-7808-49b9-a7cf-605eaf07b006 + e8acf6b6-99cb-45ad-b8dc-16c7866a4ddc",
                PREVENTIVE, null,
                +1876, -1876, Side.RIGHT);

        // csa-9-1
        assertTrue(cracCreationContext.getCrac().getNetworkActions().isEmpty());
    }

    @Test
    public void testTC2ContingenciesAndFlowCnecs() {
        CsaProfileCracImporter cracImporter = new CsaProfileCracImporter();
        InputStream inputStream = getClass().getResourceAsStream("/CSA_TestConfiguration_TC2_Draft_v14Apr2023.zip");
        CsaProfileCrac nativeCrac = cracImporter.importNativeCrac(inputStream);

        Properties importParams = new Properties();
        Network network = Network.read(Paths.get(new File(CsaProfileCracCreatorTest.class.getResource("/CSA_TestConfiguration_TC2_Draft_v14Apr2023.zip").getFile()).toString()), LocalComputationManager.getDefault(), Suppliers.memoize(ImportConfig::load).get(), importParams);

        CsaProfileCracCreator cracCreator = new CsaProfileCracCreator();
        CsaProfileCracCreationContext cracCreationContext = cracCreator.createCrac(nativeCrac, network, OffsetDateTime.parse("2023-03-29T12:00Z"), new CracCreationParameters());

        assertNotNull(cracCreationContext);
        assertTrue(cracCreationContext.isCreationSuccessful());
        assertEquals(27, cracCreationContext.getCreationReport().getReport().size());
        assertEquals(15, cracCreationContext.getCrac().getContingencies().size());
        assertEquals(12, cracCreationContext.getCrac().getFlowCnecs().size());

        List<Contingency> listContingencies = cracCreationContext.getCrac().getContingencies()
                .stream().sorted(Comparator.comparing(Contingency::getId)).collect(Collectors.toList());

        this.assertContingencyEquality(listContingencies.get(0),
                "13334fdf-9cc2-4341-adb6-1281269040b4", "REE_CO3",
                2, Arrays.asList("04566cf8-c766-11e1-8775-005056c00008", "0475dbd8-c766-11e1-8775-005056c00008"));
        this.assertContingencyEquality(listContingencies.get(1),
                "264e9a19-ae28-4c85-a43c-6b7818ca0e6c", "RTE_CO4",
                1, Arrays.asList("536f4b84-db4c-4545-96e9-bb5a87f65d13 + d9622e7f-5bf0-4e7e-b766-b8596c6fe4ae"));
        this.assertContingencyEquality(listContingencies.get(2),
                "37997e71-cb7d-4a8c-baa6-2a1594956da9", "ELIA_CO3",
                1, Arrays.asList("550ebe0d-f2b2-48c1-991f-cebea43a21aa"));
        this.assertContingencyEquality(listContingencies.get(3),
                "475ba18f-cbf5-490b-b65d-e8e03f9bcbc4", "RTE_CO2",
                1, Arrays.asList("e02e1166-1c43-4a4d-8c5a-82298ee0c8f5"));
        this.assertContingencyEquality(listContingencies.get(4),
                "5d587c7e-9ced-416a-ad17-6ef9b241a998", "RTE_CO3",
                1, Arrays.asList("2ab1b800-0c93-4517-86b5-8fd6a3a24ee7"));
        this.assertContingencyEquality(listContingencies.get(5),
                "7e31c67d-67ba-4592-8ac1-9e806d697c8e", "ELIA_CO2",
                1, Arrays.asList("536f4b84-db4c-4545-96e9-bb5a87f65d13 + d9622e7f-5bf0-4e7e-b766-b8596c6fe4ae"));
        this.assertContingencyEquality(listContingencies.get(6),
                "8cdec4c6-10c3-40c1-9eeb-7f6ae8d9b3fe", "REE_CO1",
                1, Arrays.asList("044bbe91-c766-11e1-8775-005056c00008"));
        this.assertContingencyEquality(listContingencies.get(7),
                "96c96ad8-844c-4f3b-8b38-c886ba2c0214", "REE_CO5",
                1, Arrays.asList("891e77ff-39c6-4648-8eda-d81f730271f9 + a04e4e41-c0b4-496e-9ef3-390ea089411f"));
        this.assertContingencyEquality(listContingencies.get(8),
                "9d17b84c-33b5-4a68-b8b9-ed5b31038d40", "REE_CO4",
                2, Arrays.asList("04566cf8-c766-11e1-8775-005056c00008", "0475dbd8-c766-11e1-8775-005056c00008"));
        this.assertContingencyEquality(listContingencies.get(9),
                "b6b780cb-9fe5-4c45-989d-447a927c3874", "REE_CO2",
                1, Arrays.asList("048481d0-c766-11e1-8775-005056c00008"));
        this.assertContingencyEquality(listContingencies.get(10),
                "bd7bb012-f7b9-45e0-9e15-4e2aa3592829", "TENNET_TSO_CO3",
                1, Arrays.asList("9c3b8f97-7972-477d-9dc8-87365cc0ad0e"));
        this.assertContingencyEquality(listContingencies.get(11),
                "ce19dd34-429e-4b72-8813-7615cc57b4a4", "RTE_CO6",
                1, Arrays.asList("04839777-c766-11e1-8775-005056c00008"));
        this.assertContingencyEquality(listContingencies.get(12),
                "d9ef0d5e-732d-441e-9611-c817b0afbc41", "RTE_CO5",
                1, Arrays.asList("f0dee14e-aa43-411e-a2ea-b9879c20f3be"));
        this.assertContingencyEquality(listContingencies.get(13),
                "e05bbe20-9d4a-40da-9777-8424d216785d", "RTE_CO1",
                1, Arrays.asList("f1c13f90-6d89-4a37-a51c-94742ad2dd72"));
        this.assertContingencyEquality(listContingencies.get(14),
                "e9eab3fe-c328-4f78-9bc1-77adb59f6ba7", "ELIA_CO1",
                1, Arrays.asList("dad02278-bd25-476f-8f58-dbe44be72586 + ed0c5d75-4a54-43c8-b782-b20d7431630b"));

        List<FlowCnec> listFlowCnecs = cracCreationContext.getCrac().getFlowCnecs()
                .stream().sorted(Comparator.comparing(FlowCnec::getId)).collect(Collectors.toList());
        // TODO : check flow cnecs
    }

    @Test
    public void testCreateCracCSATestWithRejectedFiles() {
        CsaProfileCracImporter cracImporter = new CsaProfileCracImporter();
        InputStream inputStream = getClass().getResourceAsStream("/CSA_Test_With_Rejected_Files.zip");
        CsaProfileCrac nativeCrac = cracImporter.importNativeCrac(inputStream);

        Properties importParams = new Properties();
        Network network = Network.read(Paths.get(new File(CsaProfileCracCreatorTest.class.getResource("/CSA_Test_With_Rejected_Files.zip").getFile()).toString()), LocalComputationManager.getDefault(), Suppliers.memoize(ImportConfig::load).get(), importParams);

        CsaProfileCracCreator cracCreator = new CsaProfileCracCreator();
        CsaProfileCracCreationContext cracCreationContext = cracCreator.createCrac(nativeCrac, network, OffsetDateTime.parse("2023-03-29T12:00Z"), new CracCreationParameters());

        assertNotNull(cracCreationContext);
        assertTrue(cracCreationContext.isCreationSuccessful());
        assertEquals(42, cracCreationContext.getCreationReport().getReport().size());
        assertEquals(7, cracCreationContext.getCrac().getContingencies().size());
        assertEquals(1, cracCreationContext.getCrac().getFlowCnecs().size());
        List<Contingency> listContingencies = cracCreationContext.getCrac().getContingencies()
                .stream().sorted(Comparator.comparing(Contingency::getId)).collect(Collectors.toList());

        this.assertContingencyEquality(listContingencies.get(0),
                "264e9a19-ae28-4c85-a43c-6b7818ca0e6c", "RTE_CO4",
                1, Arrays.asList("536f4b84-db4c-4545-96e9-bb5a87f65d13 + d9622e7f-5bf0-4e7e-b766-b8596c6fe4ae"));
        this.assertContingencyEquality(listContingencies.get(1),
                "475ba18f-cbf5-490b-b65d-e8e03f9bcbc4", "RTE_CO2",
                1, Arrays.asList("e02e1166-1c43-4a4d-8c5a-82298ee0c8f5"));
        this.assertContingencyEquality(listContingencies.get(2),
                "5d587c7e-9ced-416a-ad17-6ef9b241a998", "RTE_CO3",
                1, Arrays.asList("2ab1b800-0c93-4517-86b5-8fd6a3a24ee7"));
        this.assertContingencyEquality(listContingencies.get(3),
                "bd7bb012-f7b9-45e0-9e15-4e2aa3592829", "TENNET_TSO_CO3",
                1, Arrays.asList("9c3b8f97-7972-477d-9dc8-87365cc0ad0e"));
        this.assertContingencyEquality(listContingencies.get(4),
                "ce19dd34-429e-4b72-8813-7615cc57b4a4", "RTE_CO6",
                1, Arrays.asList("04839777-c766-11e1-8775-005056c00008"));
        this.assertContingencyEquality(listContingencies.get(5),
                "d9ef0d5e-732d-441e-9611-c817b0afbc41", "RTE_CO5",
                1, Arrays.asList("f0dee14e-aa43-411e-a2ea-b9879c20f3be"));
        this.assertContingencyEquality(listContingencies.get(6),
                "e05bbe20-9d4a-40da-9777-8424d216785d", "RTE_CO1",
                1, Arrays.asList("f1c13f90-6d89-4a37-a51c-94742ad2dd72"));

        List<FlowCnec> listFlowCnecs = cracCreationContext.getCrac().getFlowCnecs()
                .stream().sorted(Comparator.comparing(FlowCnec::getId)).collect(Collectors.toList());
        // TODO : check flow cnecs
    }

    @Test
    public void testCreateCracCSATestWithRefusedContingencies() {
        CsaProfileCracImporter cracImporter = new CsaProfileCracImporter();
        InputStream inputStream = getClass().getResourceAsStream("/Test_With_Refused_Contingencies.zip");
        CsaProfileCrac nativeCrac = cracImporter.importNativeCrac(inputStream);

        Properties importParams = new Properties();
        Network network = Network.read(Paths.get(new File(CsaProfileCracCreatorTest.class.getResource("/Test_With_Refused_Contingencies.zip").getFile()).toString()), LocalComputationManager.getDefault(), Suppliers.memoize(ImportConfig::load).get(), importParams);

        CsaProfileCracCreator cracCreator = new CsaProfileCracCreator();
        CsaProfileCracCreationContext cracCreationContext = cracCreator.createCrac(nativeCrac, network, OffsetDateTime.parse("2023-03-29T12:00Z"), new CracCreationParameters());

        assertNotNull(cracCreationContext);
        assertTrue(cracCreationContext.isCreationSuccessful());
        assertEquals(6, cracCreationContext.getCreationReport().getReport().size());
        assertEquals(2, cracCreationContext.getCrac().getContingencies().size());
        assertEquals(4, cracCreationContext.getCrac().getFlowCnecs().size());

        List<Contingency> listContingencies = cracCreationContext.getCrac().getContingencies()
                .stream().sorted(Comparator.comparing(Contingency::getId)).collect(Collectors.toList());

        this.assertContingencyEquality(listContingencies.get(0),
                "493480ba-93c3-426e-bee5-347d8dda3749", "ELIA_CO1",
                1, Arrays.asList("17086487-56ba-4979-b8de-064025a6b4da + 8fdc7abd-3746-481a-a65e-3df56acd8b13"));
        this.assertContingencyEquality(listContingencies.get(1),
                "c0a25fd7-eee0-4191-98a5-71a74469d36e", "TENNET_TSO_CO1",
                1, Arrays.asList("b18cd1aa-7808-49b9-a7cf-605eaf07b006 + e8acf6b6-99cb-45ad-b8dc-16c7866a4ddc"));

        List<FlowCnec> listFlowCnecs = cracCreationContext.getCrac().getFlowCnecs()
                .stream().sorted(Comparator.comparing(FlowCnec::getId)).collect(Collectors.toList());
        // TODO : check flow cnecs
    }

    @Test
    public void testTC2ImportNetworkActions() {
        Properties importParams = new Properties();
        Network network = Network.read(Paths.get(new File(CsaProfileCracCreatorTest.class.getResource("/csa-9/CSA_TestConfiguration_TC2_27Apr2023.zip").getFile()).toString()), LocalComputationManager.getDefault(), Suppliers.memoize(ImportConfig::load).get(), importParams);

        CsaProfileCracImporter cracImporter = new CsaProfileCracImporter();
        InputStream inputStream = getClass().getResourceAsStream("/csa-9/CSA_TestConfiguration_TC2_27Apr2023.zip");
        CsaProfileCrac nativeCrac = cracImporter.importNativeCrac(inputStream);

        CsaProfileCracCreator cracCreator = new CsaProfileCracCreator();
        CsaProfileCracCreationContext cracCreationContext = cracCreator.createCrac(nativeCrac, network, OffsetDateTime.parse("2023-04-27T12:00Z"), new CracCreationParameters());

        assertNotNull(cracCreationContext);
        assertEquals(9, cracCreationContext.getCrac().getNetworkActions().size());
        // RA17 (on instant)
        NetworkAction ra17 = cracCreationContext.getCrac().getNetworkAction("cfabf356-c5e1-4391-b91b-3330bc24f0c9");
        assertEquals("RA17", ra17.getName());
        assertEquals("2db971f1-ed3d-4ea6-acf5-983c4289d51b", ra17.getNetworkElements().iterator().next().getId());
        assertEquals(ActionType.OPEN, ((TopologicalAction) ra17.getElementaryActions().iterator().next()).getActionType());
        assertEquals(PREVENTIVE, ra17.getUsageRules().get(0).getInstant());
        assertEquals(UsageMethod.AVAILABLE, ra17.getUsageRules().get(0).getUsageMethod());
        // RA11 (on instant)
        NetworkAction ra11 = cracCreationContext.getCrac().getNetworkAction("b2555ccc-6562-4887-8abc-19a6e51cfe36");
        assertEquals("RA11", ra11.getName());
        assertEquals("86dff3a9-afae-4122-afeb-651f2c01c795", ra11.getNetworkElements().iterator().next().getId());
        assertEquals(ActionType.OPEN, ((TopologicalAction) ra11.getElementaryActions().iterator().next()).getActionType());
        assertEquals(PREVENTIVE, ra11.getUsageRules().get(0).getInstant());
        assertEquals(UsageMethod.AVAILABLE, ra11.getUsageRules().get(0).getUsageMethod());
        // RA2 (on instant)
        NetworkAction ra2 = cracCreationContext.getCrac().getNetworkAction("d9bd3aaf-cda3-4b54-bb2e-b03dd9925817");
        assertEquals("RA2", ra2.getName());
        assertEquals(2, ra2.getNetworkElements().size());
        assertTrue(ra2.getElementaryActions().stream().allMatch(TopologicalAction.class::isInstance));
        List<TopologicalAction> topologicalActions = ra2.getElementaryActions().stream().map(TopologicalAction.class::cast).collect(Collectors.toList());
        assertTrue(topologicalActions.stream().anyMatch(action -> action.getNetworkElement().getId().equals("39428c75-098b-4366-861d-2df2a857a805")));
        assertTrue(topologicalActions.stream().anyMatch(action -> action.getNetworkElement().getId().equals("902046a4-40e9-421d-9ef1-9adab0d9d41d")));
        assertTrue(topologicalActions.stream().allMatch(action -> action.getActionType().equals(ActionType.OPEN)));
        assertEquals(PREVENTIVE, ra2.getUsageRules().get(0).getInstant());
        assertEquals(UsageMethod.AVAILABLE, ra2.getUsageRules().get(0).getUsageMethod());
        // RA13 (on state)
        NetworkAction ra13 = cracCreationContext.getCrac().getNetworkAction("1fd630a9-b9d8-414b-ac84-b47a093af936");
        assertEquals("RA13", ra13.getName());
        assertEquals(UsageMethod.FORCED, ra13.getUsageRules().get(0).getUsageMethod());
        assertEquals(CURATIVE, ra13.getUsageRules().get(0).getInstant());
        assertEquals("b6b780cb-9fe5-4c45-989d-447a927c3874", ((OnContingencyStateImpl) ra13.getUsageRules().get(0)).getContingency().getId());
        assertEquals("52effb0d-091b-4867-a0a2-387109cdad5c", ra13.getNetworkElements().iterator().next().getId());
        assertEquals(ActionType.OPEN, ((TopologicalAction) ra13.getElementaryActions().iterator().next()).getActionType());

        // RA22 (on state)
        NetworkAction ra22 = cracCreationContext.getCrac().getNetworkAction("d856a2a2-3de4-4a7b-aea4-d363c13d9014");
        assertEquals("RA22", ra22.getName());
        assertEquals(UsageMethod.FORCED, ra22.getUsageRules().get(0).getUsageMethod());
        assertEquals(CURATIVE, ra22.getUsageRules().get(0).getInstant());
        assertEquals("96c96ad8-844c-4f3b-8b38-c886ba2c0214", ((OnContingencyStateImpl) ra22.getUsageRules().get(0)).getContingency().getId());
        assertEquals("c871da6f-816f-4398-82a4-698550cbee58", ra22.getNetworkElements().iterator().next().getId());
        assertEquals(ActionType.OPEN, ((TopologicalAction) ra22.getElementaryActions().iterator().next()).getActionType());

        // RA14 (on state)
        NetworkAction ra14 = cracCreationContext.getCrac().getNetworkAction("c8bf6b19-1c3b-4ce6-a15c-99995a3c88ce");
        assertEquals("RA14", ra14.getName());
        assertEquals(UsageMethod.FORCED, ra14.getUsageRules().get(0).getUsageMethod());
        assertEquals(CURATIVE, ra14.getUsageRules().get(0).getInstant());
        assertEquals("13334fdf-9cc2-4341-adb6-1281269040b4", ((OnContingencyStateImpl) ra14.getUsageRules().get(0)).getContingency().getId());
        assertEquals("88e2e417-fc08-41a7-a711-4c6d0784ac4f", ra14.getNetworkElements().iterator().next().getId());
        assertEquals(ActionType.OPEN, ((TopologicalAction) ra14.getElementaryActions().iterator().next()).getActionType());

        // RA21 (on state)
        NetworkAction ra21 = cracCreationContext.getCrac().getNetworkAction("fb487cc2-0f7b-4958-8f66-1d3fabf7840d");
        assertEquals("RA21", ra21.getName());
        assertEquals(UsageMethod.FORCED, ra21.getUsageRules().get(0).getUsageMethod());
        assertEquals(CURATIVE, ra21.getUsageRules().get(0).getInstant());
        assertEquals("9d17b84c-33b5-4a68-b8b9-ed5b31038d40", ((OnContingencyStateImpl) ra21.getUsageRules().get(0)).getContingency().getId());
        assertEquals("65b97d2e-d749-41df-aa8f-0be4629d5e0e", ra21.getNetworkElements().iterator().next().getId());
        assertEquals(ActionType.OPEN, ((TopologicalAction) ra21.getElementaryActions().iterator().next()).getActionType());

        // RA3 (on state)
        NetworkAction ra3 = cracCreationContext.getCrac().getNetworkAction("5e401955-387e-45ce-b126-dd142b06b20c");
        assertEquals("RA3", ra3.getName());
        assertEquals(UsageMethod.FORCED, ra3.getUsageRules().get(0).getUsageMethod());
        assertEquals(CURATIVE, ra3.getUsageRules().get(0).getInstant());
        assertEquals("475ba18f-cbf5-490b-b65d-e8e03f9bcbc4", ((OnContingencyStateImpl) ra3.getUsageRules().get(0)).getContingency().getId());
        assertEquals("8e55fb9d-e514-4f4b-8a5d-8fd05b1dc02e", ra3.getNetworkElements().iterator().next().getId());
        assertEquals(ActionType.OPEN, ((TopologicalAction) ra3.getElementaryActions().iterator().next()).getActionType());

        // RA5 (on state)
        NetworkAction ra5 = cracCreationContext.getCrac().getNetworkAction("587cb391-ed16-4a1d-876e-f90241addce5");
        assertEquals("RA5", ra5.getName());
        assertEquals(UsageMethod.FORCED, ra5.getUsageRules().get(0).getUsageMethod());
        assertEquals(CURATIVE, ra5.getUsageRules().get(0).getInstant());
        assertEquals("5d587c7e-9ced-416a-ad17-6ef9b241a998", ((OnContingencyStateImpl) ra5.getUsageRules().get(0)).getContingency().getId());
        assertEquals("21f21596-302e-4e0e-8009-2b8c3c23517f", ra5.getNetworkElements().iterator().next().getId());
        assertEquals(ActionType.OPEN, ((TopologicalAction) ra5.getElementaryActions().iterator().next()).getActionType());
    }

    @Test
    public void testImportNetworkActions() {
        Network network = Mockito.mock(Network.class);
        Mockito.when(network.getSwitch("switch")).thenReturn(Mockito.mock(Switch.class));
        Branch networkElementMock = Mockito.mock(Branch.class);
        Mockito.when(networkElementMock.getId()).thenReturn("equipment-with-contingency");
        Mockito.when(network.getIdentifiable("equipment-with-contingency")).thenReturn(networkElementMock);

        CsaProfileCracImporter cracImporter = new CsaProfileCracImporter();
        InputStream inputStream = getClass().getResourceAsStream("/csa-9/CSA_9_4_ValidProfiles.zip");
        CsaProfileCrac nativeCrac = cracImporter.importNativeCrac(inputStream);

        CsaProfileCracCreator cracCreator = new CsaProfileCracCreator();
        CsaProfileCracCreationContext cracCreationContext = cracCreator.createCrac(nativeCrac, network, OffsetDateTime.parse("2023-03-29T12:00Z"), new CracCreationParameters());

        // RA1 (on instant)
        NetworkAction ra1 = cracCreationContext.getCrac().getNetworkAction("on-instant-preventive-topological-action-parent-remedial-action");
        assertEquals("RA1", ra1.getName());
<<<<<<< HEAD
        assertEquals(Instant.PREVENTIVE, ra1.getUsageRules().get(0).getInstant());
=======
        assertEquals(PREVENTIVE, ra1.getUsageRules().get(0).getInstant());
>>>>>>> c6c65b36
        assertEquals(UsageMethod.AVAILABLE, ra1.getUsageRules().get(0).getUsageMethod());

        // RA2 (on instant)
        NetworkAction ra2 = cracCreationContext.getCrac().getNetworkAction("on-instant-curative-topological-action-parent-remedial-action");
        assertEquals("RA2", ra2.getName());
<<<<<<< HEAD
        assertEquals(Instant.CURATIVE, ra2.getUsageRules().get(0).getInstant());
=======
        assertEquals(CURATIVE, ra2.getUsageRules().get(0).getInstant());
>>>>>>> c6c65b36
        assertEquals(UsageMethod.AVAILABLE, ra2.getUsageRules().get(0).getUsageMethod());

        // RA3 (on state)
        NetworkAction ra3 = cracCreationContext.getCrac().getNetworkAction("on-state-considered-curative-topological-action-parent-remedial-action");
        assertEquals("RA3", ra3.getName());
<<<<<<< HEAD
        assertEquals(Instant.CURATIVE, ra3.getUsageRules().get(0).getInstant());
=======
        assertEquals(CURATIVE, ra3.getUsageRules().get(0).getInstant());
>>>>>>> c6c65b36
        assertEquals(UsageMethod.AVAILABLE, ra3.getUsageRules().get(0).getUsageMethod());
        assertEquals("switch", ra3.getNetworkElements().iterator().next().getId());

        // RA4 (on state)
        NetworkAction ra4 = cracCreationContext.getCrac().getNetworkAction("on-state-included-curative-topological-action-parent-remedial-action");
        assertEquals("RA4", ra4.getName());
<<<<<<< HEAD
        assertEquals(Instant.CURATIVE, ra4.getUsageRules().get(0).getInstant());
=======
        assertEquals(CURATIVE, ra4.getUsageRules().get(0).getInstant());
>>>>>>> c6c65b36
        assertEquals(UsageMethod.FORCED, ra4.getUsageRules().get(0).getUsageMethod());

        // RA5 (on instant + on instant)
        NetworkAction ra5 = cracCreationContext.getCrac().getNetworkAction("on-state-excluded-curative-topological-action-parent-remedial-action");
        assertEquals("RA5", ra5.getName());
        List<UsageRule> usageRules = ra5.getUsageRules().stream().sorted(Comparator.comparing(UsageRule::getUsageMethod)).collect(Collectors.toList());
        assertEquals(2, usageRules.size());
        assertEquals(CURATIVE, usageRules.get(0).getInstant());
        assertEquals(UsageMethod.AVAILABLE, usageRules.get(0).getUsageMethod());

        assertEquals(CURATIVE, usageRules.get(1).getInstant());
        assertEquals(UsageMethod.UNAVAILABLE, usageRules.get(1).getUsageMethod());
        assertEquals("contingency", ((OnContingencyStateImpl) usageRules.get(1)).getState().getContingency().get().getId());

        // RTE_RA7 (on instant)
        NetworkAction ra7 = cracCreationContext.getCrac().getNetworkAction("topological-action-with-tso-name-parent-remedial-action");
        assertEquals("RTE_RA7", ra7.getName());
        assertEquals("RTE", ra7.getOperator());
<<<<<<< HEAD
        assertEquals(Instant.PREVENTIVE, ra7.getUsageRules().get(0).getInstant());
        assertEquals(UsageMethod.AVAILABLE, ra7.getUsageRules().get(0).getUsageMethod());

        // nameless-topological-action-with-speed-parent-remedial-action (on instant)
        NetworkAction raNameless = cracCreationContext.getCrac().getNetworkAction("nameless-topological-action-with-speed-parent-remedial-action");
        assertEquals("nameless-topological-action-with-speed-parent-remedial-action", raNameless.getName());
        assertEquals(Instant.PREVENTIVE, raNameless.getUsageRules().get(0).getInstant());
=======
        assertEquals(PREVENTIVE, ra7.getUsageRules().get(0).getInstant());
        assertEquals(UsageMethod.AVAILABLE, ra7.getUsageRules().get(0).getUsageMethod());

        // nameless-topological-action-with-speed-parent-remedial-action (on instant)
        NetworkAction raNameless =  cracCreationContext.getCrac().getNetworkAction("nameless-topological-action-with-speed-parent-remedial-action");
        assertEquals("nameless-topological-action-with-speed-parent-remedial-action", raNameless.getName());
        assertEquals(PREVENTIVE, raNameless.getUsageRules().get(0).getInstant());
>>>>>>> c6c65b36
        assertEquals(UsageMethod.AVAILABLE, raNameless.getUsageRules().get(0).getUsageMethod());
        assertEquals(137, raNameless.getSpeed().get());

        // nameless-topological-action-with-tso-name-parent-remedial-action (on instant)
        NetworkAction raNameless2 = cracCreationContext.getCrac().getNetworkAction("nameless-topological-action-with-tso-name-parent-remedial-action");
        assertEquals("nameless-topological-action-with-tso-name-parent-remedial-action", raNameless2.getName());
        assertEquals("RTE", raNameless2.getOperator());
        assertEquals(PREVENTIVE, raNameless2.getUsageRules().get(0).getInstant());
        assertEquals(UsageMethod.AVAILABLE, raNameless2.getUsageRules().get(0).getUsageMethod());
    }

    @Test
    public void testIgnoreWrongRAKeyword() {
        Properties importParams = new Properties();
        Network network = Network.read(Paths.get(new File(CsaProfileCracCreatorTest.class.getResource("/csa-9/CSA_9_5_WrongKeyword.zip").getFile()).toString()), LocalComputationManager.getDefault(), Suppliers.memoize(ImportConfig::load).get(), importParams);

        CsaProfileCracImporter cracImporter = new CsaProfileCracImporter();
        InputStream inputStream = getClass().getResourceAsStream("/csa-9/CSA_9_5_WrongKeyword.zip");
        CsaProfileCrac nativeCrac = cracImporter.importNativeCrac(inputStream);

        CsaProfileCracCreator cracCreator = new CsaProfileCracCreator();
        CsaProfileCracCreationContext cracCreationContext = cracCreator.createCrac(nativeCrac, network, OffsetDateTime.parse("2023-03-29T12:00Z"), new CracCreationParameters());

        assertEquals(0, cracCreationContext.getCrac().getRemedialActions().size());
    }

    @Test
    public void testIgnoreUnhandledProfile() {
        Properties importParams = new Properties();
        Network network = Network.read(Paths.get(new File(CsaProfileCracCreatorTest.class.getResource("/csa-9/CSA_9_6_NotYetValidProfile.zip").getFile()).toString()), LocalComputationManager.getDefault(), Suppliers.memoize(ImportConfig::load).get(), importParams);

        CsaProfileCracImporter cracImporter = new CsaProfileCracImporter();
        InputStream inputStream = getClass().getResourceAsStream("/csa-9/CSA_9_6_NotYetValidProfile.zip");
        CsaProfileCrac nativeCrac = cracImporter.importNativeCrac(inputStream);

        CsaProfileCracCreator cracCreator = new CsaProfileCracCreator();
        CsaProfileCracCreationContext cracCreationContext = cracCreator.createCrac(nativeCrac, network, OffsetDateTime.parse("2023-03-29T12:00Z"), new CracCreationParameters());

        assertEquals(0, cracCreationContext.getCrac().getRemedialActions().size());
    }

    @Test
    public void testIgnoreOutdatedProfile() {
        Properties importParams = new Properties();
        Network network = Network.read(Paths.get(new File(CsaProfileCracCreatorTest.class.getResource("/csa-9/CSA_9_7_OutdatedProfile.zip").getFile()).toString()), LocalComputationManager.getDefault(), Suppliers.memoize(ImportConfig::load).get(), importParams);

        CsaProfileCracImporter cracImporter = new CsaProfileCracImporter();
        InputStream inputStream = getClass().getResourceAsStream("/csa-9/CSA_9_7_OutdatedProfile.zip");
        CsaProfileCrac nativeCrac = cracImporter.importNativeCrac(inputStream);

        CsaProfileCracCreator cracCreator = new CsaProfileCracCreator();
        CsaProfileCracCreationContext cracCreationContext = cracCreator.createCrac(nativeCrac, network, OffsetDateTime.parse("2023-03-29T12:00Z"), new CracCreationParameters());

        assertEquals(0, cracCreationContext.getCrac().getRemedialActions().size());
    }

    @Test
    public void testIgnoreInvalidNetworkActions() {
        Properties importParams = new Properties();
        Network network = Network.read(Paths.get(new File(CsaProfileCracCreatorTest.class.getResource("/csa-9/CSA_9_8_InvalidRemedialActions.zip").getFile()).toString()), LocalComputationManager.getDefault(), Suppliers.memoize(ImportConfig::load).get(), importParams);

        CsaProfileCracImporter cracImporter = new CsaProfileCracImporter();
        InputStream inputStream = getClass().getResourceAsStream("/csa-9/CSA_9_8_InvalidRemedialActions.zip");
        CsaProfileCrac nativeCrac = cracImporter.importNativeCrac(inputStream);

        CsaProfileCracCreator cracCreator = new CsaProfileCracCreator();
        CsaProfileCracCreationContext cracCreationContext = cracCreator.createCrac(nativeCrac, network, OffsetDateTime.parse("2023-03-29T12:00Z"), new CracCreationParameters());

        assertEquals(0, cracCreationContext.getCrac().getRemedialActions().size());
    }

    @Test
    public void testIgnoreInvalidTopologicalActions() {
        Properties importParams = new Properties();
        Network network = Network.read(Paths.get(new File(CsaProfileCracCreatorTest.class.getResource("/csa-9/CSA_9_9_InvalidTopologicalActions.zip").getFile()).toString()), LocalComputationManager.getDefault(), Suppliers.memoize(ImportConfig::load).get(), importParams);

        CsaProfileCracImporter cracImporter = new CsaProfileCracImporter();
        InputStream inputStream = getClass().getResourceAsStream("/csa-9/CSA_9_9_InvalidTopologicalActions.zip");
        CsaProfileCrac nativeCrac = cracImporter.importNativeCrac(inputStream);

        CsaProfileCracCreator cracCreator = new CsaProfileCracCreator();
        CsaProfileCracCreationContext cracCreationContext = cracCreator.createCrac(nativeCrac, network, OffsetDateTime.parse("2023-03-29T12:00Z"), new CracCreationParameters());

        assertEquals(0, cracCreationContext.getCrac().getRemedialActions().size());
    }

    @Test
    public void testIgnoreInvalidContingenciesWithNetworkActions() {
        Properties importParams = new Properties();
        Network network = Network.read(Paths.get(new File(CsaProfileCracCreatorTest.class.getResource("/csa-9/CSA_9_10_InvalidContingenciesWithRemedialActions.zip").getFile()).toString()), LocalComputationManager.getDefault(), Suppliers.memoize(ImportConfig::load).get(), importParams);

        CsaProfileCracImporter cracImporter = new CsaProfileCracImporter();
        InputStream inputStream = getClass().getResourceAsStream("/csa-9/CSA_9_10_InvalidContingenciesWithRemedialActions.zip");
        CsaProfileCrac nativeCrac = cracImporter.importNativeCrac(inputStream);

        CsaProfileCracCreator cracCreator = new CsaProfileCracCreator();
        CsaProfileCracCreationContext cracCreationContext = cracCreator.createCrac(nativeCrac, network, OffsetDateTime.parse("2023-03-29T12:00Z"), new CracCreationParameters());

        assertEquals(0, cracCreationContext.getCrac().getRemedialActions().size());
    }

    @Test
    public void testImportInjectionSetpointActions() {
        CsaProfileCracImporter cracImporter = new CsaProfileCracImporter();
        InputStream inputStream = getClass().getResourceAsStream("/csa-23/CSA_23_1_ValidProfiles.zip");
        CsaProfileCrac nativeCrac = cracImporter.importNativeCrac(inputStream);

        CsaProfileCracCreator cracCreator = new CsaProfileCracCreator();

        Network network = Mockito.mock(Network.class);
        Branch networkElementMock = Mockito.mock(Branch.class);
        Mockito.when(networkElementMock.getId()).thenReturn("equipment-with-contingency");
        Mockito.when(network.getIdentifiable("equipment-with-contingency")).thenReturn(networkElementMock);

        Load loadMock = Mockito.mock(Load.class);
        Mockito.when(loadMock.getId()).thenReturn("rotating-machine");
        Mockito.when(network.getLoadStream()).thenAnswer(invocation -> {
            Stream<Load> loadStream = Stream.of(loadMock);
            Stream<Load> filteredStream = loadStream.filter(load ->
                    load.getId().equals("rotating-machine")
            );
            return filteredStream;
        });

        CsaProfileCracCreationContext cracCreationContext = cracCreator.createCrac(nativeCrac, network, OffsetDateTime.parse("2023-03-29T12:00Z"), new CracCreationParameters());

        assertEquals(8, cracCreationContext.getCrac().getRemedialActions().size());
        // RA1 (on instant)
        NetworkAction ra1 = cracCreationContext.getCrac().getNetworkAction("on-instant-preventive-remedial-action");
        assertEquals("RA1", ra1.getName());
<<<<<<< HEAD
        assertEquals(Instant.PREVENTIVE, ra1.getUsageRules().get(0).getInstant());
=======
        assertEquals(PREVENTIVE, ra1.getUsageRules().get(0).getInstant());
>>>>>>> c6c65b36
        assertEquals(UsageMethod.AVAILABLE, ra1.getUsageRules().get(0).getUsageMethod());
        assertEquals("rotating-machine", ((InjectionSetpoint) ra1.getElementaryActions().iterator().next()).getNetworkElement().getId());
        assertEquals(75., ((InjectionSetpoint) ra1.getElementaryActions().iterator().next()).getSetpoint());

        // RA2 (on instant)
        NetworkAction ra2 = cracCreationContext.getCrac().getNetworkAction("on-instant-curative-remedial-action");
        assertEquals("RA2", ra2.getName());
<<<<<<< HEAD
        assertEquals(Instant.CURATIVE, ra2.getUsageRules().get(0).getInstant());
=======
        assertEquals(CURATIVE, ra2.getUsageRules().get(0).getInstant());
>>>>>>> c6c65b36
        assertEquals(UsageMethod.AVAILABLE, ra2.getUsageRules().get(0).getUsageMethod());
        assertEquals("rotating-machine", ((InjectionSetpoint) ra2.getElementaryActions().iterator().next()).getNetworkElement().getId());
        assertEquals(17.3, ((InjectionSetpoint) ra2.getElementaryActions().iterator().next()).getSetpoint(), 0.1);

        // on-instant-preventive-nameless-remedial-action-with-speed (on instant)
        NetworkAction namelessRa = cracCreationContext.getCrac().getNetworkAction("on-instant-preventive-nameless-remedial-action-with-speed");
        assertEquals("on-instant-preventive-nameless-remedial-action-with-speed", namelessRa.getName());
<<<<<<< HEAD
        assertEquals(Instant.PREVENTIVE, namelessRa.getUsageRules().get(0).getInstant());
=======
        assertEquals(PREVENTIVE, namelessRa.getUsageRules().get(0).getInstant());
>>>>>>> c6c65b36
        assertEquals(UsageMethod.AVAILABLE, namelessRa.getUsageRules().get(0).getUsageMethod());
        assertEquals("rotating-machine", ((InjectionSetpoint) namelessRa.getElementaryActions().iterator().next()).getNetworkElement().getId());
        assertEquals(22.4, ((InjectionSetpoint) namelessRa.getElementaryActions().iterator().next()).getSetpoint(), 0.1);
        assertEquals(137, namelessRa.getSpeed().get());

        // RTE_RA7 (on instant)
        NetworkAction ra7 = cracCreationContext.getCrac().getNetworkAction("on-instant-preventive-remedial-with-tso-name");
        assertEquals("RTE_RA7", ra7.getName());
<<<<<<< HEAD
        assertEquals(Instant.PREVENTIVE, ra7.getUsageRules().get(0).getInstant());
=======
        assertEquals(PREVENTIVE, ra7.getUsageRules().get(0).getInstant());
>>>>>>> c6c65b36
        assertEquals(UsageMethod.AVAILABLE, ra7.getUsageRules().get(0).getUsageMethod());
        assertEquals("rotating-machine", ((InjectionSetpoint) ra7.getElementaryActions().iterator().next()).getNetworkElement().getId());
        assertEquals(100., ((InjectionSetpoint) ra7.getElementaryActions().iterator().next()).getSetpoint(), 0.1);
        assertEquals("RTE", ra7.getOperator());

        // on-instant-nameless-preventive-remedial-with-tso-name (on instant)
        NetworkAction namelessRa2 = cracCreationContext.getCrac().getNetworkAction("on-instant-nameless-preventive-remedial-with-tso-name");
        assertEquals("on-instant-nameless-preventive-remedial-with-tso-name", namelessRa2.getName());
<<<<<<< HEAD
        assertEquals(Instant.PREVENTIVE, namelessRa2.getUsageRules().get(0).getInstant());
=======
        assertEquals(PREVENTIVE, namelessRa2.getUsageRules().get(0).getInstant());
>>>>>>> c6c65b36
        assertEquals(UsageMethod.AVAILABLE, namelessRa2.getUsageRules().get(0).getUsageMethod());
        assertEquals("rotating-machine", ((InjectionSetpoint) namelessRa2.getElementaryActions().iterator().next()).getNetworkElement().getId());
        assertEquals(98., ((InjectionSetpoint) namelessRa2.getElementaryActions().iterator().next()).getSetpoint(), 0.1);
        assertEquals("RTE", ra7.getOperator());

        // on-state-included-curative-remedial-action (on state)
        NetworkAction ra3 = cracCreationContext.getCrac().getNetworkAction("on-state-included-curative-remedial-action");
        assertEquals("RA3", ra3.getName());
        assertEquals(UsageMethod.FORCED, ra3.getUsageRules().get(0).getUsageMethod());
        assertEquals(CURATIVE, ra3.getUsageRules().get(0).getInstant());
        assertEquals("contingency", ((OnContingencyStateImpl) ra3.getUsageRules().get(0)).getContingency().getId());
        assertEquals("rotating-machine", ra3.getNetworkElements().iterator().next().getId());
        assertEquals(2.8, ((InjectionSetpoint) ra3.getElementaryActions().iterator().next()).getSetpoint(), 0.1);

        // on-state-considered-curative-remedial-action (on state)
        NetworkAction ra4 = cracCreationContext.getCrac().getNetworkAction("on-state-considered-curative-remedial-action");
        assertEquals("RA4", ra4.getName());
        assertEquals(UsageMethod.AVAILABLE, ra4.getUsageRules().get(0).getUsageMethod());
        assertEquals(CURATIVE, ra4.getUsageRules().get(0).getInstant());
        assertEquals("contingency", ((OnContingencyStateImpl) ra4.getUsageRules().get(0)).getContingency().getId());
        assertEquals("rotating-machine", ra4.getNetworkElements().iterator().next().getId());
        assertEquals(15.6, ((InjectionSetpoint) ra4.getElementaryActions().iterator().next()).getSetpoint(), 0.1);

        // on-state-excluded-curative-remedial-action (on state + on instant)
        NetworkAction ra5 = cracCreationContext.getCrac().getNetworkAction("on-state-excluded-curative-remedial-action");
        assertEquals("RA5", ra5.getName());
        List<UsageRule> usageRules = ra5.getUsageRules().stream().sorted(Comparator.comparing(UsageRule::getUsageMethod)).collect(Collectors.toList());
        assertEquals(2, usageRules.size());
        assertTrue(ra5.getUsageRules().stream().map(UsageRule::getInstant).allMatch(i -> i.equals(CURATIVE)));
        assertEquals(UsageMethod.AVAILABLE, usageRules.get(0).getUsageMethod());
        assertEquals(UsageMethod.UNAVAILABLE, usageRules.get(1).getUsageMethod());
        assertEquals("contingency", ((OnContingencyStateImpl) usageRules.get(1)).getState().getContingency().get().getId());
        assertEquals("rotating-machine", ra5.getNetworkElements().iterator().next().getId());
        assertEquals(25.7, ((InjectionSetpoint) ra5.getElementaryActions().iterator().next()).getSetpoint(), 0.1);
    }

    @Test
    public void testIgnoreInvalidInjectionSetpointProfile() {
        Properties importParams = new Properties();
        Network network = Network.read(Paths.get(new File(CsaProfileCracCreatorTest.class.getResource("/csa-23/CSA_23_2_InvalidProfiles.zip").getFile()).toString()), LocalComputationManager.getDefault(), Suppliers.memoize(ImportConfig::load).get(), importParams);
        CsaProfileCracImporter cracImporter = new CsaProfileCracImporter();
        InputStream inputStream = getClass().getResourceAsStream("/csa-23/CSA_23_2_InvalidProfiles.zip");
        CsaProfileCrac nativeCrac = cracImporter.importNativeCrac(inputStream);
        CsaProfileCracCreator cracCreator = new CsaProfileCracCreator();
        CsaProfileCracCreationContext cracCreationContext = cracCreator.createCrac(nativeCrac, network, OffsetDateTime.parse("2023-03-29T12:00Z"), new CracCreationParameters());
        assertEquals(0, cracCreationContext.getCrac().getRemedialActions().size());
    }

    @Test
<<<<<<< HEAD
    public void csa101() {
=======
    public void testTC1ImportPstRangeActions() {
>>>>>>> c6c65b36
        Properties importParams = new Properties();
        Network network = Network.read(Paths.get(new File(CsaProfileCracCreatorTest.class.getResource("/TestConfiguration_TC1_v29Mar2023.zip").getFile()).toString()), LocalComputationManager.getDefault(), Suppliers.memoize(ImportConfig::load).get(), importParams);

        CsaProfileCracImporter cracImporter = new CsaProfileCracImporter();
        InputStream inputStream = getClass().getResourceAsStream("/TestConfiguration_TC1_v29Mar2023.zip");
        CsaProfileCrac nativeCrac = cracImporter.importNativeCrac(inputStream);

        CsaProfileCracCreator cracCreator = new CsaProfileCracCreator();
        CsaProfileCracCreationContext cracCreationContext = cracCreator.createCrac(nativeCrac, network, OffsetDateTime.parse("2023-03-29T12:00Z"), new CracCreationParameters());

        // ELIA_RA1 (on instant)
        PstRangeAction eliaRa1 = cracCreationContext.getCrac().getPstRangeAction("7fc2fc14-eea6-4e69-b8d9-a3edc218e687");
        assertEquals("ELIA_RA1", eliaRa1.getName());
        assertEquals("ELIA", eliaRa1.getOperator());
        assertEquals("36b83adb-3d45-4693-8967-96627b5f9ec9", eliaRa1.getNetworkElement().getId());
        assertEquals(10, eliaRa1.getInitialTap());
        assertEquals(1, eliaRa1.getRanges().size());
        assertEquals(5., eliaRa1.getRanges().get(0).getMinTap());
        assertEquals(20., eliaRa1.getRanges().get(0).getMaxTap());
        assertEquals(1, eliaRa1.getUsageRules().size());
<<<<<<< HEAD
        assertEquals(Instant.CURATIVE, eliaRa1.getUsageRules().get(0).getInstant());
=======
        assertEquals(CURATIVE, eliaRa1.getUsageRules().get(0).getInstant());
>>>>>>> c6c65b36
        assertEquals("493480ba-93c3-426e-bee5-347d8dda3749", ((OnContingencyStateImpl) eliaRa1.getUsageRules().get(0)).getState().getContingency().get().getId());
        Map<Integer, Double> expectedTapToAngleMap = Map.ofEntries(
                Map.entry(1, 4.926567934889113),
                Map.entry(2, 4.4625049779277965),
                Map.entry(3, 4.009142308337196),
                Map.entry(4, 3.5661689080738133),
                Map.entry(5, 3.133282879390916),
                Map.entry(6, 2.7101913084587235),
                Map.entry(7, 2.296610111393503),
                Map.entry(8, 1.892263865774221),
                Map.entry(9, 1.496885630374893),
                Map.entry(10, 1.1102167555229658),
                Map.entry(11, 0.7320066862066437),
                Map.entry(12, 0.36201275979482317),
                Map.entry(13, -0.0),
                Map.entry(14, -0.3542590914949466),
                Map.entry(15, -0.7009847445128217),
                Map.entry(16, -1.040390129895497),
                Map.entry(17, -1.3726815681386877),
                Map.entry(18, -1.698058736365395),
                Map.entry(19, -2.016714872973585),
                Map.entry(20, -2.32883697939856),
                Map.entry(21, -2.6346060185232267),
                Map.entry(22, -2.9341971093513304),
                Map.entry(23, -3.227779717630807),
                Map.entry(24, -3.515517842177712),
                Map.entry(25, -3.797570196706609)
        );
        assertEquals(expectedTapToAngleMap, eliaRa1.getTapToAngleConversionMap());
    }

    @Test
<<<<<<< HEAD
    public void csa102() {
=======
    public void testTC2ImportPstRangeActions() {
>>>>>>> c6c65b36
        CsaProfileCracImporter cracImporter = new CsaProfileCracImporter();
        InputStream inputStream = getClass().getResourceAsStream("/CSA_TestConfiguration_TC2_Draft_v14Apr2023.zip");
        CsaProfileCrac nativeCrac = cracImporter.importNativeCrac(inputStream);

        Properties importParams = new Properties();
        Network network = Network.read(Paths.get(new File(CsaProfileCracCreatorTest.class.getResource("/CSA_TestConfiguration_TC2_Draft_v14Apr2023.zip").getFile()).toString()), LocalComputationManager.getDefault(), Suppliers.memoize(ImportConfig::load).get(), importParams);

        CsaProfileCracCreator cracCreator = new CsaProfileCracCreator();
        CsaProfileCracCreationContext cracCreationContext = cracCreator.createCrac(nativeCrac, network, OffsetDateTime.parse("2023-03-29T12:00Z"), new CracCreationParameters());

        PstRangeAction reeRa1 = cracCreationContext.getCrac().getPstRangeAction("5898c268-9b32-4ab5-9cfc-64546135a337");
        assertEquals("RA1", reeRa1.getName());
        assertEquals("f6e8823f-d431-6fc7-37cf-b7a0d80035dd", reeRa1.getNetworkElement().getId());
        assertEquals(13, reeRa1.getInitialTap());
        assertEquals(0, reeRa1.getRanges().size());
        assertEquals(1, reeRa1.getUsageRules().size());
<<<<<<< HEAD
        assertEquals(Instant.CURATIVE, reeRa1.getUsageRules().get(0).getInstant());
=======
        assertEquals(CURATIVE, reeRa1.getUsageRules().get(0).getInstant());
>>>>>>> c6c65b36
        assertEquals("8cdec4c6-10c3-40c1-9eeb-7f6ae8d9b3fe", ((OnContingencyStateImpl) reeRa1.getUsageRules().get(0)).getState().getContingency().get().getId());
        Map<Integer, Double> expectedTapToAngleMap = Map.ofEntries(
                Map.entry(-1, -2.0),
                Map.entry(0, 0.0),
                Map.entry(-2, -4.0),
                Map.entry(1, 2.0),
                Map.entry(-3, -6.0),
                Map.entry(2, 4.0),
                Map.entry(-4, -8.0),
                Map.entry(3, 6.0),
                Map.entry(-5, -10.0),
                Map.entry(4, 8.0),
                Map.entry(-6, -12.0),
                Map.entry(5, 10.0),
                Map.entry(-7, -14.0),
                Map.entry(6, 12.0),
                Map.entry(-8, -16.0),
                Map.entry(7, 14.0),
                Map.entry(-9, -18.0),
                Map.entry(8, 16.0),
                Map.entry(-10, -20.0),
                Map.entry(9, 18.0),
                Map.entry(-11, -22.0),
                Map.entry(10, 20.0),
                Map.entry(-12, -24.0),
                Map.entry(11, 22.0),
                Map.entry(-13, -26.0),
                Map.entry(12, 24.0),
                Map.entry(-14, -28.0),
                Map.entry(13, 26.0),
                Map.entry(-15, -30.0),
                Map.entry(14, 28.0),
                Map.entry(-16, -32.0),
                Map.entry(15, 30.0),
                Map.entry(-17, -34.0),
                Map.entry(16, 32.0),
                Map.entry(-18, -36.0),
                Map.entry(17, 34.0),
                Map.entry(-19, -38.0),
                Map.entry(18, 36.0),
                Map.entry(-20, -40.0),
                Map.entry(19, 38.0),
                Map.entry(20, 40.0)
        );
        assertEquals(expectedTapToAngleMap, reeRa1.getTapToAngleConversionMap());

<<<<<<< HEAD
        assertEquals(ImportStatus.ELEMENT_NOT_FOUND_IN_NETWORK, cracCreationContext.getRemedialActionCreationContext().stream().filter(ra -> ra.getNativeId().equals("5e5ff13e-2043-4468-9351-01920d3d9504")).findAny().get().getImportStatus());
        assertEquals(ImportStatus.ELEMENT_NOT_FOUND_IN_NETWORK, cracCreationContext.getRemedialActionCreationContext().stream().filter(ra -> ra.getNativeId().equals("2e4f4212-7b30-4316-9fce-ca618f2a8a05")).findAny().get().getImportStatus());
    }

    @Test
    public void csa111() {
        Properties importParams = new Properties();
        Network network = Network.read(Paths.get(new File(CsaProfileCracCreatorTest.class.getResource("/TestConfiguration_TC1_v29Mar2023.zip").getFile()).toString()), LocalComputationManager.getDefault(), Suppliers.memoize(ImportConfig::load).get(), importParams);

        CsaProfileCracImporter cracImporter = new CsaProfileCracImporter();
        InputStream inputStream = getClass().getResourceAsStream("/TestConfiguration_TC1_v29Mar2023.zip");
        CsaProfileCrac nativeCrac = cracImporter.importNativeCrac(inputStream);

        CsaProfileCracCreator cracCreator = new CsaProfileCracCreator();
        CsaProfileCracCreationContext cracCreationContext = cracCreator.createCrac(nativeCrac, network, OffsetDateTime.parse("2023-03-29T12:00Z"), new CracCreationParameters());
        assertNotNull(cracCreationContext);
=======
        assertEquals(ImportStatus.ELEMENT_NOT_FOUND_IN_NETWORK, cracCreationContext.getRemedialActionCreationContexts().stream().filter(ra -> ra.getNativeId().equals("5e5ff13e-2043-4468-9351-01920d3d9504")).findAny().get().getImportStatus());
        assertEquals(ImportStatus.ELEMENT_NOT_FOUND_IN_NETWORK, cracCreationContext.getRemedialActionCreationContexts().stream().filter(ra -> ra.getNativeId().equals("2e4f4212-7b30-4316-9fce-ca618f2a8a05")).findAny().get().getImportStatus());
    }

    @Test
    public void testCustomImportCase() {
        Properties importParams = new Properties();
        Network network = Network.read(Paths.get(new File(CsaProfileCracCreatorTest.class.getResource("/TestCase_13_5_4.zip").getFile()).toString()), LocalComputationManager.getDefault(), Suppliers.memoize(ImportConfig::load).get(), importParams);

        CsaProfileCracImporter cracImporter = new CsaProfileCracImporter();
        InputStream inputStream = getClass().getResourceAsStream("/TestCase_13_5_4.zip");
        CsaProfileCrac nativeCrac = cracImporter.importNativeCrac(inputStream);

        CsaProfileCracCreator cracCreator = new CsaProfileCracCreator();
        cracCreationContext = cracCreator.createCrac(nativeCrac, network, OffsetDateTime.parse("2023-03-29T12:00Z"), new CracCreationParameters());
        importedCrac = cracCreationContext.getCrac();

        assertTrue(cracCreationContext.isCreationSuccessful());

        // Check contingencies
        assertEquals(1, importedCrac.getContingencies().size());
        assertContingencyEquality(importedCrac.getContingencies().iterator().next(), "co1_fr2_fr3_1", "RTE_co1_fr2_fr3_1", 1, List.of("FFR2AA1--FFR3AA1--1"));

        // Check Flow Cnecs
        assertEquals(6, importedCrac.getFlowCnecs().size());
        assertFlowCnecEquality(importedCrac.getFlowCnec("RTE_FFR2AA1--FFR3AA1--2 - RTE_co1_fr2_fr3_1 - curative"), "RTE_FFR2AA1--FFR3AA1--2 - RTE_co1_fr2_fr3_1 - curative", "RTE_FFR2AA1--FFR3AA1--2 - RTE_co1_fr2_fr3_1 - curative",
            "FFR2AA1--FFR3AA1--2", CURATIVE, "co1_fr2_fr3_1", 2500., -2500., Side.RIGHT);
        assertFlowCnecEquality(importedCrac.getFlowCnec("RTE_FFR3AA1--FFR5AA1--1 - RTE_co1_fr2_fr3_1 - outage"), "RTE_FFR3AA1--FFR5AA1--1 - RTE_co1_fr2_fr3_1 - outage", "RTE_FFR3AA1--FFR5AA1--1 - RTE_co1_fr2_fr3_1 - outage",
            "FFR3AA1--FFR5AA1--1", OUTAGE, "co1_fr2_fr3_1", 1500., -1500., Side.RIGHT);
        assertFlowCnecEquality(importedCrac.getFlowCnec("RTE_FFR2AA1--DDE3AA1--1 - preventive"), "RTE_FFR2AA1--DDE3AA1--1 - preventive", "RTE_FFR2AA1--DDE3AA1--1 - preventive",
            "FFR2AA1--DDE3AA1--1", PREVENTIVE, null, 1000., -1000., Side.RIGHT);
        assertFlowCnecEquality(importedCrac.getFlowCnec("RTE_FFR3AA1--FFR5AA1--1 - RTE_co1_fr2_fr3_1 - curative"), "RTE_FFR3AA1--FFR5AA1--1 - RTE_co1_fr2_fr3_1 - curative", "RTE_FFR3AA1--FFR5AA1--1 - RTE_co1_fr2_fr3_1 - curative",
            "FFR3AA1--FFR5AA1--1", CURATIVE, "co1_fr2_fr3_1", 1000., -1000., Side.RIGHT);
        assertFlowCnecEquality(importedCrac.getFlowCnec("TENNET_TSO_NNL2AA1--BBE3AA1--1 - preventive"), "TENNET_TSO_NNL2AA1--BBE3AA1--1 - preventive", "TENNET_TSO_NNL2AA1--BBE3AA1--1 - preventive",
            "NNL2AA1--BBE3AA1--1", PREVENTIVE, null, 5000., -5000., Side.RIGHT);
        assertFlowCnecEquality(importedCrac.getFlowCnec("RTE_FFR2AA1--DDE3AA1--1 - RTE_co1_fr2_fr3_1 - outage"), "RTE_FFR2AA1--DDE3AA1--1 - RTE_co1_fr2_fr3_1 - outage", "RTE_FFR2AA1--DDE3AA1--1 - RTE_co1_fr2_fr3_1 - outage",
            "FFR2AA1--DDE3AA1--1", OUTAGE, "co1_fr2_fr3_1", 1200., -1200., Side.RIGHT);

        // Check PST RAs
        assertPstRangeActionImported("pst_be", "BBE2AA1--BBE3AA1--1", false, 1);
        assertHasOnInstantUsageRule("pst_be", CURATIVE, UsageMethod.AVAILABLE);
        assertPstRangeActionImported("pst_fr_cra", "FFR2AA1--FFR4AA1--1", false, 1);
        assertHasOnInstantUsageRule("pst_fr_cra", CURATIVE, UsageMethod.AVAILABLE);
        assertPstRangeActionImported("pst_fr_pra", "FFR2AA1--FFR4AA1--1", false, 1);
        assertHasOnInstantUsageRule("pst_fr_pra", PREVENTIVE, UsageMethod.AVAILABLE);

        // Check topo RAs
        assertNetworkActionImported("close_fr1_fr5", Set.of("FFR1AA1Z-FFR1AA1--1"), false, 1);
        assertHasOnInstantUsageRule("close_fr1_fr5", CURATIVE, UsageMethod.AVAILABLE);
        assertNetworkActionImported("open_fr1_fr2", Set.of("FFR1AA1Y-FFR1AA1--1"), false, 1);
        assertHasOnInstantUsageRule("open_fr1_fr2", PREVENTIVE, UsageMethod.AVAILABLE);
        assertNetworkActionImported("open_fr1_fr3", Set.of("FFR1AA1X-FFR1AA1--1"), false, 1);
        assertHasOnInstantUsageRule("open_fr1_fr3", PREVENTIVE, UsageMethod.AVAILABLE);
>>>>>>> c6c65b36
    }
}<|MERGE_RESOLUTION|>--- conflicted
+++ resolved
@@ -438,42 +438,26 @@
         // RA1 (on instant)
         NetworkAction ra1 = cracCreationContext.getCrac().getNetworkAction("on-instant-preventive-topological-action-parent-remedial-action");
         assertEquals("RA1", ra1.getName());
-<<<<<<< HEAD
-        assertEquals(Instant.PREVENTIVE, ra1.getUsageRules().get(0).getInstant());
-=======
         assertEquals(PREVENTIVE, ra1.getUsageRules().get(0).getInstant());
->>>>>>> c6c65b36
         assertEquals(UsageMethod.AVAILABLE, ra1.getUsageRules().get(0).getUsageMethod());
 
         // RA2 (on instant)
         NetworkAction ra2 = cracCreationContext.getCrac().getNetworkAction("on-instant-curative-topological-action-parent-remedial-action");
         assertEquals("RA2", ra2.getName());
-<<<<<<< HEAD
-        assertEquals(Instant.CURATIVE, ra2.getUsageRules().get(0).getInstant());
-=======
         assertEquals(CURATIVE, ra2.getUsageRules().get(0).getInstant());
->>>>>>> c6c65b36
         assertEquals(UsageMethod.AVAILABLE, ra2.getUsageRules().get(0).getUsageMethod());
 
         // RA3 (on state)
         NetworkAction ra3 = cracCreationContext.getCrac().getNetworkAction("on-state-considered-curative-topological-action-parent-remedial-action");
         assertEquals("RA3", ra3.getName());
-<<<<<<< HEAD
-        assertEquals(Instant.CURATIVE, ra3.getUsageRules().get(0).getInstant());
-=======
         assertEquals(CURATIVE, ra3.getUsageRules().get(0).getInstant());
->>>>>>> c6c65b36
         assertEquals(UsageMethod.AVAILABLE, ra3.getUsageRules().get(0).getUsageMethod());
         assertEquals("switch", ra3.getNetworkElements().iterator().next().getId());
 
         // RA4 (on state)
         NetworkAction ra4 = cracCreationContext.getCrac().getNetworkAction("on-state-included-curative-topological-action-parent-remedial-action");
         assertEquals("RA4", ra4.getName());
-<<<<<<< HEAD
-        assertEquals(Instant.CURATIVE, ra4.getUsageRules().get(0).getInstant());
-=======
         assertEquals(CURATIVE, ra4.getUsageRules().get(0).getInstant());
->>>>>>> c6c65b36
         assertEquals(UsageMethod.FORCED, ra4.getUsageRules().get(0).getUsageMethod());
 
         // RA5 (on instant + on instant)
@@ -492,15 +476,6 @@
         NetworkAction ra7 = cracCreationContext.getCrac().getNetworkAction("topological-action-with-tso-name-parent-remedial-action");
         assertEquals("RTE_RA7", ra7.getName());
         assertEquals("RTE", ra7.getOperator());
-<<<<<<< HEAD
-        assertEquals(Instant.PREVENTIVE, ra7.getUsageRules().get(0).getInstant());
-        assertEquals(UsageMethod.AVAILABLE, ra7.getUsageRules().get(0).getUsageMethod());
-
-        // nameless-topological-action-with-speed-parent-remedial-action (on instant)
-        NetworkAction raNameless = cracCreationContext.getCrac().getNetworkAction("nameless-topological-action-with-speed-parent-remedial-action");
-        assertEquals("nameless-topological-action-with-speed-parent-remedial-action", raNameless.getName());
-        assertEquals(Instant.PREVENTIVE, raNameless.getUsageRules().get(0).getInstant());
-=======
         assertEquals(PREVENTIVE, ra7.getUsageRules().get(0).getInstant());
         assertEquals(UsageMethod.AVAILABLE, ra7.getUsageRules().get(0).getUsageMethod());
 
@@ -508,7 +483,6 @@
         NetworkAction raNameless =  cracCreationContext.getCrac().getNetworkAction("nameless-topological-action-with-speed-parent-remedial-action");
         assertEquals("nameless-topological-action-with-speed-parent-remedial-action", raNameless.getName());
         assertEquals(PREVENTIVE, raNameless.getUsageRules().get(0).getInstant());
->>>>>>> c6c65b36
         assertEquals(UsageMethod.AVAILABLE, raNameless.getUsageRules().get(0).getUsageMethod());
         assertEquals(137, raNameless.getSpeed().get());
 
@@ -636,14 +610,11 @@
         CsaProfileCracCreationContext cracCreationContext = cracCreator.createCrac(nativeCrac, network, OffsetDateTime.parse("2023-03-29T12:00Z"), new CracCreationParameters());
 
         assertEquals(8, cracCreationContext.getCrac().getRemedialActions().size());
+        Set<RemedialAction<?>> remedialActions = cracCreationContext.getCrac().getRemedialActions();
         // RA1 (on instant)
         NetworkAction ra1 = cracCreationContext.getCrac().getNetworkAction("on-instant-preventive-remedial-action");
         assertEquals("RA1", ra1.getName());
-<<<<<<< HEAD
-        assertEquals(Instant.PREVENTIVE, ra1.getUsageRules().get(0).getInstant());
-=======
         assertEquals(PREVENTIVE, ra1.getUsageRules().get(0).getInstant());
->>>>>>> c6c65b36
         assertEquals(UsageMethod.AVAILABLE, ra1.getUsageRules().get(0).getUsageMethod());
         assertEquals("rotating-machine", ((InjectionSetpoint) ra1.getElementaryActions().iterator().next()).getNetworkElement().getId());
         assertEquals(75., ((InjectionSetpoint) ra1.getElementaryActions().iterator().next()).getSetpoint());
@@ -651,11 +622,7 @@
         // RA2 (on instant)
         NetworkAction ra2 = cracCreationContext.getCrac().getNetworkAction("on-instant-curative-remedial-action");
         assertEquals("RA2", ra2.getName());
-<<<<<<< HEAD
-        assertEquals(Instant.CURATIVE, ra2.getUsageRules().get(0).getInstant());
-=======
         assertEquals(CURATIVE, ra2.getUsageRules().get(0).getInstant());
->>>>>>> c6c65b36
         assertEquals(UsageMethod.AVAILABLE, ra2.getUsageRules().get(0).getUsageMethod());
         assertEquals("rotating-machine", ((InjectionSetpoint) ra2.getElementaryActions().iterator().next()).getNetworkElement().getId());
         assertEquals(17.3, ((InjectionSetpoint) ra2.getElementaryActions().iterator().next()).getSetpoint(), 0.1);
@@ -663,11 +630,7 @@
         // on-instant-preventive-nameless-remedial-action-with-speed (on instant)
         NetworkAction namelessRa = cracCreationContext.getCrac().getNetworkAction("on-instant-preventive-nameless-remedial-action-with-speed");
         assertEquals("on-instant-preventive-nameless-remedial-action-with-speed", namelessRa.getName());
-<<<<<<< HEAD
-        assertEquals(Instant.PREVENTIVE, namelessRa.getUsageRules().get(0).getInstant());
-=======
         assertEquals(PREVENTIVE, namelessRa.getUsageRules().get(0).getInstant());
->>>>>>> c6c65b36
         assertEquals(UsageMethod.AVAILABLE, namelessRa.getUsageRules().get(0).getUsageMethod());
         assertEquals("rotating-machine", ((InjectionSetpoint) namelessRa.getElementaryActions().iterator().next()).getNetworkElement().getId());
         assertEquals(22.4, ((InjectionSetpoint) namelessRa.getElementaryActions().iterator().next()).getSetpoint(), 0.1);
@@ -676,11 +639,7 @@
         // RTE_RA7 (on instant)
         NetworkAction ra7 = cracCreationContext.getCrac().getNetworkAction("on-instant-preventive-remedial-with-tso-name");
         assertEquals("RTE_RA7", ra7.getName());
-<<<<<<< HEAD
-        assertEquals(Instant.PREVENTIVE, ra7.getUsageRules().get(0).getInstant());
-=======
         assertEquals(PREVENTIVE, ra7.getUsageRules().get(0).getInstant());
->>>>>>> c6c65b36
         assertEquals(UsageMethod.AVAILABLE, ra7.getUsageRules().get(0).getUsageMethod());
         assertEquals("rotating-machine", ((InjectionSetpoint) ra7.getElementaryActions().iterator().next()).getNetworkElement().getId());
         assertEquals(100., ((InjectionSetpoint) ra7.getElementaryActions().iterator().next()).getSetpoint(), 0.1);
@@ -689,11 +648,7 @@
         // on-instant-nameless-preventive-remedial-with-tso-name (on instant)
         NetworkAction namelessRa2 = cracCreationContext.getCrac().getNetworkAction("on-instant-nameless-preventive-remedial-with-tso-name");
         assertEquals("on-instant-nameless-preventive-remedial-with-tso-name", namelessRa2.getName());
-<<<<<<< HEAD
-        assertEquals(Instant.PREVENTIVE, namelessRa2.getUsageRules().get(0).getInstant());
-=======
         assertEquals(PREVENTIVE, namelessRa2.getUsageRules().get(0).getInstant());
->>>>>>> c6c65b36
         assertEquals(UsageMethod.AVAILABLE, namelessRa2.getUsageRules().get(0).getUsageMethod());
         assertEquals("rotating-machine", ((InjectionSetpoint) namelessRa2.getElementaryActions().iterator().next()).getNetworkElement().getId());
         assertEquals(98., ((InjectionSetpoint) namelessRa2.getElementaryActions().iterator().next()).getSetpoint(), 0.1);
@@ -743,11 +698,7 @@
     }
 
     @Test
-<<<<<<< HEAD
-    public void csa101() {
-=======
     public void testTC1ImportPstRangeActions() {
->>>>>>> c6c65b36
         Properties importParams = new Properties();
         Network network = Network.read(Paths.get(new File(CsaProfileCracCreatorTest.class.getResource("/TestConfiguration_TC1_v29Mar2023.zip").getFile()).toString()), LocalComputationManager.getDefault(), Suppliers.memoize(ImportConfig::load).get(), importParams);
 
@@ -768,11 +719,7 @@
         assertEquals(5., eliaRa1.getRanges().get(0).getMinTap());
         assertEquals(20., eliaRa1.getRanges().get(0).getMaxTap());
         assertEquals(1, eliaRa1.getUsageRules().size());
-<<<<<<< HEAD
-        assertEquals(Instant.CURATIVE, eliaRa1.getUsageRules().get(0).getInstant());
-=======
         assertEquals(CURATIVE, eliaRa1.getUsageRules().get(0).getInstant());
->>>>>>> c6c65b36
         assertEquals("493480ba-93c3-426e-bee5-347d8dda3749", ((OnContingencyStateImpl) eliaRa1.getUsageRules().get(0)).getState().getContingency().get().getId());
         Map<Integer, Double> expectedTapToAngleMap = Map.ofEntries(
                 Map.entry(1, 4.926567934889113),
@@ -805,11 +752,7 @@
     }
 
     @Test
-<<<<<<< HEAD
-    public void csa102() {
-=======
     public void testTC2ImportPstRangeActions() {
->>>>>>> c6c65b36
         CsaProfileCracImporter cracImporter = new CsaProfileCracImporter();
         InputStream inputStream = getClass().getResourceAsStream("/CSA_TestConfiguration_TC2_Draft_v14Apr2023.zip");
         CsaProfileCrac nativeCrac = cracImporter.importNativeCrac(inputStream);
@@ -826,11 +769,7 @@
         assertEquals(13, reeRa1.getInitialTap());
         assertEquals(0, reeRa1.getRanges().size());
         assertEquals(1, reeRa1.getUsageRules().size());
-<<<<<<< HEAD
-        assertEquals(Instant.CURATIVE, reeRa1.getUsageRules().get(0).getInstant());
-=======
         assertEquals(CURATIVE, reeRa1.getUsageRules().get(0).getInstant());
->>>>>>> c6c65b36
         assertEquals("8cdec4c6-10c3-40c1-9eeb-7f6ae8d9b3fe", ((OnContingencyStateImpl) reeRa1.getUsageRules().get(0)).getState().getContingency().get().getId());
         Map<Integer, Double> expectedTapToAngleMap = Map.ofEntries(
                 Map.entry(-1, -2.0),
@@ -877,24 +816,6 @@
         );
         assertEquals(expectedTapToAngleMap, reeRa1.getTapToAngleConversionMap());
 
-<<<<<<< HEAD
-        assertEquals(ImportStatus.ELEMENT_NOT_FOUND_IN_NETWORK, cracCreationContext.getRemedialActionCreationContext().stream().filter(ra -> ra.getNativeId().equals("5e5ff13e-2043-4468-9351-01920d3d9504")).findAny().get().getImportStatus());
-        assertEquals(ImportStatus.ELEMENT_NOT_FOUND_IN_NETWORK, cracCreationContext.getRemedialActionCreationContext().stream().filter(ra -> ra.getNativeId().equals("2e4f4212-7b30-4316-9fce-ca618f2a8a05")).findAny().get().getImportStatus());
-    }
-
-    @Test
-    public void csa111() {
-        Properties importParams = new Properties();
-        Network network = Network.read(Paths.get(new File(CsaProfileCracCreatorTest.class.getResource("/TestConfiguration_TC1_v29Mar2023.zip").getFile()).toString()), LocalComputationManager.getDefault(), Suppliers.memoize(ImportConfig::load).get(), importParams);
-
-        CsaProfileCracImporter cracImporter = new CsaProfileCracImporter();
-        InputStream inputStream = getClass().getResourceAsStream("/TestConfiguration_TC1_v29Mar2023.zip");
-        CsaProfileCrac nativeCrac = cracImporter.importNativeCrac(inputStream);
-
-        CsaProfileCracCreator cracCreator = new CsaProfileCracCreator();
-        CsaProfileCracCreationContext cracCreationContext = cracCreator.createCrac(nativeCrac, network, OffsetDateTime.parse("2023-03-29T12:00Z"), new CracCreationParameters());
-        assertNotNull(cracCreationContext);
-=======
         assertEquals(ImportStatus.ELEMENT_NOT_FOUND_IN_NETWORK, cracCreationContext.getRemedialActionCreationContexts().stream().filter(ra -> ra.getNativeId().equals("5e5ff13e-2043-4468-9351-01920d3d9504")).findAny().get().getImportStatus());
         assertEquals(ImportStatus.ELEMENT_NOT_FOUND_IN_NETWORK, cracCreationContext.getRemedialActionCreationContexts().stream().filter(ra -> ra.getNativeId().equals("2e4f4212-7b30-4316-9fce-ca618f2a8a05")).findAny().get().getImportStatus());
     }
@@ -948,6 +869,5 @@
         assertHasOnInstantUsageRule("open_fr1_fr2", PREVENTIVE, UsageMethod.AVAILABLE);
         assertNetworkActionImported("open_fr1_fr3", Set.of("FFR1AA1X-FFR1AA1--1"), false, 1);
         assertHasOnInstantUsageRule("open_fr1_fr3", PREVENTIVE, UsageMethod.AVAILABLE);
->>>>>>> c6c65b36
     }
 }