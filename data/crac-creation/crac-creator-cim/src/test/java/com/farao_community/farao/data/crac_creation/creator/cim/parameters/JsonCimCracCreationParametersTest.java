--- conflicted
+++ resolved
@@ -46,11 +46,6 @@
         assertEquals("rangeAction3 + rangeAction4", cimCracCreationParameters.getRangeActionGroupsAsString().get(0));
         assertEquals("hvdc1 + hvdc2", cimCracCreationParameters.getRangeActionGroupsAsString().get(1));
         assertEquals(1, cimCracCreationParameters.getRangeActionSpeed("rangeAction1").getSpeed().intValue());
-<<<<<<< HEAD
-        assertNull(cimCracCreationParameters.getTimeseriesMrids());
-=======
-        assertTrue(cimCracCreationParameters.getTimeseriesMrids().isEmpty());
->>>>>>> 806946ff
     }
 
     @Test
