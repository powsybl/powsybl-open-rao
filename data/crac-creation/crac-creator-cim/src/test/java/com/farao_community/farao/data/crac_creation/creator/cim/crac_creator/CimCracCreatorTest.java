--- conflicted
+++ resolved
@@ -203,15 +203,9 @@
     }
 
     @Test
-<<<<<<< HEAD
-    public void cracCreationSuccessfulNullTime() {
+    public void cracCreationSuccessfulFailureTime() {
         setUp("/cracs/CIM_21_1_1.xml", baseNetwork, null, new CracCreationParameters());
-        assertTrue(cracCreationContext.isCreationSuccessful());
-=======
-    public void cracCreationFailureNullTime() {
-        setUp("/cracs/CIM_21_1_1.xml", null);
         assertFalse(cracCreationContext.isCreationSuccessful());
->>>>>>> 71388b39
     }
 
     @Test
@@ -228,11 +222,7 @@
 
     @Test
     public void testImportContingencies() {
-<<<<<<< HEAD
-        setUp("/cracs/CIM_21_1_1.xml", baseNetwork, null, new CracCreationParameters());
-=======
-        setUp("/cracs/CIM_21_1_1.xml", OffsetDateTime.parse("2021-04-01T23:00Z"));
->>>>>>> 71388b39
+        setUp("/cracs/CIM_21_1_1.xml", baseNetwork,  OffsetDateTime.parse("2021-04-01T23:00Z"), new CracCreationParameters());
 
         assertEquals(3, importedCrac.getContingencies().size());
         assertContingencyImported("Co-1", Set.of("_ffbabc27-1ccd-4fdc-b037-e341706c8d29"), false);
@@ -247,11 +237,7 @@
 
     @Test
     public void testImportFakeCnecs() {
-<<<<<<< HEAD
-        setUp("/cracs/CIM_21_2_1.xml", baseNetwork, null, new CracCreationParameters());
-=======
-        setUp("/cracs/CIM_21_2_1.xml", OffsetDateTime.parse("2021-04-01T23:00Z"));
->>>>>>> 71388b39
+        setUp("/cracs/CIM_21_2_1.xml", baseNetwork, OffsetDateTime.parse("2021-04-01T23:00Z"), new CracCreationParameters());
         assertCnecNotImported("CNEC-2", ELEMENT_NOT_FOUND_IN_NETWORK);
         assertEquals(10, importedCrac.getFlowCnecs().size());
         assertCnecImported("CNEC-4",
@@ -262,11 +248,7 @@
 
     @Test
     public void testImportPstRangeActions() {
-<<<<<<< HEAD
         setUp("/cracs/CIM_21_3_1.xml", baseNetwork, null, new CracCreationParameters());
-=======
-        setUp("/cracs/CIM_21_3_1.xml", OffsetDateTime.parse("2021-04-01T23:00Z"));
->>>>>>> 71388b39
         assertPstRangeActionImported("PRA_1", "_a708c3bc-465d-4fe7-b6ef-6fa6408a62b0", false);
         assertRemedialActionNotImported("RA-Series-2", INCONSISTENCY_IN_DATA);
         assertRemedialActionNotImported("RA-Series-3", NOT_YET_HANDLED_BY_FARAO);
@@ -292,11 +274,7 @@
 
     @Test
     public void testImportNetworkActions() {
-<<<<<<< HEAD
-        setUp("/cracs/CIM_21_4_1.xml", baseNetwork, null, new CracCreationParameters());
-=======
-        setUp("/cracs/CIM_21_4_1.xml", OffsetDateTime.parse("2021-04-01T23:00Z"));
->>>>>>> 71388b39
+        setUp("/cracs/CIM_21_4_1.xml", baseNetwork, OffsetDateTime.parse("2021-04-01T23:00Z"), new CracCreationParameters());
         assertNetworkActionImported("PRA_1", Set.of("_e8a7eaec-51d6-4571-b3d9-c36d52073c33", "_a708c3bc-465d-4fe7-b6ef-6fa6408a62b0", "_b94318f6-6d24-4f56-96b9-df2531ad6543", "_2184f365-8cd5-4b5d-8a28-9d68603bb6a4"), false);
         // Pst Setpoint
         assertRemedialActionNotImported("PRA_2", INCONSISTENCY_IN_DATA);
@@ -332,11 +310,7 @@
 
     @Test
     public void testImportHvdcRangeActions() {
-<<<<<<< HEAD
-        setUpWithSpeed("/cracs/CIM_21_6_1.xml", hvdcNetwork, null, Set.of(new RangeActionSpeed("BBE2AA11 FFR3AA11 1", 1), new RangeActionSpeed("BBE2AA12 FFR3AA12 1", 2)));
-=======
-        setUpForHvdc("/cracs/CIM_21_6_1.xml", OffsetDateTime.parse("2021-04-01T23:00Z"));
->>>>>>> 71388b39
+        setUpWithSpeed("/cracs/CIM_21_6_1.xml", hvdcNetwork, OffsetDateTime.parse("2021-04-01T23:00Z"), Set.of(new RangeActionSpeed("BBE2AA11 FFR3AA11 1", 1), new RangeActionSpeed("BBE2AA12 FFR3AA12 1", 2)));
 
         // RA-Series-2
         assertRemedialActionNotImported("HVDC-direction21", INCONSISTENCY_IN_DATA);
@@ -379,29 +353,12 @@
 
     @Test (expected = FaraoException.class)
     public void testImportKOHvdcRangeActions() {
-        setUpWithSpeed("/cracs/CIM_21_6_1.xml", hvdcNetwork, null, null);
+        setUpWithSpeed("/cracs/CIM_21_6_1.xml", hvdcNetwork, OffsetDateTime.parse("2021-04-01T23:00Z"), null);
     }
 
     @Test
     public void testImportAlignedRangeActions() {
-<<<<<<< HEAD
-        setUpWithGroupId("/cracs/CIM_21_3_1.xml", baseNetwork, null,  List.of(List.of("PRA_1", "PRA_22")));
-=======
-        CracCreationParameters cracCreationParameters = new CracCreationParameters();
-        cracCreationParameters = Mockito.spy(cracCreationParameters);
-        CimCracCreationParameters  cimCracCreationParameters = Mockito.mock(CimCracCreationParameters.class);
-        Mockito.when(cracCreationParameters.getExtension(CimCracCreationParameters.class)).thenReturn(cimCracCreationParameters);
-        List<RangeActionGroup> rangeActionGroups = new ArrayList<>();
-        rangeActionGroups.add(new RangeActionGroup(List.of("PRA_1", "PRA_22")));
-        Mockito.when(cimCracCreationParameters.getRangeActionGroups()).thenReturn(rangeActionGroups);
-
-        InputStream is = getClass().getResourceAsStream("/cracs/CIM_21_3_1.xml");
-        CimCracImporter cracImporter = new CimCracImporter();
-        CimCrac cimCrac = cracImporter.importNativeCrac(is);
-        CimCracCreator cimCracCreator = new CimCracCreator();
-        cracCreationContext = cimCracCreator.createCrac(cimCrac, network, OffsetDateTime.parse("2021-04-01T23:00Z"), cracCreationParameters);
-        importedCrac = cracCreationContext.getCrac();
->>>>>>> 71388b39
+        setUpWithGroupId("/cracs/CIM_21_3_1.xml", baseNetwork, OffsetDateTime.parse("2021-04-01T23:00Z"),  List.of(List.of("PRA_1", "PRA_22")));
         assertPstRangeActionImported("PRA_1", "_a708c3bc-465d-4fe7-b6ef-6fa6408a62b0", false);
         assertPstRangeActionImported("PRA_22", "_a708c3bc-465d-4fe7-b6ef-6fa6408a62b0", true);
         assertEquals(2, importedCrac.getPstRangeActions().size());
@@ -415,19 +372,7 @@
     public void testImportAlignedRangeActionsGroupIdNull() {
         List<String> groupIds = new ArrayList<>();
         groupIds.add(null);
-<<<<<<< HEAD
-        setUpWithGroupId("/cracs/CIM_21_3_1.xml", baseNetwork, null, List.of(groupIds));
-=======
-        rangeActionGroups.add(new RangeActionGroup(groupIds));
-        Mockito.when(cimCracCreationParameters.getRangeActionGroups()).thenReturn(rangeActionGroups);
-
-        InputStream is = getClass().getResourceAsStream("/cracs/CIM_21_3_1.xml");
-        CimCracImporter cracImporter = new CimCracImporter();
-        CimCrac cimCrac = cracImporter.importNativeCrac(is);
-        CimCracCreator cimCracCreator = new CimCracCreator();
-        cracCreationContext = cimCracCreator.createCrac(cimCrac, network, OffsetDateTime.parse("2021-04-01T23:00Z"), cracCreationParameters);
-        importedCrac = cracCreationContext.getCrac();
->>>>>>> 71388b39
+        setUpWithGroupId("/cracs/CIM_21_3_1.xml", baseNetwork, OffsetDateTime.parse("2021-04-01T23:00Z"), List.of(groupIds));
         assertPstRangeActionImported("PRA_1", "_a708c3bc-465d-4fe7-b6ef-6fa6408a62b0", false);
         assertPstRangeActionImported("PRA_22", "_a708c3bc-465d-4fe7-b6ef-6fa6408a62b0", true);
         assertEquals(2, importedCrac.getPstRangeActions().size());
@@ -437,25 +382,7 @@
 
     @Test
     public void testImportAlignedRangeActionsGroupIdAlreadyDefined() {
-<<<<<<< HEAD
-        setUpWithGroupId("/cracs/CIM_21_3_1.xml", baseNetwork, null, List.of(List.of("PRA_1", "PRA_22"), List.of("PRA_1")));
-=======
-        CracCreationParameters cracCreationParameters = new CracCreationParameters();
-        cracCreationParameters = Mockito.spy(cracCreationParameters);
-        CimCracCreationParameters  cimCracCreationParameters = Mockito.mock(CimCracCreationParameters.class);
-        Mockito.when(cracCreationParameters.getExtension(CimCracCreationParameters.class)).thenReturn(cimCracCreationParameters);
-        List<RangeActionGroup> rangeActionGroups = new ArrayList<>();
-        rangeActionGroups.add(new RangeActionGroup(List.of("PRA_1")));
-        rangeActionGroups.add(new RangeActionGroup(List.of("PRA_1", "PRA_22")));
-        Mockito.when(cimCracCreationParameters.getRangeActionGroups()).thenReturn(rangeActionGroups);
-
-        InputStream is = getClass().getResourceAsStream("/cracs/CIM_21_3_1.xml");
-        CimCracImporter cracImporter = new CimCracImporter();
-        CimCrac cimCrac = cracImporter.importNativeCrac(is);
-        CimCracCreator cimCracCreator = new CimCracCreator();
-        cracCreationContext = cimCracCreator.createCrac(cimCrac, network, OffsetDateTime.parse("2021-04-01T23:00Z"), cracCreationParameters);
-        importedCrac = cracCreationContext.getCrac();
->>>>>>> 71388b39
+        setUpWithGroupId("/cracs/CIM_21_3_1.xml", baseNetwork, OffsetDateTime.parse("2021-04-01T23:00Z"), List.of(List.of("PRA_1", "PRA_22"), List.of("PRA_1")));
         assertRemedialActionNotImported("PRA_1", INCONSISTENCY_IN_DATA);
         assertPstRangeActionImported("PRA_22", "_a708c3bc-465d-4fe7-b6ef-6fa6408a62b0", true);
         assertEquals(1, importedCrac.getPstRangeActions().size());
@@ -465,11 +392,7 @@
 
     @Test
     public void testImportOnFlowConstraintUsageRules() {
-<<<<<<< HEAD
-        setUpWithSpeed("/cracs/CIM_21_5_1.xml", baseNetwork, null, Set.of(new RangeActionSpeed("AUTO_1", 1)));
-=======
-        setUp("/cracs/CIM_21_5_1.xml", OffsetDateTime.parse("2021-04-01T23:00Z"));
->>>>>>> 71388b39
+        setUpWithSpeed("/cracs/CIM_21_5_1.xml", baseNetwork, OffsetDateTime.parse("2021-04-01T23:00Z"), Set.of(new RangeActionSpeed("AUTO_1", 1)));
 
         // PRA_1
         assertPstRangeActionImported("PRA_1", "_a708c3bc-465d-4fe7-b6ef-6fa6408a62b0", false);
@@ -526,11 +449,7 @@
 
     @Test
     public void testImportRasAvailableForSpecificCountry() {
-<<<<<<< HEAD
-        setUp("/cracs/CIM_21_5_2.xml", baseNetwork, null, new CracCreationParameters());
-=======
-        setUp("/cracs/CIM_21_5_2.xml", OffsetDateTime.parse("2021-04-01T23:00Z"));
->>>>>>> 71388b39
+        setUp("/cracs/CIM_21_5_2.xml", baseNetwork, OffsetDateTime.parse("2021-04-01T23:00Z"), new CracCreationParameters());
 
         // RA_1
         assertNetworkActionImported("RA_1", Set.of("_2844585c-0d35-488d-a449-685bcd57afbf", "_ffbabc27-1ccd-4fdc-b037-e341706c8d29"), false);
@@ -601,11 +520,7 @@
 
     @Test
     public void testImportOnFlowConstraintRepeatedRa() {
-<<<<<<< HEAD
-        setUp("/cracs/CIM_21_5_3.xml", baseNetwork, null, new CracCreationParameters());
-=======
-        setUp("/cracs/CIM_21_5_3.xml", OffsetDateTime.parse("2021-04-01T23:00Z"));
->>>>>>> 71388b39
+        setUp("/cracs/CIM_21_5_3.xml", baseNetwork, OffsetDateTime.parse("2021-04-01T23:00Z"), new CracCreationParameters());
 
         // PRA_CRA_1
         assertPstRangeActionImported("PRA_CRA_1", "_e8a7eaec-51d6-4571-b3d9-c36d52073c33", true);
