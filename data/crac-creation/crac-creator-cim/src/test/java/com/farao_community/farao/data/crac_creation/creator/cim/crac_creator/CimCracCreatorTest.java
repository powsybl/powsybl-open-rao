--- conflicted
+++ resolved
@@ -236,7 +236,7 @@
 
     @Test
     public void testImportContingencyOnTieLine() {
-        setUp("/cracs/CIM_co_halfline.xml", OffsetDateTime.parse("2021-04-01T22:00Z"));
+        setUp("/cracs/CIM_co_halfline.xml", baseNetwork, OffsetDateTime.parse("2021-04-01T22:00Z"), new CracCreationParameters());
 
         assertEquals(1, importedCrac.getContingencies().size());
         assertContingencyImported("Co-2", Set.of("_b18cd1aa-7808-49b9-a7cf-605eaf07b006 + _e8acf6b6-99cb-45ad-b8dc-16c7866a4ddc", "_df16b3dd-c905-4a6f-84ee-f067be86f5da"), false);
@@ -359,22 +359,11 @@
     }
 
     @Test
-<<<<<<< HEAD
-    public void testImportAlignedRangeActions() {
-        CracCreationParameters cracCreationParameters = new CracCreationParameters();
-        cracCreationParameters = Mockito.spy(cracCreationParameters);
-        CimCracCreationParameters cimCracCreationParameters = Mockito.mock(CimCracCreationParameters.class);
-        Mockito.when(cracCreationParameters.getExtension(CimCracCreationParameters.class)).thenReturn(cimCracCreationParameters);
-        List<RangeActionGroup> rangeActionGroups = new ArrayList<>();
-        rangeActionGroups.add(new RangeActionGroup(List.of("PRA_1", "PRA_22")));
-        Mockito.when(cimCracCreationParameters.getRangeActionGroups()).thenReturn(rangeActionGroups);
-=======
     public void testImportKOHvdcRangeActions() {
         setUpWithSpeed("/cracs/CIM_21_6_1.xml", hvdcNetwork, OffsetDateTime.parse("2021-04-01T23:00Z"), null);
         assertRemedialActionNotImported("HVDC-direction11", INCONSISTENCY_IN_DATA);
         assertRemedialActionNotImported("HVDC-direction12", INCONSISTENCY_IN_DATA);
     }
->>>>>>> 35623d4d
 
     @Test
     public void testImportAlignedRangeActions() {
@@ -390,14 +379,6 @@
 
     @Test
     public void testImportAlignedRangeActionsGroupIdNull() {
-<<<<<<< HEAD
-        CracCreationParameters cracCreationParameters = new CracCreationParameters();
-        cracCreationParameters = Mockito.spy(cracCreationParameters);
-        CimCracCreationParameters cimCracCreationParameters = Mockito.mock(CimCracCreationParameters.class);
-        Mockito.when(cracCreationParameters.getExtension(CimCracCreationParameters.class)).thenReturn(cimCracCreationParameters);
-        List<RangeActionGroup> rangeActionGroups = new ArrayList<>();
-=======
->>>>>>> 35623d4d
         List<String> groupIds = new ArrayList<>();
         groupIds.add(null);
         setUpWithGroupId("/cracs/CIM_21_3_1.xml", baseNetwork, OffsetDateTime.parse("2021-04-01T23:00Z"), List.of(groupIds));
@@ -410,25 +391,7 @@
 
     @Test
     public void testImportAlignedRangeActionsGroupIdAlreadyDefined() {
-<<<<<<< HEAD
-        CracCreationParameters cracCreationParameters = new CracCreationParameters();
-        cracCreationParameters = Mockito.spy(cracCreationParameters);
-        CimCracCreationParameters cimCracCreationParameters = Mockito.mock(CimCracCreationParameters.class);
-        Mockito.when(cracCreationParameters.getExtension(CimCracCreationParameters.class)).thenReturn(cimCracCreationParameters);
-        List<RangeActionGroup> rangeActionGroups = new ArrayList<>();
-        rangeActionGroups.add(new RangeActionGroup(List.of("PRA_1")));
-        rangeActionGroups.add(new RangeActionGroup(List.of("PRA_1", "PRA_22")));
-        Mockito.when(cimCracCreationParameters.getRangeActionGroups()).thenReturn(rangeActionGroups);
-
-        InputStream is = getClass().getResourceAsStream("/cracs/CIM_21_3_1.xml");
-        CimCracImporter cracImporter = new CimCracImporter();
-        CimCrac cimCrac = cracImporter.importNativeCrac(is);
-        CimCracCreator cimCracCreator = new CimCracCreator();
-        cracCreationContext = cimCracCreator.createCrac(cimCrac, network, OffsetDateTime.parse("2021-04-01T23:00Z"), cracCreationParameters);
-        importedCrac = cracCreationContext.getCrac();
-=======
         setUpWithGroupId("/cracs/CIM_21_3_1.xml", baseNetwork, OffsetDateTime.parse("2021-04-01T23:00Z"), List.of(List.of("PRA_1", "PRA_22"), List.of("PRA_1")));
->>>>>>> 35623d4d
         assertRemedialActionNotImported("PRA_1", INCONSISTENCY_IN_DATA);
         assertPstRangeActionImported("PRA_22", "_a708c3bc-465d-4fe7-b6ef-6fa6408a62b0", true);
         assertEquals(1, importedCrac.getPstRangeActions().size());
