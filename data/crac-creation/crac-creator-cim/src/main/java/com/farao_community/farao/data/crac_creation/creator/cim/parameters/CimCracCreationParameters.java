--- conflicted
+++ resolved
@@ -15,11 +15,7 @@
  * @author Baptiste Seguinot {@literal <baptiste.seguinot at rte-france.com>}
  */
 public class CimCracCreationParameters extends AbstractAlignedRaCracCreationParameters {
-<<<<<<< HEAD
-    private Set<String> timeseriesMrids;
-=======
     private Set<String> timeseriesMrids = new HashSet<>();
->>>>>>> 806946ff
     private Set<RangeActionSpeed> speedSet = new HashSet<>();
 
     @Override
