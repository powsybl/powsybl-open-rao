--- conflicted
+++ resolved
@@ -64,29 +64,8 @@
         // --- Market Object status: define RangeType
         String marketObjectStatusStatus = pstRegisteredResource.getMarketObjectStatusStatus();
         if (Objects.isNull(marketObjectStatusStatus)) {
-<<<<<<< HEAD
-            pstRangeActionCreationContexts.add(PstRangeActionSeriesCreationContext.notImported(createdRemedialActionId, ImportStatus.INCOMPLETE_DATA, "Missing marketObjectStatus"));
-            return pstRangeActionCreationContexts;
-        }
-        Pair<Boolean, RangeType> rangeTypeStatus = defineRangeType(marketObjectStatusStatus);
-        if (!rangeTypeStatus.getLeft()) {
-            return pstRangeActionCreationContexts;
-        }
-        RangeType rangeType = rangeTypeStatus.getRight();
-
-        // Add remedial action
-        // --- For now, do not set operator.
-        // --- For now, do not set group id.
-        String networkElementId = pstRegisteredResource.getMRID().getValue();
-
-        IidmPstHelper pstHelper = new IidmPstHelper(networkElementId, network);
-        if (!pstHelper.isValid()) {
-            pstRangeActionCreationContexts.add(PstRangeActionSeriesCreationContext.notImported(createdRemedialActionId, ImportStatus.ELEMENT_NOT_FOUND_IN_NETWORK, String.format("%s", pstHelper.getInvalidReason())));
-            return pstRangeActionCreationContexts;
-=======
-            this.pstRangeActionCreationContext = RemedialActionSeriesCreationContext.notImported(createdRemedialActionId, ImportStatus.INCOMPLETE_DATA, "Missing marketObjectStatus");
+            this.pstRangeActionCreationContext = PstRangeActionSeriesCreationContext.notImported(createdRemedialActionId, ImportStatus.INCOMPLETE_DATA, "Missing marketObjectStatus");
             return;
->>>>>>> c61a9ea4
         }
         try {
             RangeType rangeType = defineRangeType(marketObjectStatusStatus);
@@ -98,7 +77,7 @@
 
             IidmPstHelper pstHelper = new IidmPstHelper(networkElementId, network);
             if (!pstHelper.isValid()) {
-                this.pstRangeActionCreationContext = RemedialActionSeriesCreationContext.notImported(createdRemedialActionId, ImportStatus.ELEMENT_NOT_FOUND_IN_NETWORK, String.format("%s", pstHelper.getInvalidReason()));
+                this.pstRangeActionCreationContext = PstRangeActionSeriesCreationContext.notImported(createdRemedialActionId, ImportStatus.ELEMENT_NOT_FOUND_IN_NETWORK, String.format("%s", pstHelper.getInvalidReason()));
                 return;
             }
 
@@ -128,17 +107,10 @@
             defineTapRange(pstRangeActionAdder, pstHelper, rangeType);
             RemedialActionSeriesCreator.addUsageRules(applicationModeMarketObjectStatus, pstRangeActionAdder, contingencies, invalidContingencies, flowCnecs, sharedDomain);
 
-            this.pstRangeActionCreationContext = RemedialActionSeriesCreator.importWithContingencies(createdRemedialActionId, invalidContingencies);
+            this.pstRangeActionCreationContext = RemedialActionSeriesCreator.importPstRaWithContingencies(createdRemedialActionId, pstRegisteredResource.getMRID().getValue(), pstRegisteredResource.getName(), invalidContingencies);
         } catch (FaraoImportException e) {
             this.pstRangeActionCreationContext = RemedialActionSeriesCreationContext.notImported(createdRemedialActionId, e.getImportStatus(), e.getMessage());
         }
-<<<<<<< HEAD
-
-        RemedialActionSeriesCreator.importPstWithContingencies(createdRemedialActionId, invalidContingencies, pstRangeActionCreationContexts, pstRegisteredResource.getMRID().getValue(), pstRegisteredResource.getName());
-        pstRangeActionAdder.add();
-        return pstRangeActionCreationContexts;
-=======
->>>>>>> c61a9ea4
     }
 
     private RangeType defineRangeType(String marketObjectStatusStatus) {
@@ -149,17 +121,9 @@
         } else if (marketObjectStatusStatus.equals(CimConstants.MarketObjectStatus.RELATIVE_TO_PREVIOUS_INSTANT1.getStatus()) || marketObjectStatusStatus.equals(CimConstants.MarketObjectStatus.RELATIVE_TO_PREVIOUS_INSTANT2.getStatus())) {
             return RangeType.RELATIVE_TO_PREVIOUS_INSTANT;
         } else if (marketObjectStatusStatus.equals(CimConstants.MarketObjectStatus.OPEN.getStatus()) || marketObjectStatusStatus.equals(CimConstants.MarketObjectStatus.CLOSE.getStatus())) {
-<<<<<<< HEAD
-            pstRangeActionCreationContexts.add(PstRangeActionSeriesCreationContext.notImported(createdRemedialActionId, ImportStatus.INCONSISTENCY_IN_DATA, String.format("Wrong marketObjectStatusStatus: %s, PST can no longer be opened/closed (deprecated)", marketObjectStatusStatus)));
-            return Pair.of(false, RangeType.ABSOLUTE);
-        } else {
-            pstRangeActionCreationContexts.add(PstRangeActionSeriesCreationContext.notImported(createdRemedialActionId, ImportStatus.INCONSISTENCY_IN_DATA, String.format("Wrong marketObjectStatusStatus: %s", marketObjectStatusStatus)));
-            return Pair.of(false, RangeType.ABSOLUTE);
-=======
             throw new FaraoImportException(ImportStatus.INCONSISTENCY_IN_DATA, String.format("Wrong marketObjectStatusStatus: %s, PST can no longer be opened/closed (deprecated)", marketObjectStatusStatus));
         } else {
             throw new FaraoImportException(ImportStatus.INCONSISTENCY_IN_DATA, String.format("Wrong marketObjectStatusStatus: %s", marketObjectStatusStatus));
->>>>>>> c61a9ea4
         }
     }
 
