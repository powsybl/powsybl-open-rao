/*
 * Copyright (c) 2022, RTE (http://www.rte-france.com)
 * This Source Code Form is subject to the terms of the Mozilla Public
 * License, v. 2.0. If a copy of the MPL was not distributed with this
 * file, You can obtain one at http://mozilla.org/MPL/2.0/.
 */

package com.farao_community.farao.data.crac_creation.creator.cim.crac_creator.remedial_action;

import com.farao_community.farao.data.crac_api.Contingency;
import com.farao_community.farao.data.crac_api.Crac;
import com.farao_community.farao.data.crac_api.cnec.FlowCnec;
import com.farao_community.farao.data.crac_api.range_action.HvdcRangeActionAdder;
import com.farao_community.farao.data.crac_creation.creator.api.ImportStatus;
import com.farao_community.farao.data.crac_creation.creator.cim.crac_creator.CimConstants;
<<<<<<< HEAD
import com.farao_community.farao.data.crac_creation.creator.cim.parameters.CimCracCreationParameters;
import com.farao_community.farao.data.crac_creation.creator.cim.parameters.RangeActionSpeed;
=======
import com.farao_community.farao.data.crac_creation.creator.cim.crac_creator.FaraoImportException;
>>>>>>> c9643a47
import com.farao_community.farao.data.crac_creation.creator.cim.xsd.RemedialActionRegisteredResource;
import com.farao_community.farao.data.crac_creation.creator.cim.xsd.RemedialActionSeries;
import com.powsybl.iidm.network.Country;
import com.powsybl.iidm.network.HvdcLine;
import com.powsybl.iidm.network.Network;
import com.powsybl.iidm.network.extensions.HvdcAngleDroopActivePowerControl;
import org.apache.commons.lang3.StringUtils;
import org.apache.commons.lang3.tuple.Pair;

import java.util.*;
import java.util.stream.Collectors;

import static com.farao_community.farao.data.crac_creation.creator.cim.crac_creator.CimConstants.MEGAWATT_UNIT_SYMBOL;

/**
 * @author Godelaine de Montmorillon {@literal <godelaine.demontmorillon at rte-france.com>}
 * @author Peter Mitri {@literal <peter.mitri at rte-france.com>}
 */
public class HvdcRangeActionCreator {
    private final Crac crac;
    private final Network network;
    private final List<Contingency> contingencies;
    private final List<String> invalidContingencies;
    private Set<FlowCnec> flowCnecs;
    private Country sharedDomain;
    private Map<String, HvdcRangeActionAdder> hvdcRangeActionAdders = new HashMap<>();
    private Map<String, List<Integer>> rangeMin = new HashMap<>();
    private Map<String, List<Integer>> rangeMax = new HashMap<>();
    private Map<String, Boolean> isDirectionInverted = new HashMap<>();
    private List<String> raSeriesIds = new ArrayList<>();
    private Map<String, FaraoImportException> exceptions = new HashMap<>();

    public HvdcRangeActionCreator(Crac crac, Network network, List<Contingency> contingencies, List<String> invalidContingencies, Set<FlowCnec> flowCnecs, Country sharedDomain) {
        this.crac = crac;
        this.network = network;
        this.contingencies = contingencies;
        this.invalidContingencies = invalidContingencies;
        this.flowCnecs = flowCnecs;
        this.sharedDomain = sharedDomain;
    }

<<<<<<< HEAD
    public Set<RemedialActionSeriesCreationContext> createAndAddHvdcRemedialActionSeries(CimCracCreationParameters cimCracCreationParameters) {
        this.hvdcRemedialActionSeriesCreationContexts = new HashSet<>();
        if (!checkHvdcRangeActionValidity()) {
            return hvdcRemedialActionSeriesCreationContexts;
        }
        RemedialActionSeries hvdcRangeActionDirection1 = storedHvdcRangeActions.get(0);
        RemedialActionSeries hvdcRangeActionDirection2 = storedHvdcRangeActions.get(1);
        // Two adders are created, based on hvdcRangeActionDirection1, with range information from hvdcRangeActionDirection2.
        HvdcRangeActionAdder hvdcRangeActionAdder1 = crac.newHvdcRangeAction();
        HvdcRangeActionAdder hvdcRangeActionAdder2 = crac.newHvdcRangeAction();
=======
    public void addDirection(RemedialActionSeries remedialActionSeries) {
        raSeriesIds.add(remedialActionSeries.getMRID());
>>>>>>> c9643a47

        try {
            if (remedialActionSeries.getRegisteredResource().size() != 4) {
                throw new FaraoImportException(ImportStatus.INCONSISTENCY_IN_DATA, String.format("%s registered resources were defined in HVDC instead of 4", remedialActionSeries.getRegisteredResource().size()));
            }

            Set<String> networkElementIds = new HashSet<>();
            Boolean isRemedialActionSeriesInverted = null;

            for (RemedialActionRegisteredResource registeredResource : remedialActionSeries.getRegisteredResource()) {
                // Ignore PMode registered resource
                if (registeredResource.getMarketObjectStatusStatus().equals(CimConstants.MarketObjectStatus.PMODE.getStatus())) {
                    continue;
                }

                checkRegisteredResource(registeredResource);

                String networkElementId = registeredResource.getMRID().getValue();
                if (networkElementIds.contains(networkElementId)) {
                    throw new FaraoImportException(ImportStatus.INCONSISTENCY_IN_DATA, "HVDC RemedialAction_Series contains multiple RegisteredResources with the same mRID");
                }
                networkElementIds.add(networkElementId);

                hvdcRangeActionAdders.putIfAbsent(networkElementId, initHvdcRangeActionAdder(registeredResource));

                boolean isRegisteredResourceInverted = readHvdcRange(
                    networkElementId,
                    registeredResource.getResourceCapacityMinimumCapacity().intValue(),
                    registeredResource.getResourceCapacityMaximumCapacity().intValue(),
                    registeredResource.getInAggregateNodeMRID().getValue(),
                    registeredResource.getOutAggregateNodeMRID().getValue());

                if (Objects.nonNull(isRemedialActionSeriesInverted) && !isRemedialActionSeriesInverted.equals(isRegisteredResourceInverted)) {
                    throw new FaraoImportException(ImportStatus.INCONSISTENCY_IN_DATA, "HVDC registered resources reference lines in opposite directions");
                } else {
                    isRemedialActionSeriesInverted = isRegisteredResourceInverted;
                }
            }

            Boolean finalIsRemedialActionSeriesInverted = isRemedialActionSeriesInverted;
            if (isDirectionInverted.values().stream().anyMatch(inverted -> inverted.equals(finalIsRemedialActionSeriesInverted))) {
                throw new FaraoImportException(ImportStatus.INCONSISTENCY_IN_DATA, "HVDC line should be defined in the opposite direction");
            } else {
                isDirectionInverted.put(remedialActionSeries.getMRID(), isRemedialActionSeriesInverted);
            }
        } catch (FaraoImportException e) {
            exceptions.put(remedialActionSeries.getMRID(), e);
        }
    }

    public Set<RemedialActionSeriesCreationContext> add() {
        if (raSeriesIds.size() != 2) {
            return raSeriesIds.stream().map(id ->
                RemedialActionSeriesCreationContext.notImported(id, ImportStatus.INCONSISTENCY_IN_DATA, String.format("Expected 2 registered resources but found %s", raSeriesIds.size()))
            ).collect(Collectors.toSet());
        }

        if (!exceptions.isEmpty()) {
            Set<RemedialActionSeriesCreationContext> setFromExceptions = exceptions.entrySet().stream().map(
                entry -> RemedialActionSeriesCreationContext.notImported(entry.getKey(), entry.getValue().getImportStatus(), entry.getValue().getMessage())
            ).collect(Collectors.toSet());
            // Complete for those who dd not throw an exception but could not be imported because of the others
            raSeriesIds.stream().filter(key -> !exceptions.containsKey(key)).map(
                id -> RemedialActionSeriesCreationContext.notImported(id, ImportStatus.INCONSISTENCY_IN_DATA, "Other RemedialActionSeries in the same HVDC Series failed")
            ).forEach(setFromExceptions::add);
            return setFromExceptions;
        }

        Set<String> createdRaIds = new HashSet<>();
        String groupId = hvdcRangeActionAdders.keySet().stream().sorted().collect(Collectors.joining(" + "));
        for (String neId : rangeMin.keySet()) {
            try {
                Pair<Integer, Integer> minMax = concatenateHvdcRanges(rangeMin.get(neId), rangeMax.get(neId));
                String remedialActionId = String.join(" + ", raSeriesIds) + " - " + neId;
                hvdcRangeActionAdders.get(neId)
                    .withId(remedialActionId).withName(remedialActionId)
                    .withGroupId(groupId)
                    .newRange().withMin(minMax.getLeft()).withMax(minMax.getRight()).add()
                    .add();
                createdRaIds.add(remedialActionId);
            } catch (FaraoImportException e) {
                return raSeriesIds.stream().map(id ->
                    RemedialActionSeriesCreationContext.notImported(id, e.getImportStatus(), e.getMessage())
                ).collect(Collectors.toSet());
            }
        }

<<<<<<< HEAD
        //------------------    4) Add hvdcRangeActionAdder1 and hvdcRangeActionAdder2 with concatenated range   ------------------
        hvdcRangeActionAdder1.newRange().withMin(hvdc1minRange).withMax(hvdc1maxRange).add();
        hvdcRangeActionAdder2.newRange().withMin(hvdc2minRange).withMax(hvdc2maxRange).add();
        // ID
        String id = hvdcRangeActionDirection1.getMRID() + " + " + hvdcRangeActionDirection2.getMRID() + " - ";
        String hvdc1Id = id + hvdcRangeActionDirection1Id1;
        String hvdc2Id = id + hvdcRangeActionDirection1Id2;
        Set<String> createdIds = Set.of(hvdc1Id, hvdc2Id);
        hvdcRangeActionAdder1.withId(hvdc1Id).withName(hvdc1Id);
        hvdcRangeActionAdder2.withId(hvdc2Id).withName(hvdc2Id);
        // Speed
        // -- add speed if present
        if (cimCracCreationParameters != null && cimCracCreationParameters.getRangeActionSpeedSet() != null) {
            for (RangeActionSpeed rangeActionSpeed : cimCracCreationParameters.getRangeActionSpeedSet()) {
                if (rangeActionSpeed.getRangeActionId().equals(hvdc1Id)) {
                    hvdcRangeActionAdder1.withSpeed(rangeActionSpeed.getSpeed());
                }
                if (rangeActionSpeed.getRangeActionId().equals(hvdc2Id)) {
                    hvdcRangeActionAdder2.withSpeed(rangeActionSpeed.getSpeed());
                }
            }
        }

=======
>>>>>>> c9643a47
        if (invalidContingencies.isEmpty()) {
            return raSeriesIds.stream().map(id -> RemedialActionSeriesCreationContext.importedHvdcRa(id, createdRaIds, false, isDirectionInverted.get(id), "")).collect(Collectors.toSet());
        } else {
            String contingencyList = StringUtils.join(invalidContingencies, ", ");
            return raSeriesIds.stream().map(id -> RemedialActionSeriesCreationContext.importedHvdcRa(id, createdRaIds, true, isDirectionInverted.get(id), String.format("Contingencies %s not defined in B55s", contingencyList))).collect(Collectors.toSet());
        }

    }

    private HvdcRangeActionAdder initHvdcRangeActionAdder(RemedialActionRegisteredResource registeredResource) {
        HvdcRangeActionAdder hvdcRangeActionAdder = crac.newHvdcRangeAction();
        String hvdcId = registeredResource.getMRID().getValue();
        checkHvdcNetworkElement(hvdcId);
        hvdcRangeActionAdder.withNetworkElement(hvdcId);

        // Usage rules
        RemedialActionSeriesCreator.addUsageRules(CimConstants.ApplicationModeMarketObjectStatus.AUTO.getStatus(), hvdcRangeActionAdder, contingencies, invalidContingencies, flowCnecs, sharedDomain);

        return hvdcRangeActionAdder;
    }

    // Return type : Pair two integers :
    // -- the integers are the min and max Hvdc concatenated range.
    private Pair<Integer, Integer> concatenateHvdcRanges(List<Integer> min, List<Integer> max) {
        if (min.get(1) < min.get(0)) {
            if (max.get(1) < min.get(0)) {
                throw new FaraoImportException(ImportStatus.INCONSISTENCY_IN_DATA, "HVDC range mismatch");
            } else {
                return Pair.of(min.get(1), Math.max(max.get(0), max.get(1)));
            }
        } else {
            if (min.get(1) > max.get(0)) {
                throw new FaraoImportException(ImportStatus.INCONSISTENCY_IN_DATA, "HVDC range mismatch");
            } else {
                return Pair.of(min.get(0), Math.max(max.get(0), max.get(1)));
            }
        }
    }

    // Throws an exception if the RegisteredResource is ill defined
    private void checkRegisteredResource(RemedialActionRegisteredResource registeredResource) {
        // Check MarketObjectStatus
        String marketObjectStatusStatus = registeredResource.getMarketObjectStatusStatus();
        if (Objects.isNull(marketObjectStatusStatus)) {
            throw new FaraoImportException(ImportStatus.INCOMPLETE_DATA, "Missing marketObjectStatusStatus");
        }
        if (!marketObjectStatusStatus.equals(CimConstants.MarketObjectStatus.ABSOLUTE.getStatus())) {
            throw new FaraoImportException(ImportStatus.INCONSISTENCY_IN_DATA, String.format("Wrong marketObjectStatusStatus: %s", marketObjectStatusStatus));
        }
        // Check unit
        String unit = registeredResource.getResourceCapacityUnitSymbol();
        if (Objects.isNull(unit)) {
            throw new FaraoImportException(ImportStatus.INCOMPLETE_DATA, "Missing unit");
        }
        if (!registeredResource.getResourceCapacityUnitSymbol().equals(MEGAWATT_UNIT_SYMBOL)) {
            throw new FaraoImportException(ImportStatus.INCONSISTENCY_IN_DATA, String.format("Wrong unit: %s", unit));
        }
        // Check that min/max are defined
        if (Objects.isNull(registeredResource.getResourceCapacityMinimumCapacity()) || Objects.isNull(registeredResource.getResourceCapacityMaximumCapacity())) {
            throw new FaraoImportException(ImportStatus.INCOMPLETE_DATA, "Missing min or max resource capacity");
        }
    }

    // Return type :
    // -- the boolean indicates whether the Hvdc line is inverted
    private boolean readHvdcRange(String networkElement, int minCapacity, int maxCapacity, String inNode, String outNode) {
        HvdcLine hvdcLine = network.getHvdcLine(networkElement);
        boolean isInverted;
        int min;
        int max;
        if (Objects.isNull(hvdcLine)) {
            throw new FaraoImportException(ImportStatus.ELEMENT_NOT_FOUND_IN_NETWORK, "Not a HVDC line");
        }
        String from = hvdcLine.getConverterStation1().getTerminal().getVoltageLevel().getId();
        String to = hvdcLine.getConverterStation2().getTerminal().getVoltageLevel().getId();

        if (Objects.isNull(inNode) || Objects.isNull(outNode)) {
            throw new FaraoImportException(ImportStatus.INCOMPLETE_DATA, "Missing HVDC in or out aggregate nodes");
        }
        if (inNode.equals(from) && outNode.equals(to)) {
            isInverted = false;
            min = minCapacity;
            max = maxCapacity;
        } else if (inNode.equals(to) && outNode.equals(from)) {
            isInverted = true;
            min = -maxCapacity;
            max = -minCapacity;
        } else {
            throw new FaraoImportException(ImportStatus.INCONSISTENCY_IN_DATA, "Wrong HVDC inAggregateNode/outAggregateNode");
        }

        if (rangeMin.containsKey(networkElement)) {
            rangeMin.get(networkElement).add(min);
        } else {
            List<Integer> list = new ArrayList<>();
            list.add(min);
            rangeMin.put(networkElement, list);
        }

        if (rangeMax.containsKey(networkElement)) {
            rangeMax.get(networkElement).add(max);
        } else {
            List<Integer> list = new ArrayList<>();
            list.add(max);
            rangeMax.put(networkElement, list);
        }
        return isInverted;
    }

    private void checkHvdcNetworkElement(String networkElement) {
        if (Objects.isNull(network.getHvdcLine(networkElement))) {
            throw new FaraoImportException(ImportStatus.ELEMENT_NOT_FOUND_IN_NETWORK, "Not a HVDC line");
        }
        if (Objects.isNull(network.getHvdcLine(networkElement).getExtension(HvdcAngleDroopActivePowerControl.class))) {
            throw new FaraoImportException(ImportStatus.INCONSISTENCY_IN_DATA, "HVDC does not have a HvdcAngleDroopActivePowerControl extension");
        }
        if (!network.getHvdcLine(networkElement).getExtension(HvdcAngleDroopActivePowerControl.class).isEnabled()) {
            throw new FaraoImportException(ImportStatus.INCONSISTENCY_IN_DATA, "HvdcAngleDroopActivePowerControl extension is not enabled");
        }
    }
}<|MERGE_RESOLUTION|>--- conflicted
+++ resolved
@@ -13,12 +13,9 @@
 import com.farao_community.farao.data.crac_api.range_action.HvdcRangeActionAdder;
 import com.farao_community.farao.data.crac_creation.creator.api.ImportStatus;
 import com.farao_community.farao.data.crac_creation.creator.cim.crac_creator.CimConstants;
-<<<<<<< HEAD
+import com.farao_community.farao.data.crac_creation.creator.cim.crac_creator.FaraoImportException;
 import com.farao_community.farao.data.crac_creation.creator.cim.parameters.CimCracCreationParameters;
 import com.farao_community.farao.data.crac_creation.creator.cim.parameters.RangeActionSpeed;
-=======
-import com.farao_community.farao.data.crac_creation.creator.cim.crac_creator.FaraoImportException;
->>>>>>> c9643a47
 import com.farao_community.farao.data.crac_creation.creator.cim.xsd.RemedialActionRegisteredResource;
 import com.farao_community.farao.data.crac_creation.creator.cim.xsd.RemedialActionSeries;
 import com.powsybl.iidm.network.Country;
@@ -44,6 +41,7 @@
     private final List<String> invalidContingencies;
     private Set<FlowCnec> flowCnecs;
     private Country sharedDomain;
+    private CimCracCreationParameters cimCracCreationParameters;
     private Map<String, HvdcRangeActionAdder> hvdcRangeActionAdders = new HashMap<>();
     private Map<String, List<Integer>> rangeMin = new HashMap<>();
     private Map<String, List<Integer>> rangeMax = new HashMap<>();
@@ -51,30 +49,18 @@
     private List<String> raSeriesIds = new ArrayList<>();
     private Map<String, FaraoImportException> exceptions = new HashMap<>();
 
-    public HvdcRangeActionCreator(Crac crac, Network network, List<Contingency> contingencies, List<String> invalidContingencies, Set<FlowCnec> flowCnecs, Country sharedDomain) {
+    public HvdcRangeActionCreator(Crac crac, Network network, List<Contingency> contingencies, List<String> invalidContingencies, Set<FlowCnec> flowCnecs, Country sharedDomain, CimCracCreationParameters cimCracCreationParameters) {
         this.crac = crac;
         this.network = network;
         this.contingencies = contingencies;
         this.invalidContingencies = invalidContingencies;
         this.flowCnecs = flowCnecs;
         this.sharedDomain = sharedDomain;
-    }
-
-<<<<<<< HEAD
-    public Set<RemedialActionSeriesCreationContext> createAndAddHvdcRemedialActionSeries(CimCracCreationParameters cimCracCreationParameters) {
-        this.hvdcRemedialActionSeriesCreationContexts = new HashSet<>();
-        if (!checkHvdcRangeActionValidity()) {
-            return hvdcRemedialActionSeriesCreationContexts;
-        }
-        RemedialActionSeries hvdcRangeActionDirection1 = storedHvdcRangeActions.get(0);
-        RemedialActionSeries hvdcRangeActionDirection2 = storedHvdcRangeActions.get(1);
-        // Two adders are created, based on hvdcRangeActionDirection1, with range information from hvdcRangeActionDirection2.
-        HvdcRangeActionAdder hvdcRangeActionAdder1 = crac.newHvdcRangeAction();
-        HvdcRangeActionAdder hvdcRangeActionAdder2 = crac.newHvdcRangeAction();
-=======
+        this.cimCracCreationParameters =  cimCracCreationParameters;
+    }
+
     public void addDirection(RemedialActionSeries remedialActionSeries) {
         raSeriesIds.add(remedialActionSeries.getMRID());
->>>>>>> c9643a47
 
         try {
             if (remedialActionSeries.getRegisteredResource().size() != 4) {
@@ -162,32 +148,6 @@
             }
         }
 
-<<<<<<< HEAD
-        //------------------    4) Add hvdcRangeActionAdder1 and hvdcRangeActionAdder2 with concatenated range   ------------------
-        hvdcRangeActionAdder1.newRange().withMin(hvdc1minRange).withMax(hvdc1maxRange).add();
-        hvdcRangeActionAdder2.newRange().withMin(hvdc2minRange).withMax(hvdc2maxRange).add();
-        // ID
-        String id = hvdcRangeActionDirection1.getMRID() + " + " + hvdcRangeActionDirection2.getMRID() + " - ";
-        String hvdc1Id = id + hvdcRangeActionDirection1Id1;
-        String hvdc2Id = id + hvdcRangeActionDirection1Id2;
-        Set<String> createdIds = Set.of(hvdc1Id, hvdc2Id);
-        hvdcRangeActionAdder1.withId(hvdc1Id).withName(hvdc1Id);
-        hvdcRangeActionAdder2.withId(hvdc2Id).withName(hvdc2Id);
-        // Speed
-        // -- add speed if present
-        if (cimCracCreationParameters != null && cimCracCreationParameters.getRangeActionSpeedSet() != null) {
-            for (RangeActionSpeed rangeActionSpeed : cimCracCreationParameters.getRangeActionSpeedSet()) {
-                if (rangeActionSpeed.getRangeActionId().equals(hvdc1Id)) {
-                    hvdcRangeActionAdder1.withSpeed(rangeActionSpeed.getSpeed());
-                }
-                if (rangeActionSpeed.getRangeActionId().equals(hvdc2Id)) {
-                    hvdcRangeActionAdder2.withSpeed(rangeActionSpeed.getSpeed());
-                }
-            }
-        }
-
-=======
->>>>>>> c9643a47
         if (invalidContingencies.isEmpty()) {
             return raSeriesIds.stream().map(id -> RemedialActionSeriesCreationContext.importedHvdcRa(id, createdRaIds, false, isDirectionInverted.get(id), "")).collect(Collectors.toSet());
         } else {
@@ -202,6 +162,15 @@
         String hvdcId = registeredResource.getMRID().getValue();
         checkHvdcNetworkElement(hvdcId);
         hvdcRangeActionAdder.withNetworkElement(hvdcId);
+
+        // Speed
+        if (cimCracCreationParameters != null && cimCracCreationParameters.getRangeActionSpeedSet() != null) {
+            for (RangeActionSpeed rangeActionSpeed : cimCracCreationParameters.getRangeActionSpeedSet()) {
+                if (rangeActionSpeed.getRangeActionId().equals(hvdcId)) {
+                    hvdcRangeActionAdder.withSpeed(rangeActionSpeed.getSpeed());
+                }
+            }
+        }
 
         // Usage rules
         RemedialActionSeriesCreator.addUsageRules(CimConstants.ApplicationModeMarketObjectStatus.AUTO.getStatus(), hvdcRangeActionAdder, contingencies, invalidContingencies, flowCnecs, sharedDomain);
