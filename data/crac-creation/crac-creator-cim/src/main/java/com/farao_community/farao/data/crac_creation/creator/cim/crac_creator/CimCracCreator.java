--- conflicted
+++ resolved
@@ -49,16 +49,6 @@
         CimCracCreationParameters cimCracCreationParameters = parameters.getExtension(CimCracCreationParameters.class);
         if (cimCracCreationParameters != null) {
             cimCracCreationParameters.getFailedParseWarnings().forEach(message -> creationContext.getCreationReport().warn(message));
-<<<<<<< HEAD
-            if (cimCracCreationParameters.getTimeseriesMrids() != null) {
-=======
-            if (!cimCracCreationParameters.getTimeseriesMrids().isEmpty()) {
->>>>>>> 806946ff
-                this.cimTimeSeries.removeIf(ts -> !cimCracCreationParameters.getTimeseriesMrids().contains(ts.getMRID()));
-                cimCracCreationParameters.getTimeseriesMrids().stream()
-                    .filter(mrid -> this.cimTimeSeries.stream().map(TimeSeries::getMRID).noneMatch(id -> id.equals(mrid)))
-                    .forEach(mrid -> creationContext.getCreationReport().warn(String.format("Requested TimeSeries mRID \"%s\" in CimCracCreationParameters was not found in the CRAC file.", mrid)));
-            }
         }
 
         if (offsetDateTime == null) {
