--- conflicted
+++ resolved
@@ -75,39 +75,6 @@
         this.contingencies = new ArrayList<>();
         this.invalidContingencies = new ArrayList<>();
 
-<<<<<<< HEAD
-        for (TimeSeries cimTimeSerie : cimTimeSeries) {
-            for (SeriesPeriod cimPeriodInTimeSerie : cimTimeSerie.getPeriod()) {
-                for (Point cimPointInPeriodInTimeSerie : cimPeriodInTimeSerie.getPoint()) {
-                    for (Series cimSerie : cimPointInPeriodInTimeSerie.getSeries().stream().filter(this::describesRemedialActionsToImport).collect(Collectors.toList())) {
-                        if (checkRemedialActionSeries(cimSerie)) {
-                            // Read and store contingencies
-                            for (ContingencySeries cimContingency : cimSerie.getContingencySeries()) {
-                                Optional<Contingency> contingency = getContingencyFromCrac(cimContingency, crac);
-                                if (contingency.isPresent()) {
-                                    contingencies.add(contingency.get());
-                                } else {
-                                    invalidContingencies.add(cimContingency.getMRID());
-                                }
-                            }
-                            for (RemedialActionSeries remedialActionSeries : cimSerie.getRemedialActionSeries()) {
-                                readAndAddRemedialAction(cimSerie.getMRID(), remedialActionSeries);
-                            }
-                            // Hvdc remedial action series are defined in the same Series
-                            // Add HVDC range actions.
-                            if (storedHvdcRangeActions.size() != 0) {
-                                Set<RemedialActionSeriesCreationContext> hvdcRemedialActionSeriesCreationContexts = new HvdcRangeActionCreator(
-                                        cimSerie.getMRID(),
-                                        crac, network, storedHvdcRangeActions,
-                                        contingencies, invalidContingencies).createAndAddHvdcRemedialActionSeries(cimCracCreationParameters);
-                                remedialActionSeriesCreationContexts.addAll(hvdcRemedialActionSeriesCreationContexts);
-                            }
-                        }
-                        storedHvdcRangeActions.clear();
-                        contingencies.clear();
-                        invalidContingencies.clear();
-                    }
-=======
         for (Series cimSerie : getRaSeries()) {
             // Read and store contingencies
             cimSerie.getContingencySeries().forEach(cimContingency -> {
@@ -116,7 +83,6 @@
                     contingencies.add(contingency);
                 } else {
                     invalidContingencies.add(cimContingency.getMRID());
->>>>>>> c9643a47
                 }
             });
             // Read and store Monitored Series
@@ -295,7 +261,7 @@
                 if (Objects.isNull(hvdcRangeActionCreator)) {
                     hvdcRangeActionCreator = new HvdcRangeActionCreator(
                         crac, network,
-                        contingencies, invalidContingencies, flowCnecs, sharedDomain);
+                        contingencies, invalidContingencies, flowCnecs, sharedDomain, cimCracCreationParameters);
                 }
                 hvdcRangeActionCreator.addDirection(remedialActionSeries);
                 return true;
