--- conflicted
+++ resolved
@@ -76,15 +76,11 @@
         return isDirectionInverted;
     }
 
-<<<<<<< HEAD
-    public CriticalBranchReader(TBranch tBranch, @Nullable TOutage tOutage, Crac crac, UcteNetworkAnalyzer ucteNetworkAnalyzer, Set<Side> defaultMonitoredSides) {
-=======
     public boolean isSelected() {
         return selected;
     }
 
-    public CriticalBranchReader(TBranch tBranch, @Nullable TOutage tOutage, Crac crac, UcteNetworkAnalyzer ucteNetworkAnalyzer) {
->>>>>>> b9f6eb4e
+    public CriticalBranchReader(TBranch tBranch, @Nullable TOutage tOutage, Crac crac, UcteNetworkAnalyzer ucteNetworkAnalyzer, Set<Side> defaultMonitoredSides) {
         String outage;
         if (tOutage == null) {
             outage = "basecase";
