/*
 * Copyright (c) 2021, RTE (http://www.rte-france.com)
 * This Source Code Form is subject to the terms of the Mozilla Public
 * License, v. 2.0. If a copy of the MPL was not distributed with this
 * file, You can obtain one at http://mozilla.org/MPL/2.0/.
 */
package com.powsybl.openrao.data.craccreation.creator.cse;

import com.powsybl.iidm.network.Country;
import com.powsybl.iidm.network.Network;
import com.powsybl.openrao.commons.Unit;
import com.powsybl.openrao.data.cracapi.*;
import com.powsybl.openrao.data.cracapi.cnec.FlowCnec;
import com.powsybl.iidm.network.TwoSides;
import com.powsybl.openrao.data.cracapi.networkaction.NetworkAction;
import com.powsybl.openrao.data.cracapi.networkaction.SwitchPair;
import com.powsybl.openrao.data.cracapi.parameters.CracCreationParameters;
import com.powsybl.openrao.data.cracapi.parameters.JsonCracCreationParameters;
import com.powsybl.openrao.data.cracapi.range.RangeType;
import com.powsybl.openrao.data.cracapi.rangeaction.PstRangeAction;
import com.powsybl.openrao.data.cracapi.usagerule.*;
import com.powsybl.openrao.data.craccreation.creator.api.ImportStatus;
import com.powsybl.openrao.data.craccreation.creator.api.stdcreationcontext.BranchCnecCreationContext;
import com.powsybl.openrao.data.craccreation.creator.api.stdcreationcontext.InjectionRangeActionCreationContext;
import com.powsybl.openrao.data.craccreation.creator.api.stdcreationcontext.RemedialActionCreationContext;
import com.powsybl.openrao.data.craccreation.creator.cse.criticalbranch.CseCriticalBranchCreationContext;
import com.powsybl.openrao.data.craccreation.creator.cse.outage.CseOutageCreationContext;
import com.powsybl.openrao.data.craccreation.creator.cse.parameters.CseCracCreationParameters;
import com.powsybl.openrao.data.craccreation.creator.cse.remedialaction.CsePstCreationContext;
import org.junit.jupiter.api.Test;

import java.io.IOException;
import java.io.InputStream;
import java.time.OffsetDateTime;
import java.util.Comparator;
import java.util.Iterator;
import java.util.List;
import java.util.Map;

import static com.powsybl.openrao.data.craccreation.creator.api.ImportStatus.*;
import static org.junit.jupiter.api.Assertions.*;

/**
 * @author Alexandre Montigny {@literal <alexandre.montigny at rte-france.com>}
 */
class CseCracCreatorTest {
    private static final double DOUBLE_TOLERANCE = 0.01;
    private static final String PREVENTIVE_INSTANT_ID = "preventive";
    private static final String OUTAGE_INSTANT_ID = "outage";
    private static final String CURATIVE_INSTANT_ID = "curative";

    private final OffsetDateTime offsetDateTime = null;
    private CracCreationParameters parameters = new CracCreationParameters();
    private Crac importedCrac;
    private CseCracCreationContext cracCreationContext;
    private Instant preventiveInstant;
    private Instant outageInstant;
    private Instant curativeInstant;

    private void setUp(String cracFileName, String networkFileName) throws IOException {
        Network network = Network.read(networkFileName, getClass().getResourceAsStream(networkFileName));
        InputStream is = getClass().getResourceAsStream(cracFileName);
        cracCreationContext = (CseCracCreationContext) Crac.readWithContext(cracFileName, is, network, offsetDateTime, parameters);
        importedCrac = cracCreationContext.getCrac();
        preventiveInstant = importedCrac.getInstant(PREVENTIVE_INSTANT_ID);
        outageInstant = importedCrac.getInstant(OUTAGE_INSTANT_ID);
        curativeInstant = importedCrac.getInstant(CURATIVE_INSTANT_ID);
    }

    private void setUp(String cracFileName) throws IOException {
        setUp(cracFileName, "/networks/TestCase12Nodes_with_Xnodes.uct");
    }

    private void setUpWithHvdcNetwork(String cracFileName) throws IOException {
        setUp(cracFileName, "/networks/TestCase16NodesWithUcteHvdc.uct");
    }

    private void setUpWithTransformer(String cracFileName) throws IOException {
        setUp(cracFileName, "/networks/TestCase12NodesTransformer.uct");
    }

    private void assertOutageNotImported(String name, ImportStatus importStatus) {
        CseOutageCreationContext context = cracCreationContext.getOutageCreationContext(name);
        assertNotNull(context);
        assertFalse(context.isImported());
        assertEquals(importStatus, context.getImportStatus());
    }

    private void assertCriticalBranchNotImported(String name, ImportStatus importStatus) {
        BranchCnecCreationContext context = cracCreationContext.getBranchCnecCreationContext(name);
        assertNotNull(context);
        assertFalse(context.isImported());
        assertEquals(importStatus, context.getImportStatus());
        assertTrue(context.getCreatedCnecsIds().isEmpty());
    }

    private void assertRemedialActionNotImported(String name, ImportStatus importStatus) {
        RemedialActionCreationContext context = cracCreationContext.getRemedialActionCreationContext(name);
        assertNotNull(context);
        assertFalse(context.isImported());
        assertEquals(importStatus, context.getImportStatus());
        assertNull(context.getCreatedRAId());
    }

    private void assertHvdcRangeActionImported(String name, Map<String, String> networkElements, String groupId) {
        InjectionRangeActionCreationContext context = (InjectionRangeActionCreationContext) cracCreationContext.getRemedialActionCreationContext(name);
        assertTrue(context.isImported());
        assertEquals(networkElements, context.getNativeNetworkElementIds());
        assertFalse(context.isAltered());
        assertNotNull(context.getCreatedRAId());
        assertNotNull(importedCrac.getInjectionRangeAction(context.getCreatedRAId()));
        assertEquals(groupId, importedCrac.getInjectionRangeAction(context.getCreatedRAId()).getGroupId().orElseThrow());
    }

    @Test
    void createCrac() throws IOException {
        setUp("/cracs/cse_crac_1.xml");
        assertTrue(cracCreationContext.isCreationSuccessful());
        assertEquals(offsetDateTime, cracCreationContext.getTimeStamp());
        assertEquals("/networks/TestCase12Nodes_with_Xnodes", cracCreationContext.getNetworkName());
    }

    @Test
    void createCracWithParameters() throws IOException {
        RaUsageLimits raUsageLimits = new RaUsageLimits();
        raUsageLimits.setMaxRa(4);
        parameters.addRaUsageLimitsForInstant("preventive", raUsageLimits);
        setUp("/cracs/cse_crac_1.xml");
        assertTrue(cracCreationContext.isCreationSuccessful());
        assertEquals(offsetDateTime, cracCreationContext.getTimeStamp());
        assertEquals("/networks/TestCase12Nodes_with_Xnodes", cracCreationContext.getNetworkName());
        assertEquals(4, cracCreationContext.getCrac().getRaUsageLimits(preventiveInstant).getMaxRa());
    }

    @Test
    void createCracWithHvdcBasicTest() throws IOException {
        parameters.addExtension(CseCracCreationParameters.class, new CseCracCreationParameters());
        parameters.getExtension(CseCracCreationParameters.class).setRangeActionGroupsAsString(List.of("PRA_HVDC + CRA_HVDC", "PRA_HVDC + CRA_HVDC_2"));
        setUpWithHvdcNetwork("/cracs/cse_crac_with_hvdc.xml");
        assertTrue(cracCreationContext.isCreationSuccessful());
        assertEquals(3, importedCrac.getInjectionRangeActions().size());

        assertHvdcRangeActionImported("PRA_HVDC", Map.of("BBE2AA12", "BBE2AA12_generator", "FFR3AA12", "FFR3AA12_generator"), "PRA_HVDC + CRA_HVDC");
        assertHvdcRangeActionImported("CRA_HVDC", Map.of("BBE2AA12", "BBE2AA12_generator", "FFR3AA12", "FFR3AA12_generator"), "PRA_HVDC + CRA_HVDC");

        assertOutageNotImported("fake_contingency_because_we_have_to", ELEMENT_NOT_FOUND_IN_NETWORK);
        assertCriticalBranchNotImported("fake_because_we_have_to - AAAAAA11 - BBBBBB11 - null", ELEMENT_NOT_FOUND_IN_NETWORK);
        assertRemedialActionNotImported("CRA_HVDC_fake", NOT_YET_HANDLED_BY_OPEN_RAO);
        assertRemedialActionNotImported("WEIRD_HVDC_WITH_2_HVDCNODES", INCONSISTENCY_IN_DATA);
        assertRemedialActionNotImported("HVDC_WITH_NON_OPPOSITE_GENERATORS", INCONSISTENCY_IN_DATA);
    }

    @Test
    void createCracWithHvdcWithNoCracCreationParameters() throws IOException {
        parameters.addExtension(CseCracCreationParameters.class, new CseCracCreationParameters());
        setUpWithHvdcNetwork("/cracs/cse_crac_with_hvdc.xml");
        assertTrue(cracCreationContext.isCreationSuccessful());
        assertTrue(importedCrac.getInjectionRangeAction("PRA_HVDC").getGroupId().isEmpty());
        assertTrue(importedCrac.getInjectionRangeAction("CRA_HVDC").getGroupId().isEmpty());
        assertTrue(importedCrac.getInjectionRangeAction("CRA_HVDC_2").getGroupId().isEmpty());
        assertEquals("FR", importedCrac.getInjectionRangeAction("PRA_HVDC").getOperator());
        // range from CRAC
        assertEquals(-100, importedCrac.getInjectionRangeAction("PRA_HVDC").getRanges().get(0).getMin(), 1e-1);
        assertEquals(2000, importedCrac.getInjectionRangeAction("PRA_HVDC").getRanges().get(0).getMax(), 1e-1);
        //range from network
        assertEquals(-500, importedCrac.getInjectionRangeAction("PRA_HVDC").getRanges().get(1).getMin(), 1e-1);
        assertEquals(800, importedCrac.getInjectionRangeAction("PRA_HVDC").getRanges().get(1).getMax(), 1e-1);
        assertEquals("AVAILABLE", importedCrac.getInjectionRangeAction("PRA_HVDC").getUsageRules().iterator().next().getUsageMethod().toString());
        assertEquals(2, importedCrac.getInjectionRangeAction("PRA_HVDC").getInjectionDistributionKeys().size());
        assertEquals(-1., importedCrac.getInjectionRangeAction("PRA_HVDC").getInjectionDistributionKeys().entrySet().stream().filter(e -> e.getKey().getId().equals("BBE2AA12_generator")).findAny().orElseThrow().getValue(), 1e-3);
        assertEquals(1., importedCrac.getInjectionRangeAction("PRA_HVDC").getInjectionDistributionKeys().entrySet().stream().filter(e -> e.getKey().getId().equals("FFR3AA12_generator")).findAny().orElseThrow().getValue(), 1e-3);
    }

    @Test
    void createCracWithHvdcWithCracCreationParameters() throws IOException {
        parameters.addExtension(CseCracCreationParameters.class, new CseCracCreationParameters());
        parameters.getExtension(CseCracCreationParameters.class).setRangeActionGroupsAsString(List.of("PRA_HVDC + CRA_HVDC"));
        setUpWithHvdcNetwork("/cracs/cse_crac_with_hvdc.xml");
        assertTrue(cracCreationContext.isCreationSuccessful());
        assertEquals("PRA_HVDC + CRA_HVDC", importedCrac.getInjectionRangeAction("PRA_HVDC").getGroupId().get());
        assertEquals(importedCrac.getInjectionRangeAction("CRA_HVDC").getGroupId().get(), importedCrac.getInjectionRangeAction("PRA_HVDC").getGroupId().get());
        assertEquals("FR", importedCrac.getInjectionRangeAction("PRA_HVDC").getOperator());
        assertEquals(2000, importedCrac.getInjectionRangeAction("PRA_HVDC").getRanges().get(0).getMax(), 1e-1);
        assertEquals(-100, importedCrac.getInjectionRangeAction("PRA_HVDC").getRanges().get(0).getMin(), 1e-1);
        assertEquals("AVAILABLE", importedCrac.getInjectionRangeAction("PRA_HVDC").getUsageRules().iterator().next().getUsageMethod().toString());
    }

    @Test
    void createContingencies() throws IOException {
        setUp("/cracs/cse_crac_1.xml");
        assertEquals(2, importedCrac.getContingencies().size());
    }

    @Test
    void createPreventiveCnecs() throws IOException {
        setUp("/cracs/cse_crac_1.xml");
        assertEquals(3, importedCrac.getCnecs(importedCrac.getPreventiveState()).size());
        BranchCnecCreationContext cnec1context = cracCreationContext.getBranchCnecCreationContext("basecase_branch_1 - NNL2AA1  - NNL3AA1  - basecase");
        assertTrue(cnec1context.isBaseCase());
        assertTrue(cnec1context.isImported());
        assertFalse(cnec1context.isDirectionInvertedInNetwork());
        assertTrue(cnec1context.getContingencyId().isEmpty());
        assertEquals(1, cnec1context.getCreatedCnecsIds().size());
        assertEquals("basecase_branch_1 - NNL2AA1 ->NNL3AA1  - preventive", cnec1context.getCreatedCnecsIds().get(PREVENTIVE_INSTANT_ID));
    }

    @Test
    void checkOptimizedParameterAccordingToSelected() throws IOException {
        setUp("/cracs/cse_crac_1.xml");
        BranchCnecCreationContext cnec1context = cracCreationContext.getBranchCnecCreationContext("basecase_branch_1 - NNL2AA1  - NNL3AA1  - basecase");
        BranchCnecCreationContext cnec2context = cracCreationContext.getBranchCnecCreationContext("basecase_branch_2 - NNL1AA1  - NNL3AA1  - basecase");
        BranchCnecCreationContext cnec3context = cracCreationContext.getBranchCnecCreationContext("basecase_branch_3 - NNL1AA1  - NNL2AA1  - basecase");
        assertFalse(((CseCriticalBranchCreationContext) cnec1context).isSelected());
        assertTrue(((CseCriticalBranchCreationContext) cnec2context).isSelected());
        assertTrue(((CseCriticalBranchCreationContext) cnec3context).isSelected());
        assertFalse(importedCrac.getCnec(cnec1context.getCreatedCnecsIds().get(PREVENTIVE_INSTANT_ID)).isOptimized());
        assertTrue(importedCrac.getCnec(cnec2context.getCreatedCnecsIds().get(PREVENTIVE_INSTANT_ID)).isOptimized());
        assertTrue(importedCrac.getCnec(cnec3context.getCreatedCnecsIds().get(PREVENTIVE_INSTANT_ID)).isOptimized());
    }

    @Test
    void createCurativeCnecs() throws IOException {
        setUp("/cracs/cse_crac_1.xml");
        BranchCnecCreationContext cnec2context = cracCreationContext.getBranchCnecCreationContext("French line 1 - FFR1AA1  - FFR2AA1  - outage_1");
        assertFalse(cnec2context.isBaseCase());
        assertTrue(cnec2context.isImported());
        assertFalse(cnec2context.isDirectionInvertedInNetwork());
        assertEquals("outage_1", cnec2context.getContingencyId().get());
        assertEquals(2, cnec2context.getCreatedCnecsIds().size());
        assertEquals("French line 1 - FFR1AA1 ->FFR2AA1   - outage_1 - outage", cnec2context.getCreatedCnecsIds().get(OUTAGE_INSTANT_ID));
        assertEquals("French line 1 - FFR1AA1 ->FFR2AA1   - outage_1 - curative", cnec2context.getCreatedCnecsIds().get(CURATIVE_INSTANT_ID));
    }

    @Test
    void doNotCreateAbsentFromNetworkCnec() throws IOException {
        setUp("/cracs/cse_crac_1.xml");
        assertCriticalBranchNotImported("French line 2 - FFRFAK2  - FFRFAK1  - outage_2", ELEMENT_NOT_FOUND_IN_NETWORK);
    }

    @Test
    void createNetworkActions() throws IOException {
        setUp("/cracs/cse_crac_1.xml");
        assertEquals(2, importedCrac.getNetworkActions().size());
    }

    @Test
    void createRangeActions() throws IOException {
        setUp("/cracs/cse_crac_1.xml");
        assertEquals(1, importedCrac.getRangeActions().size());
    }

    @Test
    void doNotCreateAbsentFromNetworkContingency() throws IOException {
        setUp("/cracs/cse_crac_1.xml");
        assertOutageNotImported("outage_3", ELEMENT_NOT_FOUND_IN_NETWORK);

    }

    @Test
    void doNotCreateAbsentFromNetworkPstRangeAction() throws IOException {
        setUp("/cracs/cse_crac_1.xml");
        assertRemedialActionNotImported("cra_4", ELEMENT_NOT_FOUND_IN_NETWORK);
    }

    @Test
    void doNotCreateAbsentFromNetworkTopologyAction() throws IOException {
        setUp("/cracs/cse_crac_1.xml");
        assertRemedialActionNotImported("cra_5", ELEMENT_NOT_FOUND_IN_NETWORK);
    }

    @Test
    void doNotCreateAbsentFromNetworkInjectionSetpointCurative() throws IOException {
        setUp("/cracs/cse_crac_1.xml");
        assertRemedialActionNotImported("cra_6", ELEMENT_NOT_FOUND_IN_NETWORK);
    }

    @Test
    void doNotCreateAbsentFromNetworkInjectionSetpointPreventive() throws IOException {
        setUp("/cracs/cse_crac_2.xml");
        assertRemedialActionNotImported("cra_1", ELEMENT_NOT_FOUND_IN_NETWORK);
    }

    @Test
    void doNotCreateInjectionSetpointWithOneAbsentFromNetworkNode() throws IOException {
        setUp("/cracs/cse_crac_2.xml");
        assertRemedialActionNotImported("cra_3", ELEMENT_NOT_FOUND_IN_NETWORK);
    }

    @Test
    void createInjectionSetpointWithWildcard() throws IOException {
        setUp("/cracs/cse_crac_2.xml");
        RemedialActionCreationContext raContext = cracCreationContext.getRemedialActionCreationContext("cra_4");
        assertTrue(raContext.isImported());
        NetworkAction na = cracCreationContext.getCrac().getNetworkAction("cra_4");
        assertEquals(2, na.getNetworkElements().size());
        assertTrue(na.getElementaryActions().stream().anyMatch(ea -> ea.getNetworkElements().iterator().next().getId().equals("FFR3AA1 _generator")));
        assertTrue(na.getElementaryActions().stream().anyMatch(ea -> ea.getNetworkElements().iterator().next().getId().equals("FFR2AA1 _generator")));
    }

    @Test
    void cracCreationContextReport() throws IOException {
        setUp("/cracs/cse_crac_1.xml");
        List<String> creationReport = cracCreationContext.getCreationReport().getReport();
        assertFalse(creationReport.isEmpty());
        assertEquals(5, creationReport.size());
    }

    @Test
    void cracCreationContextReport2() throws IOException {
        setUp("/cracs/cse_crac_2.xml");
        List<String> creationReport = cracCreationContext.getCreationReport().getReport();
        assertFalse(creationReport.isEmpty());
        assertEquals(4, creationReport.size());
    }

    @Test
    void testRaOnConstraint() throws IOException {
        setUp("/cracs/cse_crac_onConstraint.xml");

        State preventiveState = importedCrac.getPreventiveState();
        State outageState = importedCrac.getState(importedCrac.getContingency("outage_1"), outageInstant);
        State curativeState = importedCrac.getState(importedCrac.getContingency("outage_1"), curativeInstant);

        FlowCnec outageCnec = importedCrac.getFlowCnec("French line 1 - FFR1AA1 ->FFR2AA1   - outage_1 - outage");
        FlowCnec curativeCnec = importedCrac.getFlowCnec("French line 1 - FFR1AA1 ->FFR2AA1   - outage_1 - curative");

        // PRA
        RemedialAction<?> ra = importedCrac.getRangeAction("PST_pra_3_BBE2AA1  BBE3AA1  1");
        assertEquals(2, ra.getUsageRules().size());
        List<UsageRule> usageRuleList = ra.getUsageRules().stream().toList();

        UsageRule usageRule1 = usageRuleList.get(0);
        UsageRule usageRule2 = usageRuleList.get(1);
        assertTrue(usageRule1 instanceof OnConstraint<?>);
        assertTrue(usageRule2 instanceof OnConstraint<?>);
        assertEquals(preventiveInstant, usageRule1.getInstant());
        assertEquals(preventiveInstant, usageRule2.getInstant());
        assertTrue(((OnConstraint<?>) usageRule1).getCnec().equals(outageCnec) || ((OnConstraint<?>) usageRule2).getCnec().equals(outageCnec));
        assertTrue(((OnConstraint<?>) usageRule1).getCnec().equals(curativeCnec) || ((OnConstraint<?>) usageRule2).getCnec().equals(curativeCnec));
        System.out.println(usageRule1.getUsageMethod(preventiveState));
        System.out.println(usageRule2.getUsageMethod(preventiveState));
        assertEquals(UsageMethod.AVAILABLE, usageRule1.getUsageMethod(preventiveState));
        assertEquals(UsageMethod.AVAILABLE, usageRule2.getUsageMethod(preventiveState));
        assertEquals(UsageMethod.UNDEFINED, usageRule1.getUsageMethod(outageState));
        assertEquals(UsageMethod.UNDEFINED, usageRule2.getUsageMethod(outageState));
        assertEquals(UsageMethod.UNDEFINED, usageRule1.getUsageMethod(curativeState));
        assertEquals(UsageMethod.UNDEFINED, usageRule2.getUsageMethod(curativeState));

        // CRA
        ra = importedCrac.getNetworkAction("cra_1");
        assertEquals(1, ra.getUsageRules().size());
        usageRule1 = ra.getUsageRules().iterator().next();
        assertTrue(usageRule1 instanceof OnConstraint<?>);
        assertSame(curativeCnec, ((OnConstraint<?>) usageRule1).getCnec());
        assertEquals(curativeInstant, usageRule1.getInstant());
        assertEquals(UsageMethod.UNDEFINED, usageRule1.getUsageMethod(preventiveState));
        assertEquals(UsageMethod.UNDEFINED, usageRule1.getUsageMethod(outageState));
        assertEquals(UsageMethod.AVAILABLE, usageRule1.getUsageMethod(curativeState));
    }

    @Test
<<<<<<< HEAD
    void testPercentageThresholdsOnLeftSide() throws IOException {
        parameters.setDefaultMonitoredLineSide(CracCreationParameters.MonitoredLineSide.MONITOR_LINES_ON_LEFT_SIDE);
=======
    void testPercentageThresholdsOnLeftSide() {
        parameters.setDefaultMonitoredLineSide(CracCreationParameters.MonitoredLineSide.MONITOR_LINES_ON_SIDE_ONE);
>>>>>>> cc4df170
        setUp("/cracs/cse_crac_pct_limit.xml");

        FlowCnec flowCnec1 = importedCrac.getFlowCnec("basecase_branch_1 - NNL2AA1 ->NNL3AA1  - preventive");
        assertEquals(1, flowCnec1.getThresholds().size());
        assertEquals(0.7, flowCnec1.getThresholds().iterator().next().max().get(), DOUBLE_TOLERANCE);
        assertTrue(flowCnec1.getThresholds().iterator().next().min().isEmpty());
        assertEquals(0.7 * 5000., flowCnec1.getUpperBound(TwoSides.ONE, Unit.AMPERE).get(), DOUBLE_TOLERANCE);

        FlowCnec flowCnec2 = importedCrac.getFlowCnec("basecase_branch_2 - NNL1AA1 ->NNL3AA1  - preventive");
        assertEquals(1, flowCnec2.getThresholds().size());
        assertEquals(-1., flowCnec2.getThresholds().iterator().next().min().get(), DOUBLE_TOLERANCE);
        assertTrue(flowCnec2.getThresholds().iterator().next().max().isEmpty());
        assertEquals(-5000., flowCnec2.getLowerBound(TwoSides.ONE, Unit.AMPERE).get(), DOUBLE_TOLERANCE);

        FlowCnec flowCnec3 = importedCrac.getFlowCnec("basecase_branch_3 - NNL1AA1 ->NNL2AA1  - preventive");
        assertEquals(1, flowCnec3.getThresholds().size());
        assertEquals(-0.2, flowCnec3.getThresholds().iterator().next().min().get(), DOUBLE_TOLERANCE);
        assertEquals(0.2, flowCnec3.getThresholds().iterator().next().max().get(), DOUBLE_TOLERANCE);
        assertEquals(-0.2 * 5000., flowCnec3.getLowerBound(TwoSides.ONE, Unit.AMPERE).get(), DOUBLE_TOLERANCE);
        assertEquals(0.2 * 5000., flowCnec3.getUpperBound(TwoSides.ONE, Unit.AMPERE).get(), DOUBLE_TOLERANCE);
    }

    @Test
<<<<<<< HEAD
    void testPercentageThresholdsOnRightSide() throws IOException {
        parameters.setDefaultMonitoredLineSide(CracCreationParameters.MonitoredLineSide.MONITOR_LINES_ON_RIGHT_SIDE);
=======
    void testPercentageThresholdsOnRightSide() {
        parameters.setDefaultMonitoredLineSide(CracCreationParameters.MonitoredLineSide.MONITOR_LINES_ON_SIDE_TWO);
>>>>>>> cc4df170
        setUp("/cracs/cse_crac_pct_limit.xml");

        FlowCnec flowCnec1 = importedCrac.getFlowCnec("basecase_branch_1 - NNL2AA1 ->NNL3AA1  - preventive");
        assertEquals(1, flowCnec1.getThresholds().size());
        assertEquals(0.7, flowCnec1.getThresholds().iterator().next().max().get(), DOUBLE_TOLERANCE);
        assertTrue(flowCnec1.getThresholds().iterator().next().min().isEmpty());
        assertEquals(0.7 * 5000., flowCnec1.getUpperBound(TwoSides.TWO, Unit.AMPERE).get(), DOUBLE_TOLERANCE);

        FlowCnec flowCnec2 = importedCrac.getFlowCnec("basecase_branch_2 - NNL1AA1 ->NNL3AA1  - preventive");
        assertEquals(1, flowCnec2.getThresholds().size());
        assertEquals(-1., flowCnec2.getThresholds().iterator().next().min().get(), DOUBLE_TOLERANCE);
        assertTrue(flowCnec2.getThresholds().iterator().next().max().isEmpty());
        assertEquals(-5000., flowCnec2.getLowerBound(TwoSides.TWO, Unit.AMPERE).get(), DOUBLE_TOLERANCE);

        FlowCnec flowCnec3 = importedCrac.getFlowCnec("basecase_branch_3 - NNL1AA1 ->NNL2AA1  - preventive");
        assertEquals(1, flowCnec3.getThresholds().size());
        assertEquals(-0.2, flowCnec3.getThresholds().iterator().next().min().get(), DOUBLE_TOLERANCE);
        assertEquals(0.2, flowCnec3.getThresholds().iterator().next().max().get(), DOUBLE_TOLERANCE);
        assertEquals(-0.2 * 5000., flowCnec3.getLowerBound(TwoSides.TWO, Unit.AMPERE).get(), DOUBLE_TOLERANCE);
        assertEquals(0.2 * 5000., flowCnec3.getUpperBound(TwoSides.TWO, Unit.AMPERE).get(), DOUBLE_TOLERANCE);
    }

    @Test
    void testPercentageThresholdsOnBothSides() throws IOException {
        parameters.setDefaultMonitoredLineSide(CracCreationParameters.MonitoredLineSide.MONITOR_LINES_ON_BOTH_SIDES);
        setUp("/cracs/cse_crac_pct_limit.xml");

        FlowCnec flowCnec1 = importedCrac.getFlowCnec("basecase_branch_1 - NNL2AA1 ->NNL3AA1  - preventive");
        assertEquals(2, flowCnec1.getThresholds().size());
        assertEquals(0.7 * 5000., flowCnec1.getUpperBound(TwoSides.ONE, Unit.AMPERE).get(), DOUBLE_TOLERANCE);
        assertEquals(0.7 * 5000., flowCnec1.getUpperBound(TwoSides.TWO, Unit.AMPERE).get(), DOUBLE_TOLERANCE);

        FlowCnec flowCnec2 = importedCrac.getFlowCnec("basecase_branch_2 - NNL1AA1 ->NNL3AA1  - preventive");
        assertEquals(2, flowCnec2.getThresholds().size());
        assertEquals(-5000., flowCnec2.getLowerBound(TwoSides.ONE, Unit.AMPERE).get(), DOUBLE_TOLERANCE);
        assertEquals(-5000., flowCnec2.getLowerBound(TwoSides.TWO, Unit.AMPERE).get(), DOUBLE_TOLERANCE);

        FlowCnec flowCnec3 = importedCrac.getFlowCnec("basecase_branch_3 - NNL1AA1 ->NNL2AA1  - preventive");
        assertEquals(2, flowCnec3.getThresholds().size());
        assertEquals(-0.2 * 5000., flowCnec3.getLowerBound(TwoSides.ONE, Unit.AMPERE).get(), DOUBLE_TOLERANCE);
        assertEquals(0.2 * 5000., flowCnec3.getUpperBound(TwoSides.ONE, Unit.AMPERE).get(), DOUBLE_TOLERANCE);
        assertEquals(-0.2 * 5000., flowCnec3.getLowerBound(TwoSides.TWO, Unit.AMPERE).get(), DOUBLE_TOLERANCE);
        assertEquals(0.2 * 5000., flowCnec3.getUpperBound(TwoSides.TWO, Unit.AMPERE).get(), DOUBLE_TOLERANCE);
    }

    @Test
    void testRaOnConstraintInSpecificCountry() throws IOException {
        setUp("/cracs/cse_crac_onConstraintInSpecificCountry.xml");

        // cra_1
        RemedialAction<?> cra1 = importedCrac.getNetworkAction("cra_1");
        assertEquals(1, cra1.getUsageRules().size()); // one OnConstraint on CNEC 1
        Iterator<UsageRule> iterator1 = cra1.getUsageRules().iterator();
        UsageRule crac1UsageRule0 = iterator1.next();
        assertTrue(crac1UsageRule0 instanceof OnConstraint<?>);
        // cra_2
        RemedialAction<?> cra2 = importedCrac.getNetworkAction("cra_2");
        assertEquals(2, cra2.getUsageRules().size()); // one OnInstant, one OnConstraint on CNEC 1
        List<UsageRule> usageRules2List = cra2.getUsageRules().stream().sorted(Comparator.comparing(ur -> ur.getClass().getName())).toList();
        assertTrue(usageRules2List.get(0) instanceof OnConstraint<?>);
        assertTrue(usageRules2List.get(1) instanceof OnInstant);
        // cra_3
        RemedialAction<?> cra3 = importedCrac.getNetworkAction("cra_3");
        assertEquals(2, cra3.getUsageRules().size()); // 1 OnConstraint on CNEC 1 and 1 on country FR
        List<UsageRule> usageRules3List = cra3.getUsageRules().stream().sorted(Comparator.comparing(ur -> ur.getClass().getName())).toList();
        assertTrue(usageRules3List.get(0) instanceof OnConstraint<?>);
        assertTrue(usageRules3List.get(1) instanceof OnFlowConstraintInCountry);
        assertEquals(Country.FR, ((OnFlowConstraintInCountry) usageRules3List.get(1)).getCountry());
        // cra_4
        RemedialAction<?> cra4 = importedCrac.getNetworkAction("cra_4");
        assertEquals(1, cra4.getUsageRules().size()); // on country NL
        Iterator<UsageRule> iterator4 = cra4.getUsageRules().iterator();
        UsageRule crac4UsageRule0 = iterator4.next();
        assertTrue(crac4UsageRule0 instanceof OnFlowConstraintInCountry);
        assertEquals(curativeInstant, crac4UsageRule0.getInstant());
        assertEquals(Country.NL, ((OnFlowConstraintInCountry) crac4UsageRule0).getCountry());
        // cra_5
        RemedialAction<?> cra5 = importedCrac.getNetworkAction("cra_5");
        assertEquals(1, cra5.getUsageRules().size()); // on country FR
        Iterator<UsageRule> iterator5 = cra5.getUsageRules().iterator();
        UsageRule crac5UsageRule0 = iterator5.next();
        assertTrue(crac5UsageRule0 instanceof OnFlowConstraintInCountry);
        assertEquals(curativeInstant, crac5UsageRule0.getInstant());
        assertEquals(Country.FR, ((OnFlowConstraintInCountry) crac5UsageRule0).getCountry());
        // cra_6
        assertTrue(importedCrac.getNetworkAction("cra_6").getUsageRules().isEmpty());
    }

    @Test
    void testInvertPstRangeAction() throws IOException {
        setUp("/cracs/cse_crac_inverted_pst.xml");

        // ra_1 should not be inverted
        assertTrue(cracCreationContext.getRemedialActionCreationContext("ra_1") instanceof CsePstCreationContext);
        CsePstCreationContext pstContext = (CsePstCreationContext) cracCreationContext.getRemedialActionCreationContext("ra_1");
        assertTrue(pstContext.isImported());
        assertFalse(pstContext.isAltered());
        assertEquals("ra_1", pstContext.getNativeId());
        assertEquals("PST_ra_1_BBE2AA1  BBE3AA1  1", pstContext.getCreatedRAId());
        assertFalse(pstContext.isInverted());
        assertFalse(pstContext.isAltered());
        assertEquals("BBE2AA1  BBE3AA1  1", pstContext.getNativeNetworkElementId());
        PstRangeAction pstRangeAction = importedCrac.getPstRangeAction(pstContext.getCreatedRAId());
        assertEquals("BBE2AA1  BBE3AA1  1", pstRangeAction.getNetworkElement().getId());
        assertEquals(3, pstRangeAction.getInitialTap());
        assertEquals(RangeType.ABSOLUTE, pstRangeAction.getRanges().get(0).getRangeType());
        assertEquals(-2, pstRangeAction.getRanges().get(0).getMinTap());
        assertEquals(10, pstRangeAction.getRanges().get(0).getMaxTap());

        // ra_2 should be inverted but range remains the same (just aligns on network direction)
        assertTrue(cracCreationContext.getRemedialActionCreationContext("ra_2") instanceof CsePstCreationContext);
        pstContext = (CsePstCreationContext) cracCreationContext.getRemedialActionCreationContext("ra_2");
        assertTrue(pstContext.isImported());
        assertEquals("ra_2", pstContext.getNativeId());
        assertEquals("PST_ra_2_BBE2AA1  BBE3AA1  1", pstContext.getCreatedRAId());
        assertFalse(pstContext.isInverted());
        assertFalse(pstContext.isAltered());
        assertEquals("BBE3AA1  BBE2AA1  1", pstContext.getNativeNetworkElementId());
        pstRangeAction = importedCrac.getPstRangeAction(pstContext.getCreatedRAId());
        assertEquals("BBE2AA1  BBE3AA1  1", pstRangeAction.getNetworkElement().getId());
        assertEquals(3, pstRangeAction.getInitialTap());
        assertEquals(RangeType.ABSOLUTE, pstRangeAction.getRanges().get(0).getRangeType());
        assertEquals(-2, pstRangeAction.getRanges().get(0).getMinTap());
        assertEquals(10, pstRangeAction.getRanges().get(0).getMaxTap());
    }

    @Test
    void testImportBusBarChange() throws IOException {
        parameters = JsonCracCreationParameters.read(getClass().getResourceAsStream("/parameters/CseCracCreationParameters_15_10_1_5.json"));
        setUp("/cracs/cseCrac_ep15us10-1case5.xml", "/networks/TestCase12Nodes_forCSE_3nodes.uct");

        assertEquals(2, importedCrac.getNetworkActions().size());
        assertTrue(cracCreationContext.getRemedialActionCreationContext("RA1").isImported());
        assertTrue(cracCreationContext.getRemedialActionCreationContext("RA2").isImported());

        NetworkAction ra1 = importedCrac.getNetworkAction("RA1");
        assertEquals(1, ra1.getElementaryActions().size());
        assertTrue(ra1.getElementaryActions().iterator().next() instanceof SwitchPair);
        SwitchPair switchPair = (SwitchPair) ra1.getElementaryActions().iterator().next();
        assertEquals("BBE1AA1X BBE1AA11 1", switchPair.getSwitchToOpen().getId());
        assertEquals("BBE1AA1X BBE1AA12 1", switchPair.getSwitchToClose().getId());

        NetworkAction ra2 = importedCrac.getNetworkAction("RA2");
        assertEquals(1, ra2.getElementaryActions().size());
        assertTrue(ra2.getElementaryActions().iterator().next() instanceof SwitchPair);
        switchPair = (SwitchPair) ra2.getElementaryActions().iterator().next();
        assertEquals("BBE1AA1X BBE1AA12 1", switchPair.getSwitchToOpen().getId());
        assertEquals("BBE1AA1X BBE1AA11 1", switchPair.getSwitchToClose().getId());
    }

    @Test
    void testImportBusBarChangeWithMissingSwitch() throws IOException {
        parameters = JsonCracCreationParameters.read(getClass().getResourceAsStream("/parameters/CseCracCreationParameters_15_10_1_3.json"));
        setUp("/cracs/cseCrac_ep15us10-1case1.xml", "/networks/TestCase12Nodes_forCSE.uct");
        assertRemedialActionNotImported("Bus bar ok test", ELEMENT_NOT_FOUND_IN_NETWORK);
    }

    @Test
    void testImportBusBarChangeWithMissingParameter() throws IOException {
        parameters = JsonCracCreationParameters.read(getClass().getResourceAsStream("/parameters/CseCracCreationParameters_15_10_1_4.json"));
        setUp("/cracs/cseCrac_ep15us10-1case1.xml", "/networks/TestCase12Nodes_forCSE.uct");
        assertRemedialActionNotImported("Bus bar ok test", INCOMPLETE_DATA);
    }

    @Test
    void testImportEmptyRa() throws IOException {
        setUp("/cracs/cse_crac_empty_ra.xml");
        assertNotNull(cracCreationContext.getCrac());
        assertTrue(cracCreationContext.getCrac().getRemedialActions().isEmpty());
        assertEquals(1, cracCreationContext.getRemedialActionCreationContexts().size());
    }

    private void assertHasOneThreshold(String cnecId, TwoSides side) {
        FlowCnec cnec = importedCrac.getFlowCnec(cnecId);
        assertEquals(1, cnec.getThresholds().size());
        assertEquals(side, cnec.getThresholds().iterator().next().getSide());
    }

    private void assertHasTwoThresholds(String cnecId) {
        FlowCnec cnec = importedCrac.getFlowCnec(cnecId);
        assertEquals(2, cnec.getThresholds().size());
        assertTrue(cnec.getThresholds().stream().anyMatch(branchThreshold -> branchThreshold.getSide().equals(TwoSides.ONE)));
        assertTrue(cnec.getThresholds().stream().anyMatch(branchThreshold -> branchThreshold.getSide().equals(TwoSides.TWO)));
    }

    @Test
    void testImportThresholdOnHalfLine() throws IOException {
        parameters.setDefaultMonitoredLineSide(CracCreationParameters.MonitoredLineSide.MONITOR_LINES_ON_BOTH_SIDES);
        setUp("/cracs/cse_crac_halflines.xml");
        assertHasOneThreshold("basecase_branch_1 - FFR2AA1 ->X_DEFR1  - preventive", TwoSides.TWO);
        assertHasOneThreshold("basecase_branch_2 - DDE2AA1 ->X_NLDE1  - preventive", TwoSides.ONE);

        parameters.setDefaultMonitoredLineSide(CracCreationParameters.MonitoredLineSide.MONITOR_LINES_ON_SIDE_TWO);
        setUp("/cracs/cse_crac_halflines.xml");
        assertHasOneThreshold("basecase_branch_1 - FFR2AA1 ->X_DEFR1  - preventive", TwoSides.TWO);
        assertHasOneThreshold("basecase_branch_2 - DDE2AA1 ->X_NLDE1  - preventive", TwoSides.ONE);

        parameters.setDefaultMonitoredLineSide(CracCreationParameters.MonitoredLineSide.MONITOR_LINES_ON_SIDE_ONE);
        setUp("/cracs/cse_crac_halflines.xml");
        assertHasOneThreshold("basecase_branch_1 - FFR2AA1 ->X_DEFR1  - preventive", TwoSides.TWO);
        assertHasOneThreshold("basecase_branch_2 - DDE2AA1 ->X_NLDE1  - preventive", TwoSides.ONE);
    }

    @Test
    void testTransformerCnecThresholds() throws IOException {
        // basecase_branch_1 is in A, threshold should be defined on high voltage level side
        // basecase_branch_2 is in %Imax, thresholds should be created depending on default monitored side

        parameters.setDefaultMonitoredLineSide(CracCreationParameters.MonitoredLineSide.MONITOR_LINES_ON_BOTH_SIDES);
        setUpWithTransformer("/cracs/cse_crac_transformer_cnec.xml");
        assertHasOneThreshold("basecase_branch_1 - BBE2AA1 ->BBE3AA2  - preventive", TwoSides.ONE);
        assertHasTwoThresholds("basecase_branch_2 - BBE2AA1 ->BBE3AA2  - preventive");

        parameters.setDefaultMonitoredLineSide(CracCreationParameters.MonitoredLineSide.MONITOR_LINES_ON_SIDE_TWO);
        setUpWithTransformer("/cracs/cse_crac_transformer_cnec.xml");
        assertHasOneThreshold("basecase_branch_1 - BBE2AA1 ->BBE3AA2  - preventive", TwoSides.ONE);
        assertHasOneThreshold("basecase_branch_2 - BBE2AA1 ->BBE3AA2  - preventive", TwoSides.TWO);

        parameters.setDefaultMonitoredLineSide(CracCreationParameters.MonitoredLineSide.MONITOR_LINES_ON_SIDE_ONE);
        setUpWithTransformer("/cracs/cse_crac_transformer_cnec.xml");
        assertHasOneThreshold("basecase_branch_1 - BBE2AA1 ->BBE3AA2  - preventive", TwoSides.ONE);
        assertHasOneThreshold("basecase_branch_2 - BBE2AA1 ->BBE3AA2  - preventive", TwoSides.ONE);
    }

    @Test
    void createCracWithAuto() throws IOException {
        setUp("/cracs/cse_crac_auto.xml");
        assertRemedialActionNotImported("ara_1", NOT_YET_HANDLED_BY_OPEN_RAO);
        assertEquals(9, importedCrac.getFlowCnecs().size());
        assertFalse(cracCreationContext.getCreationReport().getReport().contains("[ADDED] CNEC \"French line 1 - FFR1AA1 ->FFR2AA1   - outage_1 - auto\" has no associated automaton. It will be cloned on the OUTAGE instant in order to be secured during preventive RAO."));
    }
}<|MERGE_RESOLUTION|>--- conflicted
+++ resolved
@@ -359,13 +359,8 @@
     }
 
     @Test
-<<<<<<< HEAD
     void testPercentageThresholdsOnLeftSide() throws IOException {
-        parameters.setDefaultMonitoredLineSide(CracCreationParameters.MonitoredLineSide.MONITOR_LINES_ON_LEFT_SIDE);
-=======
-    void testPercentageThresholdsOnLeftSide() {
         parameters.setDefaultMonitoredLineSide(CracCreationParameters.MonitoredLineSide.MONITOR_LINES_ON_SIDE_ONE);
->>>>>>> cc4df170
         setUp("/cracs/cse_crac_pct_limit.xml");
 
         FlowCnec flowCnec1 = importedCrac.getFlowCnec("basecase_branch_1 - NNL2AA1 ->NNL3AA1  - preventive");
@@ -389,13 +384,8 @@
     }
 
     @Test
-<<<<<<< HEAD
     void testPercentageThresholdsOnRightSide() throws IOException {
-        parameters.setDefaultMonitoredLineSide(CracCreationParameters.MonitoredLineSide.MONITOR_LINES_ON_RIGHT_SIDE);
-=======
-    void testPercentageThresholdsOnRightSide() {
         parameters.setDefaultMonitoredLineSide(CracCreationParameters.MonitoredLineSide.MONITOR_LINES_ON_SIDE_TWO);
->>>>>>> cc4df170
         setUp("/cracs/cse_crac_pct_limit.xml");
 
         FlowCnec flowCnec1 = importedCrac.getFlowCnec("basecase_branch_1 - NNL2AA1 ->NNL3AA1  - preventive");
