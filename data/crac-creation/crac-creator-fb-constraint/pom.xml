<?xml version="1.0" encoding="UTF-8"?>
<!--
  ~ Copyright (c) 2021, RTE (http://www.rte-france.com)
  ~ This Source Code Form is subject to the terms of the Mozilla Public
  ~ License, v. 2.0. If a copy of the MPL was not distributed with this
  ~ file, You can obtain one at http://mozilla.org/MPL/2.0/.
  -->

<project xmlns="http://maven.apache.org/POM/4.0.0"
         xmlns:xsi="http://www.w3.org/2001/XMLSchema-instance"
         xsi:schemaLocation="http://maven.apache.org/POM/4.0.0 http://maven.apache.org/xsd/maven-4.0.0.xsd">
    <parent>
        <artifactId>farao-crac-creation</artifactId>
<<<<<<< HEAD
        <groupId>com.farao-community.farao</groupId>
        <version>4.7.0-SNAPSHOT</version>
=======
        <groupId>com.powsybl</groupId>
        <version>4.6.0-SNAPSHOT</version>
>>>>>>> 012a9cb2
    </parent>
    <modelVersion>4.0.0</modelVersion>

    <artifactId>farao-crac-creator-fb-constraint</artifactId>
    <packaging>jar</packaging>
    <name>Flow-based constraint document management</name>
    <description>Object model, importer and CRAC creator of a flow-based constraint document</description>

    <build>
        <plugins>
            <plugin>
                <groupId>org.jvnet.jaxb2.maven2</groupId>
                <artifactId>maven-jaxb2-plugin</artifactId>
                <configuration>
                    <extension>true</extension>
                    <args>
                        <arg>-Xinheritance</arg>
                        <arg>-Xcopyable</arg>
                        <arg>-Xequals</arg>
                    </args>
                    <plugins>
                        <plugin>
                            <groupId>org.jvnet.jaxb2_commons</groupId>
                            <artifactId>jaxb2-basics</artifactId>
                            <version>${maven.jvnet.jaxb2-basics.version}</version>
                        </plugin>
                    </plugins>
                </configuration>
            </plugin>
            <plugin>
                <groupId>org.apache.maven.plugins</groupId>
                <artifactId>maven-javadoc-plugin</artifactId>
                <configuration>
                    <excludePackageNames>com.farao_community.farao.data.crac_creation.creator.fb_constraint.xsd:com.farao_community.farao.data.crac_creation.creator.fb_constraint.xsd.*</excludePackageNames>
                </configuration>
            </plugin>
        </plugins>
    </build>

    <dependencies>
        <!-- Compile dependencies -->
        <dependency>
            <groupId>${project.groupId}</groupId>
            <artifactId>farao-crac-creation-util</artifactId>
            <version>${project.version}</version>
        </dependency>
        <dependency>
            <groupId>${project.groupId}</groupId>
            <artifactId>farao-crac-creator-api</artifactId>
            <version>${project.version}</version>
        </dependency>
        <dependency>
            <groupId>${project.groupId}</groupId>
            <artifactId>farao-crac-loopflow-extension</artifactId>
            <version>${project.version}</version>
        </dependency>
        <dependency>
            <groupId>com.powsybl</groupId>
            <artifactId>powsybl-iidm-api</artifactId>
        </dependency>
        <dependency>
            <groupId>jakarta.xml.bind</groupId>
            <artifactId>jakarta.xml.bind-api</artifactId>
        </dependency>
        <dependency>
            <groupId>org.jvnet.jaxb2_commons</groupId>
            <artifactId>jaxb2-basics</artifactId>
        </dependency>

        <!-- Runtime dependencies -->
        <dependency>
            <groupId>org.glassfish.jaxb</groupId>
            <artifactId>jaxb-runtime</artifactId>
            <scope>runtime</scope>
        </dependency>

        <!-- Test dependencies -->
        <dependency>
            <groupId>${project.groupId}</groupId>
            <artifactId>farao-crac-impl</artifactId>
            <version>${project.version}</version>
            <scope>test</scope>
        </dependency>
        <dependency>
            <groupId>ch.qos.logback</groupId>
            <artifactId>logback-classic</artifactId>
            <version>${logback.version}</version>
            <scope>test</scope>
        </dependency>
        <dependency>
            <groupId>com.powsybl</groupId>
            <artifactId>powsybl-config-test</artifactId>
            <scope>test</scope>
        </dependency>
        <dependency>
            <groupId>com.powsybl</groupId>
            <artifactId>powsybl-iidm-impl</artifactId>
            <scope>test</scope>
        </dependency>
        <dependency>
            <groupId>com.powsybl</groupId>
            <artifactId>powsybl-ucte-converter</artifactId>
            <scope>test</scope>
        </dependency>
        <dependency>
            <groupId>org.junit.jupiter</groupId>
            <artifactId>junit-jupiter</artifactId>
            <scope>test</scope>
        </dependency>
        <dependency>
            <groupId>org.mockito</groupId>
            <artifactId>mockito-inline</artifactId>
            <scope>test</scope>
        </dependency>
    </dependencies>
</project><|MERGE_RESOLUTION|>--- conflicted
+++ resolved
@@ -11,13 +11,8 @@
          xsi:schemaLocation="http://maven.apache.org/POM/4.0.0 http://maven.apache.org/xsd/maven-4.0.0.xsd">
     <parent>
         <artifactId>farao-crac-creation</artifactId>
-<<<<<<< HEAD
-        <groupId>com.farao-community.farao</groupId>
+        <groupId>com.powsybl</groupId>
         <version>4.7.0-SNAPSHOT</version>
-=======
-        <groupId>com.powsybl</groupId>
-        <version>4.6.0-SNAPSHOT</version>
->>>>>>> 012a9cb2
     </parent>
     <modelVersion>4.0.0</modelVersion>
 
@@ -79,8 +74,8 @@
             <artifactId>powsybl-iidm-api</artifactId>
         </dependency>
         <dependency>
-            <groupId>jakarta.xml.bind</groupId>
-            <artifactId>jakarta.xml.bind-api</artifactId>
+            <groupId>javax.xml.bind</groupId>
+            <artifactId>jaxb-api</artifactId>
         </dependency>
         <dependency>
             <groupId>org.jvnet.jaxb2_commons</groupId>
