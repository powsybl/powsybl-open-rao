/*
 * Copyright (c) 2022, RTE (http://www.rte-france.com)
 * This Source Code Form is subject to the terms of the Mozilla Public
 * License, v. 2.0. If a copy of the MPL was not distributed with this
 * file, You can obtain one at http://mozilla.org/MPL/2.0/.
 */

package com.powsybl.openrao.data.corecneexporter;

import com.powsybl.openrao.commons.OpenRaoException;
import com.powsybl.openrao.commons.Unit;
import com.powsybl.openrao.commons.logs.OpenRaoLoggerProvider;
import com.powsybl.openrao.data.cneexportercommons.CneHelper;
import com.powsybl.openrao.data.corecneexporter.xsd.Analog;
import com.powsybl.openrao.data.corecneexporter.xsd.ConstraintSeries;
import com.powsybl.openrao.data.corecneexporter.xsd.ContingencySeries;
import com.powsybl.openrao.data.corecneexporter.xsd.MonitoredRegisteredResource;
import com.powsybl.contingency.Contingency;
import com.powsybl.openrao.data.cracapi.Instant;
import com.powsybl.openrao.data.cracapi.InstantKind;
import com.powsybl.openrao.data.cracapi.cnec.FlowCnec;
import com.powsybl.iidm.network.TwoSides;
import com.powsybl.openrao.data.cracio.commons.api.stdcreationcontext.BranchCnecCreationContext;
import com.powsybl.openrao.data.cracio.commons.api.stdcreationcontext.UcteCracCreationContext;
import com.powsybl.openrao.data.cracloopflowextension.LoopFlowThreshold;

import java.util.*;

import static com.powsybl.openrao.data.cneexportercommons.CneConstants.*;
import static com.powsybl.openrao.data.corecneexporter.CoreCneClassCreator.*;

/**
 * Creates the measurements, monitored registered resources and monitored series
 *
 * @author Viktor Terrier {@literal <viktor.terrier at rte-france.com>}
 * @author Peter Mitri {@literal <peter.mitri at rte-france.com>}
 */
public final class CoreCneCnecsCreator {

    private CneHelper cneHelper;
    private UcteCracCreationContext cracCreationContext;

    public CoreCneCnecsCreator(CneHelper cneHelper, UcteCracCreationContext cracCreationContext) {
        this.cneHelper = cneHelper;
        this.cracCreationContext = cracCreationContext;
    }

    private CoreCneCnecsCreator() {

    }

    public List<ConstraintSeries> generate() {
        List<ConstraintSeries> constraintSeries = new ArrayList<>();
        cracCreationContext.getBranchCnecCreationContexts().stream()
            .sorted(Comparator.comparing(BranchCnecCreationContext::getNativeObjectId))
            .forEach(cnec -> constraintSeries.addAll(createConstraintSeriesOfACnec(cnec, cneHelper)));
        return constraintSeries;
    }

    private List<ConstraintSeries> createConstraintSeriesOfACnec(BranchCnecCreationContext branchCnecCreationContext, CneHelper cneHelper) {
        if (!branchCnecCreationContext.isImported()) {
            OpenRaoLoggerProvider.TECHNICAL_LOGS.warn("Cnec {} was not imported into the RAO, its results will be absent from the CNE file", branchCnecCreationContext.getNativeObjectId());
            return new ArrayList<>();
        }
        List<ConstraintSeries> constraintSeries = new ArrayList<>();
        String outageBranchCnecId;
        String curativeBranchCnecId;
        if (branchCnecCreationContext.isBaseCase()) {
            outageBranchCnecId = branchCnecCreationContext.getCreatedCnecsIds().get(cneHelper.getCrac().getPreventiveInstant().getId());
            curativeBranchCnecId = outageBranchCnecId;
        } else {
            outageBranchCnecId = branchCnecCreationContext.getCreatedCnecsIds().get(cneHelper.getCrac().getOutageInstant().getId());
            curativeBranchCnecId = branchCnecCreationContext.getCreatedCnecsIds().get(cneHelper.getCrac().getInstant(InstantKind.CURATIVE).getId());
        }

        // A52 (CNEC)
        if (cneHelper.getCrac().getFlowCnec(outageBranchCnecId).isOptimized()) {
            constraintSeries.addAll(
                createConstraintSeriesOfCnec(branchCnecCreationContext, outageBranchCnecId, curativeBranchCnecId, false, cneHelper)
            );
        } else if (cneHelper.getCrac().getFlowCnec(outageBranchCnecId).isMonitored()) {
            // A49 (MNEC)
            // TODO : remove 'else' when we go back to exporting CNEC+MNEC branches as both a CNEC and a MNEC
            constraintSeries.addAll(
                createConstraintSeriesOfCnec(branchCnecCreationContext, outageBranchCnecId, curativeBranchCnecId, true, cneHelper)
            );
        }
        return constraintSeries;
    }

    private List<ConstraintSeries> createConstraintSeriesOfCnec(BranchCnecCreationContext branchCnecCreationContext, String outageCnecId, String curativeCnecId, boolean asMnec, CneHelper cneHelper) {
        List<ConstraintSeries> constraintSeriesOfCnec = new ArrayList<>();
        String nativeCnecId = branchCnecCreationContext.getNativeObjectId();
        boolean shouldInvertBranchDirection = branchCnecCreationContext.isDirectionInvertedInNetwork();

        FlowCnec outageCnec = cneHelper.getCrac().getFlowCnec(outageCnecId);
        FlowCnec curativeCnec = cneHelper.getCrac().getFlowCnec(curativeCnecId);

        /* Create Constraint series */
        String marketStatus = asMnec ? MONITORED_MARKET_STATUS : OPTIMIZED_MARKET_STATUS;
        ConstraintSeries constraintSeriesB88 = newConstraintSeries(nativeCnecId, B88_BUSINESS_TYPE, outageCnec.getOperator(), marketStatus);
        ConstraintSeries constraintSeriesB57 = newConstraintSeries(nativeCnecId, B57_BUSINESS_TYPE, outageCnec.getOperator(), marketStatus);
        ConstraintSeries constraintSeriesB54 = newConstraintSeries(nativeCnecId, B54_BUSINESS_TYPE, outageCnec.getOperator(), marketStatus);

        /* Add contingency if exists */
        Optional<Contingency> optionalContingency = outageCnec.getState().getContingency();
        String contingencySuffix = "BASECASE";
        if (optionalContingency.isPresent()) {
            String contingencyName = optionalContingency.get().getName().orElse(optionalContingency.get().getId());
            ContingencySeries contingencySeries = newContingencySeries(optionalContingency.get().getId(), contingencyName);
            constraintSeriesB88.getContingencySeries().add(contingencySeries);
            constraintSeriesB57.getContingencySeries().add(contingencySeries);
            constraintSeriesB54.getContingencySeries().add(contingencySeries);
            contingencySuffix = contingencyName;
        }

        contingencySuffix = "|" + contingencySuffix;

        // B88
        List<Analog> measurementsB88 = createB88MeasurementsOfCnec(curativeCnec, outageCnec, shouldInvertBranchDirection);
        MonitoredRegisteredResource monitoredRegisteredResourceB88 = newMonitoredRegisteredResource(nativeCnecId, outageCnec.getName(), measurementsB88);
        constraintSeriesB88.getMonitoredSeries().add(newMonitoredSeries(nativeCnecId, outageCnec.getName() + contingencySuffix, monitoredRegisteredResourceB88));
        constraintSeriesOfCnec.add(constraintSeriesB88);

        // B57
        List<Analog> measurementsB57 = createB57MeasurementsOfCnec(outageCnec, shouldInvertBranchDirection);
        MonitoredRegisteredResource monitoredRegisteredResourceB57 = newMonitoredRegisteredResource(nativeCnecId, outageCnec.getName(), measurementsB57);
        constraintSeriesB57.getMonitoredSeries().add(newMonitoredSeries(nativeCnecId, outageCnec.getName() + contingencySuffix, monitoredRegisteredResourceB57));
        constraintSeriesOfCnec.add(constraintSeriesB57);

        Instant curativeInstant = cneHelper.getCrac().getInstant(InstantKind.CURATIVE);
        if (optionalContingency.isPresent() &&
            (!cneHelper.getRaoResult().getActivatedNetworkActionsDuringState(cneHelper.getCrac().getState(optionalContingency.get(), curativeInstant)).isEmpty()
                || !cneHelper.getRaoResult().getActivatedRangeActionsDuringState(cneHelper.getCrac().getState(optionalContingency.get(), curativeInstant)).isEmpty())) {
            // B54
            // TODO : remove the 'if' condition when we go back to exporting B54 series even if no CRAs are applied
            List<Analog> measurementsB54 = createB54MeasurementsOfCnec(curativeCnec, shouldInvertBranchDirection);
            MonitoredRegisteredResource monitoredRegisteredResourceB54 = newMonitoredRegisteredResource(nativeCnecId, curativeCnec.getName(), measurementsB54);
            constraintSeriesB54.getMonitoredSeries().add(newMonitoredSeries(nativeCnecId, curativeCnec.getName() + contingencySuffix, monitoredRegisteredResourceB54));
            constraintSeriesOfCnec.add(constraintSeriesB54);
        }

        return constraintSeriesOfCnec;
    }

    private static class AnalogComparator implements Comparator<Analog> {
        @Override
        public int compare(Analog o1, Analog o2) {
            if (o1.getMeasurementType().equals(o2.getMeasurementType())) {
                return o1.getUnitSymbol().compareTo(o2.getUnitSymbol());
            } else {
                return o1.getMeasurementType().compareTo(o2.getMeasurementType());
            }
        }
    }

    private List<Analog> createB88MeasurementsOfCnec(FlowCnec permanentCnec, FlowCnec temporaryCnec, boolean shouldInvertBranchDirection) {
        List<Analog> measurements = new ArrayList<>();
        measurements.addAll(createFlowMeasurementsOfFlowCnec(permanentCnec, null, true, shouldInvertBranchDirection));
        measurements.addAll(createMarginMeasurementsOfFlowCnec(permanentCnec, null, false, shouldInvertBranchDirection));
        measurements.addAll(createMarginMeasurementsOfFlowCnec(temporaryCnec, null, true, shouldInvertBranchDirection));
        measurements.sort(new AnalogComparator());
        return measurements;
    }

    private List<Analog> createB57MeasurementsOfCnec(FlowCnec cnec, boolean shouldInvertBranchDirection) {
        List<Analog> measurements = new ArrayList<>();
        measurements.addAll(createFlowMeasurementsOfFlowCnec(cnec, cracCreationContext.getCrac().getPreventiveInstant(), true, shouldInvertBranchDirection));
        measurements.addAll(createMarginMeasurementsOfFlowCnec(cnec, cracCreationContext.getCrac().getPreventiveInstant(), true, shouldInvertBranchDirection));
        measurements.sort(new AnalogComparator());
        return measurements;
    }

    private List<Analog> createB54MeasurementsOfCnec(FlowCnec cnec, boolean shouldInvertBranchDirection) {
        List<Analog> measurements = new ArrayList<>();
<<<<<<< HEAD
        measurements.addAll(createFlowMeasurementsOfFlowCnec(cnec, cracCreationContext.getCrac().getInstant(InstantKind.CURATIVE), true, shouldInvertBranchDirection)); // TODO : replace true with !asMnec when we go back to proper implementation
=======
        measurements.addAll(createFlowMeasurementsOfFlowCnec(cnec, cracCreationContext.getCrac().getInstant(InstantKind.CURATIVE), true, shouldInvertBranchDirection));
>>>>>>> 561b6c77
        measurements.addAll(createMarginMeasurementsOfFlowCnec(cnec, cracCreationContext.getCrac().getInstant(InstantKind.CURATIVE), false, shouldInvertBranchDirection));
        measurements.sort(new AnalogComparator());
        return measurements;
    }

    private List<Analog> createFlowMeasurementsOfFlowCnec(FlowCnec cnec, Instant optimizedInstant, boolean withSumPtdf, boolean shouldInvertBranchDirection) {
        List<Analog> measurements = new ArrayList<>();
        // A01
        measurements.add(createFlowMeasurement(cnec, optimizedInstant, Unit.MEGAWATT, shouldInvertBranchDirection));
        // Z11
        if (withSumPtdf && cneHelper.isRelativePositiveMargins()) {
            measurements.add(createPtdfZonalSumMeasurement(cnec));
        }
        // A03
        measurements.add(createFrmMeasurement(cnec));
        if (cneHelper.isWithLoopflows()) {
            // Z16 & Z17
            measurements.addAll(createLoopflowMeasurements(cnec, optimizedInstant, shouldInvertBranchDirection));
        }
        return measurements;
    }

    private List<Analog> createMarginMeasurementsOfFlowCnec(FlowCnec cnec, Instant optimizedInstant, boolean isTemporary, boolean shouldInvertBranchDirection) {
        List<Analog> measurements = new ArrayList<>();
        String measurementType;
        for (Unit unit : List.of(Unit.AMPERE, Unit.MEGAWATT)) {
            // A02 / A07
            measurementType = isTemporary ? TATL_MEASUREMENT_TYPE : PATL_MEASUREMENT_TYPE;
            measurements.add(createThresholdMeasurement(cnec, optimizedInstant, unit, measurementType, shouldInvertBranchDirection));
        }
        // Z12 / Z14
        measurementType = isTemporary ? ABS_MARG_TATL_MEASUREMENT_TYPE : ABS_MARG_PATL_MEASUREMENT_TYPE;
        measurements.add(createMarginMeasurement(cnec, optimizedInstant, Unit.MEGAWATT, measurementType));
        // Z13 / Z15
        measurementType = isTemporary ? OBJ_FUNC_TATL_MEASUREMENT_TYPE : OBJ_FUNC_PATL_MEASUREMENT_TYPE;
        measurements.add(createObjectiveValueMeasurement(cnec, optimizedInstant, Unit.MEGAWATT, measurementType));
        return measurements;
    }

    private double getCnecFlow(FlowCnec cnec, TwoSides side, Instant optimizedInstant) {
        Instant resultState = optimizedInstant;
        if (resultState != null && resultState.isCurative() && cnec.getState().getInstant().isPreventive()) {
            resultState = cracCreationContext.getCrac().getPreventiveInstant();
        }
        return cneHelper.getRaoResult().getFlow(resultState, cnec, side, Unit.MEGAWATT);
    }

    private double getCnecMargin(FlowCnec cnec, Instant optimizedInstant, Unit unit, boolean deductFrmFromThreshold) {
        Instant resultState = optimizedInstant;
        if (resultState != null && resultState.isCurative() && cnec.getState().getInstant().isPreventive()) {
            resultState = cracCreationContext.getCrac().getPreventiveInstant();
        }
        return getThresholdToMarginMap(cnec, resultState, unit, deductFrmFromThreshold).values().stream().min(Double::compareTo).orElseThrow();
    }

    private double getCnecRelativeMargin(FlowCnec cnec, Instant optimizedInstant, Unit unit) {
        double absoluteMargin = getCnecMargin(cnec, optimizedInstant, unit, true);
        Instant resultState = optimizedInstant;
        if (resultState != null && resultState.isCurative() && cnec.getState().getInstant().isPreventive()) {
            resultState = cracCreationContext.getCrac().getPreventiveInstant();
        }
        return absoluteMargin > 0 ? absoluteMargin / cneHelper.getRaoResult().getPtdfZonalSum(resultState, cnec, getMonitoredSide(cnec)) : absoluteMargin;
    }

    private Analog createFlowMeasurement(FlowCnec cnec, Instant optimizedInstant, Unit unit, boolean shouldInvertBranchDirection) {
        double invert = shouldInvertBranchDirection ? -1 : 1;
        return newFlowMeasurement(FLOW_MEASUREMENT_TYPE, unit, invert * getCnecFlow(cnec, getMonitoredSide(cnec), optimizedInstant));
    }

    private Analog createThresholdMeasurement(FlowCnec cnec, Instant optimizedInstant, Unit unit, String measurementType, boolean shouldInvertBranchDirection) {
        double threshold = getClosestThreshold(cnec, optimizedInstant, unit);
        double invert = shouldInvertBranchDirection ? -1 : 1;
        return newFlowMeasurement(measurementType, unit, invert * threshold);
    }

    private Analog createMarginMeasurement(FlowCnec cnec, Instant optimizedInstant, Unit unit, String measurementType) {
        boolean deductFrmFromMargin = Unit.MEGAWATT.equals(unit);
        return newFlowMeasurement(measurementType, unit, getCnecMargin(cnec, optimizedInstant, unit, deductFrmFromMargin));
    }

    private Analog createObjectiveValueMeasurement(FlowCnec cnec, Instant optimizedInstant, Unit unit, String measurementType) {
        double margin = getCnecMargin(cnec, optimizedInstant, unit, true);
        if (cneHelper.isRelativePositiveMargins() && margin > 0) {
            margin = getCnecRelativeMargin(cnec, optimizedInstant, unit);
        }
        return newFlowMeasurement(measurementType, unit, margin);
    }

    /**
     * Select the threshold closest to the flow, that will be added in the measurement.
     * This is useful when a cnec has both a Max and a Min threshold.
     */
    private double getClosestThreshold(FlowCnec cnec, Instant optimizedInstant, Unit unit) {
        Map<Double, Double> thresholdToMarginMap = getThresholdToMarginMap(cnec, optimizedInstant, unit, false);
        if (thresholdToMarginMap.isEmpty()) {
            return 0;
        }
        return thresholdToMarginMap.entrySet().stream().min(Map.Entry.comparingByValue()).orElseThrow().getKey();
    }

    /**
     * Returns a map containing all threshold for a given cnec and the associated margins
     *
     * @param cnec              the FlowCnec
     * @param optimizedInstant the Instant for computing margins
     * @param unit              the unit of the threshold and margin
     */
    private Map<Double, Double> getThresholdToMarginMap(FlowCnec cnec, Instant optimizedInstant, Unit unit, boolean deductFrmFromThreshold) {
        Map<Double, Double> thresholdToMarginMap = new HashMap<>();
        TwoSides side = getMonitoredSide(cnec);
        double flow = getCnecFlow(cnec, side, optimizedInstant);
        if (!Double.isNaN(flow)) {
            getThresholdToMarginMapAsCnec(cnec, unit, deductFrmFromThreshold, thresholdToMarginMap, flow, side);
        }
        return thresholdToMarginMap;
    }

    private void getThresholdToMarginMapAsCnec(FlowCnec cnec, Unit unit, boolean deductFrmFromThreshold, Map<Double, Double> thresholdToMarginMap, double flow, TwoSides side) {
        // TODO : remove this when we go back to considering FRM in the exported threshold
        double flowUnitMultiplier = getFlowUnitMultiplier(cnec, side, Unit.MEGAWATT, unit);
        double frm = deductFrmFromThreshold ? 0 : cnec.getReliabilityMargin() * flowUnitMultiplier;
        // Only look at fixed thresholds
        double maxThreshold = cnec.getUpperBound(side, unit).orElse(Double.MAX_VALUE) + frm;
        maxThreshold = Double.isNaN(maxThreshold) ? Double.POSITIVE_INFINITY : maxThreshold;
        thresholdToMarginMap.putIfAbsent(maxThreshold, maxThreshold - flow * flowUnitMultiplier);

        double minThreshold = cnec.getLowerBound(side, unit).orElse(-Double.MAX_VALUE) - frm;
        minThreshold = Double.isNaN(minThreshold) ? Double.POSITIVE_INFINITY : minThreshold;
        thresholdToMarginMap.putIfAbsent(minThreshold, flow * flowUnitMultiplier - minThreshold);
    }

    private Analog createFrmMeasurement(FlowCnec cnec) {
        return newFlowMeasurement(FRM_MEASUREMENT_TYPE, Unit.MEGAWATT, cnec.getReliabilityMargin());
    }

    private Analog createPtdfZonalSumMeasurement(FlowCnec cnec) {
        double absPtdfSum = cneHelper.getRaoResult().getPtdfZonalSum(null, cnec, getMonitoredSide(cnec));
        return newPtdfMeasurement(SUM_PTDF_MEASUREMENT_TYPE, absPtdfSum);
    }

    private List<Analog> createLoopflowMeasurements(FlowCnec cnec, Instant optimizedInstant, boolean shouldInvertBranchDirection) {
        Instant resultOptimState = optimizedInstant;
        if (resultOptimState != null && optimizedInstant.isCurative() && cnec.getState().isPreventive()) {
            resultOptimState = cracCreationContext.getCrac().getPreventiveInstant();
        }
        List<Analog> measurements = new ArrayList<>();
        try {
            double loopflow = cneHelper.getRaoResult().getLoopFlow(resultOptimState, cnec, getMonitoredSide(cnec), Unit.MEGAWATT);
            LoopFlowThreshold loopFlowExtension = cnec.getExtension(LoopFlowThreshold.class);
            if (!Objects.isNull(loopFlowExtension) && !Double.isNaN(loopflow)) {
                double invert = shouldInvertBranchDirection ? -1 : 1;
                measurements.add(newFlowMeasurement(LOOPFLOW_MEASUREMENT_TYPE, Unit.MEGAWATT, invert * loopflow));
                double threshold = invert * Math.signum(loopflow) * loopFlowExtension.getThreshold(Unit.MEGAWATT);
                measurements.add(newFlowMeasurement(MAX_LOOPFLOW_MEASUREMENT_TYPE, Unit.MEGAWATT, threshold));
            }
        } catch (OpenRaoException e) {
            // no commercial flow
        }
        return measurements;
    }

    public static double getFlowUnitMultiplier(FlowCnec cnec, TwoSides voltageSide, Unit unitFrom, Unit unitTo) {
        if (unitFrom == unitTo) {
            return 1;
        }
        double nominalVoltage = cnec.getNominalVoltage(voltageSide);
        if (unitFrom == Unit.MEGAWATT && unitTo == Unit.AMPERE) {
            return 1000 / (nominalVoltage * Math.sqrt(3));
        } else if (unitFrom == Unit.AMPERE && unitTo == Unit.MEGAWATT) {
            return nominalVoltage * Math.sqrt(3) / 1000;
        } else {
            throw new OpenRaoException("Only conversions between MW and A are supported.");
        }
    }

    private TwoSides getMonitoredSide(FlowCnec cnec) {
        return cnec.getMonitoredSides().contains(TwoSides.ONE) ? TwoSides.ONE : TwoSides.TWO;
    }
}<|MERGE_RESOLUTION|>--- conflicted
+++ resolved
@@ -173,11 +173,7 @@
 
     private List<Analog> createB54MeasurementsOfCnec(FlowCnec cnec, boolean shouldInvertBranchDirection) {
         List<Analog> measurements = new ArrayList<>();
-<<<<<<< HEAD
-        measurements.addAll(createFlowMeasurementsOfFlowCnec(cnec, cracCreationContext.getCrac().getInstant(InstantKind.CURATIVE), true, shouldInvertBranchDirection)); // TODO : replace true with !asMnec when we go back to proper implementation
-=======
         measurements.addAll(createFlowMeasurementsOfFlowCnec(cnec, cracCreationContext.getCrac().getInstant(InstantKind.CURATIVE), true, shouldInvertBranchDirection));
->>>>>>> 561b6c77
         measurements.addAll(createMarginMeasurementsOfFlowCnec(cnec, cracCreationContext.getCrac().getInstant(InstantKind.CURATIVE), false, shouldInvertBranchDirection));
         measurements.sort(new AnalogComparator());
         return measurements;
