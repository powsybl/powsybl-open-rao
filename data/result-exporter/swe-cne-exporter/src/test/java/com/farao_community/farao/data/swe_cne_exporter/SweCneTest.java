/*
 * Copyright (c) 2022, RTE (http://www.rte-france.com)
 * This Source Code Form is subject to the terms of the Mozilla Public
 * License, v. 2.0. If a copy of the MPL was not distributed with this
 * file, You can obtain one at http://mozilla.org/MPL/2.0/.
 */

package com.farao_community.farao.data.swe_cne_exporter;

import com.farao_community.farao.data.cne_exporter_commons.CneExporterParameters;
import com.farao_community.farao.data.crac_api.Crac;
import com.farao_community.farao.data.crac_creation.creator.api.CracCreationContext;
import com.farao_community.farao.data.crac_creation.creator.api.parameters.CracCreationParameters;
import com.farao_community.farao.data.crac_creation.creator.cim.CimCrac;
import com.farao_community.farao.data.crac_creation.creator.cim.crac_creator.CimCracCreationContext;
import com.farao_community.farao.data.crac_creation.creator.cim.crac_creator.CimCracCreator;
import com.farao_community.farao.data.crac_creation.creator.cim.importer.CimCracImporter;
import com.farao_community.farao.data.crac_creation.creator.cim.parameters.CimCracCreationParameters;
import com.farao_community.farao.data.crac_creation.creator.cim.parameters.RangeActionSpeed;
import com.farao_community.farao.data.rao_result_api.RaoResult;
import com.farao_community.farao.data.rao_result_json.RaoResultImporter;
import com.farao_community.farao.rao_api.parameters.RaoParameters;
import com.powsybl.iidm.import_.Importers;
import com.powsybl.iidm.network.Network;
import org.junit.Assert;
import org.junit.Before;
import org.junit.Test;
import org.mockito.Mockito;
import org.w3c.dom.Node;
import org.xmlunit.builder.DiffBuilder;
import org.xmlunit.builder.Input;
import org.xmlunit.diff.DefaultComparisonFormatter;
import org.xmlunit.diff.Diff;
import org.xmlunit.diff.Difference;

import java.io.*;
import java.time.OffsetDateTime;
import java.time.ZoneOffset;
import java.util.Collections;
import java.util.Set;

import static org.junit.Assert.assertFalse;

/**
 * @author Philippe Edwards {@literal <philippe.edwards at rte-france.com>}
 */
public class SweCneTest {
    private Crac crac;
    private CracCreationContext cracCreationContext;
    private Network network;
    private RaoResult raoResult;

    @Before
    public void setUp() {
        network = Importers.loadNetwork(new File(SweCneTest.class.getResource("/TestCase16NodesWith2Hvdc.xiidm").getFile()).toString());
        InputStream is = getClass().getResourceAsStream("/CIM_CRAC.xml");
        CimCracImporter cracImporter = new CimCracImporter();
        CimCrac cimCrac = cracImporter.importNativeCrac(is);
        CimCracCreator cimCracCreator = new CimCracCreator();

        Set<RangeActionSpeed> rangeActionSpeeds = Set.of(new RangeActionSpeed("BBE2AA11 FFR3AA11 1", 1), new RangeActionSpeed("BBE2AA12 FFR3AA12 1", 1));
        CracCreationParameters cracCreationParameters = new CracCreationParameters();
        cracCreationParameters = Mockito.spy(cracCreationParameters);
        CimCracCreationParameters cimCracCreationParameters = Mockito.mock(CimCracCreationParameters.class);
        Mockito.when(cracCreationParameters.getExtension(CimCracCreationParameters.class)).thenReturn(cimCracCreationParameters);
        Mockito.when(cimCracCreationParameters.getRangeActionSpeedSet()).thenReturn(rangeActionSpeeds);
<<<<<<< HEAD
        Mockito.when(cimCracCreationParameters.getTimeseriesMrids()).thenReturn(null);
=======
        Mockito.when(cimCracCreationParameters.getTimeseriesMrids()).thenReturn(Collections.emptySet());
>>>>>>> 806946ff

        cracCreationContext = cimCracCreator.createCrac(cimCrac, network, OffsetDateTime.of(2021, 4, 2, 12, 30, 0, 0, ZoneOffset.UTC), cracCreationParameters);
        crac = cracCreationContext.getCrac();
        InputStream inputStream = null;
        try {
            inputStream = new FileInputStream(SweCneTest.class.getResource("/RaoResult.json").getFile());
        } catch (FileNotFoundException e) {
            e.printStackTrace();
        }
        raoResult = new RaoResultImporter().importRaoResult(inputStream, crac);
    }

    @Test
    public void testExport() {
        CneExporterParameters params = new CneExporterParameters(
            "documentId", 3, "domainId", CneExporterParameters.ProcessType.DAY_AHEAD_CC,
            "senderId", CneExporterParameters.RoleType.REGIONAL_SECURITY_COORDINATOR,
            "receiverId", CneExporterParameters.RoleType.CAPACITY_COORDINATOR,
            "2021-04-02T12:00:00Z/2021-04-02T13:00:00Z");
        ByteArrayOutputStream outputStream = new ByteArrayOutputStream();
        new SweCneExporter().exportCne(crac, network, (CimCracCreationContext) cracCreationContext, raoResult, new RaoParameters(), params, outputStream);
        try {
            InputStream inputStream = new FileInputStream(SweCneTest.class.getResource("/SweCNE.xml").getFile());
            compareCneFiles(new ByteArrayInputStream(outputStream.toByteArray()), inputStream);
        } catch (IOException e) {
            Assert.fail();
        }
    }

    public static void compareCneFiles(InputStream expectedCneInputStream, InputStream actualCneInputStream) throws AssertionError {
        DiffBuilder db = DiffBuilder
            .compare(Input.fromStream(expectedCneInputStream))
            .withTest(Input.fromStream(actualCneInputStream))
            .ignoreComments()
            .withNodeFilter(SweCneTest::shouldCompareNode);
        Diff d = db.build();

        if (d.hasDifferences()) {
            DefaultComparisonFormatter formatter = new DefaultComparisonFormatter();
            StringBuffer buffer = new StringBuffer();
            for (Difference ds : d.getDifferences()) {
                buffer.append(formatter.getDescription(ds.getComparison()) + "\n");
            }
            throw new AssertionError("There are XML differences in CNE files\n" + buffer);
        }
        assertFalse(d.hasDifferences());
    }

    private static boolean shouldCompareNode(Node node) {
        if (node.getNodeName().equals("mRID")) {
            // For the following fields, mRID is generated randomly as per the CNE specifications
            // We should not compare them with the test file
            return !node.getParentNode().getNodeName().equals("TimeSeries")
                && (!node.getParentNode().getNodeName().equals("Constraint_Series"));
        } else {
            return !(node.getNodeName().equals("createdDateTime"));
        }
    }
}<|MERGE_RESOLUTION|>--- conflicted
+++ resolved
@@ -64,11 +64,6 @@
         CimCracCreationParameters cimCracCreationParameters = Mockito.mock(CimCracCreationParameters.class);
         Mockito.when(cracCreationParameters.getExtension(CimCracCreationParameters.class)).thenReturn(cimCracCreationParameters);
         Mockito.when(cimCracCreationParameters.getRangeActionSpeedSet()).thenReturn(rangeActionSpeeds);
-<<<<<<< HEAD
-        Mockito.when(cimCracCreationParameters.getTimeseriesMrids()).thenReturn(null);
-=======
-        Mockito.when(cimCracCreationParameters.getTimeseriesMrids()).thenReturn(Collections.emptySet());
->>>>>>> 806946ff
 
         cracCreationContext = cimCracCreator.createCrac(cimCrac, network, OffsetDateTime.of(2021, 4, 2, 12, 30, 0, 0, ZoneOffset.UTC), cracCreationParameters);
         crac = cracCreationContext.getCrac();
