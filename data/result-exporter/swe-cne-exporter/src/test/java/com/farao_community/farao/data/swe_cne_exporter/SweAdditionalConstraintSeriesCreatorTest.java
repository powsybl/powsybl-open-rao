/*
 * Copyright (c) 2022, RTE (http://www.rte-france.com)
 * This Source Code Form is subject to the terms of the Mozilla Public
 * License, v. 2.0. If a copy of the MPL was not distributed with this
 * file, You can obtain one at http://mozilla.org/MPL/2.0/.
 */

package com.farao_community.farao.data.swe_cne_exporter;

import com.farao_community.farao.commons.Unit;
import com.farao_community.farao.data.crac_api.*;
import com.farao_community.farao.data.crac_api.cnec.AngleCnec;
import com.farao_community.farao.data.crac_creation.creator.cim.crac_creator.CimCracCreationContext;
import com.farao_community.farao.data.crac_creation.creator.cim.crac_creator.cnec.AngleCnecCreationContext;
import com.farao_community.farao.data.rao_result_api.ComputationStatus;
import com.farao_community.farao.data.rao_result_api.RaoResult;
import com.farao_community.farao.data.swe_cne_exporter.xsd.AdditionalConstraintSeries;
import com.farao_community.farao.monitoring.angle_monitoring.RaoResultWithAngleMonitoring;
import org.junit.jupiter.api.BeforeEach;
import org.junit.jupiter.api.Test;
import org.mockito.Mockito;

import java.util.*;

import static org.junit.jupiter.api.Assertions.assertEquals;
import static org.junit.jupiter.api.Assertions.assertNull;

/**
 * @author Godelaine de Montmorillon {@literal <godelaine.demontmorillon at rte-france.com>}
 */
class SweAdditionalConstraintSeriesCreatorTest {

    private SweCneHelper sweCneHelper;
    private Crac crac;
    private RaoResult raoResult;
    private CimCracCreationContext cracCreationContext;
    private Instant preventiveInstant;
    private Instant outageInstant;
    private Instant autoInstant;
    private Instant curativeInstant;

    @BeforeEach
    public void setup() {
        this.crac = Mockito.mock(Crac.class);
<<<<<<< HEAD
        this.raoResult = Mockito.mock(RaoResultWithAngleMonitoring.class);
=======
        preventiveInstant = Mockito.mock(Instant.class);
        outageInstant = Mockito.mock(Instant.class);
        autoInstant = Mockito.mock(Instant.class);
        curativeInstant = Mockito.mock(Instant.class);
        Mockito.when(curativeInstant.isCurative()).thenReturn(true);
        this.angleMonitoringResult = Mockito.mock(AngleMonitoringResult.class);
>>>>>>> 6c23ae79
        this.cracCreationContext = Mockito.mock(CimCracCreationContext.class);
        this.sweCneHelper = Mockito.mock(SweCneHelper.class);

        Mockito.when(sweCneHelper.getCrac()).thenReturn(crac);
        Mockito.when(sweCneHelper.getRaoResult()).thenReturn(raoResult);
    }

    private SweAdditionalConstraintSeriesCreator setUpAngleCnecs(Contingency contingency) {
        Mockito.when(contingency.getId()).thenReturn("contingency");
        AngleCnecCreationContext acc1 = createAdcs("AngleCnecId1", "contingency");
        AngleCnecCreationContext acc2 = createAdcs("AngleCnecId2", "contingency");
        AngleCnec angleCnec1 = Mockito.mock(AngleCnec.class);
        AngleCnec angleCnec2 = Mockito.mock(AngleCnec.class);
        Mockito.when(crac.getAngleCnec(acc1.getCreatedCnecId())).thenReturn(angleCnec1);
        Mockito.when(crac.getAngleCnec(acc2.getCreatedCnecId())).thenReturn(angleCnec2);
        Mockito.when(angleCnec1.getName()).thenReturn("AngleCnecName1");
        Mockito.when(angleCnec2.getName()).thenReturn("AngleCnecName2");
        Mockito.when(raoResult.getAngle(Instant.CURATIVE, angleCnec1, Unit.DEGREE)).thenReturn(1.37);
        Mockito.when(raoResult.getAngle(Instant.CURATIVE, angleCnec2, Unit.DEGREE)).thenReturn(-21.34);
        Mockito.when(cracCreationContext.getAngleCnecCreationContexts()).thenReturn(Set.of(acc1, acc2));
        State curativeState = Mockito.mock(State.class);
        Mockito.when(curativeState.getInstant()).thenReturn(curativeInstant);
        Mockito.when(angleCnec1.getState()).thenReturn(curativeState);
        Mockito.when(angleCnec2.getState()).thenReturn(curativeState);
        return new SweAdditionalConstraintSeriesCreator(sweCneHelper, cracCreationContext);
    }

    @Test
    void generatePreventiveAdditionalConstraintSeriesTest() {
        AngleCnecCreationContext accPrev = createAdcs("AngleCnecIdPrev", null);
        AngleCnec angleCnecPrev = Mockito.mock(AngleCnec.class);
        Mockito.when(crac.getAngleCnec(accPrev.getCreatedCnecId())).thenReturn(angleCnecPrev);
        Mockito.when(angleCnecPrev.getName()).thenReturn("AngleCnecNamePrev");
        State prevState = Mockito.mock(State.class);
        Mockito.when(prevState.getInstant()).thenReturn(preventiveInstant);
        Mockito.when(angleCnecPrev.getState()).thenReturn(prevState);
        Mockito.when(cracCreationContext.getAngleCnecCreationContexts()).thenReturn(Set.of(accPrev));
        SweAdditionalConstraintSeriesCreator additionalConstraintSeriesCreator = new SweAdditionalConstraintSeriesCreator(sweCneHelper, cracCreationContext);
        List<AdditionalConstraintSeries> basecaseAngleSeries = additionalConstraintSeriesCreator.generateAdditionalConstraintSeries(null);
        assertEquals(0, basecaseAngleSeries.size());
    }

    @Test
    void generateWrongPostContingencyAdditionalConstraintSeriesTest() {
        AngleCnecCreationContext accOutage = createAdcs("AngleCnecIdOutage", "contingency");
        AngleCnecCreationContext accAuto = createAdcs("AngleCnecIdAuto", "contingency");
        AngleCnec angleCnecOutage = Mockito.mock(AngleCnec.class);
        AngleCnec angleCnecAuto = Mockito.mock(AngleCnec.class);
        Mockito.when(crac.getAngleCnec(accOutage.getCreatedCnecId())).thenReturn(angleCnecOutage);
        Mockito.when(crac.getAngleCnec(accAuto.getCreatedCnecId())).thenReturn(angleCnecAuto);
        Mockito.when(angleCnecOutage.getName()).thenReturn("AngleCnecNameOutage");
        State outageState = Mockito.mock(State.class);
        Mockito.when(outageState.getInstant()).thenReturn(outageInstant);
        Mockito.when(angleCnecOutage.getState()).thenReturn(outageState);
        Mockito.when(angleCnecAuto.getName()).thenReturn("AngleCnecNameAuto");
        State autoState = Mockito.mock(State.class);
        Mockito.when(autoState.getInstant()).thenReturn(autoInstant);
        Mockito.when(angleCnecAuto.getState()).thenReturn(autoState);
        Mockito.when(cracCreationContext.getAngleCnecCreationContexts()).thenReturn(Set.of(accOutage, accAuto));
        SweAdditionalConstraintSeriesCreator additionalConstraintSeriesCreator = new SweAdditionalConstraintSeriesCreator(sweCneHelper, cracCreationContext);
        Contingency contingency = Mockito.mock(Contingency.class);
        Mockito.when(contingency.getId()).thenReturn("contingency");
        List<AdditionalConstraintSeries> otherAngleSeries = additionalConstraintSeriesCreator.generateAdditionalConstraintSeries(contingency);
        assertEquals(0, otherAngleSeries.size());
    }

    @Test
    void generateContingencyAdditionalConstraintSeriesTest() {
        Contingency contingency = Mockito.mock(Contingency.class);
        SweAdditionalConstraintSeriesCreator additionalConstraintSeriesCreator = setUpAngleCnecs(contingency);
        Mockito.when(raoResult.getComputationStatus()).thenReturn(ComputationStatus.DEFAULT);
        List<AdditionalConstraintSeries> contingencyAngleSeries = additionalConstraintSeriesCreator.generateAdditionalConstraintSeries(contingency);
        assertEquals(2, contingencyAngleSeries.size());
        assertEquals("AngleCnecId1", contingencyAngleSeries.get(0).getMRID());
        assertEquals("AngleCnecName1", contingencyAngleSeries.get(0).getName());
        assertEquals("B87", contingencyAngleSeries.get(0).getBusinessType());
        assertEquals(1.4, contingencyAngleSeries.get(0).getQuantityQuantity().doubleValue(), 1.0E-6);
        assertEquals("AngleCnecId2", contingencyAngleSeries.get(1).getMRID());
        assertEquals("AngleCnecName2", contingencyAngleSeries.get(1).getName());
        assertEquals("B87", contingencyAngleSeries.get(1).getBusinessType());
        assertEquals(-21.3, contingencyAngleSeries.get(1).getQuantityQuantity().doubleValue(), 1.0E-6);
    }

    @Test
    void generateContingencyAdditionalConstraintSeriesWithDivergentAngleMonitoringTest() {
        Contingency contingency = Mockito.mock(Contingency.class);
        Mockito.when(raoResult.getComputationStatus()).thenReturn(ComputationStatus.FAILURE);
        setUpAngleCnecs(contingency);
        SweAdditionalConstraintSeriesCreator additionalConstraintSeriesCreator = new SweAdditionalConstraintSeriesCreator(sweCneHelper, cracCreationContext);
        List<AdditionalConstraintSeries> contingencyAngleSeries = additionalConstraintSeriesCreator.generateAdditionalConstraintSeries(contingency);
        assertEquals(2, contingencyAngleSeries.size());
        assertEquals("AngleCnecId1", contingencyAngleSeries.get(0).getMRID());
        assertEquals("AngleCnecName1", contingencyAngleSeries.get(0).getName());
        assertEquals("B87", contingencyAngleSeries.get(0).getBusinessType());
        assertNull(contingencyAngleSeries.get(0).getQuantityQuantity());
        assertEquals("AngleCnecId2", contingencyAngleSeries.get(1).getMRID());
        assertEquals("AngleCnecName2", contingencyAngleSeries.get(1).getName());
        assertEquals("B87", contingencyAngleSeries.get(1).getBusinessType());
        assertNull(contingencyAngleSeries.get(1).getQuantityQuantity());
    }

    private AngleCnecCreationContext createAdcs(String nativeId, String contingencyId) {
        AngleCnecCreationContext acc = Mockito.mock(AngleCnecCreationContext.class);
        Mockito.when(acc.getCreatedCnecId()).thenReturn(nativeId);
        Mockito.when(acc.getContingencyId()).thenReturn(contingencyId);
        Mockito.when(acc.isImported()).thenReturn(true);
        return acc;
    }
}<|MERGE_RESOLUTION|>--- conflicted
+++ resolved
@@ -42,16 +42,12 @@
     @BeforeEach
     public void setup() {
         this.crac = Mockito.mock(Crac.class);
-<<<<<<< HEAD
         this.raoResult = Mockito.mock(RaoResultWithAngleMonitoring.class);
-=======
         preventiveInstant = Mockito.mock(Instant.class);
         outageInstant = Mockito.mock(Instant.class);
         autoInstant = Mockito.mock(Instant.class);
         curativeInstant = Mockito.mock(Instant.class);
         Mockito.when(curativeInstant.isCurative()).thenReturn(true);
-        this.angleMonitoringResult = Mockito.mock(AngleMonitoringResult.class);
->>>>>>> 6c23ae79
         this.cracCreationContext = Mockito.mock(CimCracCreationContext.class);
         this.sweCneHelper = Mockito.mock(SweCneHelper.class);
 
@@ -69,8 +65,8 @@
         Mockito.when(crac.getAngleCnec(acc2.getCreatedCnecId())).thenReturn(angleCnec2);
         Mockito.when(angleCnec1.getName()).thenReturn("AngleCnecName1");
         Mockito.when(angleCnec2.getName()).thenReturn("AngleCnecName2");
-        Mockito.when(raoResult.getAngle(Instant.CURATIVE, angleCnec1, Unit.DEGREE)).thenReturn(1.37);
-        Mockito.when(raoResult.getAngle(Instant.CURATIVE, angleCnec2, Unit.DEGREE)).thenReturn(-21.34);
+        Mockito.when(raoResult.getAngle(curativeInstant, angleCnec1, Unit.DEGREE)).thenReturn(1.37);
+        Mockito.when(raoResult.getAngle(curativeInstant, angleCnec2, Unit.DEGREE)).thenReturn(-21.34);
         Mockito.when(cracCreationContext.getAngleCnecCreationContexts()).thenReturn(Set.of(acc1, acc2));
         State curativeState = Mockito.mock(State.class);
         Mockito.when(curativeState.getInstant()).thenReturn(curativeInstant);
@@ -122,7 +118,6 @@
     void generateContingencyAdditionalConstraintSeriesTest() {
         Contingency contingency = Mockito.mock(Contingency.class);
         SweAdditionalConstraintSeriesCreator additionalConstraintSeriesCreator = setUpAngleCnecs(contingency);
-        Mockito.when(raoResult.getComputationStatus()).thenReturn(ComputationStatus.DEFAULT);
         List<AdditionalConstraintSeries> contingencyAngleSeries = additionalConstraintSeriesCreator.generateAdditionalConstraintSeries(contingency);
         assertEquals(2, contingencyAngleSeries.size());
         assertEquals("AngleCnecId1", contingencyAngleSeries.get(0).getMRID());
