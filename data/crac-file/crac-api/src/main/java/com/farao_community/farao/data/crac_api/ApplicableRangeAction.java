--- conflicted
+++ resolved
@@ -20,18 +20,6 @@
 
     // The setpoint is computed by an optimiser.
     void apply(Network network, double setpoint);
-<<<<<<< HEAD
-
-    /**
-     * Gather all the network elements present in the applicable range action. It returns a set because network
-     * elements must not be duplicated inside an applicable range action and there is no defined order for network elements.
-     *
-     * @return A set of network elements.
-     */
-    @JsonIgnore
-    Set<NetworkElement> getNetworkElements();
 
     double getCurrentValue(Network network);
-=======
->>>>>>> 45c5ec47
 }