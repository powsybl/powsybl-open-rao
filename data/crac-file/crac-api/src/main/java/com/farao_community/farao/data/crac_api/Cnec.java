--- conflicted
+++ resolved
@@ -24,11 +24,9 @@
 
     NetworkElement getCriticalNetworkElement();
 
-<<<<<<< HEAD
     double computeMargin(Network network);
-=======
+
     Threshold getThreshold();
->>>>>>> b697af79
 
     boolean isMinThresholdViolated(Network network) throws SynchronizationException;
 
