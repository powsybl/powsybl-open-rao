--- conflicted
+++ resolved
@@ -17,12 +17,8 @@
  *
  * @author Joris Mancini {@literal <joris.mancini at rte-france.com>}
  */
-<<<<<<< HEAD
 @JsonTypeInfo(use = JsonTypeInfo.Id.MINIMAL_CLASS)
-public interface Cnec extends Identifiable {
-=======
 public interface Cnec extends Identifiable, Synchronizable {
->>>>>>> 8cce87bb
 
     State getState();
 
