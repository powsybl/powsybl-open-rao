/**
 * Copyright (c) 2018, RTE (http://www.rte-france.com)
 * This Source Code Form is subject to the terms of the Mozilla Public
 * License, v. 2.0. If a copy of the MPL was not distributed with this
 * file, You can obtain one at http://mozilla.org/MPL/2.0/.
 *
 * @author Marc Erkol {@literal <marc.erkol at rte-france.com>}
 * @author Marc Erkol {@literal <marc.erkol at rte-france.com>}
 */
/**
 * @author Marc Erkol {@literal <marc.erkol at rte-france.com>}
 */
package com.farao_community.farao.data.crac_file.xlsx.service;

import com.farao_community.farao.data.crac_file.Contingency;
import com.farao_community.farao.data.crac_file.ContingencyElement;
import com.farao_community.farao.data.crac_file.CracFile;
import com.farao_community.farao.data.crac_file.RemedialAction;
import com.farao_community.farao.data.crac_file.xlsx.model.TimesSeries;
import org.junit.Before;
import org.junit.Rule;
import org.junit.Test;
import org.junit.rules.ExpectedException;

import java.util.List;

import static org.junit.Assert.assertEquals;

/**
 * Unit Tests for the ImportService class
 */
public class ImportServiceTest {
    private static final double EPSILON = 1e-5;

    @Rule
    public ExpectedException thrown = ExpectedException.none();

    private ImportService importService;

    @Before
    public void setUp() {
        importService = new ImportService();
    }

    /**
     * Input containing only preventive monitored branches. All the information is provided, and only using node/node/order code description.
     * @throws Exception
     */
    @Test
    public void shouldImportXlsxCracFileFromFile20170215XlsxCracFrV01V23() throws Exception {
        //Given, When and Action
        CracFile cracFile = importService.importContacts(ImportServiceTest.class.getResourceAsStream("/20170215_xlsx_crac_fr_v01_v2.3.xlsx"), TimesSeries.TIME_0530, "/20170215_xlsx_crac_fr_v01_v2.3.xlsx");
        //Asserts
        assertEquals("France-Germany 1", cracFile.getPreContingency().getMonitoredBranches().get(0).getName());
        assertEquals(2130., cracFile.getPreContingency().getMonitoredBranches().get(3).getFmax(), EPSILON);
    }

    /**
     * Input containing only preventive monitored branches. TS 14:30 lacks some fmax values, the associated monitored branches should not be imported.
     * @throws Exception
     */
    @Test
    public void shouldImportXlsxCracFileFromFile20170215XlsxCracFrV02V23() throws Exception {
        //Given, When and Action
        CracFile cracFile = importService.importContacts(ImportServiceTest.class.getResourceAsStream("/20170215_xlsx_crac_fr_v02_v2.3.xlsx"), TimesSeries.TIME_1430, "/20170215_xlsx_crac_fr_v02_v2.3.xlsx");
        //Asserts
        assertEquals("France-Germany 1", cracFile.getPreContingency().getMonitoredBranches().get(0).getName());
        assertEquals(2000, cracFile.getPreContingency().getMonitoredBranches().get(2).getFmax(), EPSILON);
    }

    /**
     * Input containing only preventive monitored branches. A monitored branch is not activated and should not be imported.
     * @throws Exception
     */
    @Test
    public void shouldImportXlsxCracFileFromFile20170215XlsxCracFrV03V23() throws Exception {
        CracFile cracFile = importService.importContacts(ImportServiceTest.class.getResourceAsStream("/20170215_xlsx_crac_fr_v03_v2.3.xlsx"), TimesSeries.TIME_1130, "/20170215_xlsx_crac_fr_v03_v2.3.xlsx");
        //Asserts
        assertEquals("Belgium-France 2", cracFile.getPreContingency().getMonitoredBranches().get(6).getName());
        assertEquals(2000, cracFile.getPreContingency().getMonitoredBranches().get(1).getFmax(), EPSILON);
    }

    /**
     * Input containing only preventive monitored branches. A monitored branch has relative limit and not absolute. Not treated yet, should not be imported.
     * @throws Exception
     */
    @Test
    public void shouldImportXlsxCracFileFromFile20170215XlsxCracFrV04V23() throws Exception {
        CracFile cracFile = importService.importContacts(ImportServiceTest.class.getResourceAsStream("/20170215_xlsx_crac_fr_v04_v2.3.xlsx"), TimesSeries.TIME_0930, "/20170215_xlsx_crac_fr_v04_v2.3.xlsx");
        //Asserts
        assertEquals("Germany-Netherlands 2", cracFile.getPreContingency().getMonitoredBranches().get(3).getName());
        assertEquals(1550, cracFile.getPreContingency().getMonitoredBranches().get(1).getFmax(), EPSILON);
    }

    /**
     * Input containing only preventive monitored branches. One monitored branch is referenced using element name description
     * @throws Exception
     */
    @Test
    public void shouldImportXlsxCracFileFromFile20170215XlsxCracFrV05V23() throws Exception {
        //Given, When and Action
        CracFile cracFile = importService.importContacts(ImportServiceTest.class.getResourceAsStream("/20170215_xlsx_crac_fr_v05_v2.3.xlsx"), TimesSeries.TIME_1830, "/20170215_xlsx_crac_fr_v05_v2.3.xlsx");
    }

    /**
     * Input containing preventive and curative monitored branches. All the information is provided, and only using node/node/order code description.
     * @throws Exception
     */
    @Test
    public void shouldImportXlsxCracFileFromFile20170215XlsxCracFrV06V23() throws Exception {
        //Given, When and Action
        CracFile cracFile = importService.importContacts(ImportServiceTest.class.getResourceAsStream("/20170215_xlsx_crac_fr_v06_v2.3.xlsx"), TimesSeries.TIME_1830, "/20170215_xlsx_crac_fr_v06_v2.3.xlsx");
        List<ContingencyElement> ce = cracFile.getContingencies().get(1).getContingencyElements();
        assertEquals("FR1-FR2 / FR5-FR1 double trip", ce.get(1).getName());
    }

    /**
     * Input containing preventive and curative monitored branches. Some lacking fmax values, monitored branch not activated and relative limits should not be
     * @throws Exception
     */
    @Test
    public void shouldImportXlsxCracFileFromFile20170215XlsxCracFrV07V23() throws Exception {
        CracFile cracFile = importService.importContacts(ImportServiceTest.class.getResourceAsStream("/20170215_xlsx_crac_fr_v07_v2.3.xlsx"), TimesSeries.TIME_1430, "/20170215_xlsx_crac_fr_v07_v2.3.xlsx");
/*        List<MonitoredBranch> monitoredBranches = cracFile.getContingencies().get(0).getMonitoredBranches();

        // test activation no
        assertEquals(monitoredBranches.get(1).getName(),"Germany-Netherlands 1 / FR1-FR2 trip");

        monitoredBranches = cracFile.getContingencies().get(1).getMonitoredBranches();
        // test fmax not here
        assertEquals(monitoredBranches.get(3).getName(),"Netherlands-Belgium 2 / FR1-FR2 / FR5-FR1 double trip");

        monitoredBranches = cracFile.getContingencies().get(2).getMonitoredBranches();
        // test of  Absolute / Relative value
        assertEquals(monitoredBranches.get(2).getName(),"Germany-Netherlands 2 / FR2-DE5 / FR3-DE4 / DE5-DE1 triple trip");
  */
    }

    /**
     *  Input containing preventive and curative monitored branches. A contingency is not activated and should not be imported.
     * @throws Exception
     */
    @Test
    public void shouldImportXlsxCracFileFromFile20170215XlsxCracFrV08V23() throws Exception {
        CracFile cracFile = importService.importContacts(ImportServiceTest.class.getResourceAsStream("/20170215_xlsx_crac_fr_v08_v2.3.xlsx"), TimesSeries.TIME_1830, "/20170215_xlsx_crac_fr_v08_v2.3.xlsx");
        Contingency contingency = cracFile.getContingencies().get(1);

        assertEquals("FR2-DE5 / FR3-DE4 / DE5-DE1 triple trip", contingency.getName());
    }

    /**
     *  Input containing topological remedial actions.
     * @throws Exception
     */
    @Test
    public void shouldImportXlsxCracFileFromFile20170215XlsxCracFrV09V23() throws Exception {
        CracFile cracFile = importService.importContacts(ImportServiceTest.class.getResourceAsStream("/20170215_xlsx_crac_fr_v09_v2.3.xlsx"), TimesSeries.TIME_1830, "/20170215_xlsx_crac_fr_v09_v2.3.xlsx");
        RemedialAction remedialAction = cracFile.getRemedialActions().get(0);

        assertEquals("Topology RA 1", remedialAction.getName());
    }

    @Test
<<<<<<< HEAD
    public void shouldImportCorrectIdFromXlsxCracFile() throws Exception {
        CracFile cracFile = importService.importContacts(ImportServiceTest.class.getResourceAsStream("/test_crac_simple.xlsx"), TimesSeries.TIME_1830, "/test_crac_simple.xlsx");
=======
    public void shouldImportDsaraFile() throws Exception {
        CracFile cracFile = importService.importContacts(ImportServiceTest.class.getResourceAsStream("/exemple_crac_xlsx.xlsx"), TimesSeries.TIME_1830, "/exemple_crac_xlsx.xlsx");
>>>>>>> e4194f2e
        assertEquals(3, cracFile.getRemedialActions().size());
        assertEquals(2, cracFile.getPreContingency().getMonitoredBranches().size());

        assertEquals("FFR1AA1  BBE1AA1  1", cracFile.getPreContingency().getMonitoredBranches().get(0).getBranchId());
        assertEquals("FFR1AA1  BBE2AA1  1", cracFile.getPreContingency().getMonitoredBranches().get(1).getBranchId());
        assertEquals("FFR1AA1 _generator", cracFile.getRemedialActions().get(0).getRemedialActionElements().get(0).getId());
<<<<<<< HEAD
        assertEquals("BBE1AA1  BBE2AA1  1", cracFile.getRemedialActions().get(2).getId());
=======
    }

    @Test
    public void shouldImportXlsxCracFileWithPstRemedialAction() throws Exception {
        CracFile cracFile = importService.importContacts(ImportServiceTest.class.getResourceAsStream("/exemple_crac_xlsx.xlsx"), TimesSeries.TIME_1830, "/exemple_crac_xlsx.xlsx");
        assertEquals("BBE1AA1  BBE2AA1  1", cracFile.getRemedialActions().get(2).getId());
        assertEquals("Pst element", cracFile.getRemedialActions().get(2).getName());
>>>>>>> e4194f2e
    }
}<|MERGE_RESOLUTION|>--- conflicted
+++ resolved
@@ -3,9 +3,6 @@
  * This Source Code Form is subject to the terms of the Mozilla Public
  * License, v. 2.0. If a copy of the MPL was not distributed with this
  * file, You can obtain one at http://mozilla.org/MPL/2.0/.
- *
- * @author Marc Erkol {@literal <marc.erkol at rte-france.com>}
- * @author Marc Erkol {@literal <marc.erkol at rte-france.com>}
  */
 /**
  * @author Marc Erkol {@literal <marc.erkol at rte-france.com>}
@@ -161,29 +158,21 @@
     }
 
     @Test
-<<<<<<< HEAD
+    public void shouldImportXlsxCracFileWithPstRemedialAction() throws Exception {
+        CracFile cracFile = importService.importContacts(ImportServiceTest.class.getResourceAsStream("/exemple_crac_xlsx.xlsx"), TimesSeries.TIME_1830, "/exemple_crac_xlsx.xlsx");
+        assertEquals("BBE1AA1  BBE2AA1  1", cracFile.getRemedialActions().get(2).getId());
+        assertEquals("Pst element", cracFile.getRemedialActions().get(2).getName());
+    }
+
+    @Test
     public void shouldImportCorrectIdFromXlsxCracFile() throws Exception {
         CracFile cracFile = importService.importContacts(ImportServiceTest.class.getResourceAsStream("/test_crac_simple.xlsx"), TimesSeries.TIME_1830, "/test_crac_simple.xlsx");
-=======
-    public void shouldImportDsaraFile() throws Exception {
-        CracFile cracFile = importService.importContacts(ImportServiceTest.class.getResourceAsStream("/exemple_crac_xlsx.xlsx"), TimesSeries.TIME_1830, "/exemple_crac_xlsx.xlsx");
->>>>>>> e4194f2e
         assertEquals(3, cracFile.getRemedialActions().size());
         assertEquals(2, cracFile.getPreContingency().getMonitoredBranches().size());
 
         assertEquals("FFR1AA1  BBE1AA1  1", cracFile.getPreContingency().getMonitoredBranches().get(0).getBranchId());
         assertEquals("FFR1AA1  BBE2AA1  1", cracFile.getPreContingency().getMonitoredBranches().get(1).getBranchId());
         assertEquals("FFR1AA1 _generator", cracFile.getRemedialActions().get(0).getRemedialActionElements().get(0).getId());
-<<<<<<< HEAD
         assertEquals("BBE1AA1  BBE2AA1  1", cracFile.getRemedialActions().get(2).getId());
-=======
-    }
-
-    @Test
-    public void shouldImportXlsxCracFileWithPstRemedialAction() throws Exception {
-        CracFile cracFile = importService.importContacts(ImportServiceTest.class.getResourceAsStream("/exemple_crac_xlsx.xlsx"), TimesSeries.TIME_1830, "/exemple_crac_xlsx.xlsx");
-        assertEquals("BBE1AA1  BBE2AA1  1", cracFile.getRemedialActions().get(2).getId());
-        assertEquals("Pst element", cracFile.getRemedialActions().get(2).getName());
->>>>>>> e4194f2e
     }
 }