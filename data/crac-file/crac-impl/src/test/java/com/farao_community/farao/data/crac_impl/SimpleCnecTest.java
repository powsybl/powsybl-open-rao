/*
 * Copyright (c) 2020, RTE (http://www.rte-france.com)
 * This Source Code Form is subject to the terms of the Mozilla Public
 *  License, v. 2.0. If a copy of the MPL was not distributed with this
 * file, You can obtain one at http://mozilla.org/MPL/2.0/.
 */
package com.farao_community.farao.data.crac_impl;

import com.farao_community.farao.commons.FaraoException;
import com.farao_community.farao.data.crac_api.*;
import com.farao_community.farao.data.crac_impl.threshold.AbstractFlowThreshold;
import com.farao_community.farao.data.crac_impl.threshold.RelativeFlowThreshold;
import com.powsybl.iidm.import_.Importers;
import com.powsybl.iidm.network.Branch;
import com.powsybl.iidm.network.Network;
import org.junit.Before;
import org.junit.Test;
import org.mockito.Mockito;

import java.util.Optional;

import static junit.framework.TestCase.fail;
import static org.junit.Assert.assertEquals;

/**
 * @author Baptiste Seguinot {@literal <baptiste.seguinot at rte-france.com>}
 */
public class SimpleCnecTest {

    private final static double DOUBLE_TOLERANCE = 0.01;

    private Cnec cnec1;
    private Cnec cnec2;
    private AbstractFlowThreshold threshold;

    private Network networkWithLf;
    private Network networkWithoutLf;

    @Before
    public void setUp() {

        // mock threshold
        threshold = Mockito.mock(AbstractFlowThreshold.class);
        Mockito.when(threshold.copy()).thenReturn(threshold);
        Mockito.when(threshold.getBranchSide()).thenReturn(Branch.Side.ONE);
        State state = Mockito.mock(State.class);

        // arrange Cnecs
        cnec1 = new SimpleCnec("cnec1", new NetworkElement("FRANCE_BELGIUM_1"), threshold, state);
        cnec2 = new SimpleCnec("cnec2", new NetworkElement("FRANCE_BELGIUM_2"), threshold, state);

        // create LF
        networkWithoutLf = Importers.loadNetwork("TestCase2Nodes.xiidm", getClass().getResourceAsStream("/TestCase2Nodes.xiidm"));
        networkWithLf = Importers.loadNetwork("TestCase2Nodes_withLF.xiidm", getClass().getResourceAsStream("/TestCase2Nodes_withLF.xiidm"));
    }

    @Test
    public void getIOkTest() {
        assertEquals(384.90, cnec1.getI(networkWithLf), DOUBLE_TOLERANCE);
        assertEquals(769.80, cnec2.getI(networkWithLf), DOUBLE_TOLERANCE);
    }

    @Test
    public void getINoData() {
        try {
            cnec1.getP(networkWithoutLf);
            fail();
        } catch (FaraoException e) {
            // should throw
        }
    }

    @Test
    public void getPOkTest() {
        assertEquals(-266.66, cnec1.getP(networkWithLf), DOUBLE_TOLERANCE);
        assertEquals(-533.33, cnec2.getP(networkWithLf), DOUBLE_TOLERANCE);
    }

    @Test
    public void getPNoData() {
        try {
            cnec1.getP(networkWithoutLf);
            fail();
        } catch (FaraoException e) {
            // should throw
        }
    }

    @Test
    public void computeMarginInAmpereOk() {

        Mockito.when(threshold.getUnit()).thenReturn(Unit.AMPERE);

        double flow = 384.90; //A
        // threshold = [-500;500]
        Mockito.when(threshold.getMinThreshold(Unit.AMPERE)).thenReturn(Optional.of(-500.0));
        Mockito.when(threshold.getMaxThreshold(Unit.AMPERE)).thenReturn(Optional.of(500.0));
        assertEquals(500.0 - flow, cnec1.computeMargin(networkWithLf), DOUBLE_TOLERANCE);

        // threshold = [-inf ; 300]
        Mockito.when(threshold.getMinThreshold(Unit.AMPERE)).thenReturn(Optional.empty());
        Mockito.when(threshold.getMaxThreshold(Unit.AMPERE)).thenReturn(Optional.of(300.0));
        assertEquals(300.0 - flow, cnec1.computeMargin(networkWithLf), DOUBLE_TOLERANCE);
    }

    @Test
    public void computeMarginInMegawattOk() {

        Mockito.when(threshold.getUnit()).thenReturn(Unit.MEGAWATT);

        double flow = -266.67; //MW
        // threshold = [-500;500]
        Mockito.when(threshold.getMinThreshold(Unit.MEGAWATT)).thenReturn(Optional.of(-500.0));
        Mockito.when(threshold.getMaxThreshold(Unit.MEGAWATT)).thenReturn(Optional.of(500.0));
        assertEquals(flow - (-500.0), cnec1.computeMargin(networkWithLf), DOUBLE_TOLERANCE);

        // threshold = [-inf ; 300]
        Mockito.when(threshold.getMinThreshold(Unit.MEGAWATT)).thenReturn(Optional.empty());
        Mockito.when(threshold.getMaxThreshold(Unit.MEGAWATT)).thenReturn(Optional.of(300.0));
        assertEquals(300.0 - flow, cnec1.computeMargin(networkWithLf), DOUBLE_TOLERANCE);

        // threshold = [-300 ; +inf]
        Mockito.when(threshold.getMinThreshold(Unit.MEGAWATT)).thenReturn(Optional.of(-300.0));
        Mockito.when(threshold.getMaxThreshold(Unit.MEGAWATT)).thenReturn(Optional.empty());
        assertEquals(flow - (-300.0), cnec1.computeMargin(networkWithLf), DOUBLE_TOLERANCE);
    }

    @Test
    public void computeMarginDisconnectedBranch() {

        Mockito.when(threshold.getUnit()).thenReturn(Unit.MEGAWATT);
        Mockito.when(threshold.getMinThreshold(Unit.MEGAWATT)).thenReturn(Optional.of(-500.0));
        Mockito.when(threshold.getMaxThreshold(Unit.MEGAWATT)).thenReturn(Optional.of(500.0));

        // terminal 1 disconnected
        networkWithLf.getBranch("FRANCE_BELGIUM_2").getTerminal1().disconnect();
        assertEquals(500.0 - 0.0, cnec2.computeMargin(networkWithLf), DOUBLE_TOLERANCE);

        // terminal 2 disconnected
        networkWithLf.getBranch("FRANCE_BELGIUM_2").getTerminal1().connect();
        networkWithLf.getBranch("FRANCE_BELGIUM_2").getTerminal2().disconnect();
        assertEquals(500.0 - 0.0, cnec2.computeMargin(networkWithLf), DOUBLE_TOLERANCE);

        // both terminal disconnected
        networkWithLf.getBranch("FRANCE_BELGIUM_2").getTerminal1().disconnect();
        assertEquals(500.0 - 0.0, cnec2.computeMargin(networkWithLf), DOUBLE_TOLERANCE);
    }

    @Test
<<<<<<< HEAD
    public void testLoopflowParameters() {
        cnec1.setLoopFlowConstraint(100);
        assertEquals(100, cnec1.getLoopFlowConstraint(), 0.1);
        assertEquals(0.0, cnec1.getInputLoopFlow(), 0.1);
=======
    public void synchronizeTwoCnecsCreatedWithSameThresholdObject() {
        State state = Mockito.mock(State.class);
        RelativeFlowThreshold relativeFlowThreshold = new RelativeFlowThreshold(Side.LEFT, Direction.DIRECT, 50);
        Cnec cnecOnLine1 = new SimpleCnec("cnec1", new NetworkElement("FRANCE_BELGIUM_1"), relativeFlowThreshold, state);
        Cnec cnecOnLine2 = new SimpleCnec("cnec2", new NetworkElement("FRANCE_BELGIUM_2"), relativeFlowThreshold, state);

        Network network = Importers.loadNetwork(
            "TestCase2Nodes_withLF_withDifferentLimits.xiidm",
            getClass().getResourceAsStream("/TestCase2Nodes_withLF_withDifferentLimits.xiidm"));

        cnecOnLine2.synchronize(network);
        cnecOnLine1.synchronize(network);

        assertEquals(400, cnecOnLine1.getThreshold().getMaxThreshold(Unit.AMPERE).get(), 0.1);
        assertEquals(250, cnecOnLine2.getThreshold().getMaxThreshold(Unit.AMPERE).get(), 0.1);
>>>>>>> 1c4a30f2
    }
}<|MERGE_RESOLUTION|>--- conflicted
+++ resolved
@@ -147,12 +147,13 @@
     }
 
     @Test
-<<<<<<< HEAD
     public void testLoopflowParameters() {
         cnec1.setLoopFlowConstraint(100);
         assertEquals(100, cnec1.getLoopFlowConstraint(), 0.1);
         assertEquals(0.0, cnec1.getInputLoopFlow(), 0.1);
-=======
+    }
+
+    @Test
     public void synchronizeTwoCnecsCreatedWithSameThresholdObject() {
         State state = Mockito.mock(State.class);
         RelativeFlowThreshold relativeFlowThreshold = new RelativeFlowThreshold(Side.LEFT, Direction.DIRECT, 50);
@@ -168,6 +169,5 @@
 
         assertEquals(400, cnecOnLine1.getThreshold().getMaxThreshold(Unit.AMPERE).get(), 0.1);
         assertEquals(250, cnecOnLine2.getThreshold().getMaxThreshold(Unit.AMPERE).get(), 0.1);
->>>>>>> 1c4a30f2
     }
 }