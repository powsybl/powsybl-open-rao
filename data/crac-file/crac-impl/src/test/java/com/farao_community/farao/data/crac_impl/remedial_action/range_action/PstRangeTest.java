/*
 * Copyright (c) 2019, RTE (http://www.rte-france.com)
 * This Source Code Form is subject to the terms of the Mozilla Public
 *  License, v. 2.0. If a copy of the MPL was not distributed with this
 * file, You can obtain one at http://mozilla.org/MPL/2.0/.
 */

package com.farao_community.farao.data.crac_impl.remedial_action.range_action;

import com.farao_community.farao.commons.FaraoException;
import com.farao_community.farao.data.crac_api.NetworkElement;
import com.farao_community.farao.data.crac_impl.range_domain.AbstractRange;
import com.farao_community.farao.data.crac_impl.range_domain.RangeType;
import com.powsybl.iidm.import_.Importers;
import com.powsybl.iidm.network.Network;
import com.powsybl.iidm.network.PhaseTapChanger;
import com.powsybl.iidm.network.TwoWindingsTransformer;
import org.junit.Before;
import org.junit.Test;
import org.mockito.Mockito;


import static org.junit.Assert.*;

/**
 * @author Joris Mancini {@literal <joris.mancini at rte-france.com>}
 */
public class PstRangeTest extends AbstractNetworkElementRangeActionTest {

    private String networkElementId = "BBE2AA1  BBE3AA1  1";
    private PstRange pstRange;

    @Before
    public void setUp() throws Exception {
        PstRange pstRange = new PstRange(
                "pst_range_id",
                "pst_range_name",
                "pst_range_operator",
                createUsageRules(),
                createRanges(),
                new NetworkElement(networkElementId, networkElementId));
        this.pstRange = pstRange;
    }

    @Test
    public void apply() {
        Network network = Importers.loadNetwork(
            "TestCase12Nodes.uct",
            getClass().getResourceAsStream("/TestCase12Nodes.uct")
        );
        assertEquals(0, network.getTwoWindingsTransformer(networkElementId).getPhaseTapChanger().getTapPosition());
        pstRange.apply(network, 12);
        assertEquals(-5, network.getTwoWindingsTransformer(networkElementId).getPhaseTapChanger().getTapPosition());
    }

    @Test
    public void applyOutOfBound() {
        Network network = Importers.loadNetwork(
            "TestCase12Nodes.uct",
            getClass().getResourceAsStream("/TestCase12Nodes.uct")
        );
        try {
            pstRange.apply(network, 50);
            fail();
        } catch (FaraoException e) {
            assertEquals("PST cannot be set because setpoint is out of PST boundaries", e.getMessage());
        }
    }

    @Test
    public void applyOnUnknownPst() {
        Network network = Importers.loadNetwork(
            "TestCase12Nodes.uct",
            getClass().getResourceAsStream("/TestCase12Nodes.uct")
        );
        PstRange unknownPstRange = new PstRange(
                "unknown_pstrange_id",
                "unknown_pstrange_name",
                "unknown_pstrange_operator",
                createUsageRules(),
                createRanges(),
                new NetworkElement("unknown pst", "unknown pst"));
        try {
            unknownPstRange.apply(network, 50);
            fail();
        } catch (FaraoException e) {
            assertEquals("PST unknown pst does not exist in the current network", e.getMessage());
        }
    }

    @Test
    public void applyOnTransformerWithNoPhaseShifter() {
        Network network = Importers.loadNetwork(
            "TestCase12Nodes_no_pst.uct",
            getClass().getResourceAsStream("/TestCase12Nodes_no_pst.uct"));
        String notPstRangeElementId = "BBE2AA1  BBE3AA1  1";
        PstRange notAPstRange = new PstRange(
                "not_pstrange_id",
                "not_pstrange_name",
                "not_pstrange_operator",
                createUsageRules(),
                createRanges(),
                new NetworkElement(notPstRangeElementId, notPstRangeElementId));
        try {
            notAPstRange.apply(network, 50);
            fail();
        } catch (FaraoException e) {
<<<<<<< HEAD
            assertEquals("Transformer " + notPstRangeElementId + " is not a PST, tap could not be changed", e.getMessage());
=======
            assertEquals("Transformer BBE2AA1  BBE3AA1  1 is not a PST but is defined as a PstRange", e.getMessage());
>>>>>>> e4ddbdca
        }
    }

    @Test
    public void getMinAndMaxValueWithRange() {
        Network network = Mockito.mock(Network.class);
        AbstractRange range = Mockito.mock(AbstractRange.class);
        TwoWindingsTransformer twoWindingsTransformer = Mockito.mock(TwoWindingsTransformer.class);
        PhaseTapChanger phaseTapChanger = Mockito.mock(PhaseTapChanger.class);
        Mockito.when(range.getMinValue(network)).thenReturn(3.0);
        Mockito.when(range.getMaxValue(network)).thenReturn(3.0);
        Mockito.when(range.getRangeType()).thenReturn(RangeType.RELATIVE_FIXED);
        // Mockito.when(pstRange.getCurrentTapPosition(network)).thenReturn(10);
        Mockito.when(network.getTwoWindingsTransformer(pstRange.getNetworkElement().getId())).thenReturn(twoWindingsTransformer);
        Mockito.when(twoWindingsTransformer.getPhaseTapChanger()).thenReturn(phaseTapChanger);
        Mockito.when(phaseTapChanger.getTapPosition()).thenReturn(10);
        assertEquals(13, pstRange.getMaxValueWithRange(network, range), 0);
        assertEquals(7, pstRange.getMinValueWithRange(network, range), 0);
    }
}<|MERGE_RESOLUTION|>--- conflicted
+++ resolved
@@ -105,11 +105,7 @@
             notAPstRange.apply(network, 50);
             fail();
         } catch (FaraoException e) {
-<<<<<<< HEAD
-            assertEquals("Transformer " + notPstRangeElementId + " is not a PST, tap could not be changed", e.getMessage());
-=======
-            assertEquals("Transformer BBE2AA1  BBE3AA1  1 is not a PST but is defined as a PstRange", e.getMessage());
->>>>>>> e4ddbdca
+            assertEquals(String.format("Transformer %s is not a PST but is defined as a PstRange", notPstRangeElementId), e.getMessage());
         }
     }
 
@@ -122,7 +118,6 @@
         Mockito.when(range.getMinValue(network)).thenReturn(3.0);
         Mockito.when(range.getMaxValue(network)).thenReturn(3.0);
         Mockito.when(range.getRangeType()).thenReturn(RangeType.RELATIVE_FIXED);
-        // Mockito.when(pstRange.getCurrentTapPosition(network)).thenReturn(10);
         Mockito.when(network.getTwoWindingsTransformer(pstRange.getNetworkElement().getId())).thenReturn(twoWindingsTransformer);
         Mockito.when(twoWindingsTransformer.getPhaseTapChanger()).thenReturn(phaseTapChanger);
         Mockito.when(phaseTapChanger.getTapPosition()).thenReturn(10);
