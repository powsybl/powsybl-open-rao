/*
 * Copyright (c) 2019, RTE (http://www.rte-france.com)
 * This Source Code Form is subject to the terms of the Mozilla Public
 *  License, v. 2.0. If a copy of the MPL was not distributed with this
 * file, You can obtain one at http://mozilla.org/MPL/2.0/.
 */

package com.farao_community.farao.data.crac_impl.threshold;

import com.farao_community.farao.commons.FaraoException;
import com.farao_community.farao.data.crac_api.*;
import com.farao_community.farao.data.crac_impl.SimpleCnec;
import com.farao_community.farao.data.crac_impl.SimpleState;
import com.powsybl.iidm.import_.Importers;
import com.powsybl.iidm.network.Network;
import org.junit.Before;
import org.junit.Test;
import java.util.Optional;

import static org.junit.Assert.*;

/**
 * @author Joris Mancini {@literal <joris.mancini at rte-france.com>}
 */
public class RelativeFlowThresholdTest {

    private RelativeFlowThreshold relativeFlowThresholdAmps;
    private Cnec cnec1;
    private Cnec cnec2;
    private Network networkWithoutLf;
    private Network networkWithtLf;

    @Before
    public void setUp() {

        relativeFlowThresholdAmps = new RelativeFlowThreshold(
                Unit.AMPERE,
                Side.RIGHT,
                Direction.IN,
                60
        );

        cnec1 = new SimpleCnec(
                "cnec1",
                "cnec1",
                new NetworkElement("FRANCE_BELGIUM_1", "FRANCE_BELGIUM_1"),
<<<<<<< HEAD
                relativeFlowThresholdAmps,
                new SimpleState(Optional.empty(), new Instant(0))
=======
                relativeFlowThreshold,
                new SimpleState(Optional.empty(), new Instant("initial", 0))
>>>>>>> b697af79
        );

        cnec2 = new SimpleCnec(
                "cnec2",
                "cnec2",
                new NetworkElement("FRANCE_BELGIUM_2", "FRANCE_BELGIUM_2"),
                relativeFlowThresholdAmps,
                new SimpleState(Optional.empty(), new Instant(0))
        );

        networkWithoutLf = Importers.loadNetwork("TestCase2Nodes.xiidm", getClass().getResourceAsStream("/TestCase2Nodes.xiidm"));
        networkWithtLf = Importers.loadNetwork("TestCase2Nodes_withLF.xiidm", getClass().getResourceAsStream("/TestCase2Nodes_withLF.xiidm"));
    }

    @Test
    public void isMinThresholdOvercome() throws Exception {
        assertFalse(relativeFlowThresholdAmps.isMinThresholdOvercome(networkWithoutLf, cnec1));
        assertFalse(relativeFlowThresholdAmps.isMinThresholdOvercome(networkWithtLf, cnec1));
    }

    @Test
    public void isMaxThresholdOvercomeWithNoSynchronization() {
        try {
            relativeFlowThresholdAmps.isMaxThresholdOvercome(networkWithoutLf, cnec1);
            fail();
        } catch (SynchronizationException ignored) {
        }
    }

    @Test
    public void synchronize() {
        assertTrue(Double.isNaN(relativeFlowThresholdAmps.getMaxValue()));
        cnec1.synchronize(networkWithoutLf);
        assertEquals(721, relativeFlowThresholdAmps.getMaxValue(), 1);
    }

    @Test
    public void isMaxThresholdOvercomeWithSynchronization() throws SynchronizationException {
        assertTrue(Double.isNaN(relativeFlowThresholdAmps.getMaxValue()));
        cnec1.synchronize(networkWithtLf); // threshold 60% * 721 A = 432 A
        assertFalse(relativeFlowThresholdAmps.isMaxThresholdOvercome(networkWithtLf, cnec1)); // on cnec1, after LF: 385 A

        cnec2.synchronize(networkWithtLf); // threshold 60% * 721 A = 432 A
        assertTrue(relativeFlowThresholdAmps.isMaxThresholdOvercome(networkWithtLf, cnec2)); // on cnec2, after LF: 770 A
    }

    @Test
    public void computeMarginInAmpsOk() throws SynchronizationException {
        assertTrue(Double.isNaN(relativeFlowThresholdAmps.getMaxValue()));
        cnec1.synchronize(networkWithtLf); // threshold 60% * 721 A = 432 A
        assertEquals(432 - 385, relativeFlowThresholdAmps.computeMargin(networkWithtLf, cnec1), 2); // on cnec1, after LF: 385 A

        cnec2.synchronize(networkWithtLf); // threshold 60% * 721 A = 432 A
        assertEquals(432 - 770, relativeFlowThresholdAmps.computeMargin(networkWithtLf, cnec2), 2); // on cnec2, after LF: 770 A

    }

    @Test
    public void computeMarginWithNoSynchronization() {
        try {
            relativeFlowThresholdAmps.computeMargin(networkWithtLf, cnec1);
            fail();
        } catch (SynchronizationException ignored) {
        }
    }

    @Test
    public void computeMarginNoData() throws SynchronizationException {
        assertTrue(Double.isNaN(relativeFlowThresholdAmps.getMaxValue()));
        cnec1.synchronize(networkWithtLf);
        try {
            relativeFlowThresholdAmps.computeMargin(networkWithoutLf, cnec1);
        } catch (FaraoException e) {
            // should throw
        }
    }

    @Test
    public void desynchronize() {
        assertTrue(Double.isNaN(relativeFlowThresholdAmps.getMaxValue()));
        cnec1.synchronize(networkWithoutLf);
        assertEquals(721, relativeFlowThresholdAmps.getMaxValue(), 1);
        cnec1.desynchronize();
        assertTrue(Double.isNaN(relativeFlowThresholdAmps.getMaxValue()));
    }
}<|MERGE_RESOLUTION|>--- conflicted
+++ resolved
@@ -44,13 +44,8 @@
                 "cnec1",
                 "cnec1",
                 new NetworkElement("FRANCE_BELGIUM_1", "FRANCE_BELGIUM_1"),
-<<<<<<< HEAD
                 relativeFlowThresholdAmps,
-                new SimpleState(Optional.empty(), new Instant(0))
-=======
-                relativeFlowThreshold,
                 new SimpleState(Optional.empty(), new Instant("initial", 0))
->>>>>>> b697af79
         );
 
         cnec2 = new SimpleCnec(
@@ -58,7 +53,7 @@
                 "cnec2",
                 new NetworkElement("FRANCE_BELGIUM_2", "FRANCE_BELGIUM_2"),
                 relativeFlowThresholdAmps,
-                new SimpleState(Optional.empty(), new Instant(0))
+                new SimpleState(Optional.empty(), new Instant("initial", 0))
         );
 
         networkWithoutLf = Importers.loadNetwork("TestCase2Nodes.xiidm", getClass().getResourceAsStream("/TestCase2Nodes.xiidm"));
