--- conflicted
+++ resolved
@@ -79,7 +79,6 @@
         }
     }
 
-<<<<<<< HEAD
     protected double getI(Network network, Cnec cnec) {
         double i = getTerminal(network, cnec).getI();
         if (Double.isNaN(i)) {
@@ -101,7 +100,6 @@
         return Optional.empty();
     }
 
-=======
     @Override
     public boolean equals(Object o) {
         if (this == o) {
@@ -121,5 +119,4 @@
         result = 31 * result + direction.hashCode();
         return result;
     }
->>>>>>> b697af79
 }