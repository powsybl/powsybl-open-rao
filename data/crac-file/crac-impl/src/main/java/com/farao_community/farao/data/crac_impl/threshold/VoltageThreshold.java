--- conflicted
+++ resolved
@@ -74,10 +74,10 @@
     }
 
     @Override
-<<<<<<< HEAD
     public double computeMargin(Network network, Cnec cnec) throws SynchronizationException {
         return 0;
-=======
+    }
+
     public boolean equals(Object o) {
         if (this == o) {
             return true;
@@ -94,6 +94,5 @@
         int result = (int) minValue * 100;
         result = 31 * result + (int) maxValue * 100;
         return result;
->>>>>>> b697af79
     }
 }