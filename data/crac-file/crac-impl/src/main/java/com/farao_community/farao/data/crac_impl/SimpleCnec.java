--- conflicted
+++ resolved
@@ -27,12 +27,9 @@
     private NetworkElement networkElement;
     private AbstractThreshold threshold;
     private State state;
-<<<<<<< HEAD
     private double loopFlowConstraint; //loop flow constraint used during optimization, set in the search tree
     private double inputLoopFlow; //input loop flow threshold from TSO for each cross zonal Cnec
-=======
     private boolean isSynchronized;
->>>>>>> 1c4a30f2
 
     @JsonCreator
     public SimpleCnec(@JsonProperty("id") String id, @JsonProperty("name") String name,
@@ -43,11 +40,8 @@
         this.threshold = threshold.copy();
         this.threshold.setNetworkElement(networkElement);
         this.state = state;
-<<<<<<< HEAD
         this.inputLoopFlow = 0.0; // set to min value at init. loopFlowConstraint = Math.max(inputLoopflow, LoopFlow at init situ)
-=======
         isSynchronized = false;
->>>>>>> 1c4a30f2
     }
 
     public SimpleCnec(String id, NetworkElement networkElement, AbstractThreshold threshold, State state) {
