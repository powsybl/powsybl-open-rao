/*
 * Copyright (c) 2024, RTE (http://www.rte-france.com)
 * This Source Code Form is subject to the terms of the Mozilla Public
 * License, v. 2.0. If a copy of the MPL was not distributed with this
 * file, You can obtain one at http://mozilla.org/MPL/2.0/.
 */
package com.powsybl.openrao.data.cracio.csaprofiles.craccreator.cnec;

import com.powsybl.contingency.Contingency;
import com.powsybl.openrao.data.cracapi.Crac;
import com.powsybl.openrao.data.cracapi.cnec.CnecAdder;
import com.powsybl.openrao.data.cracapi.cnec.FlowCnecAdder;
import com.powsybl.iidm.network.TwoSides;
import com.powsybl.openrao.data.cracio.commons.api.ElementaryCreationContext;
import com.powsybl.openrao.data.cracio.commons.api.StandardElementaryCreationContext;
import com.powsybl.openrao.data.cracio.csaprofiles.craccreator.CsaProfileCracCreationContext;
import com.powsybl.openrao.data.cracio.csaprofiles.craccreator.CsaProfileCracUtils;
import com.powsybl.openrao.data.cracio.csaprofiles.nc.AssessedElement;
import com.powsybl.openrao.data.cracio.commons.cgmes.CgmesBranchHelper;
import com.powsybl.iidm.network.DanglingLine;
import com.powsybl.iidm.network.Identifiable;
import com.powsybl.iidm.network.Network;
import com.powsybl.iidm.network.TieLine;

import java.util.List;
import java.util.Map;
import java.util.Optional;
import java.util.Set;

/**
 * @author Thomas Bouquet {@literal <thomas.bouquet at rte-france.com>}
 */
public abstract class AbstractCnecCreator {
    protected final Crac crac;
    protected final Network network;
    protected final AssessedElement nativeAssessedElement;
    protected final List<Contingency> linkedContingencies;
    protected Set<ElementaryCreationContext> csaProfileCnecCreationContexts;
    protected final CsaProfileCracCreationContext cracCreationContext;
    protected final String rejectedLinksAssessedElementContingency;
    protected final boolean aeSecuredForRegion;
    protected final boolean aeScannedForRegion;
    protected final String border;

    protected AbstractCnecCreator(Crac crac, Network network, AssessedElement nativeAssessedElement, List<Contingency> linkedContingencies, Set<ElementaryCreationContext> csaProfileCnecCreationContexts, CsaProfileCracCreationContext cracCreationContext, String rejectedLinksAssessedElementContingency, boolean aeSecuredForRegion, boolean aeScannedForRegion, Map<String, String> borderPerTso, Map<String, String> borderPerEic) {
        this.crac = crac;
        this.network = network;
        this.nativeAssessedElement = nativeAssessedElement;
        this.linkedContingencies = linkedContingencies;
        this.csaProfileCnecCreationContexts = csaProfileCnecCreationContexts;
        this.cracCreationContext = cracCreationContext;
        this.rejectedLinksAssessedElementContingency = rejectedLinksAssessedElementContingency;
        this.aeSecuredForRegion = aeSecuredForRegion;
        this.aeScannedForRegion = aeScannedForRegion;
        this.border = getCnecBorder(borderPerTso, borderPerEic);
    }

    protected Identifiable<?> getNetworkElementInNetwork(String networkElementId) {
        Identifiable<?> networkElement = network.getIdentifiable(networkElementId);
        if (networkElement == null) {
            CgmesBranchHelper cgmesBranchHelper = new CgmesBranchHelper(networkElementId, network);
            if (cgmesBranchHelper.isValid()) {
                networkElement = cgmesBranchHelper.getBranch();
            }
        }

        if (networkElement instanceof DanglingLine danglingLine) {
            Optional<TieLine> optionalTieLine = danglingLine.getTieLine();
            if (optionalTieLine.isPresent()) {
                networkElement = optionalTieLine.get();
            }
        }
        return networkElement;
    }

    protected String writeAssessedElementIgnoredReasonMessage(String reason) {
        return "AssessedElement " + nativeAssessedElement.mrid() + " ignored because " + reason;
    }

    protected String getCnecName(String instantId, Contingency contingency) {
        // Need to include the mRID in the name in case the AssessedElement's name is not unique
        return "%s (%s) - %s%s".formatted(nativeAssessedElement.getUniqueName(), nativeAssessedElement.mrid(), contingency == null ? "" : contingency.getName().orElse(contingency.getId()) + " - ", instantId);
    }

    protected String getCnecName(String instantId, Contingency contingency, TwoSides side, int acceptableDuration) {
        // Need to include the mRID in the name in case the AssessedElement's name is not unique
        // Add TATL duration in case to CNECs of the same instant are created with different TATLs
        return "%s (%s) - %s%s - %s%s".formatted(nativeAssessedElement.getUniqueName(), nativeAssessedElement.mrid(), contingency == null ? "" : contingency.getName().orElse(contingency.getId()) + " - ", instantId, side.name(), acceptableDuration == Integer.MAX_VALUE ? "" : " - TATL " + acceptableDuration);
    }

    protected void addCnecBaseInformation(CnecAdder<?> cnecAdder, Contingency contingency, String instantId) {
        String cnecName = getCnecName(instantId, contingency);
        initCnecAdder(cnecAdder, contingency, instantId, cnecName);
    }

    protected void addCnecBaseInformation(CnecAdder<?> cnecAdder, Contingency contingency, String instantId, TwoSides side, int acceptableDuration) {
        initCnecAdder(cnecAdder, contingency, instantId, getCnecName(instantId, contingency, side, acceptableDuration));
    }

    private void initCnecAdder(CnecAdder<?> cnecAdder, Contingency contingency, String instantId, String cnecName) {
        cnecAdder.withContingency(contingency == null ? null : contingency.getId())
            .withId(cnecName)
            .withName(cnecName)
            .withInstant(instantId)
<<<<<<< HEAD
            .withOperator(CsaProfileCracUtils.getTsoNameFromUrl(nativeAssessedElement.assessedSystemOperator()));
=======
            .withOperator(CsaProfileCracUtils.getTsoNameFromUrl(nativeAssessedElement.operator()))
            .withBorder(border);
>>>>>>> c0b5aaec
        if (cnecAdder instanceof FlowCnecAdder) {
            // The following 2 lines mustn't be called for angle & voltage CNECs
            cnecAdder.withOptimized(aeSecuredForRegion)
                .withMonitored(aeScannedForRegion);
        }
    }

    protected void markCnecAsImportedAndHandleRejectedContingencies(String cnecName) {
        if (rejectedLinksAssessedElementContingency.isEmpty()) {
            csaProfileCnecCreationContexts.add(StandardElementaryCreationContext.imported(nativeAssessedElement.mrid(), cnecName, cnecName, false, ""));
        } else {
            csaProfileCnecCreationContexts.add(StandardElementaryCreationContext.imported(nativeAssessedElement.mrid(), cnecName, cnecName, true, "some cnec for the same assessed element are not imported because of incorrect data for assessed elements for contingencies : " + rejectedLinksAssessedElementContingency));
        }
    }

    protected String getCnecBorder(Map<String, String> borderPerTso, Map<String, String> borderPerEic) {
        if (nativeAssessedElement.overlappingZone() != null) {
            return borderPerEic.getOrDefault(CsaProfileCracUtils.getEicFromUrl(nativeAssessedElement.overlappingZone()), null);
        }
        return borderPerTso.getOrDefault(CsaProfileCracUtils.getTsoNameFromUrl(nativeAssessedElement.operator()), null);
    }
}<|MERGE_RESOLUTION|>--- conflicted
+++ resolved
@@ -102,12 +102,8 @@
             .withId(cnecName)
             .withName(cnecName)
             .withInstant(instantId)
-<<<<<<< HEAD
-            .withOperator(CsaProfileCracUtils.getTsoNameFromUrl(nativeAssessedElement.assessedSystemOperator()));
-=======
-            .withOperator(CsaProfileCracUtils.getTsoNameFromUrl(nativeAssessedElement.operator()))
+            .withOperator(CsaProfileCracUtils.getTsoNameFromUrl(nativeAssessedElement.assessedSystemOperator()))
             .withBorder(border);
->>>>>>> c0b5aaec
         if (cnecAdder instanceof FlowCnecAdder) {
             // The following 2 lines mustn't be called for angle & voltage CNECs
             cnecAdder.withOptimized(aeSecuredForRegion)
