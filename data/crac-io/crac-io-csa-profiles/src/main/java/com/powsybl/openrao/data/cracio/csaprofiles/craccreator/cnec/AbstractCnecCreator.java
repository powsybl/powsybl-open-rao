/*
 * Copyright (c) 2024, RTE (http://www.rte-france.com)
 * This Source Code Form is subject to the terms of the Mozilla Public
 * License, v. 2.0. If a copy of the MPL was not distributed with this
 * file, You can obtain one at http://mozilla.org/MPL/2.0/.
 */
package com.powsybl.openrao.data.cracio.csaprofiles.craccreator.cnec;

import com.powsybl.contingency.Contingency;
import com.powsybl.openrao.data.cracapi.Crac;
import com.powsybl.openrao.data.cracapi.cnec.CnecAdder;
import com.powsybl.openrao.data.cracapi.cnec.FlowCnecAdder;
import com.powsybl.iidm.network.TwoSides;
import com.powsybl.openrao.data.cracapi.parameters.CracCreationParameters;
import com.powsybl.openrao.data.cracio.commons.api.ElementaryCreationContext;
import com.powsybl.openrao.data.cracio.commons.api.StandardElementaryCreationContext;
import com.powsybl.openrao.data.cracio.csaprofiles.craccreator.CsaProfileCracUtils;
import com.powsybl.openrao.data.cracio.csaprofiles.nc.AssessedElement;
import com.powsybl.openrao.data.cracio.commons.cgmes.CgmesBranchHelper;
import com.powsybl.iidm.network.DanglingLine;
import com.powsybl.iidm.network.Identifiable;
import com.powsybl.iidm.network.Network;
import com.powsybl.iidm.network.TieLine;
import com.powsybl.openrao.data.cracio.csaprofiles.parameters.CsaCracCreationParameters;

<<<<<<< HEAD
=======
import java.util.List;
import java.util.Map;
>>>>>>> 10f919de
import java.util.Optional;
import java.util.Set;

/**
 * @author Thomas Bouquet {@literal <thomas.bouquet at rte-france.com>}
 */
public abstract class AbstractCnecCreator {
    protected final Crac crac;
    protected final Network network;
    protected final AssessedElement nativeAssessedElement;
    protected final Set<Contingency> linkedContingencies;
    protected final Set<ElementaryCreationContext> csaProfileCnecCreationContexts;
    protected final String rejectedLinksAssessedElementContingency;
    protected final boolean aeSecuredForRegion;
    protected final boolean aeScannedForRegion;
    protected final String border;

<<<<<<< HEAD
    protected AbstractCnecCreator(Crac crac, Network network, AssessedElement nativeAssessedElement, Set<Contingency> linkedContingencies, Set<ElementaryCreationContext> csaProfileCnecCreationContexts, String rejectedLinksAssessedElementContingency, CracCreationParameters cracCreationParameters) {
=======
    protected AbstractCnecCreator(Crac crac, Network network, AssessedElement nativeAssessedElement, List<Contingency> linkedContingencies, Set<ElementaryCreationContext> csaProfileCnecCreationContexts, CsaProfileCracCreationContext cracCreationContext, String rejectedLinksAssessedElementContingency, boolean aeSecuredForRegion, boolean aeScannedForRegion, Map<String, String> borderPerTso, Map<String, String> borderPerEic) {
>>>>>>> 10f919de
        this.crac = crac;
        this.network = network;
        this.nativeAssessedElement = nativeAssessedElement;
        this.linkedContingencies = linkedContingencies;
        this.csaProfileCnecCreationContexts = csaProfileCnecCreationContexts;
        this.rejectedLinksAssessedElementContingency = rejectedLinksAssessedElementContingency;
<<<<<<< HEAD
        String regionEic = cracCreationParameters.getExtension(CsaCracCreationParameters.class).getCapacityCalculationRegionEicCode();
        this.aeSecuredForRegion = isAeSecuredForRegion(regionEic);
        this.aeScannedForRegion = isAeScannedForRegion(regionEic);
    }

    private boolean isAeSecuredForRegion(String regionEic) {
        String region = nativeAssessedElement.securedForRegion() == null ? null : CsaProfileCracUtils.getEicFromUrl(nativeAssessedElement.securedForRegion());
        return region != null && region.equals(regionEic);
    }

    private boolean isAeScannedForRegion(String regionEic) {
        String region = nativeAssessedElement.scannedForRegion() == null ? null : CsaProfileCracUtils.getEicFromUrl(nativeAssessedElement.scannedForRegion());
        return region != null && region.equals(regionEic);
=======
        this.aeSecuredForRegion = aeSecuredForRegion;
        this.aeScannedForRegion = aeScannedForRegion;
        this.border = getCnecBorder(borderPerTso, borderPerEic);
>>>>>>> 10f919de
    }

    protected Identifiable<?> getNetworkElementInNetwork(String networkElementId) {
        Identifiable<?> networkElement = network.getIdentifiable(networkElementId);
        if (networkElement == null) {
            CgmesBranchHelper cgmesBranchHelper = new CgmesBranchHelper(networkElementId, network);
            if (cgmesBranchHelper.isValid()) {
                networkElement = cgmesBranchHelper.getBranch();
            }
        }

        if (networkElement instanceof DanglingLine danglingLine) {
            Optional<TieLine> optionalTieLine = danglingLine.getTieLine();
            if (optionalTieLine.isPresent()) {
                networkElement = optionalTieLine.get();
            }
        }
        return networkElement;
    }

    protected String writeAssessedElementIgnoredReasonMessage(String reason) {
        return "AssessedElement " + nativeAssessedElement.mrid() + " ignored because " + reason;
    }

    protected String getCnecName(String instantId, Contingency contingency) {
        // Need to include the mRID in the name in case the AssessedElement's name is not unique
        return "%s (%s) - %s%s".formatted(nativeAssessedElement.getUniqueName(), nativeAssessedElement.mrid(), contingency == null ? "" : contingency.getName().orElse(contingency.getId()) + " - ", instantId);
    }

    protected String getCnecName(String instantId, Contingency contingency, TwoSides side, int acceptableDuration) {
        // Need to include the mRID in the name in case the AssessedElement's name is not unique
        // Add TATL duration in case to CNECs of the same instant are created with different TATLs
        return "%s (%s) - %s%s - %s%s".formatted(nativeAssessedElement.getUniqueName(), nativeAssessedElement.mrid(), contingency == null ? "" : contingency.getName().orElse(contingency.getId()) + " - ", instantId, side.name(), acceptableDuration == Integer.MAX_VALUE ? "" : " - TATL " + acceptableDuration);
    }

    protected void addCnecBaseInformation(CnecAdder<?> cnecAdder, Contingency contingency, String instantId) {
        String cnecName = getCnecName(instantId, contingency);
        initCnecAdder(cnecAdder, contingency, instantId, cnecName);
    }

    protected void addCnecBaseInformation(CnecAdder<?> cnecAdder, Contingency contingency, String instantId, TwoSides side, int acceptableDuration) {
        initCnecAdder(cnecAdder, contingency, instantId, getCnecName(instantId, contingency, side, acceptableDuration));
    }

    private void initCnecAdder(CnecAdder<?> cnecAdder, Contingency contingency, String instantId, String cnecName) {
        cnecAdder.withContingency(contingency == null ? null : contingency.getId())
            .withId(cnecName)
            .withName(cnecName)
            .withInstant(instantId)
            .withOperator(CsaProfileCracUtils.getTsoNameFromUrl(nativeAssessedElement.operator()))
            .withBorder(border);
        if (cnecAdder instanceof FlowCnecAdder) {
            // The following 2 lines mustn't be called for angle & voltage CNECs
            cnecAdder.withOptimized(aeSecuredForRegion)
                .withMonitored(aeScannedForRegion);
        }
    }

    protected void markCnecAsImportedAndHandleRejectedContingencies(String cnecName) {
        if (rejectedLinksAssessedElementContingency.isEmpty()) {
            csaProfileCnecCreationContexts.add(StandardElementaryCreationContext.imported(nativeAssessedElement.mrid(), cnecName, cnecName, false, ""));
        } else {
            csaProfileCnecCreationContexts.add(StandardElementaryCreationContext.imported(nativeAssessedElement.mrid(), cnecName, cnecName, true, "some cnec for the same assessed element are not imported because of incorrect data for assessed elements for contingencies : " + rejectedLinksAssessedElementContingency));
        }
    }

    protected String getCnecBorder(Map<String, String> borderPerTso, Map<String, String> borderPerEic) {
        if (nativeAssessedElement.overlappingZone() != null) {
            return borderPerEic.getOrDefault(CsaProfileCracUtils.getEicFromUrl(nativeAssessedElement.overlappingZone()), null);
        }
        return borderPerTso.getOrDefault(CsaProfileCracUtils.getTsoNameFromUrl(nativeAssessedElement.operator()), null);
    }
}<|MERGE_RESOLUTION|>--- conflicted
+++ resolved
@@ -23,11 +23,7 @@
 import com.powsybl.iidm.network.TieLine;
 import com.powsybl.openrao.data.cracio.csaprofiles.parameters.CsaCracCreationParameters;
 
-<<<<<<< HEAD
-=======
-import java.util.List;
 import java.util.Map;
->>>>>>> 10f919de
 import java.util.Optional;
 import java.util.Set;
 
@@ -45,21 +41,17 @@
     protected final boolean aeScannedForRegion;
     protected final String border;
 
-<<<<<<< HEAD
-    protected AbstractCnecCreator(Crac crac, Network network, AssessedElement nativeAssessedElement, Set<Contingency> linkedContingencies, Set<ElementaryCreationContext> csaProfileCnecCreationContexts, String rejectedLinksAssessedElementContingency, CracCreationParameters cracCreationParameters) {
-=======
-    protected AbstractCnecCreator(Crac crac, Network network, AssessedElement nativeAssessedElement, List<Contingency> linkedContingencies, Set<ElementaryCreationContext> csaProfileCnecCreationContexts, CsaProfileCracCreationContext cracCreationContext, String rejectedLinksAssessedElementContingency, boolean aeSecuredForRegion, boolean aeScannedForRegion, Map<String, String> borderPerTso, Map<String, String> borderPerEic) {
->>>>>>> 10f919de
+    protected AbstractCnecCreator(Crac crac, Network network, AssessedElement nativeAssessedElement, Set<Contingency> linkedContingencies, Set<ElementaryCreationContext> csaProfileCnecCreationContexts, String rejectedLinksAssessedElementContingency, CracCreationParameters cracCreationParameters, Map<String, String> borderPerTso, Map<String, String> borderPerEic) {
         this.crac = crac;
         this.network = network;
         this.nativeAssessedElement = nativeAssessedElement;
         this.linkedContingencies = linkedContingencies;
         this.csaProfileCnecCreationContexts = csaProfileCnecCreationContexts;
         this.rejectedLinksAssessedElementContingency = rejectedLinksAssessedElementContingency;
-<<<<<<< HEAD
         String regionEic = cracCreationParameters.getExtension(CsaCracCreationParameters.class).getCapacityCalculationRegionEicCode();
         this.aeSecuredForRegion = isAeSecuredForRegion(regionEic);
         this.aeScannedForRegion = isAeScannedForRegion(regionEic);
+        this.border = getCnecBorder(borderPerTso, borderPerEic);
     }
 
     private boolean isAeSecuredForRegion(String regionEic) {
@@ -70,11 +62,6 @@
     private boolean isAeScannedForRegion(String regionEic) {
         String region = nativeAssessedElement.scannedForRegion() == null ? null : CsaProfileCracUtils.getEicFromUrl(nativeAssessedElement.scannedForRegion());
         return region != null && region.equals(regionEic);
-=======
-        this.aeSecuredForRegion = aeSecuredForRegion;
-        this.aeScannedForRegion = aeScannedForRegion;
-        this.border = getCnecBorder(borderPerTso, borderPerEic);
->>>>>>> 10f919de
     }
 
     protected Identifiable<?> getNetworkElementInNetwork(String networkElementId) {
