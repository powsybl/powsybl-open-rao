/*
 * Copyright (c) 2020, RTE (http://www.rte-france.com)
 * This Source Code Form is subject to the terms of the Mozilla Public
 * License, v. 2.0. If a copy of the MPL was not distributed with this
 * file, You can obtain one at http://mozilla.org/MPL/2.0/.
 */
package com.powsybl.openrao.data.craciojson;

import com.powsybl.openrao.commons.Unit;
import com.powsybl.openrao.data.cracapi.Crac;
import com.powsybl.openrao.data.cracapi.Instant;
import com.powsybl.openrao.data.cracapi.NetworkElement;
import com.powsybl.openrao.data.cracapi.RaUsageLimits;
import com.powsybl.openrao.data.cracapi.cnec.AngleCnec;
import com.powsybl.openrao.data.cracapi.cnec.Side;
import com.powsybl.openrao.data.cracapi.cnec.VoltageCnec;
import com.powsybl.openrao.data.cracapi.networkaction.InjectionSetpoint;
import com.powsybl.openrao.data.cracapi.networkaction.PstSetpoint;
import com.powsybl.openrao.data.cracapi.networkaction.SwitchPair;
import com.powsybl.openrao.data.cracapi.range.RangeType;
import com.powsybl.openrao.data.cracapi.range.StandardRange;
import com.powsybl.openrao.data.cracapi.range.TapRange;
import com.powsybl.openrao.data.cracapi.rangeaction.PstRangeAction;
import com.powsybl.openrao.data.cracapi.threshold.BranchThreshold;
import com.powsybl.openrao.data.cracapi.usagerule.*;
import com.powsybl.openrao.data.cracimpl.utils.ExhaustiveCracCreation;
import com.powsybl.iidm.network.Country;
import org.junit.jupiter.api.Test;

import java.util.HashMap;
import java.util.List;
import java.util.Map;
import java.util.stream.Collectors;
import java.util.Set;

import static com.powsybl.openrao.data.cracapi.usagerule.UsageMethod.AVAILABLE;
import static com.powsybl.openrao.data.cracapi.usagerule.UsageMethod.FORCED;
import static org.junit.jupiter.api.Assertions.*;

/**
 * @author Joris Mancini {@literal <joris.mancini at rte-france.com>}
 */
class CracImportExportTest {

    @Test
    void roundTripTest() {
        Crac crac = ExhaustiveCracCreation.create();
        Instant preventiveInstant = crac.getInstant("preventive");
        Instant autoInstant = crac.getInstant("auto");
        Instant curativeInstant = crac.getInstant("curative");

        Crac importedCrac = RoundTripUtil.roundTrip(crac);

        // check overall content
        assertNotNull(importedCrac);
        assertEquals(5, importedCrac.getStates().size());
        assertEquals(2, importedCrac.getContingencies().size());
        assertEquals(7, importedCrac.getFlowCnecs().size());
        assertEquals(1, importedCrac.getAngleCnecs().size());
        assertEquals(1, importedCrac.getVoltageCnecs().size());
        assertEquals(9, importedCrac.getRangeActions().size());
        assertEquals(4, importedCrac.getNetworkActions().size());

        // --------------------------
        // --- test Ra Usage Limits ---
        // --------------------------

        RaUsageLimits expectedUsageLimits = crac.getRaUsageLimits(curativeInstant);
        assertEquals(4, expectedUsageLimits.getMaxRa());
<<<<<<< HEAD
        assertEquals(new HashMap<>(Map.of("FR", 12)), expectedUsageLimits.getMaxRaPerTso());
=======
        assertEquals(2, expectedUsageLimits.getMaxTso());
        assertEquals(new HashMap<>(Map.of("FR", 12)), expectedUsageLimits.getMaxRaPerTso());
        assertEquals(new HashMap<>(Map.of("FR", 7)), expectedUsageLimits.getMaxPstPerTso());
        assertEquals(new HashMap<>(Map.of("FR", 5, "BE", 6)), expectedUsageLimits.getMaxTopoPerTso());
>>>>>>> ed669b2f
        // check instant with no limits
        assertEquals(new RaUsageLimits(), crac.getRaUsageLimits(preventiveInstant));

        // --------------------------
        // --- test Contingencies ---
        // --------------------------

        // check that Contingencies are present
        assertNotNull(crac.getContingency("contingency1Id"));
        assertNotNull(crac.getContingency("contingency2Id"));

        // check network elements
        assertEquals(1, crac.getContingency("contingency1Id").getNetworkElements().size());
        assertEquals("ne1Id", crac.getContingency("contingency1Id").getNetworkElements().iterator().next().getId());
        assertEquals(2, crac.getContingency("contingency2Id").getNetworkElements().size());

        // ----------------------
        // --- test FlowCnecs ---
        // ----------------------

        // check that Cnecs are present
        assertNotNull(crac.getFlowCnec("cnec1prevId"));
        assertNotNull(crac.getFlowCnec("cnec1outageId"));
        assertNotNull(crac.getFlowCnec("cnec2prevId"));
        assertNotNull(crac.getFlowCnec("cnec3prevId"));
        assertNotNull(crac.getFlowCnec("cnec3autoId"));
        assertNotNull(crac.getFlowCnec("cnec3curId"));
        assertNotNull(crac.getFlowCnec("cnec4prevId"));

        // check network element
        assertEquals("ne2Id", crac.getFlowCnec("cnec3prevId").getNetworkElement().getId());
        assertEquals("ne2Name", crac.getFlowCnec("cnec3prevId").getNetworkElement().getName());
        assertEquals("ne4Id", crac.getFlowCnec("cnec1outageId").getNetworkElement().getId());
        assertEquals("ne4Id", crac.getFlowCnec("cnec1outageId").getNetworkElement().getName());

        // check instants and contingencies
        assertEquals(preventiveInstant, crac.getFlowCnec("cnec1prevId").getState().getInstant());
        assertTrue(crac.getFlowCnec("cnec1prevId").getState().getContingency().isEmpty());
        assertEquals(curativeInstant, crac.getFlowCnec("cnec3curId").getState().getInstant());
        assertEquals("contingency2Id", crac.getFlowCnec("cnec3curId").getState().getContingency().get().getId());
        assertEquals(autoInstant, crac.getFlowCnec("cnec3autoId").getState().getInstant());
        assertEquals("contingency2Id", crac.getFlowCnec("cnec3autoId").getState().getContingency().get().getId());

        // check monitored and optimized
        assertFalse(crac.getFlowCnec("cnec3prevId").isOptimized());
        assertTrue(crac.getFlowCnec("cnec3prevId").isMonitored());
        assertTrue(crac.getFlowCnec("cnec4prevId").isOptimized());
        assertTrue(crac.getFlowCnec("cnec4prevId").isMonitored());

        // check operators
        assertEquals("operator1", crac.getFlowCnec("cnec1prevId").getOperator());
        assertEquals("operator1", crac.getFlowCnec("cnec1outageId").getOperator());
        assertEquals("operator2", crac.getFlowCnec("cnec2prevId").getOperator());
        assertEquals("operator3", crac.getFlowCnec("cnec3prevId").getOperator());
        assertEquals("operator4", crac.getFlowCnec("cnec4prevId").getOperator());

        // check iMax and nominal voltage
        assertEquals(2000., crac.getFlowCnec("cnec2prevId").getIMax(Side.LEFT), 1e-3);
        assertEquals(2000., crac.getFlowCnec("cnec2prevId").getIMax(Side.RIGHT), 1e-3);
        assertEquals(380., crac.getFlowCnec("cnec2prevId").getNominalVoltage(Side.LEFT), 1e-3);
        assertEquals(220., crac.getFlowCnec("cnec2prevId").getNominalVoltage(Side.RIGHT), 1e-3);
        assertEquals(Double.NaN, crac.getFlowCnec("cnec1prevId").getIMax(Side.LEFT), 1e-3);
        assertEquals(1000., crac.getFlowCnec("cnec1prevId").getIMax(Side.RIGHT), 1e-3);
        assertEquals(220., crac.getFlowCnec("cnec1prevId").getNominalVoltage(Side.LEFT), 1e-3);
        assertEquals(220., crac.getFlowCnec("cnec1prevId").getNominalVoltage(Side.RIGHT), 1e-3);

        // check threshold
        assertEquals(1, crac.getFlowCnec("cnec4prevId").getThresholds().size());
        BranchThreshold threshold = crac.getFlowCnec("cnec4prevId").getThresholds().iterator().next();
        assertEquals(Unit.MEGAWATT, threshold.getUnit());
        assertEquals(Side.LEFT, threshold.getSide());
        assertTrue(threshold.min().isEmpty());
        assertEquals(500., threshold.max().orElse(0.0), 1e-3);
        assertEquals(4, crac.getFlowCnec("cnec2prevId").getThresholds().size());

        // ----------------------
        // --- test AngleCnec ---
        // ----------------------
        AngleCnec angleCnec = crac.getAngleCnec("angleCnecId");
        assertNotNull(angleCnec);
        assertEquals("eneId", angleCnec.getExportingNetworkElement().getId());
        assertEquals("ineId", angleCnec.getImportingNetworkElement().getId());
        assertEquals(curativeInstant, angleCnec.getState().getInstant());
        assertEquals("contingency1Id", angleCnec.getState().getContingency().get().getId());
        assertFalse(angleCnec.isOptimized());
        assertTrue(angleCnec.isMonitored());
        assertEquals("operator1", angleCnec.getOperator());
        assertEquals(-90., angleCnec.getLowerBound(Unit.DEGREE).orElseThrow(), 1e-3);
        assertEquals(90., angleCnec.getUpperBound(Unit.DEGREE).orElseThrow(), 1e-3);

        // ----------------------
        // --- test VoltageCnec ---
        // ----------------------
        VoltageCnec voltageCnec = crac.getVoltageCnec("voltageCnecId");
        assertNotNull(voltageCnec);
        assertEquals("voltageCnecNeId", voltageCnec.getNetworkElement().getId());
        assertEquals(curativeInstant, voltageCnec.getState().getInstant());
        assertEquals("contingency1Id", voltageCnec.getState().getContingency().get().getId());
        assertFalse(voltageCnec.isOptimized());
        assertTrue(voltageCnec.isMonitored());
        assertEquals("operator1", voltageCnec.getOperator());
        assertEquals(381, voltageCnec.getLowerBound(Unit.KILOVOLT).orElseThrow(), 1e-3);

        // ---------------------------
        // --- test NetworkActions ---
        // ---------------------------

        // check that NetworkAction are present
        assertNotNull(crac.getNetworkAction("pstSetpointRaId"));
        assertNotNull(crac.getNetworkAction("injectionSetpointRaId"));
        assertNotNull(crac.getNetworkAction("complexNetworkActionId"));
        assertNotNull(crac.getNetworkAction("switchPairRaId"));

        // check elementaryActions
        assertEquals(1, crac.getNetworkAction("pstSetpointRaId").getElementaryActions().size());
        assertTrue(crac.getNetworkAction("pstSetpointRaId").getElementaryActions().iterator().next() instanceof PstSetpoint);
        assertEquals(1, crac.getNetworkAction("injectionSetpointRaId").getElementaryActions().size());
        assertTrue(crac.getNetworkAction("injectionSetpointRaId").getElementaryActions().iterator().next() instanceof InjectionSetpoint);
        assertEquals(2, crac.getNetworkAction("complexNetworkActionId").getElementaryActions().size());

        // check onInstant usage rule
        assertEquals(2, crac.getNetworkAction("complexNetworkActionId").getUsageRules().size());
        OnInstant onInstant = crac.getNetworkAction("complexNetworkActionId").getUsageRules().stream()
            .filter(ur -> ur instanceof OnInstant)
            .map(ur -> (OnInstant) ur)
            .findAny().orElse(null);
        assertNotNull(onInstant);
        assertEquals(preventiveInstant, onInstant.getInstant());
        assertEquals(AVAILABLE, onInstant.getUsageMethod());

        // check several usage rules
        assertEquals(2, crac.getNetworkAction("pstSetpointRaId").getUsageRules().size());

        // check onContingencyState usage Rule (curative)
        OnContingencyState onContingencyState = crac.getNetworkAction("pstSetpointRaId").getUsageRules().stream()
                .filter(ur -> ur instanceof OnContingencyState)
                .map(ur -> (OnContingencyState) ur)
                .findAny().orElse(null);
        assertNotNull(onContingencyState);
        assertEquals("contingency1Id", onContingencyState.getContingency().getId());
        assertEquals(curativeInstant, onContingencyState.getInstant());
        assertEquals(FORCED, onContingencyState.getUsageMethod());

        // check onContingencyState usage Rule (preventive)
        onContingencyState = crac.getNetworkAction("complexNetworkActionId").getUsageRules().stream()
            .filter(ur -> ur instanceof OnContingencyState)
            .map(ur -> (OnContingencyState) ur)
            .findAny().orElse(null);
        assertNotNull(onContingencyState);
        assertNull(onContingencyState.getContingency());
        assertEquals(crac.getPreventiveState(), onContingencyState.getState());
        assertEquals(preventiveInstant, onContingencyState.getInstant());
        assertEquals(FORCED, onContingencyState.getUsageMethod());

        // check automaton OnFlowConstraint usage rule
        assertEquals(1, crac.getNetworkAction("injectionSetpointRaId").getUsageRules().size());
        UsageRule injectionSetpointRaUsageRule = crac.getNetworkAction("injectionSetpointRaId").getUsageRules().iterator().next();

        assertTrue(injectionSetpointRaUsageRule instanceof OnFlowConstraint);
        OnFlowConstraint onFlowConstraint1 = (OnFlowConstraint) injectionSetpointRaUsageRule;
        assertEquals("cnec3autoId", onFlowConstraint1.getFlowCnec().getId());
        assertEquals(autoInstant, onFlowConstraint1.getInstant());
        assertEquals(FORCED, onFlowConstraint1.getUsageMethod());

        // test SwitchPair

        assertEquals(1, crac.getNetworkAction("switchPairRaId").getElementaryActions().size());
        assertTrue(crac.getNetworkAction("switchPairRaId").getElementaryActions().iterator().next() instanceof SwitchPair);

        SwitchPair switchPair = (SwitchPair) crac.getNetworkAction("switchPairRaId").getElementaryActions().iterator().next();
        assertEquals("to-open", switchPair.getSwitchToOpen().getId());
        assertEquals("to-open", switchPair.getSwitchToOpen().getName());
        assertEquals("to-close", switchPair.getSwitchToClose().getId());
        assertEquals("to-close-name", switchPair.getSwitchToClose().getName());

        // ----------------------------
        // --- test PstRangeActions ---
        // ----------------------------

        // check that RangeActions are present
        assertNotNull(crac.getRangeAction("pstRange1Id"));
        assertNotNull(crac.getRangeAction("pstRange2Id"));
        assertNotNull(crac.getRangeAction("pstRange3Id"));
        assertNotNull(crac.getRangeAction("pstRange5Id"));

        // check groupId
        assertTrue(crac.getRangeAction("pstRange1Id").getGroupId().isEmpty());
        assertEquals("group-1-pst", crac.getRangeAction("pstRange2Id").getGroupId().orElseThrow());
        assertEquals("group-3-pst", crac.getRangeAction("pstRange3Id").getGroupId().orElseThrow());

        // check taps
        assertEquals(2, crac.getPstRangeAction("pstRange1Id").getInitialTap());
        assertEquals(0.5, crac.getPstRangeAction("pstRange1Id").convertTapToAngle(-2));
        assertEquals(2.5, crac.getPstRangeAction("pstRange1Id").convertTapToAngle(2));
        assertEquals(2, crac.getPstRangeAction("pstRange1Id").convertAngleToTap(2.5));

        // check Tap Range
        assertEquals(2, crac.getPstRangeAction("pstRange1Id").getRanges().size());

        TapRange absRange = crac.getPstRangeAction("pstRange1Id").getRanges().stream()
                .filter(tapRange -> tapRange.getRangeType().equals(RangeType.ABSOLUTE))
                .findAny().orElse(null);
        TapRange relRange = crac.getPstRangeAction("pstRange1Id").getRanges().stream()
                .filter(tapRange -> tapRange.getRangeType().equals(RangeType.RELATIVE_TO_INITIAL_NETWORK))
                .findAny().orElse(null);

        assertNotNull(absRange);
        assertEquals(1, absRange.getMinTap());
        assertEquals(7, absRange.getMaxTap());
        assertNotNull(relRange);
        assertEquals(-3, relRange.getMinTap());
        assertEquals(3, relRange.getMaxTap());
        assertEquals(Unit.TAP, relRange.getUnit());

        // check OnFlowConstraint usage rule
        assertEquals(1, crac.getPstRangeAction("pstRange2Id").getUsageRules().size());
        UsageRule pstRange2UsageRule = crac.getPstRangeAction("pstRange2Id").getUsageRules().iterator().next();

        assertTrue(pstRange2UsageRule instanceof OnFlowConstraint);
        OnFlowConstraint onFlowConstraint2 = (OnFlowConstraint) pstRange2UsageRule;
        assertEquals(preventiveInstant, onFlowConstraint2.getInstant());
        assertSame(crac.getCnec("cnec3prevId"), onFlowConstraint2.getFlowCnec());
        assertEquals(AVAILABLE, onFlowConstraint2.getUsageMethod());

        // check OnAngleConstraint usage rule
        assertEquals(1, crac.getPstRangeAction("pstRange3Id").getUsageRules().size());
        UsageRule pstRange3UsageRule = crac.getPstRangeAction("pstRange3Id").getUsageRules().iterator().next();

        assertTrue(pstRange3UsageRule instanceof OnAngleConstraint);
        OnAngleConstraint onAngleConstraint = (OnAngleConstraint) pstRange3UsageRule;
        assertEquals(curativeInstant, onAngleConstraint.getInstant());
        assertSame(crac.getCnec("angleCnecId"), onAngleConstraint.getAngleCnec());
        assertEquals(AVAILABLE, onAngleConstraint.getUsageMethod());

        // check OnVoltageConstraint usage rule
        Set<UsageRule> pstRange4IdUsageRules = crac.getPstRangeAction("pstRange4Id").getUsageRules();
        assertEquals(1, pstRange4IdUsageRules.size());
        UsageRule pstRange4IdFirstUsageRules = pstRange4IdUsageRules.iterator().next();
        assertTrue(pstRange4IdFirstUsageRules instanceof OnVoltageConstraint);
        OnVoltageConstraint onVoltageConstraint = (OnVoltageConstraint) pstRange4IdFirstUsageRules;
        assertEquals(curativeInstant, onVoltageConstraint.getInstant());
        assertSame(crac.getCnec("voltageCnecId"), onVoltageConstraint.getVoltageCnec());
        assertEquals(AVAILABLE, onVoltageConstraint.getUsageMethod());

        // check Usage Method for pst5
        PstRangeAction pst5 = crac.getPstRangeAction("pstRange5Id");
        assertEquals(2, pst5.getUsageRules().size());

        List<UsageRule> onFlowConstrainRule = pst5.getUsageRules().stream().filter(usageRule -> usageRule instanceof OnFlowConstraint).collect(Collectors.toList());
        assertEquals(1, onFlowConstrainRule.size());
        assertEquals(UsageMethod.AVAILABLE, onFlowConstrainRule.get(0).getUsageMethod(crac.getPreventiveState()));

        List<UsageRule> onInstantRule = pst5.getUsageRules().stream().filter(usageRule -> usageRule instanceof OnInstant).collect(Collectors.toList());
        assertEquals(1, onInstantRule.size());
        assertEquals(UsageMethod.FORCED, onInstantRule.get(0).getUsageMethod(crac.getPreventiveState()));

        // asserts that FORCED UsageMethod prevails over AVAILABLE
        assertEquals(UsageMethod.FORCED, pst5.getUsageMethod(crac.getPreventiveState()));

        // -----------------------------
        // --- test HvdcRangeActions ---
        // -----------------------------

        assertNotNull(crac.getRangeAction("hvdcRange1Id"));
        assertNotNull(crac.getRangeAction("hvdcRange2Id"));

        // check groupId
        assertTrue(crac.getRangeAction("hvdcRange1Id").getGroupId().isEmpty());
        assertEquals("group-1-hvdc", crac.getRangeAction("hvdcRange2Id").getGroupId().orElseThrow());

        // check preventive OnFlowConstraint usage rule
        assertEquals(3, crac.getHvdcRangeAction("hvdcRange2Id").getUsageRules().size());
        OnFlowConstraint onFlowConstraint3 = (OnFlowConstraint) crac.getHvdcRangeAction("hvdcRange2Id").getUsageRules().stream().filter(OnFlowConstraint.class::isInstance).findAny().orElseThrow();
        assertEquals(preventiveInstant, onFlowConstraint3.getInstant());
        assertEquals(AVAILABLE, onFlowConstraint3.getUsageMethod());
        assertSame(crac.getCnec("cnec3curId"), onFlowConstraint3.getFlowCnec());

        // check Hvdc range
        assertEquals(1, crac.getHvdcRangeAction("hvdcRange1Id").getRanges().size());
        StandardRange hvdcRange = crac.getHvdcRangeAction("hvdcRange1Id").getRanges().get(0);
        assertEquals(-1000, hvdcRange.getMin(), 1e-3);
        assertEquals(1000, hvdcRange.getMax(), 1e-3);
        assertEquals(Unit.MEGAWATT, hvdcRange.getUnit());

        // Check OnFlowConstraintInCountry usage rules
        Set<UsageRule> usageRules = crac.getHvdcRangeAction("hvdcRange1Id").getUsageRules();
        assertEquals(1, usageRules.size());
        UsageRule hvdcRange1UsageRule = usageRules.iterator().next();

        assertTrue(hvdcRange1UsageRule instanceof OnFlowConstraintInCountry);
        OnFlowConstraintInCountry ur = (OnFlowConstraintInCountry) hvdcRange1UsageRule;
        assertEquals(preventiveInstant, ur.getInstant());
        assertEquals(Country.FR, ur.getCountry());
        assertEquals(AVAILABLE, ur.getUsageMethod());

        // ---------------------------------
        // --- test InjectionRangeAction ---
        // ---------------------------------

        assertNotNull(crac.getInjectionRangeAction("injectionRange1Id"));

        assertEquals("injectionRange1Name", crac.getInjectionRangeAction("injectionRange1Id").getName());
        assertNull(crac.getInjectionRangeAction("injectionRange1Id").getOperator());
        assertTrue(crac.getInjectionRangeAction("injectionRange1Id").getGroupId().isEmpty());
        Map<NetworkElement, Double> networkElementAndKeys = crac.getInjectionRangeAction("injectionRange1Id").getInjectionDistributionKeys();
        assertEquals(2, networkElementAndKeys.size());
        assertEquals(1., networkElementAndKeys.entrySet().stream().filter(e -> e.getKey().getId().equals("generator1Id")).findAny().orElseThrow().getValue(), 1e-3);
        assertEquals(-1., networkElementAndKeys.entrySet().stream().filter(e -> e.getKey().getId().equals("generator2Id")).findAny().orElseThrow().getValue(), 1e-3);
        assertEquals("generator2Name", networkElementAndKeys.entrySet().stream().filter(e -> e.getKey().getId().equals("generator2Id")).findAny().orElseThrow().getKey().getName());
        assertEquals(2, crac.getInjectionRangeAction("injectionRange1Id").getRanges().size());

        // Check OnFlowConstraintInCountry usage rules
        usageRules = crac.getInjectionRangeAction("injectionRange1Id").getUsageRules();
        assertEquals(2, usageRules.size());
        ur = (OnFlowConstraintInCountry) usageRules.stream().filter(OnFlowConstraintInCountry.class::isInstance).findAny().orElseThrow();
        assertEquals(curativeInstant, ur.getInstant());
        assertEquals(Country.ES, ur.getCountry());

        // ---------------------------------
        // --- test CounterTradeRangeAction ---
        // ---------------------------------

        assertNotNull(crac.getCounterTradeRangeAction("counterTradeRange1Id"));

        assertEquals("counterTradeRange1Name", crac.getCounterTradeRangeAction("counterTradeRange1Id").getName());
        assertNull(crac.getCounterTradeRangeAction("counterTradeRange1Id").getOperator());
        assertTrue(crac.getCounterTradeRangeAction("counterTradeRange1Id").getGroupId().isEmpty());
        assertEquals(2, crac.getCounterTradeRangeAction("counterTradeRange1Id").getRanges().size());
        assertEquals(Country.FR, crac.getCounterTradeRangeAction("counterTradeRange1Id").getExportingCountry());
        assertEquals(Country.DE, crac.getCounterTradeRangeAction("counterTradeRange1Id").getImportingCountry());

        // Check OnFlowConstraintInCountry usage rules
        usageRules = crac.getRemedialAction("counterTradeRange1Id").getUsageRules();
        assertEquals(2, usageRules.size());
        ur = (OnFlowConstraintInCountry) usageRules.stream().filter(OnFlowConstraintInCountry.class::isInstance).findAny().orElseThrow();
        assertEquals(curativeInstant, ur.getInstant());
        assertEquals(Country.ES, ur.getCountry());
        assertEquals(AVAILABLE, ur.getUsageMethod());

    }
}<|MERGE_RESOLUTION|>--- conflicted
+++ resolved
@@ -67,14 +67,10 @@
 
         RaUsageLimits expectedUsageLimits = crac.getRaUsageLimits(curativeInstant);
         assertEquals(4, expectedUsageLimits.getMaxRa());
-<<<<<<< HEAD
-        assertEquals(new HashMap<>(Map.of("FR", 12)), expectedUsageLimits.getMaxRaPerTso());
-=======
         assertEquals(2, expectedUsageLimits.getMaxTso());
         assertEquals(new HashMap<>(Map.of("FR", 12)), expectedUsageLimits.getMaxRaPerTso());
         assertEquals(new HashMap<>(Map.of("FR", 7)), expectedUsageLimits.getMaxPstPerTso());
         assertEquals(new HashMap<>(Map.of("FR", 5, "BE", 6)), expectedUsageLimits.getMaxTopoPerTso());
->>>>>>> ed669b2f
         // check instant with no limits
         assertEquals(new RaUsageLimits(), crac.getRaUsageLimits(preventiveInstant));
 
