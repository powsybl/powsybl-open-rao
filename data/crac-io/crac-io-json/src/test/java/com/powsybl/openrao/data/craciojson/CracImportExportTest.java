/*
 * Copyright (c) 2020, RTE (http://www.rte-france.com)
 * This Source Code Form is subject to the terms of the Mozilla Public
 * License, v. 2.0. If a copy of the MPL was not distributed with this
 * file, You can obtain one at http://mozilla.org/MPL/2.0/.
 */
package com.powsybl.openrao.data.craciojson;

import com.powsybl.openrao.commons.Unit;
import com.powsybl.openrao.data.cracapi.Crac;
import com.powsybl.openrao.data.cracapi.Instant;
import com.powsybl.openrao.data.cracapi.NetworkElement;
import com.powsybl.openrao.data.cracapi.RaUsageLimits;
import com.powsybl.openrao.data.cracapi.cnec.AngleCnec;
import com.powsybl.openrao.data.cracapi.cnec.FlowCnec;
import com.powsybl.openrao.data.cracapi.cnec.Side;
import com.powsybl.openrao.data.cracapi.cnec.VoltageCnec;
import com.powsybl.openrao.data.cracapi.networkaction.InjectionSetpoint;
import com.powsybl.openrao.data.cracapi.networkaction.PstSetpoint;
import com.powsybl.openrao.data.cracapi.networkaction.SwitchPair;
import com.powsybl.openrao.data.cracapi.range.RangeType;
import com.powsybl.openrao.data.cracapi.range.StandardRange;
import com.powsybl.openrao.data.cracapi.range.TapRange;
import com.powsybl.openrao.data.cracapi.rangeaction.PstRangeAction;
import com.powsybl.openrao.data.cracapi.threshold.BranchThreshold;
import com.powsybl.openrao.data.cracapi.triggercondition.TriggerCondition;
import com.powsybl.openrao.data.cracapi.triggercondition.UsageMethod;
import com.powsybl.openrao.data.cracimpl.utils.ExhaustiveCracCreation;
import com.powsybl.iidm.network.Country;
import org.junit.jupiter.api.Test;

import java.util.HashMap;
import java.util.List;
import java.util.Map;
import java.util.Set;

import static org.junit.jupiter.api.Assertions.*;

/**
 * @author Joris Mancini {@literal <joris.mancini at rte-france.com>}
 */
class CracImportExportTest {

    @Test
    void testExists() {
        assertTrue(new JsonImport().exists(getClass().getResourceAsStream("/cracHeader.json")));
        assertFalse(new JsonImport().exists(getClass().getResourceAsStream("/invalidCrac.json")));
        assertFalse(new JsonImport().exists(getClass().getResourceAsStream("/invalidCrac.txt")));
    }

    @Test
    void explicitJsonRoundTripTest() {
        Crac crac = ExhaustiveCracCreation.create();
        Crac importedCrac = RoundTripUtil.explicitJsonRoundTrip(crac, ExhaustiveCracCreation.createAssociatedNetwork());
        checkContent(importedCrac);
    }

    @Test
    void implicitJsonRoundTripTest() {
        Crac crac = ExhaustiveCracCreation.create();
        Crac importedCrac = RoundTripUtil.implicitJsonRoundTrip(crac, ExhaustiveCracCreation.createAssociatedNetwork());
        checkContent(importedCrac);
    }

    private void checkContent(Crac crac) {
        Instant preventiveInstant = crac.getInstant("preventive");
        Instant autoInstant = crac.getInstant("auto");
        Instant curativeInstant = crac.getInstant("curative");

        // check overall content
        assertNotNull(crac);
        assertEquals(5, crac.getStates().size());
        assertEquals(2, crac.getContingencies().size());
        assertEquals(7, crac.getFlowCnecs().size());
        assertEquals(1, crac.getAngleCnecs().size());
        assertEquals(1, crac.getVoltageCnecs().size());
        assertEquals(9, crac.getRangeActions().size());
        assertEquals(4, crac.getNetworkActions().size());

        // --------------------------
        // --- test Ra Usage Limits ---
        // --------------------------

        RaUsageLimits expectedUsageLimits = crac.getRaUsageLimits(curativeInstant);
        assertEquals(4, expectedUsageLimits.getMaxRa());
        assertEquals(2, expectedUsageLimits.getMaxTso());
        assertEquals(new HashMap<>(Map.of("FR", 12)), expectedUsageLimits.getMaxRaPerTso());
        assertEquals(new HashMap<>(Map.of("FR", 7)), expectedUsageLimits.getMaxPstPerTso());
        assertEquals(new HashMap<>(Map.of("FR", 5, "BE", 6)), expectedUsageLimits.getMaxTopoPerTso());
        // check instant with no limits
        assertEquals(new RaUsageLimits(), crac.getRaUsageLimits(preventiveInstant));

        // --------------------------
        // --- test Contingencies ---
        // --------------------------

        // check that Contingencies are present
        assertNotNull(crac.getContingency("contingency1Id"));
        assertNotNull(crac.getContingency("contingency2Id"));

        // check network elements
        assertEquals(1, crac.getContingency("contingency1Id").getElements().size());
        assertEquals("ne1Id", crac.getContingency("contingency1Id").getElements().iterator().next().getId());
        assertEquals(2, crac.getContingency("contingency2Id").getElements().size());

        // ----------------------
        // --- test FlowCnecs ---
        // ----------------------

        // check that Cnecs are present
        assertNotNull(crac.getFlowCnec("cnec1prevId"));
        assertNotNull(crac.getFlowCnec("cnec1outageId"));
        assertNotNull(crac.getFlowCnec("cnec2prevId"));
        assertNotNull(crac.getFlowCnec("cnec3prevId"));
        assertNotNull(crac.getFlowCnec("cnec3autoId"));
        assertNotNull(crac.getFlowCnec("cnec3curId"));
        assertNotNull(crac.getFlowCnec("cnec4prevId"));

        // check network element
        assertEquals("ne2Id", crac.getFlowCnec("cnec3prevId").getNetworkElement().getId());
        assertEquals("ne2Name", crac.getFlowCnec("cnec3prevId").getNetworkElement().getName());
        assertEquals("ne4Id", crac.getFlowCnec("cnec1outageId").getNetworkElement().getId());
        assertEquals("ne4Id", crac.getFlowCnec("cnec1outageId").getNetworkElement().getName());

        // check instants and contingencies
        assertEquals(preventiveInstant, crac.getFlowCnec("cnec1prevId").getState().getInstant());
        assertTrue(crac.getFlowCnec("cnec1prevId").getState().getContingency().isEmpty());
        assertEquals(curativeInstant, crac.getFlowCnec("cnec3curId").getState().getInstant());
        assertEquals("contingency2Id", crac.getFlowCnec("cnec3curId").getState().getContingency().get().getId());
        assertEquals(autoInstant, crac.getFlowCnec("cnec3autoId").getState().getInstant());
        assertEquals("contingency2Id", crac.getFlowCnec("cnec3autoId").getState().getContingency().get().getId());

        // check monitored and optimized
        assertFalse(crac.getFlowCnec("cnec3prevId").isOptimized());
        assertTrue(crac.getFlowCnec("cnec3prevId").isMonitored());
        assertTrue(crac.getFlowCnec("cnec4prevId").isOptimized());
        assertTrue(crac.getFlowCnec("cnec4prevId").isMonitored());

        // check operators
        assertEquals("operator1", crac.getFlowCnec("cnec1prevId").getOperator());
        assertEquals("operator1", crac.getFlowCnec("cnec1outageId").getOperator());
        assertEquals("operator2", crac.getFlowCnec("cnec2prevId").getOperator());
        assertEquals("operator3", crac.getFlowCnec("cnec3prevId").getOperator());
        assertEquals("operator4", crac.getFlowCnec("cnec4prevId").getOperator());

        // check iMax and nominal voltage
        assertEquals(2000., crac.getFlowCnec("cnec2prevId").getIMax(Side.LEFT), 1e-3);
        assertEquals(2000., crac.getFlowCnec("cnec2prevId").getIMax(Side.RIGHT), 1e-3);
        assertEquals(380., crac.getFlowCnec("cnec2prevId").getNominalVoltage(Side.LEFT), 1e-3);
        assertEquals(220., crac.getFlowCnec("cnec2prevId").getNominalVoltage(Side.RIGHT), 1e-3);
        assertEquals(Double.NaN, crac.getFlowCnec("cnec1prevId").getIMax(Side.LEFT), 1e-3);
        assertEquals(1000., crac.getFlowCnec("cnec1prevId").getIMax(Side.RIGHT), 1e-3);
        assertEquals(220., crac.getFlowCnec("cnec1prevId").getNominalVoltage(Side.LEFT), 1e-3);
        assertEquals(220., crac.getFlowCnec("cnec1prevId").getNominalVoltage(Side.RIGHT), 1e-3);

        // check threshold
        assertEquals(1, crac.getFlowCnec("cnec4prevId").getThresholds().size());
        BranchThreshold threshold = crac.getFlowCnec("cnec4prevId").getThresholds().iterator().next();
        assertEquals(Unit.MEGAWATT, threshold.getUnit());
        assertEquals(Side.LEFT, threshold.getSide());
        assertTrue(threshold.min().isEmpty());
        assertEquals(500., threshold.max().orElse(0.0), 1e-3);
        assertEquals(4, crac.getFlowCnec("cnec2prevId").getThresholds().size());

        // ----------------------
        // --- test AngleCnec ---
        // ----------------------
        AngleCnec angleCnec = crac.getAngleCnec("angleCnecId");
        assertNotNull(angleCnec);
        assertEquals("eneId", angleCnec.getExportingNetworkElement().getId());
        assertEquals("ineId", angleCnec.getImportingNetworkElement().getId());
        assertEquals(curativeInstant, angleCnec.getState().getInstant());
        assertEquals("contingency1Id", angleCnec.getState().getContingency().get().getId());
        assertFalse(angleCnec.isOptimized());
        assertTrue(angleCnec.isMonitored());
        assertEquals("operator1", angleCnec.getOperator());
        assertEquals(-90., angleCnec.getLowerBound(Unit.DEGREE).orElseThrow(), 1e-3);
        assertEquals(90., angleCnec.getUpperBound(Unit.DEGREE).orElseThrow(), 1e-3);

        // ----------------------
        // --- test VoltageCnec ---
        // ----------------------
        VoltageCnec voltageCnec = crac.getVoltageCnec("voltageCnecId");
        assertNotNull(voltageCnec);
        assertEquals("voltageCnecNeId", voltageCnec.getNetworkElement().getId());
        assertEquals(curativeInstant, voltageCnec.getState().getInstant());
        assertEquals("contingency1Id", voltageCnec.getState().getContingency().get().getId());
        assertFalse(voltageCnec.isOptimized());
        assertTrue(voltageCnec.isMonitored());
        assertEquals("operator1", voltageCnec.getOperator());
        assertEquals(381, voltageCnec.getLowerBound(Unit.KILOVOLT).orElseThrow(), 1e-3);

        // ---------------------------
        // --- test NetworkActions ---
        // ---------------------------

        // check that NetworkAction are present
        assertNotNull(crac.getNetworkAction("pstSetpointRaId"));
        assertNotNull(crac.getNetworkAction("injectionSetpointRaId"));
        assertNotNull(crac.getNetworkAction("complexNetworkActionId"));
        assertNotNull(crac.getNetworkAction("switchPairRaId"));

        // check elementaryActions
        assertEquals(1, crac.getNetworkAction("pstSetpointRaId").getElementaryActions().size());
        assertTrue(crac.getNetworkAction("pstSetpointRaId").getElementaryActions().iterator().next() instanceof PstSetpoint);
        assertEquals(1, crac.getNetworkAction("injectionSetpointRaId").getElementaryActions().size());
        assertTrue(crac.getNetworkAction("injectionSetpointRaId").getElementaryActions().iterator().next() instanceof InjectionSetpoint);
        assertEquals(2, crac.getNetworkAction("complexNetworkActionId").getElementaryActions().size());

        // check onInstant usage rule
        assertEquals(1, crac.getNetworkAction("complexNetworkActionId").getTriggerConditions().size());
        TriggerCondition onInstant = crac.getNetworkAction("complexNetworkActionId").getTriggerConditions().stream()
            .filter(tc -> tc.getContingency().isEmpty() && tc.getCnec().isEmpty() && tc.getCountry().isEmpty())
            .findAny().orElse(null);
        assertNotNull(onInstant);
        assertEquals(preventiveInstant, onInstant.getInstant());
        assertEquals(UsageMethod.AVAILABLE, onInstant.getUsageMethod());

        // check several usage rules
        assertEquals(2, crac.getNetworkAction("pstSetpointRaId").getTriggerConditions().size());

        // check onContingencyState usage Rule (curative)
<<<<<<< HEAD
        TriggerCondition onContingencyState = crac.getNetworkAction("pstSetpointRaId").getTriggerConditions().stream()
                .filter(tc -> tc.getContingency().isPresent() && tc.getCnec().isEmpty() && tc.getCountry().isEmpty())
                .findAny().orElse(null);
=======
        OnContingencyState onContingencyState = crac.getNetworkAction("pstSetpointRaId").getUsageRules().stream()
            .filter(ur -> ur instanceof OnContingencyState)
            .map(ur -> (OnContingencyState) ur)
            .findAny().orElse(null);
>>>>>>> 16556cb4
        assertNotNull(onContingencyState);
        assertEquals("contingency1Id", onContingencyState.getContingency().get().getId());
        assertEquals(curativeInstant, onContingencyState.getInstant());
        assertEquals(UsageMethod.FORCED, onContingencyState.getUsageMethod());

        // check automaton OnFlowConstraint usage rule
        assertEquals(1, crac.getNetworkAction("injectionSetpointRaId").getTriggerConditions().size());
        TriggerCondition injectionSetpointRaTriggerCondition = crac.getNetworkAction("injectionSetpointRaId").getTriggerConditions().iterator().next();

        assertTrue(injectionSetpointRaTriggerCondition.getContingency().isEmpty() && injectionSetpointRaTriggerCondition.getCnec().isPresent() && injectionSetpointRaTriggerCondition.getCountry().isEmpty());
        assertEquals("cnec3autoId", injectionSetpointRaTriggerCondition.getCnec().get().getId());
        assertTrue(injectionSetpointRaTriggerCondition.getCnec().get() instanceof FlowCnec);
        assertEquals(autoInstant, injectionSetpointRaTriggerCondition.getInstant());
        assertEquals(UsageMethod.FORCED, injectionSetpointRaTriggerCondition.getUsageMethod());

        // test SwitchPair

        assertEquals(1, crac.getNetworkAction("switchPairRaId").getElementaryActions().size());
        assertTrue(crac.getNetworkAction("switchPairRaId").getElementaryActions().iterator().next() instanceof SwitchPair);

        SwitchPair switchPair = (SwitchPair) crac.getNetworkAction("switchPairRaId").getElementaryActions().iterator().next();
        assertEquals("to-open", switchPair.getSwitchToOpen().getId());
        assertEquals("to-open", switchPair.getSwitchToOpen().getName());
        assertEquals("to-close", switchPair.getSwitchToClose().getId());
        assertEquals("to-close-name", switchPair.getSwitchToClose().getName());

        // ----------------------------
        // --- test PstRangeActions ---
        // ----------------------------

        // check that RangeActions are present
        assertNotNull(crac.getRangeAction("pstRange1Id"));
        assertNotNull(crac.getRangeAction("pstRange2Id"));
        assertNotNull(crac.getRangeAction("pstRange3Id"));
        assertNotNull(crac.getRangeAction("pstRange5Id"));

        // check groupId
        assertTrue(crac.getRangeAction("pstRange1Id").getGroupId().isEmpty());
        assertEquals("group-1-pst", crac.getRangeAction("pstRange2Id").getGroupId().orElseThrow());
        assertEquals("group-3-pst", crac.getRangeAction("pstRange3Id").getGroupId().orElseThrow());

        // check taps
        assertEquals(2, crac.getPstRangeAction("pstRange1Id").getInitialTap());
        assertEquals(0.5, crac.getPstRangeAction("pstRange1Id").convertTapToAngle(-2));
        assertEquals(2.5, crac.getPstRangeAction("pstRange1Id").convertTapToAngle(2));
        assertEquals(2, crac.getPstRangeAction("pstRange1Id").convertAngleToTap(2.5));

        // check Tap Range
        assertEquals(2, crac.getPstRangeAction("pstRange1Id").getRanges().size());

        TapRange absRange = crac.getPstRangeAction("pstRange1Id").getRanges().stream()
            .filter(tapRange -> tapRange.getRangeType().equals(RangeType.ABSOLUTE))
            .findAny().orElse(null);
        TapRange relRange = crac.getPstRangeAction("pstRange1Id").getRanges().stream()
            .filter(tapRange -> tapRange.getRangeType().equals(RangeType.RELATIVE_TO_INITIAL_NETWORK))
            .findAny().orElse(null);

        assertNotNull(absRange);
        assertEquals(1, absRange.getMinTap());
        assertEquals(7, absRange.getMaxTap());
        assertNotNull(relRange);
        assertEquals(-3, relRange.getMinTap());
        assertEquals(3, relRange.getMaxTap());
        assertEquals(Unit.TAP, relRange.getUnit());

        // check OnFlowConstraint usage rule
        assertEquals(1, crac.getPstRangeAction("pstRange2Id").getTriggerConditions().size());
        TriggerCondition pstRange2TriggerCondition = crac.getPstRangeAction("pstRange2Id").getTriggerConditions().iterator().next();

        assertTrue(pstRange2TriggerCondition.getContingency().isEmpty() && pstRange2TriggerCondition.getCnec().isPresent() && pstRange2TriggerCondition.getCountry().isEmpty());
        assertEquals(preventiveInstant, pstRange2TriggerCondition.getInstant());
        assertSame(crac.getCnec("cnec3prevId"), pstRange2TriggerCondition.getCnec().get());
        assertTrue(pstRange2TriggerCondition.getCnec().get() instanceof FlowCnec);
        assertEquals(UsageMethod.AVAILABLE, pstRange2TriggerCondition.getUsageMethod());

        // check Tap Range
        assertEquals(3, crac.getPstRangeAction("pstRange2Id").getRanges().size());

        absRange = crac.getPstRangeAction("pstRange2Id").getRanges().stream()
            .filter(tapRange -> tapRange.getRangeType().equals(RangeType.ABSOLUTE))
            .findAny().orElse(null);
        relRange = crac.getPstRangeAction("pstRange2Id").getRanges().stream()
            .filter(tapRange -> tapRange.getRangeType().equals(RangeType.RELATIVE_TO_INITIAL_NETWORK))
            .findAny().orElse(null);
        TapRange relTimestampRange = crac.getPstRangeAction("pstRange2Id").getRanges().stream()
            .filter(tapRange -> tapRange.getRangeType().equals(RangeType.RELATIVE_TO_PREVIOUS_TIME_STEP))
            .findAny().orElse(null);

        assertNotNull(absRange);
        assertEquals(-4, absRange.getMinTap());
        assertEquals(3, absRange.getMaxTap());
        assertNotNull(relRange);
        assertEquals(-5, relRange.getMinTap());
        assertEquals(1, relRange.getMaxTap());
        assertNotNull(relTimestampRange);
        assertEquals(-2, relTimestampRange.getMinTap());
        assertEquals(5, relTimestampRange.getMaxTap());
        assertEquals(Unit.TAP, relRange.getUnit());
        assertEquals(Unit.TAP, relTimestampRange.getUnit());

        // check OnAngleConstraint usage rule
        assertEquals(1, crac.getPstRangeAction("pstRange3Id").getTriggerConditions().size());
        TriggerCondition pstRange3TriggerCondition = crac.getPstRangeAction("pstRange3Id").getTriggerConditions().iterator().next();

        assertTrue(pstRange3TriggerCondition.getContingency().isEmpty() && pstRange3TriggerCondition.getCnec().isPresent() && pstRange3TriggerCondition.getCountry().isEmpty());
        assertEquals(curativeInstant, pstRange3TriggerCondition.getInstant());
        assertSame(crac.getCnec("angleCnecId"), pstRange3TriggerCondition.getCnec().get());
        assertTrue(pstRange3TriggerCondition.getCnec().get() instanceof AngleCnec);
        assertEquals(UsageMethod.AVAILABLE, pstRange3TriggerCondition.getUsageMethod());

        // check OnVoltageConstraint usage rule
        Set<TriggerCondition> pstRange4IdTriggerConditions = crac.getPstRangeAction("pstRange4Id").getTriggerConditions();
        assertEquals(1, pstRange4IdTriggerConditions.size());
        TriggerCondition pstRange4IdFirstTriggerCondition = pstRange4IdTriggerConditions.iterator().next();
        assertTrue(pstRange4IdFirstTriggerCondition.getContingency().isEmpty() && pstRange4IdFirstTriggerCondition.getCnec().isPresent() && pstRange4IdFirstTriggerCondition.getCountry().isEmpty());
        assertEquals(curativeInstant, pstRange4IdFirstTriggerCondition.getInstant());
        assertSame(crac.getCnec("voltageCnecId"), pstRange4IdFirstTriggerCondition.getCnec().get());
        assertTrue(pstRange4IdFirstTriggerCondition.getCnec().get() instanceof VoltageCnec);
        assertEquals(UsageMethod.AVAILABLE, pstRange4IdFirstTriggerCondition.getUsageMethod());

        // check Usage Method for pst5
        PstRangeAction pst5 = crac.getPstRangeAction("pstRange5Id");
        assertEquals(2, pst5.getTriggerConditions().size());

        List<TriggerCondition> onFlowConstrainRule = pst5.getTriggerConditions().stream().filter(tc -> tc.getContingency().isEmpty() && tc.getCnec().isPresent() && tc.getCountry().isEmpty()).filter(tc -> tc.getCnec().get() instanceof FlowCnec).toList();
        assertEquals(1, onFlowConstrainRule.size());
        assertEquals(UsageMethod.AVAILABLE, onFlowConstrainRule.get(0).getUsageMethod(crac.getPreventiveState()));

        List<TriggerCondition> onInstantRule = pst5.getTriggerConditions().stream().filter(tc -> tc.getContingency().isEmpty() && tc.getCnec().isEmpty() && tc.getCountry().isEmpty()).toList();
        assertEquals(1, onInstantRule.size());
        assertEquals(UsageMethod.FORCED, onInstantRule.get(0).getUsageMethod(crac.getPreventiveState()));

        // asserts that FORCED UsageMethod prevails over AVAILABLE
        assertEquals(UsageMethod.FORCED, pst5.getUsageMethod(crac.getPreventiveState()));

        // -----------------------------
        // --- test HvdcRangeActions ---
        // -----------------------------

        assertNotNull(crac.getRangeAction("hvdcRange1Id"));
        assertNotNull(crac.getRangeAction("hvdcRange2Id"));

        // check groupId
        assertTrue(crac.getRangeAction("hvdcRange1Id").getGroupId().isEmpty());
        assertEquals("group-1-hvdc", crac.getRangeAction("hvdcRange2Id").getGroupId().orElseThrow());

        // check preventive OnFlowConstraint usage rule
        assertEquals(3, crac.getHvdcRangeAction("hvdcRange2Id").getTriggerConditions().size());
        TriggerCondition onFlowConstraint3 = crac.getHvdcRangeAction("hvdcRange2Id").getTriggerConditions().stream().filter(tc -> tc.getContingency().isEmpty() && tc.getCnec().isPresent() && tc.getCountry().isEmpty()).filter(tc -> tc.getCnec().get() instanceof FlowCnec).findAny().orElseThrow();
        assertEquals(preventiveInstant, onFlowConstraint3.getInstant());
        assertEquals(UsageMethod.AVAILABLE, onFlowConstraint3.getUsageMethod());
        assertSame(crac.getCnec("cnec3curId"), onFlowConstraint3.getCnec().get());
        assertTrue(onFlowConstraint3.getCnec().get() instanceof FlowCnec);

        // check Hvdc range
        assertEquals(1, crac.getHvdcRangeAction("hvdcRange1Id").getRanges().size());
        StandardRange hvdcRange = crac.getHvdcRangeAction("hvdcRange1Id").getRanges().get(0);
        assertEquals(-1000, hvdcRange.getMin(), 1e-3);
        assertEquals(1000, hvdcRange.getMax(), 1e-3);
        assertEquals(Unit.MEGAWATT, hvdcRange.getUnit());

        // Check OnFlowConstraintInCountry usage rules
        Set<TriggerCondition> triggerConditions = crac.getHvdcRangeAction("hvdcRange1Id").getTriggerConditions();
        assertEquals(1, triggerConditions.size());
        TriggerCondition hvdcRange1TriggerCondition = triggerConditions.iterator().next();

        assertTrue(hvdcRange1TriggerCondition.getCountry().isPresent());
        assertEquals(preventiveInstant, hvdcRange1TriggerCondition.getInstant());
        assertEquals(Country.FR, hvdcRange1TriggerCondition.getCountry().get());
        assertEquals(UsageMethod.AVAILABLE, hvdcRange1TriggerCondition.getUsageMethod());

        // ---------------------------------
        // --- test InjectionRangeAction ---
        // ---------------------------------

        assertNotNull(crac.getInjectionRangeAction("injectionRange1Id"));

        assertEquals("injectionRange1Name", crac.getInjectionRangeAction("injectionRange1Id").getName());
        assertNull(crac.getInjectionRangeAction("injectionRange1Id").getOperator());
        assertTrue(crac.getInjectionRangeAction("injectionRange1Id").getGroupId().isEmpty());
        Map<NetworkElement, Double> networkElementAndKeys = crac.getInjectionRangeAction("injectionRange1Id").getInjectionDistributionKeys();
        assertEquals(2, networkElementAndKeys.size());
        assertEquals(1., networkElementAndKeys.entrySet().stream().filter(e -> e.getKey().getId().equals("generator1Id")).findAny().orElseThrow().getValue(), 1e-3);
        assertEquals(-1., networkElementAndKeys.entrySet().stream().filter(e -> e.getKey().getId().equals("generator2Id")).findAny().orElseThrow().getValue(), 1e-3);
        assertEquals("generator2Name", networkElementAndKeys.entrySet().stream().filter(e -> e.getKey().getId().equals("generator2Id")).findAny().orElseThrow().getKey().getName());
        assertEquals(2, crac.getInjectionRangeAction("injectionRange1Id").getRanges().size());

        // Check OnFlowConstraintInCountry usage rules
        triggerConditions = crac.getInjectionRangeAction("injectionRange1Id").getTriggerConditions();
        assertEquals(2, triggerConditions.size());
        TriggerCondition injectionRange1IdTriggerCondition = triggerConditions.stream().filter(tc -> tc.getCountry().isPresent()).findAny().orElseThrow();
        assertEquals(curativeInstant, injectionRange1IdTriggerCondition.getInstant());
        assertEquals(Country.ES, injectionRange1IdTriggerCondition.getCountry().get());
        assertTrue(injectionRange1IdTriggerCondition.getContingency().isPresent());
        assertEquals("contingency2Id", injectionRange1IdTriggerCondition.getContingency().get().getId());

        // ---------------------------------
        // --- test CounterTradeRangeAction ---
        // ---------------------------------

        assertNotNull(crac.getCounterTradeRangeAction("counterTradeRange1Id"));

        assertEquals("counterTradeRange1Name", crac.getCounterTradeRangeAction("counterTradeRange1Id").getName());
        assertNull(crac.getCounterTradeRangeAction("counterTradeRange1Id").getOperator());
        assertTrue(crac.getCounterTradeRangeAction("counterTradeRange1Id").getGroupId().isEmpty());
        assertEquals(2, crac.getCounterTradeRangeAction("counterTradeRange1Id").getRanges().size());
        assertEquals(Country.FR, crac.getCounterTradeRangeAction("counterTradeRange1Id").getExportingCountry());
        assertEquals(Country.DE, crac.getCounterTradeRangeAction("counterTradeRange1Id").getImportingCountry());

        // Check OnFlowConstraintInCountry usage rules
<<<<<<< HEAD
        triggerConditions = crac.getRemedialAction("counterTradeRange1Id").getTriggerConditions();
        assertEquals(2, triggerConditions.size());
        TriggerCondition counterTradeRange1IdTriggerCondition = triggerConditions.stream().filter(tc -> tc.getCountry().isPresent()).findAny().orElseThrow();
        assertEquals(curativeInstant, counterTradeRange1IdTriggerCondition.getInstant());
        assertEquals(Country.ES, counterTradeRange1IdTriggerCondition.getCountry().get());
        assertEquals(UsageMethod.AVAILABLE, counterTradeRange1IdTriggerCondition.getUsageMethod());

=======
        usageRules = crac.getRemedialAction("counterTradeRange1Id").getUsageRules();
        assertEquals(2, usageRules.size());
        ur = (OnFlowConstraintInCountry) usageRules.stream().filter(OnFlowConstraintInCountry.class::isInstance).findAny().orElseThrow();
        assertEquals(curativeInstant, ur.getInstant());
        assertEquals(Country.ES, ur.getCountry());
        assertEquals(AVAILABLE, ur.getUsageMethod());
>>>>>>> 16556cb4
    }
}<|MERGE_RESOLUTION|>--- conflicted
+++ resolved
@@ -220,16 +220,9 @@
         assertEquals(2, crac.getNetworkAction("pstSetpointRaId").getTriggerConditions().size());
 
         // check onContingencyState usage Rule (curative)
-<<<<<<< HEAD
         TriggerCondition onContingencyState = crac.getNetworkAction("pstSetpointRaId").getTriggerConditions().stream()
                 .filter(tc -> tc.getContingency().isPresent() && tc.getCnec().isEmpty() && tc.getCountry().isEmpty())
                 .findAny().orElse(null);
-=======
-        OnContingencyState onContingencyState = crac.getNetworkAction("pstSetpointRaId").getUsageRules().stream()
-            .filter(ur -> ur instanceof OnContingencyState)
-            .map(ur -> (OnContingencyState) ur)
-            .findAny().orElse(null);
->>>>>>> 16556cb4
         assertNotNull(onContingencyState);
         assertEquals("contingency1Id", onContingencyState.getContingency().get().getId());
         assertEquals(curativeInstant, onContingencyState.getInstant());
@@ -440,7 +433,6 @@
         assertEquals(Country.DE, crac.getCounterTradeRangeAction("counterTradeRange1Id").getImportingCountry());
 
         // Check OnFlowConstraintInCountry usage rules
-<<<<<<< HEAD
         triggerConditions = crac.getRemedialAction("counterTradeRange1Id").getTriggerConditions();
         assertEquals(2, triggerConditions.size());
         TriggerCondition counterTradeRange1IdTriggerCondition = triggerConditions.stream().filter(tc -> tc.getCountry().isPresent()).findAny().orElseThrow();
@@ -448,13 +440,5 @@
         assertEquals(Country.ES, counterTradeRange1IdTriggerCondition.getCountry().get());
         assertEquals(UsageMethod.AVAILABLE, counterTradeRange1IdTriggerCondition.getUsageMethod());
 
-=======
-        usageRules = crac.getRemedialAction("counterTradeRange1Id").getUsageRules();
-        assertEquals(2, usageRules.size());
-        ur = (OnFlowConstraintInCountry) usageRules.stream().filter(OnFlowConstraintInCountry.class::isInstance).findAny().orElseThrow();
-        assertEquals(curativeInstant, ur.getInstant());
-        assertEquals(Country.ES, ur.getCountry());
-        assertEquals(AVAILABLE, ur.getUsageMethod());
->>>>>>> 16556cb4
     }
 }