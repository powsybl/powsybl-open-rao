/*
 * Copyright (c) 2021, RTE (http://www.rte-france.com)
 * This Source Code Form is subject to the terms of the Mozilla Public
 * License, v. 2.0. If a copy of the MPL was not distributed with this
 * file, You can obtain one at http://mozilla.org/MPL/2.0/.
 */
package com.powsybl.openrao.data.craciojson;

import com.powsybl.iidm.network.Network;
import com.powsybl.openrao.commons.Unit;
import com.powsybl.openrao.data.cracapi.*;
import com.powsybl.openrao.data.cracapi.cnec.AngleCnec;
import com.powsybl.openrao.data.cracapi.cnec.FlowCnec;
import com.powsybl.openrao.data.cracapi.cnec.Side;
import com.powsybl.openrao.data.cracapi.cnec.VoltageCnec;
import com.powsybl.openrao.data.cracapi.networkaction.InjectionSetpoint;
import com.powsybl.openrao.data.cracapi.networkaction.PstSetpoint;
import com.powsybl.openrao.data.cracapi.networkaction.SwitchPair;
import com.powsybl.openrao.data.cracapi.range.RangeType;
import com.powsybl.openrao.data.cracapi.range.StandardRange;
import com.powsybl.openrao.data.cracapi.range.TapRange;
import com.powsybl.openrao.data.cracapi.rangeaction.RangeAction;
import com.powsybl.openrao.data.cracapi.threshold.BranchThreshold;
import com.powsybl.openrao.data.cracapi.threshold.Threshold;
import com.powsybl.openrao.data.cracapi.usagerule.*;
import com.powsybl.iidm.network.Country;
import com.powsybl.openrao.data.cracimpl.utils.NetworkImportsUtil;
import org.junit.jupiter.api.BeforeEach;
import org.junit.jupiter.api.Test;

import java.io.InputStream;
import java.util.List;
import java.util.Map;
import java.util.Set;
import java.util.stream.Collectors;

import static com.powsybl.openrao.data.cracapi.usagerule.UsageMethod.AVAILABLE;
import static com.powsybl.openrao.data.cracapi.usagerule.UsageMethod.FORCED;
import static org.junit.jupiter.api.Assertions.*;

/**
 * @author Baptiste Seguinot {@literal <baptiste.seguinot at rte-france.com>}
 * @author Peter Mitri {@literal <peter.mitri at rte-france.com>}
 */
class JsonRetrocompatibilityTest {

    /*
    The goal of this test class is to ensure that former JSON CRAC files are still
    importable, even when modifications are brought to the JSON importer.
     */

    /*
    CARE: the existing json file used in this test case SHOULD NOT BE MODIFIED. If
    the current tests do not pass, it means that formerly generated JSON CRAC will
    not be compatible anymore with the next version of open-rao -> This is NOT
    desirable.

    Instead, we need to ensure that the JSON CRAC files used in this class can still
    be imported as is. Using versioning of the importer if needed.
     */

    private Network network;

    @BeforeEach
    public void setUp() {
        network = NetworkImportsUtil.createNetworkWithLines("ne1Id", "ne2Id", "ne3Id");
    }

    @Test
    void importV1Point0Test() {

        // JSON file of open-rao v3.4.3
        InputStream cracFile = getClass().getResourceAsStream("/retrocompatibility/v1/crac-v1.0.json");

        Crac crac = new JsonImport().importCrac(cracFile, network);

        assertEquals(2, crac.getContingencies().size());
        assertEquals(7, crac.getFlowCnecs().size());
        assertEquals(3, crac.getNetworkActions().size());
        assertEquals(2, crac.getPstRangeActions().size());
        assertEquals(2, crac.getHvdcRangeActions().size());
        testContentOfV1Point0Crac(crac);
    }

    @Test
    void importV1Point1Test() {

        // JSON file of open-rao v3.5
        // addition of switch pairs
        InputStream cracFile = getClass().getResourceAsStream("/retrocompatibility/v1/crac-v1.1.json");

        Crac crac = new JsonImport().importCrac(cracFile, network);

        assertEquals(2, crac.getContingencies().size());
        assertEquals(7, crac.getFlowCnecs().size());
        assertEquals(4, crac.getNetworkActions().size());
        assertEquals(2, crac.getPstRangeActions().size());
        assertEquals(2, crac.getHvdcRangeActions().size());
        testContentOfV1Point1Crac(crac);
    }

    @Test
    void importV1Point2Test() {

        // JSON file of open-rao v3.6
        // addition of injection range action
        InputStream cracFile = getClass().getResourceAsStream("/retrocompatibility/v1/crac-v1.2.json");

        Crac crac = new JsonImport().importCrac(cracFile, network);

        assertEquals(2, crac.getContingencies().size());
        assertEquals(7, crac.getFlowCnecs().size());
        assertEquals(4, crac.getNetworkActions().size());
        assertEquals(2, crac.getPstRangeActions().size());
        assertEquals(2, crac.getHvdcRangeActions().size());
        assertEquals(1, crac.getInjectionRangeActions().size());
        testContentOfV1Point2Crac(crac);
    }

    @Test
    void importV1Point3Test() {

        // JSON file of open-rao v3.9
        // addition of initial setpoints for InjectionRangeActions and HvdcRangeActions
        InputStream cracFile = getClass().getResourceAsStream("/retrocompatibility/v1/crac-v1.3.json");

        Crac crac = new JsonImport().importCrac(cracFile, network);

        assertEquals(2, crac.getContingencies().size());
        assertEquals(7, crac.getFlowCnecs().size());
        assertEquals(4, crac.getNetworkActions().size());
        assertEquals(2, crac.getPstRangeActions().size());
        assertEquals(2, crac.getHvdcRangeActions().size());
        assertEquals(1, crac.getInjectionRangeActions().size());
        testContentOfV1Point3Crac(crac);
    }

    @Test
    void importV1Point4Test() {

        // JSON file of open-rao v4.0
        // addition of angle cnecs
        InputStream cracFile = getClass().getResourceAsStream("/retrocompatibility/v1/crac-v1.4.json");

        Crac crac = new JsonImport().importCrac(cracFile, network);

        assertEquals(2, crac.getContingencies().size());
        assertEquals(7, crac.getFlowCnecs().size());
        assertEquals(1, crac.getAngleCnecs().size());
        assertEquals(4, crac.getNetworkActions().size());
        assertEquals(3, crac.getPstRangeActions().size());
        assertEquals(2, crac.getHvdcRangeActions().size());
        assertEquals(1, crac.getInjectionRangeActions().size());
        testContentOfV1Point4Crac(crac);
    }

    @Test
    void importV1Point5Test() {

        // JSON file of open-rao v4.1
        // addition of voltage cnecs
        InputStream cracFile = getClass().getResourceAsStream("/retrocompatibility/v1/crac-v1.5.json");

        Crac crac = new JsonImport().importCrac(cracFile, network);

        assertEquals(2, crac.getContingencies().size());
        assertEquals(7, crac.getFlowCnecs().size());
        assertEquals(1, crac.getAngleCnecs().size());
        assertEquals(1, crac.getVoltageCnecs().size());
        assertEquals(4, crac.getNetworkActions().size());
        assertEquals(3, crac.getPstRangeActions().size());
        assertEquals(2, crac.getHvdcRangeActions().size());
        assertEquals(1, crac.getInjectionRangeActions().size());
        testContentOfV1Point5Crac(crac);
    }

    @Test
    void importV1Point6Test() {

        // renaming usage rules
        // Branch threshold rule no longer handled

        InputStream cracFile = getClass().getResourceAsStream("/retrocompatibility/v1/crac-v1.6.json");

        Crac crac = new JsonImport().importCrac(cracFile, network);

        assertEquals(2, crac.getContingencies().size());
        assertEquals(7, crac.getFlowCnecs().size());
        assertEquals(1, crac.getAngleCnecs().size());
        assertEquals(1, crac.getVoltageCnecs().size());
        assertEquals(4, crac.getNetworkActions().size());
        assertEquals(3, crac.getPstRangeActions().size());
        assertEquals(2, crac.getHvdcRangeActions().size());
        assertEquals(1, crac.getInjectionRangeActions().size());
        testContentOfV1Point6Crac(crac);
    }

    @Test
    void importV1Point7Test() {

        // renaming usage rules
        // Branch threshold rule no longer handled

        InputStream cracFile = getClass().getResourceAsStream("/retrocompatibility/v1/crac-v1.7.json");

        Crac crac = new JsonImport().importCrac(cracFile, network);

        assertEquals(2, crac.getContingencies().size());
        assertEquals(7, crac.getFlowCnecs().size());
        assertEquals(1, crac.getAngleCnecs().size());
        assertEquals(1, crac.getVoltageCnecs().size());
        assertEquals(4, crac.getNetworkActions().size());
        assertEquals(4, crac.getPstRangeActions().size());
        assertEquals(2, crac.getHvdcRangeActions().size());
        assertEquals(1, crac.getInjectionRangeActions().size());
        testContentOfV1Point7Crac(crac);
    }

    @Test
    void importV1Point8Test() {

        // renaming usage rules
        // Branch threshold rule no longer handled

        InputStream cracFile = getClass().getResourceAsStream("/retrocompatibility/v1/crac-v1.8.json");

        Crac crac = new JsonImport().importCrac(cracFile, network);

        assertEquals(2, crac.getContingencies().size());
        assertEquals(7, crac.getFlowCnecs().size());
        assertEquals(1, crac.getAngleCnecs().size());
        assertEquals(1, crac.getVoltageCnecs().size());
        assertEquals(4, crac.getNetworkActions().size());
        assertEquals(4, crac.getPstRangeActions().size());
        assertEquals(2, crac.getHvdcRangeActions().size());
        assertEquals(1, crac.getInjectionRangeActions().size());
        testContentOfV1Point8Crac(crac);
    }

    @Test
    void importV1Point9Test() {
        // Add support for CounterTrade remedial actions
        InputStream cracFile = getClass().getResourceAsStream("/retrocompatibility/v1/crac-v1.9.json");

        Crac crac = new JsonImport().importCrac(cracFile, network);

        assertEquals(2, crac.getContingencies().size());
        assertEquals(7, crac.getFlowCnecs().size());
        assertEquals(1, crac.getAngleCnecs().size());
        assertEquals(1, crac.getVoltageCnecs().size());
        assertEquals(4, crac.getNetworkActions().size());
        assertEquals(4, crac.getPstRangeActions().size());
        assertEquals(2, crac.getHvdcRangeActions().size());
        assertEquals(1, crac.getInjectionRangeActions().size());
        assertEquals(1, crac.getCounterTradeRangeActions().size());
        testContentOfV1Point9Crac(crac);
    }

    @Test
    void importV2Point0Test() {
        // Add support for user-defined Instants
        InputStream cracFile = getClass().getResourceAsStream("/retrocompatibility/v2/crac-v2.0.json");

        Crac crac = new JsonImport().importCrac(cracFile, network);
        assertEquals(4, crac.getNetworkActions().size());
        testContentOfV2Point0Crac(crac);
    }

    @Test
    void importV2Point2Test() {
        // Add support for CNECs' borders and relative-to-previous-time-step ranges for PSTs
        InputStream cracFile = getClass().getResourceAsStream("/retrocompatibility/v2/crac-v2.2.json");

        Crac crac = new JsonImport().importCrac(cracFile, network);
        assertEquals(6, crac.getNetworkActions().size());
        testContentOfV2Point2Crac(crac);
    }

    @Test
    void importV2Point3Test() {
        // Add support for unified onConstraint usage rules
        InputStream cracFile = getClass().getResourceAsStream("/retrocompatibility/v2/crac-v2.3.json");

        Crac crac = new JsonImport().importCrac(cracFile, network);
        assertEquals(6, crac.getNetworkActions().size());
        testContentOfV2Point3Crac(crac);
    }

    @Test
    void importV2Point4Test() {
        // Add support for contingency in OnFlowConstraintInCountry
        InputStream cracFile = getClass().getResourceAsStream("/retrocompatibility/v2/crac-v2.4.json");

        Crac crac = new JsonImport().importCrac(cracFile, network);
        assertEquals(6, crac.getNetworkActions().size());
        testContentOfV2Point4Crac(crac);
    }

    private void testContentOfV1Point0Crac(Crac crac) {
        Instant preventiveInstant = crac.getInstant("preventive");
        Instant autoInstant = crac.getInstant("auto");
        Instant curativeInstant = crac.getInstant("curative");

        // --------------------------
        // --- test Contingencies ---
        // --------------------------

        // check that Contingencies are present
        assertNotNull(crac.getContingency("contingency1Id"));
        assertNotNull(crac.getContingency("contingency2Id"));

        // check network elements
        assertEquals(1, crac.getContingency("contingency1Id").getElements().size());
        assertEquals("ne1Id", crac.getContingency("contingency1Id").getElements().iterator().next().getId());
        assertEquals(2, crac.getContingency("contingency2Id").getElements().size());

        // ----------------------
        // --- test FlowCnecs ---
        // ----------------------

        // check that Cnecs are present
        assertNotNull(crac.getFlowCnec("cnec1prevId"));
        assertNotNull(crac.getFlowCnec("cnec1outageId"));
        assertNotNull(crac.getFlowCnec("cnec2prevId"));
        assertNotNull(crac.getFlowCnec("cnec3prevId"));
        assertNotNull(crac.getFlowCnec("cnec3autoId"));
        assertNotNull(crac.getFlowCnec("cnec3curId"));
        assertNotNull(crac.getFlowCnec("cnec4prevId"));

        // check network element
        assertEquals("ne2Id", crac.getFlowCnec("cnec3prevId").getNetworkElement().getId());
        assertEquals("ne2Name", crac.getFlowCnec("cnec3prevId").getNetworkElement().getName());
        assertEquals("ne4Id", crac.getFlowCnec("cnec1outageId").getNetworkElement().getId());
        assertEquals("ne4Id", crac.getFlowCnec("cnec1outageId").getNetworkElement().getName());

        // check instants and contingencies
        assertEquals(preventiveInstant, crac.getFlowCnec("cnec1prevId").getState().getInstant());
        assertTrue(crac.getFlowCnec("cnec1prevId").getState().getContingency().isEmpty());
        assertEquals(curativeInstant, crac.getFlowCnec("cnec3curId").getState().getInstant());
        assertEquals("contingency2Id", crac.getFlowCnec("cnec3curId").getState().getContingency().get().getId());
        assertEquals(autoInstant, crac.getFlowCnec("cnec3autoId").getState().getInstant());
        assertEquals("contingency2Id", crac.getFlowCnec("cnec3autoId").getState().getContingency().get().getId());

        // check monitored and optimized
        assertFalse(crac.getFlowCnec("cnec3prevId").isOptimized());
        assertTrue(crac.getFlowCnec("cnec3prevId").isMonitored());
        assertTrue(crac.getFlowCnec("cnec4prevId").isOptimized());
        assertTrue(crac.getFlowCnec("cnec4prevId").isMonitored());

        // check operators
        assertEquals("operator1", crac.getFlowCnec("cnec1prevId").getOperator());
        assertEquals("operator1", crac.getFlowCnec("cnec1outageId").getOperator());
        assertEquals("operator2", crac.getFlowCnec("cnec2prevId").getOperator());
        assertEquals("operator3", crac.getFlowCnec("cnec3prevId").getOperator());
        assertEquals("operator4", crac.getFlowCnec("cnec4prevId").getOperator());

        // check iMax and nominal voltage
        assertEquals(2000., crac.getFlowCnec("cnec2prevId").getIMax(Side.LEFT), 1e-3);
        assertEquals(2000., crac.getFlowCnec("cnec2prevId").getIMax(Side.RIGHT), 1e-3);
        assertEquals(380., crac.getFlowCnec("cnec2prevId").getNominalVoltage(Side.LEFT), 1e-3);
        assertEquals(220., crac.getFlowCnec("cnec2prevId").getNominalVoltage(Side.RIGHT), 1e-3);
        assertEquals(Double.NaN, crac.getFlowCnec("cnec1prevId").getIMax(Side.LEFT), 1e-3);
        assertEquals(1000., crac.getFlowCnec("cnec1prevId").getIMax(Side.RIGHT), 1e-3);
        assertEquals(220., crac.getFlowCnec("cnec1prevId").getNominalVoltage(Side.LEFT), 1e-3);
        assertEquals(220., crac.getFlowCnec("cnec1prevId").getNominalVoltage(Side.RIGHT), 1e-3);

        // check threshold
        assertEquals(1, crac.getFlowCnec("cnec4prevId").getThresholds().size());
        BranchThreshold threshold = crac.getFlowCnec("cnec4prevId").getThresholds().iterator().next();
        assertEquals(Unit.MEGAWATT, threshold.getUnit());
        assertEquals(Side.LEFT, threshold.getSide());
        assertTrue(threshold.min().isEmpty());
        assertEquals(500., threshold.max().orElse(0.0), 1e-3);
        assertEquals(3, crac.getFlowCnec("cnec2prevId").getThresholds().size());
        assertTrue(crac.getFlowCnec("cnec2prevId").getThresholds().stream()
            .anyMatch(thr -> thr.getSide().equals(Side.LEFT) && thr.getUnit().equals(Unit.AMPERE) && thr.min().orElse(-999.).equals(-800.)));
        assertTrue(crac.getFlowCnec("cnec2prevId").getThresholds().stream()
            .anyMatch(thr -> thr.getSide().equals(Side.LEFT) && thr.getUnit().equals(Unit.PERCENT_IMAX) && thr.min().orElse(-999.).equals(-0.3)));
        assertTrue(crac.getFlowCnec("cnec2prevId").getThresholds().stream()
            .anyMatch(thr -> thr.getSide().equals(Side.RIGHT) && thr.getUnit().equals(Unit.AMPERE) && thr.max().orElse(-999.).equals(1200.)));

        // ---------------------------
        // --- test NetworkActions ---
        // ---------------------------

        // check that NetworkAction are present
        assertNotNull(crac.getNetworkAction("pstSetpointRaId"));
        assertNotNull(crac.getNetworkAction("injectionSetpointRaId"));
        assertNotNull(crac.getNetworkAction("complexNetworkActionId"));

        // check elementaryActions
        assertEquals(1, crac.getNetworkAction("pstSetpointRaId").getElementaryActions().size());
        assertTrue(crac.getNetworkAction("pstSetpointRaId").getElementaryActions().iterator().next() instanceof PstSetpoint);
        assertEquals(1, crac.getNetworkAction("injectionSetpointRaId").getElementaryActions().size());
        assertTrue(crac.getNetworkAction("injectionSetpointRaId").getElementaryActions().iterator().next() instanceof InjectionSetpoint);
        assertEquals(2, crac.getNetworkAction("complexNetworkActionId").getElementaryActions().size());

        // check onInstant usage rule
        assertEquals(1, crac.getNetworkAction("complexNetworkActionId").getUsageRules().size());
        UsageRule complexNetworkActionUsageRule = crac.getNetworkAction("complexNetworkActionId").getUsageRules().iterator().next();

        assertTrue(complexNetworkActionUsageRule instanceof OnInstant);
        OnInstant onInstant = (OnInstant) complexNetworkActionUsageRule;
        assertEquals(preventiveInstant, onInstant.getInstant());
        assertEquals(AVAILABLE, onInstant.getUsageMethod());

        // check several usage rules
        assertEquals(2, crac.getNetworkAction("pstSetpointRaId").getUsageRules().size());

        // check onContingencyState usage Rule
        OnContingencyState onContingencyState = crac.getNetworkAction("pstSetpointRaId").getUsageRules().stream()
                .filter(ur -> ur instanceof OnContingencyState)
                .map(ur -> (OnContingencyState) ur)
                .findAny().orElse(null);
        assertNotNull(onContingencyState);
        assertEquals("contingency1Id", onContingencyState.getContingency().getId());
        assertEquals(curativeInstant, onContingencyState.getInstant());
        assertEquals(FORCED, onContingencyState.getUsageMethod());

        // check automaton OnFlowConstraint usage rule
        assertEquals(1, crac.getNetworkAction("injectionSetpointRaId").getUsageRules().size());
        UsageRule injectionSetpointRaUsageRule = crac.getNetworkAction("injectionSetpointRaId").getUsageRules().iterator().next();

        assertTrue(injectionSetpointRaUsageRule instanceof OnConstraint<?>);
        OnConstraint<?> onFlowConstraint1 = (OnConstraint<?>) injectionSetpointRaUsageRule;
        assertEquals("cnec3autoId", onFlowConstraint1.getCnec().getId());
        assertTrue(onFlowConstraint1.getCnec() instanceof FlowCnec);
        assertEquals(autoInstant, onFlowConstraint1.getInstant());

        // ----------------------------
        // --- test PstRangeActions ---
        // ----------------------------

        // check that RangeActions are present
        assertNotNull(crac.getRangeAction("pstRange1Id"));
        assertNotNull(crac.getRangeAction("pstRange2Id"));

        // check groupId
        assertTrue(crac.getRangeAction("pstRange1Id").getGroupId().isEmpty());
        assertEquals("group-1-pst", crac.getRangeAction("pstRange2Id").getGroupId().orElseThrow());

        // check taps
        assertEquals(2, crac.getPstRangeAction("pstRange1Id").getInitialTap());
        assertEquals(0.5, crac.getPstRangeAction("pstRange1Id").convertTapToAngle(-2));
        assertEquals(2.5, crac.getPstRangeAction("pstRange1Id").convertTapToAngle(2));
        assertEquals(2, crac.getPstRangeAction("pstRange1Id").convertAngleToTap(2.5));

        // check Tap Range
        assertEquals(2, crac.getPstRangeAction("pstRange1Id").getRanges().size());

        TapRange absRange = crac.getPstRangeAction("pstRange1Id").getRanges().stream()
                .filter(tapRange -> tapRange.getRangeType().equals(RangeType.ABSOLUTE))
                .findAny().orElse(null);
        TapRange relRange = crac.getPstRangeAction("pstRange1Id").getRanges().stream()
                .filter(tapRange -> tapRange.getRangeType().equals(RangeType.RELATIVE_TO_INITIAL_NETWORK))
                .findAny().orElse(null);

        assertNotNull(absRange);
        assertEquals(1, absRange.getMinTap());
        assertEquals(7, absRange.getMaxTap());
        assertNotNull(relRange);
        assertEquals(-3, relRange.getMinTap());
        assertEquals(3, relRange.getMaxTap());
        assertEquals(Unit.TAP, relRange.getUnit());

        // check OnFlowConstraint usage rule
        assertEquals(1, crac.getPstRangeAction("pstRange2Id").getUsageRules().size());
        UsageRule pstRange2UsageRule = crac.getPstRangeAction("pstRange2Id").getUsageRules().iterator().next();

        assertTrue(pstRange2UsageRule instanceof OnConstraint<?>);
        OnConstraint<?> onFlowConstraint2 = (OnConstraint<?>) pstRange2UsageRule;
        assertEquals(preventiveInstant, onFlowConstraint2.getInstant());
        assertSame(crac.getCnec("cnec3prevId"), onFlowConstraint2.getCnec());
        assertTrue(onFlowConstraint2.getCnec() instanceof FlowCnec);

        // -----------------------------
        // --- test HvdcRangeActions ---
        // -----------------------------

        assertNotNull(crac.getRangeAction("hvdcRange1Id"));
        assertNotNull(crac.getRangeAction("hvdcRange2Id"));

        // check groupId
        assertTrue(crac.getRangeAction("hvdcRange1Id").getGroupId().isEmpty());
        assertEquals("group-1-hvdc", crac.getRangeAction("hvdcRange2Id").getGroupId().orElseThrow());

        // check preventive OnFlowConstraint usage rule
        assertEquals(1, crac.getHvdcRangeAction("hvdcRange2Id").getUsageRules().size());
        UsageRule hvdcRange2UsageRule = crac.getHvdcRangeAction("hvdcRange2Id").getUsageRules().iterator().next();

        assertTrue(hvdcRange2UsageRule instanceof OnConstraint<?>);
        OnConstraint<?> onFlowConstraint3 = (OnConstraint<?>) hvdcRange2UsageRule;
        assertEquals(preventiveInstant, onFlowConstraint3.getInstant());
        assertSame(crac.getCnec("cnec3curId"), onFlowConstraint3.getCnec());
        assertTrue(onFlowConstraint3.getCnec() instanceof FlowCnec);

        // check Hvdc range
        assertEquals(1, crac.getHvdcRangeAction("hvdcRange1Id").getRanges().size());
        StandardRange hvdcRange = crac.getHvdcRangeAction("hvdcRange1Id").getRanges().get(0);
        assertEquals(-1000, hvdcRange.getMin(), 1e-3);
        assertEquals(1000, hvdcRange.getMax(), 1e-3);
        assertEquals(Unit.MEGAWATT, hvdcRange.getUnit());

        // check usage rules
        assertEquals(4, (int) crac.getRemedialActions().stream().map(RemedialAction::getUsageRules).flatMap(Set::stream).filter(OnInstant.class::isInstance).count());
    }

    void testContentOfV1Point1Crac(Crac crac) {

        testContentOfV1Point0Crac(crac);

        // test SwitchPair
        assertNotNull(crac.getNetworkAction("switchPairRaId"));

        assertEquals(1, crac.getNetworkAction("switchPairRaId").getElementaryActions().size());
        assertTrue(crac.getNetworkAction("switchPairRaId").getElementaryActions().iterator().next() instanceof SwitchPair);

        SwitchPair switchPair = (SwitchPair) crac.getNetworkAction("switchPairRaId").getElementaryActions().iterator().next();
        assertEquals("to-open", switchPair.getSwitchToOpen().getId());
        assertEquals("to-open", switchPair.getSwitchToOpen().getName());
        assertEquals("to-close", switchPair.getSwitchToClose().getId());
        assertEquals("to-close-name", switchPair.getSwitchToClose().getName());
    }

    void testContentOfV1Point2Crac(Crac crac) {

        testContentOfV1Point1Crac(crac);

        // test injection range action
        assertNotNull(crac.getInjectionRangeAction("injectionRange1Id"));

        assertEquals("injectionRange1Name", crac.getInjectionRangeAction("injectionRange1Id").getName());
        assertNull(crac.getInjectionRangeAction("injectionRange1Id").getOperator());
        assertTrue(crac.getInjectionRangeAction("injectionRange1Id").getGroupId().isEmpty());
        Map<NetworkElement, Double> networkElementAndKeys = crac.getInjectionRangeAction("injectionRange1Id").getInjectionDistributionKeys();
        assertEquals(2, networkElementAndKeys.size());
        assertEquals(1., networkElementAndKeys.entrySet().stream().filter(e -> e.getKey().getId().equals("generator1Id")).findAny().orElseThrow().getValue(), 1e-3);
        assertEquals(-1., networkElementAndKeys.entrySet().stream().filter(e -> e.getKey().getId().equals("generator2Id")).findAny().orElseThrow().getValue(), 1e-3);
        assertEquals("generator2Name", networkElementAndKeys.entrySet().stream().filter(e -> e.getKey().getId().equals("generator2Id")).findAny().orElseThrow().getKey().getName());
        assertEquals(2, crac.getInjectionRangeAction("injectionRange1Id").getRanges().size());

        // check usage rules
        assertEquals(3, (int) crac.getRemedialActions().stream().map(RemedialAction::getUsageRules).flatMap(Set::stream).filter(OnContingencyState.class::isInstance).count());
        assertEquals(3, (int) crac.getRemedialActions().stream().map(RemedialAction::getUsageRules).flatMap(Set::stream).filter(OnConstraint.class::isInstance).filter(oc -> ((OnConstraint<?>) oc).getCnec() instanceof FlowCnec).count());
    }

    void testContentOfV1Point3Crac(Crac crac) {

        testContentOfV1Point2Crac(crac);

        assertEquals(100, crac.getHvdcRangeAction("hvdcRange1Id").getInitialSetpoint(), 1e-3);
        assertEquals(-100, crac.getHvdcRangeAction("hvdcRange2Id").getInitialSetpoint(), 1e-3);
        assertEquals(50, crac.getInjectionRangeAction("injectionRange1Id").getInitialSetpoint(), 1e-3);
    }

    void testContentOfV1Point4Crac(Crac crac) {
        Instant curativeInstant = crac.getInstant("curative");

        testContentOfV1Point3Crac(crac);

        // test angle cnec
        AngleCnec angleCnec = crac.getAngleCnec("angleCnecId");
        assertNotNull(angleCnec);

        assertEquals("eneId", angleCnec.getExportingNetworkElement().getId());
        assertEquals("ineId", angleCnec.getImportingNetworkElement().getId());
        assertEquals(curativeInstant, angleCnec.getState().getInstant());
        assertEquals("contingency1Id", angleCnec.getState().getContingency().get().getId());
        assertFalse(angleCnec.isOptimized());
        assertTrue(angleCnec.isMonitored());
        assertEquals("operator1", angleCnec.getOperator());
        assertEquals(1, angleCnec.getThresholds().size());
        Threshold threshold = angleCnec.getThresholds().iterator().next();
        assertEquals(Unit.DEGREE, threshold.getUnit());
        assertTrue(threshold.max().isEmpty());
        assertEquals(-100., threshold.min().orElse(0.0), 1e-3);

        //test onAngleCnec range action
        RangeAction rangeAction = crac.getRangeAction("pstRange3Id");
        assertEquals(1, rangeAction.getUsageRules().size());
        UsageRule pstRange3UsageRule = crac.getRangeAction("pstRange3Id").getUsageRules().iterator().next();

        assertTrue(pstRange3UsageRule instanceof OnConstraint<?>);
        OnConstraint<?> onAngleConstraint = (OnConstraint<?>) pstRange3UsageRule;
        assertEquals("angleCnecId", onAngleConstraint.getCnec().getId());
        assertTrue(onAngleConstraint.getCnec() instanceof AngleCnec);
        assertEquals(curativeInstant, onAngleConstraint.getInstant());

        // check usage rules
        assertEquals(1, (int) crac.getRemedialActions().stream().map(RemedialAction::getUsageRules).flatMap(Set::stream).filter(OnConstraint.class::isInstance).filter(oc -> ((OnConstraint<?>) oc).getCnec() instanceof AngleCnec).count());
    }

    void testContentOfV1Point5Crac(Crac crac) {
        Instant curativeInstant = crac.getInstant("curative");

        testContentOfV1Point4Crac(crac);

        // test voltage cnec
        VoltageCnec voltageCnec = crac.getVoltageCnec("voltageCnecId");
        assertNotNull(voltageCnec);

        assertEquals("voltageCnecNeId", voltageCnec.getNetworkElement().getId());
        assertEquals(curativeInstant, voltageCnec.getState().getInstant());
        assertEquals("contingency1Id", voltageCnec.getState().getContingency().get().getId());
        assertFalse(voltageCnec.isOptimized());
        assertTrue(voltageCnec.isMonitored());
        assertEquals("operator1", voltageCnec.getOperator());
        assertEquals(1, voltageCnec.getThresholds().size());
        Threshold threshold = voltageCnec.getThresholds().iterator().next();
        assertEquals(Unit.KILOVOLT, threshold.getUnit());
        assertTrue(threshold.max().isEmpty());
        assertEquals(380., threshold.min().orElse(0.0), 1e-3);
    }

    void testContentOfV1Point6Crac(Crac crac) {

        testContentOfV1Point5Crac(crac);
        // test usage rules
        assertEquals(4, (int) crac.getRemedialActions().stream().map(RemedialAction::getUsageRules).flatMap(Set::stream).filter(OnInstant.class::isInstance).count());
        assertEquals(3, (int) crac.getRemedialActions().stream().map(RemedialAction::getUsageRules).flatMap(Set::stream).filter(OnContingencyState.class::isInstance).count());
        assertEquals(3, (int) crac.getRemedialActions().stream().map(RemedialAction::getUsageRules).flatMap(Set::stream).filter(OnConstraint.class::isInstance).filter(oc -> ((OnConstraint<?>) oc).getCnec() instanceof FlowCnec).count());
        assertEquals(1, (int) crac.getRemedialActions().stream().map(RemedialAction::getUsageRules).flatMap(Set::stream).filter(OnConstraint.class::isInstance).filter(oc -> ((OnConstraint<?>) oc).getCnec() instanceof AngleCnec).count());
        // test speed
        assertEquals(10, crac.getPstRangeAction("pstRange1Id").getSpeed().get().intValue());
        assertEquals(20, crac.getHvdcRangeAction("hvdcRange1Id").getSpeed().get().intValue());
        assertEquals(30, crac.getInjectionRangeAction("injectionRange1Id").getSpeed().get().intValue());
        assertEquals(40, crac.getNetworkAction("complexNetworkActionId").getSpeed().get().intValue());
    }

    void testContentOfV1Point7Crac(Crac crac) {

        testContentOfV1Point6Crac(crac);
        // test new voltage constraint usage rules
        assertEquals(1, crac.getRemedialActions().stream().map(RemedialAction::getUsageRules).flatMap(Set::stream).filter(OnConstraint.class::isInstance).filter(oc -> ((OnConstraint<?>) oc).getCnec() instanceof VoltageCnec).count());
    }

    void testContentOfV1Point8Crac(Crac crac) {

        testContentOfV1Point7Crac(crac);
        // test new injection setpoint unit
        assertEquals(Unit.MEGAWATT, ((InjectionSetpoint) crac.getNetworkAction("injectionSetpointRaId").getElementaryActions().stream().filter(InjectionSetpoint.class::isInstance).findFirst().orElseThrow()).getUnit());
    }

    void testContentOfV1Point9Crac(Crac crac) {

        testContentOfV1Point8Crac(crac);
        // test counter trade range action
        assertNotNull(crac.getCounterTradeRangeAction("counterTradeRange1Id"));

        assertEquals("counterTradeRange1Name", crac.getCounterTradeRangeAction("counterTradeRange1Id").getName());
        assertNull(crac.getCounterTradeRangeAction("counterTradeRange1Id").getOperator());
        assertTrue(crac.getCounterTradeRangeAction("counterTradeRange1Id").getGroupId().isEmpty());
        assertEquals(2, crac.getCounterTradeRangeAction("counterTradeRange1Id").getRanges().size());
        assertEquals(Country.FR, crac.getCounterTradeRangeAction("counterTradeRange1Id").getExportingCountry());
        assertEquals(Country.DE, crac.getCounterTradeRangeAction("counterTradeRange1Id").getImportingCountry());

        // test usage methods for voltage/angle/onflow constraint usage rules
        assertEquals(1, crac.getRemedialActions().stream().filter(ra -> ra.getUsageRules().stream().anyMatch(usageRule -> usageRule instanceof OnConstraint<?> && ((OnConstraint<?>) usageRule).getCnec() instanceof VoltageCnec)).count());
        assertEquals(AVAILABLE, crac.getRangeAction("pstRange2Id").getUsageMethod(crac.getFlowCnec("cnec1prevId").getState()));
        assertEquals(FORCED, crac.getNetworkAction("injectionSetpointRaId").getUsageMethod(crac.getFlowCnec("cnec3autoId").getState()));
    }

    private void testContentOfV2Point0Crac(Crac crac) {
        assertEquals(2, crac.getContingencies().size());
        assertEquals(7, crac.getFlowCnecs().size());
        assertEquals(1, crac.getAngleCnecs().size());
        assertEquals(1, crac.getVoltageCnecs().size());
        assertEquals(4, crac.getPstRangeActions().size());
        assertEquals(2, crac.getHvdcRangeActions().size());
        assertEquals(1, crac.getInjectionRangeActions().size());
        assertEquals(1, crac.getCounterTradeRangeActions().size());
        assertEquals(5, crac.getSortedInstants().size());
        testContentOfV1Point9Crac(crac);
        // test instants are well-defined
        List<Instant> instants = crac.getSortedInstants();
        assertEquals("preventive", instants.get(0).getId());
        assertEquals(InstantKind.PREVENTIVE, instants.get(0).getKind());
        assertEquals(0, instants.get(0).getOrder());
        assertEquals("outage", instants.get(1).getId());
        assertEquals(InstantKind.OUTAGE, instants.get(1).getKind());
        assertEquals(1, instants.get(1).getOrder());
        assertEquals("auto", instants.get(2).getId());
        assertEquals(InstantKind.AUTO, instants.get(2).getKind());
        assertEquals(2, instants.get(2).getOrder());
        assertEquals("toto", instants.get(3).getId());
        assertEquals(InstantKind.CURATIVE, instants.get(3).getKind());
        assertEquals(3, instants.get(3).getOrder());
        assertEquals("curative", instants.get(4).getId());
        assertEquals(InstantKind.CURATIVE, instants.get(4).getKind());
        assertEquals(4, instants.get(4).getOrder());
    }

    private void testContentOfV2Point2Crac(Crac crac) {
        testContentOfV2Point0Crac(crac);

        Set<OnFlowConstraintInCountry> urs = crac.getRemedialAction("injectionSetpointRa2Id").getUsageRules()
            .stream().filter(OnFlowConstraintInCountry.class::isInstance)
            .map(OnFlowConstraintInCountry.class::cast)
            .collect(Collectors.toSet());
        assertEquals(1, urs.size());
        OnFlowConstraintInCountry ur = urs.iterator().next();
        assertEquals(crac.getInstant("curative"), ur.getInstant());
        assertTrue(ur.getContingency().isPresent());
        assertEquals("contingency2Id", ur.getContingency().get().getId());
        assertEquals(Country.FR, ur.getCountry());

        urs = crac.getRemedialAction("injectionSetpointRa3Id").getUsageRules()
            .stream().filter(OnFlowConstraintInCountry.class::isInstance)
            .map(OnFlowConstraintInCountry.class::cast)
            .collect(Collectors.toSet());
        assertEquals(1, urs.size());
        ur = urs.iterator().next();
        assertEquals(crac.getInstant("curative"), ur.getInstant());
        assertTrue(ur.getContingency().isEmpty());
        assertEquals(Country.FR, ur.getCountry());
    }

    // TODO: add test with reliability margin to check import for older versions

    private void testContentOfV2Point3Crac(Crac crac) {
        testContentOfV2Point2Crac(crac);

        // check that RangeAction4 is present with new range relative to previous instant
        assertNotNull(crac.getRangeAction("pstRange4Id"));
        assertEquals(2, crac.getPstRangeAction("pstRange4Id").getRanges().size());
        TapRange absRange = crac.getPstRangeAction("pstRange4Id").getRanges().stream()
            .filter(tapRange -> tapRange.getRangeType().equals(RangeType.ABSOLUTE))
            .findAny().orElse(null);
        TapRange relTimeStepRange = crac.getPstRangeAction("pstRange4Id").getRanges().stream()
            .filter(tapRange -> tapRange.getRangeType().equals(RangeType.RELATIVE_TO_PREVIOUS_TIME_STEP))
            .findAny().orElse(null);

        assertNotNull(absRange);
        assertEquals(-2, absRange.getMinTap());
        assertEquals(7, absRange.getMaxTap());
        assertNotNull(relTimeStepRange);
        assertEquals(-1, relTimeStepRange.getMinTap());
        assertEquals(4, relTimeStepRange.getMaxTap());
        assertEquals(Unit.TAP, relTimeStepRange.getUnit());

        // check new border attribute
        assertEquals("border1", crac.getCnec("cnec1outageId").getBorder());
        assertEquals("border1", crac.getCnec("cnec1prevId").getBorder());
        assertEquals("border2", crac.getCnec("cnec2prevId").getBorder());
        assertEquals("border3", crac.getCnec("cnec3autoId").getBorder());
        assertEquals("border3", crac.getCnec("cnec3curId").getBorder());
        assertEquals("border3", crac.getCnec("cnec3prevId").getBorder());
        assertEquals("border1", crac.getCnec("cnec4prevId").getBorder());
        assertEquals("border4", crac.getCnec("angleCnecId").getBorder());
        assertEquals("border5", crac.getCnec("voltageCnecId").getBorder());
    }

<<<<<<< HEAD
    // TODO: add test with reliability margin to check import for older versions
=======
    private void testContentOfV2Point4Crac(Crac crac) {
        testContentOfV2Point3Crac(crac);
    }
>>>>>>> 1e320e88
}<|MERGE_RESOLUTION|>--- conflicted
+++ resolved
@@ -750,11 +750,7 @@
         assertEquals("border5", crac.getCnec("voltageCnecId").getBorder());
     }
 
-<<<<<<< HEAD
-    // TODO: add test with reliability margin to check import for older versions
-=======
     private void testContentOfV2Point4Crac(Crac crac) {
         testContentOfV2Point3Crac(crac);
     }
->>>>>>> 1e320e88
 }