/*
 * Copyright (c) 2020, RTE (http://www.rte-france.com)
 * This Source Code Form is subject to the terms of the Mozilla Public
 * License, v. 2.0. If a copy of the MPL was not distributed with this
 * file, You can obtain one at http://mozilla.org/MPL/2.0/.
 */
package com.farao_community.farao.data.crac_io_json;

import com.farao_community.farao.data.crac_api.Crac;
import com.farao_community.farao.data.crac_api.Instant;
import com.farao_community.farao.data.crac_api.network_action.InjectionSetpoint;
import com.farao_community.farao.data.crac_api.network_action.PstSetpoint;
import com.farao_community.farao.data.crac_api.network_action.SwitchPair;
<<<<<<< HEAD
import com.farao_community.farao.data.crac_api.range.RangeType;
import com.farao_community.farao.data.crac_api.threshold.BranchThresholdRule;
=======
>>>>>>> 543ab3e9
import com.farao_community.farao.data.crac_api.usage_rule.OnFlowConstraint;
import com.farao_community.farao.data.crac_impl.utils.ExhaustiveCracCreation;
import org.junit.Test;

import static junit.framework.TestCase.assertEquals;
import static org.junit.Assert.*;

/**
 * @author Joris Mancini {@literal <joris.mancini at rte-france.com>}
 */
public class CracImportExportTest {

    @Test
<<<<<<< HEAD
    public void cracTest() {
        CracImpl crac = new CracImpl("cracId");

        String contingency1Id = "contingency1Id";
        crac.newContingency().withId(contingency1Id).withNetworkElement("ne1Id").add();

        String contingency2Id = "contingency2Id";
        crac.newContingency().withId(contingency2Id).withNetworkElement("ne2Id", "ne2Name").withNetworkElement("ne3Id").add();

        crac.newFlowCnec().withId("cnec1prev")
                .withNetworkElement("ne4Id")
                .withInstant(Instant.PREVENTIVE)
                .withOperator("operator1")
                .withOptimized()
                .newThreshold().withRule(BranchThresholdRule.ON_RIGHT_SIDE).withUnit(Unit.AMPERE).withMin(-500.).add()
                .withIMax(1000., Side.RIGHT)
                .withNominalVoltage(220.)
            .add();

        crac.newFlowCnec().withId("cnec2prev")
                .withNetworkElement("ne5Id", "ne5Name")
                .withInstant(Instant.PREVENTIVE)
                .withOperator("operator2")
                .withOptimized()
                .newThreshold().withRule(BranchThresholdRule.ON_LEFT_SIDE).withUnit(Unit.PERCENT_IMAX).withMin(-0.3).add()
                .newThreshold().withRule(BranchThresholdRule.ON_LEFT_SIDE).withUnit(Unit.AMPERE).withMin(-800.).add()
                .newThreshold().withRule(BranchThresholdRule.ON_HIGH_VOLTAGE_LEVEL).withUnit(Unit.AMPERE).withMin(-800.).add()
                .newThreshold().withRule(BranchThresholdRule.ON_LOW_VOLTAGE_LEVEL).withUnit(Unit.AMPERE).withMax(1200.).add()
                .withNominalVoltage(220., Side.RIGHT)
                .withNominalVoltage(380., Side.LEFT)
                .withIMax(2000.)
            .add();

        crac.newFlowCnec().withId("cnec1cur")
                .withNetworkElement("ne4Id")
                .withInstant(Instant.OUTAGE)
                .withContingency(contingency1Id)
                .withOperator("operator1")
                .withOptimized()
                .newThreshold().withRule(BranchThresholdRule.ON_LEFT_SIDE).withUnit(Unit.AMPERE).withMin(-800.).add()
                .withNominalVoltage(220.)
                .add();

        crac.newFlowCnec().withId("cnec3prevId")
                .withName("cnec3prevName")
                .withNetworkElement("ne2Id", "ne2Name")
                .withInstant(Instant.PREVENTIVE)
                .withOperator("operator3")
                .newThreshold().withUnit(Unit.MEGAWATT).withMax(500.).withRule(BranchThresholdRule.ON_LEFT_SIDE).add()
                .withReliabilityMargin(20.)
                .withMonitored()
                .add();

        crac.newFlowCnec().withId("cnec3prevIdBis")
                .withName("cnec3prevNameBis")
                .withNetworkElement("ne2Id", "ne2Name")
                .withInstant(Instant.PREVENTIVE)
                .withOperator("operator3")
                .newThreshold().withUnit(Unit.MEGAWATT).withMax(500.).withRule(BranchThresholdRule.ON_LEFT_SIDE).add()
                .withReliabilityMargin(20.)
                .withMonitored()
                .add();

        crac.newFlowCnec().withId("cnec4prevId")
                .withName("cnec4prevName")
                .withNetworkElement("ne3Id")
                .withInstant(Instant.PREVENTIVE)
                .withOperator("operator4")
                .newThreshold().withUnit(Unit.MEGAWATT).withMax(500.).withRule(BranchThresholdRule.ON_LEFT_SIDE).add()
                .withReliabilityMargin(0.)
                .withOptimized()
                .withMonitored()
                .add();

        // network action with one pst set point
        crac.newNetworkAction().withId("pstSetpointRaId")
                .withName("pstSetpointRaName")
                .withOperator("RTE")
                .newPstSetPoint().withSetpoint(15).withNetworkElement("pst").add()
                .newFreeToUseUsageRule().withUsageMethod(UsageMethod.AVAILABLE).withInstant(Instant.PREVENTIVE).add()
                .newOnStateUsageRule().withUsageMethod(UsageMethod.FORCED).withContingency(contingency1Id).withInstant(Instant.CURATIVE).add()
                .add();

        // complex network action with one pst set point and one topology
        crac.newNetworkAction().withId("complexNetworkActionId")
                .withName("complexNetworkActionName")
                .withOperator("RTE")
                .newPstSetPoint().withSetpoint(5).withNetworkElement("pst").add()
                .newTopologicalAction().withActionType(ActionType.CLOSE).withNetworkElement("ne1Id").add()
                .newFreeToUseUsageRule().withUsageMethod(UsageMethod.AVAILABLE).withInstant(Instant.PREVENTIVE).add()
                .add();

        // network action with one injection set point
        crac.newNetworkAction().withId("injectionSetpointRaId")
                .withName("injectionSetpointRaName")
                .withOperator("RTE")
                .newInjectionSetPoint().withSetpoint(260).withNetworkElement("injection").add()
                .newFreeToUseUsageRule().withUsageMethod(UsageMethod.AVAILABLE).withInstant(Instant.PREVENTIVE).add()
                .newOnStateUsageRule().withUsageMethod(UsageMethod.FORCED).withContingency(contingency1Id).withInstant(Instant.CURATIVE).add()
                .add();

        // network action with one switch pair
        crac.newNetworkAction().withId("switchPairRaId")
                .withName("switchPairRaName")
                .withOperator("RTE")
                .newSwitchPair().withSwitchToOpen("to-open").withSwitchToClose("to-close", "to-close-name").add()
                .newFreeToUseUsageRule().withUsageMethod(UsageMethod.AVAILABLE).withInstant(Instant.PREVENTIVE).add()
                .newOnStateUsageRule().withUsageMethod(UsageMethod.FORCED).withContingency(contingency1Id).withInstant(Instant.CURATIVE).add()
                .add();

        // network action with two switch pairs
        crac.newNetworkAction().withId("switchPairRaId2")
            .withName("switchPairRaName2")
            .withOperator("RTE")
            .newSwitchPair().withSwitchToOpen("to-open").withSwitchToClose("to-close", "to-close-name").add()
            .newSwitchPair().withSwitchToOpen("to-open-2", "to-open-name-2").withSwitchToClose("to-close-2").add()
            .newFreeToUseUsageRule().withUsageMethod(UsageMethod.AVAILABLE).withInstant(Instant.PREVENTIVE).add()
            .newOnStateUsageRule().withUsageMethod(UsageMethod.FORCED).withContingency(contingency1Id).withInstant(Instant.CURATIVE).add()
            .add();

        // range actions
        crac.newPstRangeAction().withId("pstRangeId")
                .withName("pstRangeName")
                .withOperator("RTE")
                .withNetworkElement("pst")
                .newFreeToUseUsageRule().withUsageMethod(UsageMethod.AVAILABLE).withInstant(Instant.PREVENTIVE).add()
                .withInitialTap(2)
                .withTapToAngleConversionMap(Map.of(-3, 0., -2, .5, -1, 1., 0, 1.5, 1, 2., 2, 2.5, 3, 3.))
                .newTapRange().withRangeType(RangeType.ABSOLUTE).withMinTap(1).withMaxTap(7).add()
                .newTapRange().withRangeType(RangeType.RELATIVE_TO_INITIAL_NETWORK).withMinTap(-3).withMaxTap(3).add()
                .add();

        crac.newPstRangeAction().withId("pstRangeId2")
                .withName("pstRangeName2")
                .withOperator("RTE")
                .withNetworkElement("pst2")
                .withGroupId("group-1")
                .withInitialTap(1)
                .withTapToAngleConversionMap(Map.of(-3, 0., -2, .5, -1, 1., 0, 1.5, 1, 2., 2, 2.5, 3, 3.))
                .newOnFlowConstraintUsageRule().withInstant(Instant.PREVENTIVE).withFlowCnec("cnec3prevId").add()
                .newTapRange().withRangeType(RangeType.ABSOLUTE).withMinTap(1).withMaxTap(7).add()
                .newTapRange().withRangeType(RangeType.RELATIVE_TO_INITIAL_NETWORK).withMinTap(-3).withMaxTap(3).add()
                .add();

        crac.newHvdcRangeAction().withId("hvdcRangeId")
                .withName("hvdcRangeName")
                .withOperator("RTE")
                .withNetworkElement("hvdc")
                .newFreeToUseUsageRule().withUsageMethod(UsageMethod.AVAILABLE).withInstant(Instant.PREVENTIVE).add()
                .newRange().withMin(1).withMax(7).add()
                .add();

        crac.newHvdcRangeAction().withId("hvdcRangeId2")
                .withName("hvdcRangeName2")
                .withOperator("RTE")
                .withNetworkElement("hvdc2")
                .withGroupId("group-1")
                .newOnFlowConstraintUsageRule().withInstant(Instant.PREVENTIVE).withFlowCnec("cnec3prevIdBis").add()
                .newRange().withMin(1).withMax(7).add()
                .add();
=======
    public void roundTripTest() {
        Crac crac = ExhaustiveCracCreation.create();
>>>>>>> 543ab3e9

        Crac importedCrac = RoundTripUtil.roundTrip(crac);

        // check overall content
        assertNotNull(importedCrac);
        assertEquals(5, importedCrac.getStates().size());
        assertEquals(2, importedCrac.getContingencies().size());
        assertEquals(7, importedCrac.getFlowCnecs().size());
        assertEquals(4, importedCrac.getRangeActions().size());
        assertEquals(4, importedCrac.getNetworkActions().size());

        // check FlowCnec
        assertEquals(4, importedCrac.getFlowCnec("cnec2prevId").getThresholds().size());
        assertFalse(importedCrac.getFlowCnec("cnec3prevId").isOptimized());
        assertTrue(importedCrac.getFlowCnec("cnec4prevId").isMonitored());

        assertEquals("operator1", importedCrac.getFlowCnec("cnec1prevId").getOperator());
        assertEquals("operator1", importedCrac.getFlowCnec("cnec1outageId").getOperator());
        assertEquals("operator2", importedCrac.getFlowCnec("cnec2prevId").getOperator());
        assertEquals("operator3", importedCrac.getFlowCnec("cnec3prevId").getOperator());
        assertEquals("operator4", importedCrac.getFlowCnec("cnec4prevId").getOperator());

        // check NetworkActions
        assertEquals(1, importedCrac.getNetworkAction("pstSetpointRaId").getElementaryActions().size());
        assertTrue(importedCrac.getNetworkAction("pstSetpointRaId").getElementaryActions().iterator().next() instanceof PstSetpoint);
        assertEquals(1, importedCrac.getNetworkAction("injectionSetpointRaId").getElementaryActions().size());
        assertTrue(importedCrac.getNetworkAction("injectionSetpointRaId").getElementaryActions().iterator().next() instanceof InjectionSetpoint);
        assertEquals(2, importedCrac.getNetworkAction("complexNetworkActionId").getElementaryActions().size());

        assertEquals(1, importedCrac.getNetworkAction("switchPairRaId").getElementaryActions().size());
        assertTrue(importedCrac.getNetworkAction("switchPairRaId").getElementaryActions().iterator().next() instanceof SwitchPair);
        SwitchPair switchPair = (SwitchPair) importedCrac.getNetworkAction("switchPairRaId").getElementaryActions().iterator().next();
        assertEquals("to-open", switchPair.getSwitchToOpen().getId());
        assertEquals("to-open", switchPair.getSwitchToOpen().getName());
        assertEquals("to-close", switchPair.getSwitchToClose().getId());
        assertEquals("to-close-name", switchPair.getSwitchToClose().getName());

        // check PstRangeActions
        assertTrue(importedCrac.getRangeAction("pstRange1Id").getGroupId().isEmpty());
        assertEquals("group-1-pst", importedCrac.getRangeAction("pstRange2Id").getGroupId().orElseThrow());

        assertEquals(2, importedCrac.getPstRangeAction("pstRange1Id").getInitialTap());
        assertEquals(0.5, importedCrac.getPstRangeAction("pstRange1Id").convertTapToAngle(-2));
        assertEquals(2.5, importedCrac.getPstRangeAction("pstRange1Id").convertTapToAngle(2));
        assertEquals(2, importedCrac.getPstRangeAction("pstRange1Id").convertAngleToTap(2.5));

        assertEquals(1, importedCrac.getPstRangeAction("pstRange2Id").getUsageRules().size());
        assertTrue(importedCrac.getPstRangeAction("pstRange2Id").getUsageRules().get(0) instanceof OnFlowConstraint);
        OnFlowConstraint onFlowConstraint = (OnFlowConstraint) importedCrac.getPstRangeAction("pstRange2Id").getUsageRules().get(0);
        assertEquals(Instant.PREVENTIVE, onFlowConstraint.getInstant());
        assertSame(importedCrac.getCnec("cnec3prevId"), onFlowConstraint.getFlowCnec());

        // check HvdcRangeActions
        assertTrue(importedCrac.getRangeAction("hvdcRange1Id").getGroupId().isEmpty());
        assertEquals("group-1-hvdc", importedCrac.getRangeAction("hvdcRange2Id").getGroupId().orElseThrow());

        assertEquals(1, importedCrac.getHvdcRangeAction("hvdcRange2Id").getUsageRules().size());
        assertTrue(importedCrac.getHvdcRangeAction("hvdcRange2Id").getUsageRules().get(0) instanceof OnFlowConstraint);
        OnFlowConstraint onFlowConstraint2 = (OnFlowConstraint) importedCrac.getHvdcRangeAction("hvdcRange2Id").getUsageRules().get(0);
        assertEquals(Instant.PREVENTIVE, onFlowConstraint2.getInstant());
        assertSame(importedCrac.getCnec("cnec3curId"), onFlowConstraint2.getFlowCnec());
    }
}<|MERGE_RESOLUTION|>--- conflicted
+++ resolved
@@ -11,11 +11,6 @@
 import com.farao_community.farao.data.crac_api.network_action.InjectionSetpoint;
 import com.farao_community.farao.data.crac_api.network_action.PstSetpoint;
 import com.farao_community.farao.data.crac_api.network_action.SwitchPair;
-<<<<<<< HEAD
-import com.farao_community.farao.data.crac_api.range.RangeType;
-import com.farao_community.farao.data.crac_api.threshold.BranchThresholdRule;
-=======
->>>>>>> 543ab3e9
 import com.farao_community.farao.data.crac_api.usage_rule.OnFlowConstraint;
 import com.farao_community.farao.data.crac_impl.utils.ExhaustiveCracCreation;
 import org.junit.Test;
@@ -29,171 +24,8 @@
 public class CracImportExportTest {
 
     @Test
-<<<<<<< HEAD
-    public void cracTest() {
-        CracImpl crac = new CracImpl("cracId");
-
-        String contingency1Id = "contingency1Id";
-        crac.newContingency().withId(contingency1Id).withNetworkElement("ne1Id").add();
-
-        String contingency2Id = "contingency2Id";
-        crac.newContingency().withId(contingency2Id).withNetworkElement("ne2Id", "ne2Name").withNetworkElement("ne3Id").add();
-
-        crac.newFlowCnec().withId("cnec1prev")
-                .withNetworkElement("ne4Id")
-                .withInstant(Instant.PREVENTIVE)
-                .withOperator("operator1")
-                .withOptimized()
-                .newThreshold().withRule(BranchThresholdRule.ON_RIGHT_SIDE).withUnit(Unit.AMPERE).withMin(-500.).add()
-                .withIMax(1000., Side.RIGHT)
-                .withNominalVoltage(220.)
-            .add();
-
-        crac.newFlowCnec().withId("cnec2prev")
-                .withNetworkElement("ne5Id", "ne5Name")
-                .withInstant(Instant.PREVENTIVE)
-                .withOperator("operator2")
-                .withOptimized()
-                .newThreshold().withRule(BranchThresholdRule.ON_LEFT_SIDE).withUnit(Unit.PERCENT_IMAX).withMin(-0.3).add()
-                .newThreshold().withRule(BranchThresholdRule.ON_LEFT_SIDE).withUnit(Unit.AMPERE).withMin(-800.).add()
-                .newThreshold().withRule(BranchThresholdRule.ON_HIGH_VOLTAGE_LEVEL).withUnit(Unit.AMPERE).withMin(-800.).add()
-                .newThreshold().withRule(BranchThresholdRule.ON_LOW_VOLTAGE_LEVEL).withUnit(Unit.AMPERE).withMax(1200.).add()
-                .withNominalVoltage(220., Side.RIGHT)
-                .withNominalVoltage(380., Side.LEFT)
-                .withIMax(2000.)
-            .add();
-
-        crac.newFlowCnec().withId("cnec1cur")
-                .withNetworkElement("ne4Id")
-                .withInstant(Instant.OUTAGE)
-                .withContingency(contingency1Id)
-                .withOperator("operator1")
-                .withOptimized()
-                .newThreshold().withRule(BranchThresholdRule.ON_LEFT_SIDE).withUnit(Unit.AMPERE).withMin(-800.).add()
-                .withNominalVoltage(220.)
-                .add();
-
-        crac.newFlowCnec().withId("cnec3prevId")
-                .withName("cnec3prevName")
-                .withNetworkElement("ne2Id", "ne2Name")
-                .withInstant(Instant.PREVENTIVE)
-                .withOperator("operator3")
-                .newThreshold().withUnit(Unit.MEGAWATT).withMax(500.).withRule(BranchThresholdRule.ON_LEFT_SIDE).add()
-                .withReliabilityMargin(20.)
-                .withMonitored()
-                .add();
-
-        crac.newFlowCnec().withId("cnec3prevIdBis")
-                .withName("cnec3prevNameBis")
-                .withNetworkElement("ne2Id", "ne2Name")
-                .withInstant(Instant.PREVENTIVE)
-                .withOperator("operator3")
-                .newThreshold().withUnit(Unit.MEGAWATT).withMax(500.).withRule(BranchThresholdRule.ON_LEFT_SIDE).add()
-                .withReliabilityMargin(20.)
-                .withMonitored()
-                .add();
-
-        crac.newFlowCnec().withId("cnec4prevId")
-                .withName("cnec4prevName")
-                .withNetworkElement("ne3Id")
-                .withInstant(Instant.PREVENTIVE)
-                .withOperator("operator4")
-                .newThreshold().withUnit(Unit.MEGAWATT).withMax(500.).withRule(BranchThresholdRule.ON_LEFT_SIDE).add()
-                .withReliabilityMargin(0.)
-                .withOptimized()
-                .withMonitored()
-                .add();
-
-        // network action with one pst set point
-        crac.newNetworkAction().withId("pstSetpointRaId")
-                .withName("pstSetpointRaName")
-                .withOperator("RTE")
-                .newPstSetPoint().withSetpoint(15).withNetworkElement("pst").add()
-                .newFreeToUseUsageRule().withUsageMethod(UsageMethod.AVAILABLE).withInstant(Instant.PREVENTIVE).add()
-                .newOnStateUsageRule().withUsageMethod(UsageMethod.FORCED).withContingency(contingency1Id).withInstant(Instant.CURATIVE).add()
-                .add();
-
-        // complex network action with one pst set point and one topology
-        crac.newNetworkAction().withId("complexNetworkActionId")
-                .withName("complexNetworkActionName")
-                .withOperator("RTE")
-                .newPstSetPoint().withSetpoint(5).withNetworkElement("pst").add()
-                .newTopologicalAction().withActionType(ActionType.CLOSE).withNetworkElement("ne1Id").add()
-                .newFreeToUseUsageRule().withUsageMethod(UsageMethod.AVAILABLE).withInstant(Instant.PREVENTIVE).add()
-                .add();
-
-        // network action with one injection set point
-        crac.newNetworkAction().withId("injectionSetpointRaId")
-                .withName("injectionSetpointRaName")
-                .withOperator("RTE")
-                .newInjectionSetPoint().withSetpoint(260).withNetworkElement("injection").add()
-                .newFreeToUseUsageRule().withUsageMethod(UsageMethod.AVAILABLE).withInstant(Instant.PREVENTIVE).add()
-                .newOnStateUsageRule().withUsageMethod(UsageMethod.FORCED).withContingency(contingency1Id).withInstant(Instant.CURATIVE).add()
-                .add();
-
-        // network action with one switch pair
-        crac.newNetworkAction().withId("switchPairRaId")
-                .withName("switchPairRaName")
-                .withOperator("RTE")
-                .newSwitchPair().withSwitchToOpen("to-open").withSwitchToClose("to-close", "to-close-name").add()
-                .newFreeToUseUsageRule().withUsageMethod(UsageMethod.AVAILABLE).withInstant(Instant.PREVENTIVE).add()
-                .newOnStateUsageRule().withUsageMethod(UsageMethod.FORCED).withContingency(contingency1Id).withInstant(Instant.CURATIVE).add()
-                .add();
-
-        // network action with two switch pairs
-        crac.newNetworkAction().withId("switchPairRaId2")
-            .withName("switchPairRaName2")
-            .withOperator("RTE")
-            .newSwitchPair().withSwitchToOpen("to-open").withSwitchToClose("to-close", "to-close-name").add()
-            .newSwitchPair().withSwitchToOpen("to-open-2", "to-open-name-2").withSwitchToClose("to-close-2").add()
-            .newFreeToUseUsageRule().withUsageMethod(UsageMethod.AVAILABLE).withInstant(Instant.PREVENTIVE).add()
-            .newOnStateUsageRule().withUsageMethod(UsageMethod.FORCED).withContingency(contingency1Id).withInstant(Instant.CURATIVE).add()
-            .add();
-
-        // range actions
-        crac.newPstRangeAction().withId("pstRangeId")
-                .withName("pstRangeName")
-                .withOperator("RTE")
-                .withNetworkElement("pst")
-                .newFreeToUseUsageRule().withUsageMethod(UsageMethod.AVAILABLE).withInstant(Instant.PREVENTIVE).add()
-                .withInitialTap(2)
-                .withTapToAngleConversionMap(Map.of(-3, 0., -2, .5, -1, 1., 0, 1.5, 1, 2., 2, 2.5, 3, 3.))
-                .newTapRange().withRangeType(RangeType.ABSOLUTE).withMinTap(1).withMaxTap(7).add()
-                .newTapRange().withRangeType(RangeType.RELATIVE_TO_INITIAL_NETWORK).withMinTap(-3).withMaxTap(3).add()
-                .add();
-
-        crac.newPstRangeAction().withId("pstRangeId2")
-                .withName("pstRangeName2")
-                .withOperator("RTE")
-                .withNetworkElement("pst2")
-                .withGroupId("group-1")
-                .withInitialTap(1)
-                .withTapToAngleConversionMap(Map.of(-3, 0., -2, .5, -1, 1., 0, 1.5, 1, 2., 2, 2.5, 3, 3.))
-                .newOnFlowConstraintUsageRule().withInstant(Instant.PREVENTIVE).withFlowCnec("cnec3prevId").add()
-                .newTapRange().withRangeType(RangeType.ABSOLUTE).withMinTap(1).withMaxTap(7).add()
-                .newTapRange().withRangeType(RangeType.RELATIVE_TO_INITIAL_NETWORK).withMinTap(-3).withMaxTap(3).add()
-                .add();
-
-        crac.newHvdcRangeAction().withId("hvdcRangeId")
-                .withName("hvdcRangeName")
-                .withOperator("RTE")
-                .withNetworkElement("hvdc")
-                .newFreeToUseUsageRule().withUsageMethod(UsageMethod.AVAILABLE).withInstant(Instant.PREVENTIVE).add()
-                .newRange().withMin(1).withMax(7).add()
-                .add();
-
-        crac.newHvdcRangeAction().withId("hvdcRangeId2")
-                .withName("hvdcRangeName2")
-                .withOperator("RTE")
-                .withNetworkElement("hvdc2")
-                .withGroupId("group-1")
-                .newOnFlowConstraintUsageRule().withInstant(Instant.PREVENTIVE).withFlowCnec("cnec3prevIdBis").add()
-                .newRange().withMin(1).withMax(7).add()
-                .add();
-=======
     public void roundTripTest() {
         Crac crac = ExhaustiveCracCreation.create();
->>>>>>> 543ab3e9
 
         Crac importedCrac = RoundTripUtil.roundTrip(crac);
 
