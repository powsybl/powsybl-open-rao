/*
 * Copyright (c) 2020, RTE (http://www.rte-france.com)
 * This Source Code Form is subject to the terms of the Mozilla Public
 * License, v. 2.0. If a copy of the MPL was not distributed with this
 * file, You can obtain one at http://mozilla.org/MPL/2.0/.
 */
package com.farao_community.farao.data.crac_io_json;

import com.farao_community.farao.data.crac_api.Crac;
import com.farao_community.farao.data.crac_api.Instant;
import com.farao_community.farao.data.crac_api.network_action.InjectionSetpoint;
import com.farao_community.farao.data.crac_api.network_action.PstSetpoint;
import com.farao_community.farao.data.crac_api.network_action.SwitchPair;
import com.farao_community.farao.data.crac_api.usage_rule.OnFlowConstraint;
import com.farao_community.farao.data.crac_impl.utils.ExhaustiveCracCreation;
import org.junit.Test;

import static junit.framework.TestCase.assertEquals;
import static org.junit.Assert.*;

/**
 * @author Joris Mancini {@literal <joris.mancini at rte-france.com>}
 */
public class CracImportExportTest {

    @Test
<<<<<<< HEAD
    public void cracTest() {
        CracImpl crac = new CracImpl("cracId");

        String contingency1Id = "contingency1Id";
        crac.newContingency().withId(contingency1Id).withNetworkElement("ne1Id").add();

        String contingency2Id = "contingency2Id";
        crac.newContingency().withId(contingency2Id).withNetworkElement("ne2Id", "ne2Name").withNetworkElement("ne3Id").add();

        crac.newFlowCnec().withId("cnec1prevId")
                .withNetworkElement("ne4Id")
                .withInstant(Instant.PREVENTIVE)
                .withOperator("operator1")
                .withOptimized()
                .newThreshold().withRule(BranchThresholdRule.ON_RIGHT_SIDE).withUnit(Unit.AMPERE).withMin(-500.).add()
                .withIMax(1000., Side.RIGHT)
                .withNominalVoltage(220.)
            .add();

        crac.newFlowCnec().withId("cnec1curId")
                .withNetworkElement("ne4Id")
                .withInstant(Instant.OUTAGE)
                .withContingency(contingency1Id)
                .withOperator("operator1")
                .withOptimized()
                .newThreshold().withRule(BranchThresholdRule.ON_LEFT_SIDE).withUnit(Unit.AMPERE).withMin(-800.).add()
                .withNominalVoltage(220.)
                .add();

        crac.newFlowCnec().withId("cnec2prevId")
                .withNetworkElement("ne5Id", "ne5Name")
                .withInstant(Instant.PREVENTIVE)
                .withOperator("operator2")
                .withOptimized()
                .newThreshold().withRule(BranchThresholdRule.ON_LEFT_SIDE).withUnit(Unit.PERCENT_IMAX).withMin(-0.3).add()
                .newThreshold().withRule(BranchThresholdRule.ON_LEFT_SIDE).withUnit(Unit.AMPERE).withMin(-800.).add()
                .newThreshold().withRule(BranchThresholdRule.ON_HIGH_VOLTAGE_LEVEL).withUnit(Unit.AMPERE).withMin(-800.).add()
                .newThreshold().withRule(BranchThresholdRule.ON_LOW_VOLTAGE_LEVEL).withUnit(Unit.AMPERE).withMax(1200.).add()
                .withNominalVoltage(220., Side.RIGHT)
                .withNominalVoltage(380., Side.LEFT)
                .withIMax(2000.)
            .add();

        crac.newFlowCnec().withId("cnec3prevId")
                .withName("cnec3prevName")
                .withNetworkElement("ne2Id", "ne2Name")
                .withInstant(Instant.PREVENTIVE)
                .withOperator("operator3")
                .newThreshold().withUnit(Unit.MEGAWATT).withMax(500.).withRule(BranchThresholdRule.ON_LEFT_SIDE).add()
                .withReliabilityMargin(20.)
                .withMonitored()
                .add();

        crac.newFlowCnec().withId("cnec3curId")
                .withName("cnec3curBis")
                .withNetworkElement("ne2Id", "ne2Name")
                .withInstant(Instant.CURATIVE)
                .withContingency(contingency2Id)
                .withOperator("operator3")
                .newThreshold().withUnit(Unit.MEGAWATT).withMax(500.).withRule(BranchThresholdRule.ON_LEFT_SIDE).add()
                .withReliabilityMargin(20.)
                .withMonitored()
                .add();

        crac.newFlowCnec().withId("cnec4prevId")
                .withName("cnec4prevName")
                .withNetworkElement("ne3Id")
                .withInstant(Instant.PREVENTIVE)
                .withOperator("operator4")
                .newThreshold().withUnit(Unit.MEGAWATT).withMax(500.).withRule(BranchThresholdRule.ON_LEFT_SIDE).add()
                .withReliabilityMargin(0.)
                .withOptimized()
                .withMonitored()
                .add();

        // network action with one pst set point
        crac.newNetworkAction().withId("pstSetpointRaId")
                .withName("pstSetpointRaName")
                .withOperator("RTE")
                .newPstSetPoint().withSetpoint(15).withNetworkElement("pst").add()
                .newFreeToUseUsageRule().withUsageMethod(UsageMethod.AVAILABLE).withInstant(Instant.PREVENTIVE).add()
                .newOnStateUsageRule().withUsageMethod(UsageMethod.FORCED).withContingency(contingency1Id).withInstant(Instant.CURATIVE).add()
                .add();

        // complex network action with one pst set point and one topology
        crac.newNetworkAction().withId("complexNetworkActionId")
                .withName("complexNetworkActionName")
                .withOperator("RTE")
                .newPstSetPoint().withSetpoint(5).withNetworkElement("pst").add()
                .newTopologicalAction().withActionType(ActionType.CLOSE).withNetworkElement("ne1Id").add()
                .newFreeToUseUsageRule().withUsageMethod(UsageMethod.AVAILABLE).withInstant(Instant.PREVENTIVE).add()
                .add();

        // network action with one injection set point
        crac.newNetworkAction().withId("injectionSetpointRaId")
                .withName("injectionSetpointRaName")
                .withOperator("RTE")
                .newInjectionSetPoint().withSetpoint(260).withNetworkElement("injection").add()
                .newFreeToUseUsageRule().withUsageMethod(UsageMethod.AVAILABLE).withInstant(Instant.PREVENTIVE).add()
                .newOnStateUsageRule().withUsageMethod(UsageMethod.FORCED).withContingency(contingency1Id).withInstant(Instant.CURATIVE).add()
                .add();

        // network action with one switch pair
        crac.newNetworkAction().withId("switchPairRaId")
                .withName("switchPairRaName")
                .withOperator("RTE")
                .newSwitchPair().withSwitchToOpen("to-open").withSwitchToClose("to-close", "to-close-name").add()
                .newFreeToUseUsageRule().withUsageMethod(UsageMethod.AVAILABLE).withInstant(Instant.PREVENTIVE).add()
                .newOnStateUsageRule().withUsageMethod(UsageMethod.FORCED).withContingency(contingency1Id).withInstant(Instant.CURATIVE).add()
                .add();

        // range actions
        crac.newPstRangeAction().withId("pstRange1Id")
                .withName("pstRange1Name")
                .withOperator("RTE")
                .withNetworkElement("pst")
                .newFreeToUseUsageRule().withUsageMethod(UsageMethod.AVAILABLE).withInstant(Instant.PREVENTIVE).add()
                .withInitialTap(2)
                .withTapToAngleConversionMap(Map.of(-3, 0., -2, .5, -1, 1., 0, 1.5, 1, 2., 2, 2.5, 3, 3.))
                .newTapRange().withRangeType(RangeType.ABSOLUTE).withMinTap(1).withMaxTap(7).add()
                .newTapRange().withRangeType(RangeType.RELATIVE_TO_INITIAL_NETWORK).withMinTap(-3).withMaxTap(3).add()
                .add();

        crac.newPstRangeAction().withId("pstRange2Id")
                .withName("pstRange2Name")
                .withOperator("RTE")
                .withNetworkElement("pst2")
                .withGroupId("group-1-pst")
                .withInitialTap(1)
                .withTapToAngleConversionMap(Map.of(-3, 0., -2, .5, -1, 1., 0, 1.5, 1, 2., 2, 2.5, 3, 3.))
                .newOnFlowConstraintUsageRule().withInstant(Instant.PREVENTIVE).withFlowCnec("cnec3prevId").add()
                .newTapRange().withRangeType(RangeType.ABSOLUTE).withMinTap(1).withMaxTap(7).add()
                .newTapRange().withRangeType(RangeType.RELATIVE_TO_INITIAL_NETWORK).withMinTap(-3).withMaxTap(3).add()
                .add();

        crac.newHvdcRangeAction().withId("hvdcRange1Id")
                .withName("hvdcRange1Name")
                .withOperator("RTE")
                .withNetworkElement("hvdc")
                .newFreeToUseUsageRule().withUsageMethod(UsageMethod.AVAILABLE).withInstant(Instant.PREVENTIVE).add()
                .newHvdcRange().withMin(-1000).withMax(1000).add()
                .add();

        crac.newHvdcRangeAction().withId("hvdcRange2Id")
                .withName("hvdcRange2Name")
                .withOperator("RTE")
                .withNetworkElement("hvdc2")
                .withGroupId("group-1-hvdc")
                .newOnFlowConstraintUsageRule().withInstant(Instant.PREVENTIVE).withFlowCnec("cnec3curId").add()
                .newHvdcRange().withMin(-1000).withMax(1000).add()
                .add();
=======
    public void roundTripTest() {
        Crac crac = ExhaustiveCracCreation.create();
>>>>>>> 543ab3e9

        Crac importedCrac = RoundTripUtil.roundTrip(crac);

        // check overall content
        assertNotNull(importedCrac);
<<<<<<< HEAD
        assertEquals(4, importedCrac.getStates().size());
=======
        assertEquals(5, importedCrac.getStates().size());
>>>>>>> 543ab3e9
        assertEquals(2, importedCrac.getContingencies().size());
        assertEquals(7, importedCrac.getFlowCnecs().size());
        assertEquals(4, importedCrac.getRangeActions().size());
        assertEquals(4, importedCrac.getNetworkActions().size());

        // check FlowCnec
        assertEquals(4, importedCrac.getFlowCnec("cnec2prevId").getThresholds().size());
        assertFalse(importedCrac.getFlowCnec("cnec3prevId").isOptimized());
        assertTrue(importedCrac.getFlowCnec("cnec4prevId").isMonitored());

        assertEquals("operator1", importedCrac.getFlowCnec("cnec1prevId").getOperator());
<<<<<<< HEAD
        assertEquals("operator1", importedCrac.getFlowCnec("cnec1curId").getOperator());
=======
        assertEquals("operator1", importedCrac.getFlowCnec("cnec1outageId").getOperator());
>>>>>>> 543ab3e9
        assertEquals("operator2", importedCrac.getFlowCnec("cnec2prevId").getOperator());
        assertEquals("operator3", importedCrac.getFlowCnec("cnec3prevId").getOperator());
        assertEquals("operator4", importedCrac.getFlowCnec("cnec4prevId").getOperator());

        // check NetworkActions
        assertEquals(1, importedCrac.getNetworkAction("pstSetpointRaId").getElementaryActions().size());
<<<<<<< HEAD
        assertTrue(importedCrac.getNetworkAction("pstSetpointRaId").getElementaryActions().iterator().next() instanceof PstSetpointImpl);
        assertEquals(1, importedCrac.getNetworkAction("injectionSetpointRaId").getElementaryActions().size());
        assertTrue(importedCrac.getNetworkAction("injectionSetpointRaId").getElementaryActions().iterator().next() instanceof InjectionSetpointImpl);
=======
        assertTrue(importedCrac.getNetworkAction("pstSetpointRaId").getElementaryActions().iterator().next() instanceof PstSetpoint);
        assertEquals(1, importedCrac.getNetworkAction("injectionSetpointRaId").getElementaryActions().size());
        assertTrue(importedCrac.getNetworkAction("injectionSetpointRaId").getElementaryActions().iterator().next() instanceof InjectionSetpoint);
>>>>>>> 543ab3e9
        assertEquals(2, importedCrac.getNetworkAction("complexNetworkActionId").getElementaryActions().size());

        assertEquals(1, importedCrac.getNetworkAction("switchPairRaId").getElementaryActions().size());
        assertTrue(importedCrac.getNetworkAction("switchPairRaId").getElementaryActions().iterator().next() instanceof SwitchPair);
        SwitchPair switchPair = (SwitchPair) importedCrac.getNetworkAction("switchPairRaId").getElementaryActions().iterator().next();
        assertEquals("to-open", switchPair.getSwitchToOpen().getId());
        assertEquals("to-open", switchPair.getSwitchToOpen().getName());
        assertEquals("to-close", switchPair.getSwitchToClose().getId());
        assertEquals("to-close-name", switchPair.getSwitchToClose().getName());

        // check PstRangeActions
        assertTrue(importedCrac.getRangeAction("pstRange1Id").getGroupId().isEmpty());
        assertEquals("group-1-pst", importedCrac.getRangeAction("pstRange2Id").getGroupId().orElseThrow());

        assertEquals(2, importedCrac.getPstRangeAction("pstRange1Id").getInitialTap());
        assertEquals(0.5, importedCrac.getPstRangeAction("pstRange1Id").convertTapToAngle(-2));
        assertEquals(2.5, importedCrac.getPstRangeAction("pstRange1Id").convertTapToAngle(2));
        assertEquals(2, importedCrac.getPstRangeAction("pstRange1Id").convertAngleToTap(2.5));

        assertEquals(1, importedCrac.getPstRangeAction("pstRange2Id").getUsageRules().size());
<<<<<<< HEAD
        assertTrue(importedCrac.getPstRangeAction("pstRange2Id").getUsageRules().get(0) instanceof OnFlowConstraintImpl);
=======
        assertTrue(importedCrac.getPstRangeAction("pstRange2Id").getUsageRules().get(0) instanceof OnFlowConstraint);
>>>>>>> 543ab3e9
        OnFlowConstraint onFlowConstraint = (OnFlowConstraint) importedCrac.getPstRangeAction("pstRange2Id").getUsageRules().get(0);
        assertEquals(Instant.PREVENTIVE, onFlowConstraint.getInstant());
        assertSame(importedCrac.getCnec("cnec3prevId"), onFlowConstraint.getFlowCnec());

        // check HvdcRangeActions
        assertTrue(importedCrac.getRangeAction("hvdcRange1Id").getGroupId().isEmpty());
        assertEquals("group-1-hvdc", importedCrac.getRangeAction("hvdcRange2Id").getGroupId().orElseThrow());

        assertEquals(1, importedCrac.getHvdcRangeAction("hvdcRange2Id").getUsageRules().size());
<<<<<<< HEAD
        assertTrue(importedCrac.getHvdcRangeAction("hvdcRange2Id").getUsageRules().get(0) instanceof OnFlowConstraintImpl);
=======
        assertTrue(importedCrac.getHvdcRangeAction("hvdcRange2Id").getUsageRules().get(0) instanceof OnFlowConstraint);
>>>>>>> 543ab3e9
        OnFlowConstraint onFlowConstraint2 = (OnFlowConstraint) importedCrac.getHvdcRangeAction("hvdcRange2Id").getUsageRules().get(0);
        assertEquals(Instant.PREVENTIVE, onFlowConstraint2.getInstant());
        assertSame(importedCrac.getCnec("cnec3curId"), onFlowConstraint2.getFlowCnec());
    }
}<|MERGE_RESOLUTION|>--- conflicted
+++ resolved
@@ -24,172 +24,14 @@
 public class CracImportExportTest {
 
     @Test
-<<<<<<< HEAD
-    public void cracTest() {
-        CracImpl crac = new CracImpl("cracId");
-
-        String contingency1Id = "contingency1Id";
-        crac.newContingency().withId(contingency1Id).withNetworkElement("ne1Id").add();
-
-        String contingency2Id = "contingency2Id";
-        crac.newContingency().withId(contingency2Id).withNetworkElement("ne2Id", "ne2Name").withNetworkElement("ne3Id").add();
-
-        crac.newFlowCnec().withId("cnec1prevId")
-                .withNetworkElement("ne4Id")
-                .withInstant(Instant.PREVENTIVE)
-                .withOperator("operator1")
-                .withOptimized()
-                .newThreshold().withRule(BranchThresholdRule.ON_RIGHT_SIDE).withUnit(Unit.AMPERE).withMin(-500.).add()
-                .withIMax(1000., Side.RIGHT)
-                .withNominalVoltage(220.)
-            .add();
-
-        crac.newFlowCnec().withId("cnec1curId")
-                .withNetworkElement("ne4Id")
-                .withInstant(Instant.OUTAGE)
-                .withContingency(contingency1Id)
-                .withOperator("operator1")
-                .withOptimized()
-                .newThreshold().withRule(BranchThresholdRule.ON_LEFT_SIDE).withUnit(Unit.AMPERE).withMin(-800.).add()
-                .withNominalVoltage(220.)
-                .add();
-
-        crac.newFlowCnec().withId("cnec2prevId")
-                .withNetworkElement("ne5Id", "ne5Name")
-                .withInstant(Instant.PREVENTIVE)
-                .withOperator("operator2")
-                .withOptimized()
-                .newThreshold().withRule(BranchThresholdRule.ON_LEFT_SIDE).withUnit(Unit.PERCENT_IMAX).withMin(-0.3).add()
-                .newThreshold().withRule(BranchThresholdRule.ON_LEFT_SIDE).withUnit(Unit.AMPERE).withMin(-800.).add()
-                .newThreshold().withRule(BranchThresholdRule.ON_HIGH_VOLTAGE_LEVEL).withUnit(Unit.AMPERE).withMin(-800.).add()
-                .newThreshold().withRule(BranchThresholdRule.ON_LOW_VOLTAGE_LEVEL).withUnit(Unit.AMPERE).withMax(1200.).add()
-                .withNominalVoltage(220., Side.RIGHT)
-                .withNominalVoltage(380., Side.LEFT)
-                .withIMax(2000.)
-            .add();
-
-        crac.newFlowCnec().withId("cnec3prevId")
-                .withName("cnec3prevName")
-                .withNetworkElement("ne2Id", "ne2Name")
-                .withInstant(Instant.PREVENTIVE)
-                .withOperator("operator3")
-                .newThreshold().withUnit(Unit.MEGAWATT).withMax(500.).withRule(BranchThresholdRule.ON_LEFT_SIDE).add()
-                .withReliabilityMargin(20.)
-                .withMonitored()
-                .add();
-
-        crac.newFlowCnec().withId("cnec3curId")
-                .withName("cnec3curBis")
-                .withNetworkElement("ne2Id", "ne2Name")
-                .withInstant(Instant.CURATIVE)
-                .withContingency(contingency2Id)
-                .withOperator("operator3")
-                .newThreshold().withUnit(Unit.MEGAWATT).withMax(500.).withRule(BranchThresholdRule.ON_LEFT_SIDE).add()
-                .withReliabilityMargin(20.)
-                .withMonitored()
-                .add();
-
-        crac.newFlowCnec().withId("cnec4prevId")
-                .withName("cnec4prevName")
-                .withNetworkElement("ne3Id")
-                .withInstant(Instant.PREVENTIVE)
-                .withOperator("operator4")
-                .newThreshold().withUnit(Unit.MEGAWATT).withMax(500.).withRule(BranchThresholdRule.ON_LEFT_SIDE).add()
-                .withReliabilityMargin(0.)
-                .withOptimized()
-                .withMonitored()
-                .add();
-
-        // network action with one pst set point
-        crac.newNetworkAction().withId("pstSetpointRaId")
-                .withName("pstSetpointRaName")
-                .withOperator("RTE")
-                .newPstSetPoint().withSetpoint(15).withNetworkElement("pst").add()
-                .newFreeToUseUsageRule().withUsageMethod(UsageMethod.AVAILABLE).withInstant(Instant.PREVENTIVE).add()
-                .newOnStateUsageRule().withUsageMethod(UsageMethod.FORCED).withContingency(contingency1Id).withInstant(Instant.CURATIVE).add()
-                .add();
-
-        // complex network action with one pst set point and one topology
-        crac.newNetworkAction().withId("complexNetworkActionId")
-                .withName("complexNetworkActionName")
-                .withOperator("RTE")
-                .newPstSetPoint().withSetpoint(5).withNetworkElement("pst").add()
-                .newTopologicalAction().withActionType(ActionType.CLOSE).withNetworkElement("ne1Id").add()
-                .newFreeToUseUsageRule().withUsageMethod(UsageMethod.AVAILABLE).withInstant(Instant.PREVENTIVE).add()
-                .add();
-
-        // network action with one injection set point
-        crac.newNetworkAction().withId("injectionSetpointRaId")
-                .withName("injectionSetpointRaName")
-                .withOperator("RTE")
-                .newInjectionSetPoint().withSetpoint(260).withNetworkElement("injection").add()
-                .newFreeToUseUsageRule().withUsageMethod(UsageMethod.AVAILABLE).withInstant(Instant.PREVENTIVE).add()
-                .newOnStateUsageRule().withUsageMethod(UsageMethod.FORCED).withContingency(contingency1Id).withInstant(Instant.CURATIVE).add()
-                .add();
-
-        // network action with one switch pair
-        crac.newNetworkAction().withId("switchPairRaId")
-                .withName("switchPairRaName")
-                .withOperator("RTE")
-                .newSwitchPair().withSwitchToOpen("to-open").withSwitchToClose("to-close", "to-close-name").add()
-                .newFreeToUseUsageRule().withUsageMethod(UsageMethod.AVAILABLE).withInstant(Instant.PREVENTIVE).add()
-                .newOnStateUsageRule().withUsageMethod(UsageMethod.FORCED).withContingency(contingency1Id).withInstant(Instant.CURATIVE).add()
-                .add();
-
-        // range actions
-        crac.newPstRangeAction().withId("pstRange1Id")
-                .withName("pstRange1Name")
-                .withOperator("RTE")
-                .withNetworkElement("pst")
-                .newFreeToUseUsageRule().withUsageMethod(UsageMethod.AVAILABLE).withInstant(Instant.PREVENTIVE).add()
-                .withInitialTap(2)
-                .withTapToAngleConversionMap(Map.of(-3, 0., -2, .5, -1, 1., 0, 1.5, 1, 2., 2, 2.5, 3, 3.))
-                .newTapRange().withRangeType(RangeType.ABSOLUTE).withMinTap(1).withMaxTap(7).add()
-                .newTapRange().withRangeType(RangeType.RELATIVE_TO_INITIAL_NETWORK).withMinTap(-3).withMaxTap(3).add()
-                .add();
-
-        crac.newPstRangeAction().withId("pstRange2Id")
-                .withName("pstRange2Name")
-                .withOperator("RTE")
-                .withNetworkElement("pst2")
-                .withGroupId("group-1-pst")
-                .withInitialTap(1)
-                .withTapToAngleConversionMap(Map.of(-3, 0., -2, .5, -1, 1., 0, 1.5, 1, 2., 2, 2.5, 3, 3.))
-                .newOnFlowConstraintUsageRule().withInstant(Instant.PREVENTIVE).withFlowCnec("cnec3prevId").add()
-                .newTapRange().withRangeType(RangeType.ABSOLUTE).withMinTap(1).withMaxTap(7).add()
-                .newTapRange().withRangeType(RangeType.RELATIVE_TO_INITIAL_NETWORK).withMinTap(-3).withMaxTap(3).add()
-                .add();
-
-        crac.newHvdcRangeAction().withId("hvdcRange1Id")
-                .withName("hvdcRange1Name")
-                .withOperator("RTE")
-                .withNetworkElement("hvdc")
-                .newFreeToUseUsageRule().withUsageMethod(UsageMethod.AVAILABLE).withInstant(Instant.PREVENTIVE).add()
-                .newHvdcRange().withMin(-1000).withMax(1000).add()
-                .add();
-
-        crac.newHvdcRangeAction().withId("hvdcRange2Id")
-                .withName("hvdcRange2Name")
-                .withOperator("RTE")
-                .withNetworkElement("hvdc2")
-                .withGroupId("group-1-hvdc")
-                .newOnFlowConstraintUsageRule().withInstant(Instant.PREVENTIVE).withFlowCnec("cnec3curId").add()
-                .newHvdcRange().withMin(-1000).withMax(1000).add()
-                .add();
-=======
     public void roundTripTest() {
         Crac crac = ExhaustiveCracCreation.create();
->>>>>>> 543ab3e9
 
         Crac importedCrac = RoundTripUtil.roundTrip(crac);
 
         // check overall content
         assertNotNull(importedCrac);
-<<<<<<< HEAD
-        assertEquals(4, importedCrac.getStates().size());
-=======
         assertEquals(5, importedCrac.getStates().size());
->>>>>>> 543ab3e9
         assertEquals(2, importedCrac.getContingencies().size());
         assertEquals(7, importedCrac.getFlowCnecs().size());
         assertEquals(4, importedCrac.getRangeActions().size());
@@ -201,26 +43,16 @@
         assertTrue(importedCrac.getFlowCnec("cnec4prevId").isMonitored());
 
         assertEquals("operator1", importedCrac.getFlowCnec("cnec1prevId").getOperator());
-<<<<<<< HEAD
-        assertEquals("operator1", importedCrac.getFlowCnec("cnec1curId").getOperator());
-=======
         assertEquals("operator1", importedCrac.getFlowCnec("cnec1outageId").getOperator());
->>>>>>> 543ab3e9
         assertEquals("operator2", importedCrac.getFlowCnec("cnec2prevId").getOperator());
         assertEquals("operator3", importedCrac.getFlowCnec("cnec3prevId").getOperator());
         assertEquals("operator4", importedCrac.getFlowCnec("cnec4prevId").getOperator());
 
         // check NetworkActions
         assertEquals(1, importedCrac.getNetworkAction("pstSetpointRaId").getElementaryActions().size());
-<<<<<<< HEAD
-        assertTrue(importedCrac.getNetworkAction("pstSetpointRaId").getElementaryActions().iterator().next() instanceof PstSetpointImpl);
-        assertEquals(1, importedCrac.getNetworkAction("injectionSetpointRaId").getElementaryActions().size());
-        assertTrue(importedCrac.getNetworkAction("injectionSetpointRaId").getElementaryActions().iterator().next() instanceof InjectionSetpointImpl);
-=======
         assertTrue(importedCrac.getNetworkAction("pstSetpointRaId").getElementaryActions().iterator().next() instanceof PstSetpoint);
         assertEquals(1, importedCrac.getNetworkAction("injectionSetpointRaId").getElementaryActions().size());
         assertTrue(importedCrac.getNetworkAction("injectionSetpointRaId").getElementaryActions().iterator().next() instanceof InjectionSetpoint);
->>>>>>> 543ab3e9
         assertEquals(2, importedCrac.getNetworkAction("complexNetworkActionId").getElementaryActions().size());
 
         assertEquals(1, importedCrac.getNetworkAction("switchPairRaId").getElementaryActions().size());
@@ -241,11 +73,7 @@
         assertEquals(2, importedCrac.getPstRangeAction("pstRange1Id").convertAngleToTap(2.5));
 
         assertEquals(1, importedCrac.getPstRangeAction("pstRange2Id").getUsageRules().size());
-<<<<<<< HEAD
-        assertTrue(importedCrac.getPstRangeAction("pstRange2Id").getUsageRules().get(0) instanceof OnFlowConstraintImpl);
-=======
         assertTrue(importedCrac.getPstRangeAction("pstRange2Id").getUsageRules().get(0) instanceof OnFlowConstraint);
->>>>>>> 543ab3e9
         OnFlowConstraint onFlowConstraint = (OnFlowConstraint) importedCrac.getPstRangeAction("pstRange2Id").getUsageRules().get(0);
         assertEquals(Instant.PREVENTIVE, onFlowConstraint.getInstant());
         assertSame(importedCrac.getCnec("cnec3prevId"), onFlowConstraint.getFlowCnec());
@@ -255,11 +83,7 @@
         assertEquals("group-1-hvdc", importedCrac.getRangeAction("hvdcRange2Id").getGroupId().orElseThrow());
 
         assertEquals(1, importedCrac.getHvdcRangeAction("hvdcRange2Id").getUsageRules().size());
-<<<<<<< HEAD
-        assertTrue(importedCrac.getHvdcRangeAction("hvdcRange2Id").getUsageRules().get(0) instanceof OnFlowConstraintImpl);
-=======
         assertTrue(importedCrac.getHvdcRangeAction("hvdcRange2Id").getUsageRules().get(0) instanceof OnFlowConstraint);
->>>>>>> 543ab3e9
         OnFlowConstraint onFlowConstraint2 = (OnFlowConstraint) importedCrac.getHvdcRangeAction("hvdcRange2Id").getUsageRules().get(0);
         assertEquals(Instant.PREVENTIVE, onFlowConstraint2.getInstant());
         assertSame(importedCrac.getCnec("cnec3curId"), onFlowConstraint2.getFlowCnec());
