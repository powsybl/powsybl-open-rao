/*
 * Copyright (c) 2021, RTE (http://www.rte-france.com)
 * This Source Code Form is subject to the terms of the Mozilla Public
 * License, v. 2.0. If a copy of the MPL was not distributed with this
 * file, You can obtain one at http://mozilla.org/MPL/2.0/.
 */
package com.farao_community.farao.data.crac_io_json;

import com.farao_community.farao.commons.Unit;
import com.farao_community.farao.data.crac_api.Crac;
import com.farao_community.farao.data.crac_api.NetworkElement;
import com.farao_community.farao.data.crac_api.RemedialAction;
import com.farao_community.farao.data.crac_api.cnec.AngleCnec;
import com.farao_community.farao.data.crac_api.cnec.Side;
import com.farao_community.farao.data.crac_api.cnec.VoltageCnec;
import com.farao_community.farao.data.crac_api.network_action.InjectionSetpoint;
import com.farao_community.farao.data.crac_api.network_action.PstSetpoint;
import com.farao_community.farao.data.crac_api.network_action.SwitchPair;
import com.farao_community.farao.data.crac_api.range.RangeType;
import com.farao_community.farao.data.crac_api.range.StandardRange;
import com.farao_community.farao.data.crac_api.range.TapRange;
import com.farao_community.farao.data.crac_api.range_action.RangeAction;
import com.farao_community.farao.data.crac_api.threshold.BranchThreshold;
import com.farao_community.farao.data.crac_api.threshold.Threshold;
import com.farao_community.farao.data.crac_api.usage_rule.*;
import org.junit.jupiter.api.Test;

import java.io.InputStream;
import java.util.List;
import java.util.Map;
import java.util.stream.Collectors;

import static com.farao_community.farao.data.crac_api.Instant.*;
import static com.farao_community.farao.data.crac_api.usage_rule.UsageMethod.AVAILABLE;
import static com.farao_community.farao.data.crac_api.usage_rule.UsageMethod.FORCED;
import static org.junit.jupiter.api.Assertions.*;
import static org.junit.jupiter.api.Assertions.assertTrue;

/**
 * @author Baptiste Seguinot {@literal <baptiste.seguinot at rte-france.com>}
 * @author Peter Mitri {@literal <peter.mitri at rte-france.com>}
 */
class JsonRetrocompatibilityTest {

    /*
    The goal of this test class is to ensure that former JSON CRAC files are still
    importable, even when modifications are brought to the JSON importer.
     */

    /*
    CARE: the existing json file used in this test case SHOULD NOT BE MODIFIED. If
    the current tests do not pass, it means that formerly generated JSON CRAC will
    not be compatible anymore with the next version of farao-core -> This is NOT
    desirable.

    Instead, we need to ensure that the JSON CRAC files used in this class can still
    be imported as is. Using versioning of the importer if needed.
     */

    @Test
    void importV1Point0Test() {

        // JSON file of farao-core v3.4.3
        InputStream cracFile = getClass().getResourceAsStream("/retrocompatibility/v1/crac-v1.0.json");

        Crac crac = new JsonImport().importCrac(cracFile);

        assertEquals(2, crac.getContingencies().size());
        assertEquals(7, crac.getFlowCnecs().size());
        assertEquals(3, crac.getNetworkActions().size());
        assertEquals(2, crac.getPstRangeActions().size());
        assertEquals(2, crac.getHvdcRangeActions().size());
        testContentOfV1Point0Crac(crac);
    }

    @Test
    void importV1Point1Test() {

        // JSON file of farao-core v3.5
        // addition of switch pairs
        InputStream cracFile = getClass().getResourceAsStream("/retrocompatibility/v1/crac-v1.1.json");

        Crac crac = new JsonImport().importCrac(cracFile);

        assertEquals(2, crac.getContingencies().size());
        assertEquals(7, crac.getFlowCnecs().size());
        assertEquals(4, crac.getNetworkActions().size());
        assertEquals(2, crac.getPstRangeActions().size());
        assertEquals(2, crac.getHvdcRangeActions().size());
        testContentOfV1Point1Crac(crac);
    }

    @Test
    void importV1Point2Test() {

        // JSON file of farao-core v3.6
        // addition of injection range action
        InputStream cracFile = getClass().getResourceAsStream("/retrocompatibility/v1/crac-v1.2.json");

        Crac crac = new JsonImport().importCrac(cracFile);

        assertEquals(2, crac.getContingencies().size());
        assertEquals(7, crac.getFlowCnecs().size());
        assertEquals(4, crac.getNetworkActions().size());
        assertEquals(2, crac.getPstRangeActions().size());
        assertEquals(2, crac.getHvdcRangeActions().size());
        assertEquals(1, crac.getInjectionRangeActions().size());
        testContentOfV1Point2Crac(crac);
    }

    @Test
    void importV1Point3Test() {

        // JSON file of farao-core v3.9
        // addition of initial setpoints for InjectionRangeActions and HvdcRangeActions
        InputStream cracFile = getClass().getResourceAsStream("/retrocompatibility/v1/crac-v1.3.json");

        Crac crac = new JsonImport().importCrac(cracFile);

        assertEquals(2, crac.getContingencies().size());
        assertEquals(7, crac.getFlowCnecs().size());
        assertEquals(4, crac.getNetworkActions().size());
        assertEquals(2, crac.getPstRangeActions().size());
        assertEquals(2, crac.getHvdcRangeActions().size());
        assertEquals(1, crac.getInjectionRangeActions().size());
        testContentOfV1Point3Crac(crac);
    }

    @Test
    void importV1Point4Test() {

        // JSON file of farao-core v4.0
        // addition of angle cnecs
        InputStream cracFile = getClass().getResourceAsStream("/retrocompatibility/v1/crac-v1.4.json");

        Crac crac = new JsonImport().importCrac(cracFile);

        assertEquals(2, crac.getContingencies().size());
        assertEquals(7, crac.getFlowCnecs().size());
        assertEquals(1, crac.getAngleCnecs().size());
        assertEquals(4, crac.getNetworkActions().size());
        assertEquals(3, crac.getPstRangeActions().size());
        assertEquals(2, crac.getHvdcRangeActions().size());
        assertEquals(1, crac.getInjectionRangeActions().size());
        testContentOfV1Point4Crac(crac);
    }

    @Test
    void importV1Point5Test() {

        // JSON file of farao-core v4.1
        // addition of voltage cnecs
        InputStream cracFile = getClass().getResourceAsStream("/retrocompatibility/v1/crac-v1.5.json");

        Crac crac = new JsonImport().importCrac(cracFile);

        assertEquals(2, crac.getContingencies().size());
        assertEquals(7, crac.getFlowCnecs().size());
        assertEquals(1, crac.getAngleCnecs().size());
        assertEquals(1, crac.getVoltageCnecs().size());
        assertEquals(4, crac.getNetworkActions().size());
        assertEquals(3, crac.getPstRangeActions().size());
        assertEquals(2, crac.getHvdcRangeActions().size());
        assertEquals(1, crac.getInjectionRangeActions().size());
        testContentOfV1Point5Crac(crac);
    }

    @Test
    void importV1Point6Test() {

        // renaming usage rules
        // Branch threshold rule no longer handled

        InputStream cracFile = getClass().getResourceAsStream("/retrocompatibility/v1/crac-v1.6.json");

        Crac crac = new JsonImport().importCrac(cracFile);

        assertEquals(2, crac.getContingencies().size());
        assertEquals(7, crac.getFlowCnecs().size());
        assertEquals(1, crac.getAngleCnecs().size());
        assertEquals(1, crac.getVoltageCnecs().size());
        assertEquals(4, crac.getNetworkActions().size());
        assertEquals(3, crac.getPstRangeActions().size());
        assertEquals(2, crac.getHvdcRangeActions().size());
        assertEquals(1, crac.getInjectionRangeActions().size());
        testContentOfV1Point6Crac(crac);
    }

    @Test
    void importV1Point7Test() {

        // renaming usage rules
        // Branch threshold rule no longer handled

        InputStream cracFile = getClass().getResourceAsStream("/retrocompatibility/v1/crac-v1.7.json");

        Crac crac = new JsonImport().importCrac(cracFile);

        assertEquals(2, crac.getContingencies().size());
        assertEquals(7, crac.getFlowCnecs().size());
        assertEquals(1, crac.getAngleCnecs().size());
        assertEquals(1, crac.getVoltageCnecs().size());
        assertEquals(4, crac.getNetworkActions().size());
        assertEquals(4, crac.getPstRangeActions().size());
        assertEquals(2, crac.getHvdcRangeActions().size());
        assertEquals(1, crac.getInjectionRangeActions().size());
        testContentOfV1Point7Crac(crac);
    }

    private void testContentOfV1Point0Crac(Crac crac) {

        // --------------------------
        // --- test Contingencies ---
        // --------------------------

        // check that Contingencies are present
        assertNotNull(crac.getContingency("contingency1Id"));
        assertNotNull(crac.getContingency("contingency2Id"));

        // check network elements
        assertEquals(1, crac.getContingency("contingency1Id").getNetworkElements().size());
        assertEquals("ne1Id", crac.getContingency("contingency1Id").getNetworkElements().iterator().next().getId());
        assertEquals(2, crac.getContingency("contingency2Id").getNetworkElements().size());

        // ----------------------
        // --- test FlowCnecs ---
        // ----------------------

        // check that Cnecs are present
        assertNotNull(crac.getFlowCnec("cnec1prevId"));
        assertNotNull(crac.getFlowCnec("cnec1outageId"));
        assertNotNull(crac.getFlowCnec("cnec2prevId"));
        assertNotNull(crac.getFlowCnec("cnec3prevId"));
        assertNotNull(crac.getFlowCnec("cnec3autoId"));
        assertNotNull(crac.getFlowCnec("cnec3curId"));
        assertNotNull(crac.getFlowCnec("cnec4prevId"));

        // check network element
        assertEquals("ne2Id", crac.getFlowCnec("cnec3prevId").getNetworkElement().getId());
        assertEquals("ne2Name", crac.getFlowCnec("cnec3prevId").getNetworkElement().getName());
        assertEquals("ne4Id", crac.getFlowCnec("cnec1outageId").getNetworkElement().getId());
        assertEquals("ne4Id", crac.getFlowCnec("cnec1outageId").getNetworkElement().getName());

        // check instants and contingencies
        assertEquals(PREVENTIVE, crac.getFlowCnec("cnec1prevId").getState().getInstant());
        assertTrue(crac.getFlowCnec("cnec1prevId").getState().getContingency().isEmpty());
        assertEquals(CURATIVE, crac.getFlowCnec("cnec3curId").getState().getInstant());
        assertEquals("contingency2Id", crac.getFlowCnec("cnec3curId").getState().getContingency().get().getId());
        assertEquals(AUTO, crac.getFlowCnec("cnec3autoId").getState().getInstant());
        assertEquals("contingency2Id", crac.getFlowCnec("cnec3autoId").getState().getContingency().get().getId());

        // check monitored and optimized
        assertFalse(crac.getFlowCnec("cnec3prevId").isOptimized());
        assertTrue(crac.getFlowCnec("cnec3prevId").isMonitored());
        assertTrue(crac.getFlowCnec("cnec4prevId").isOptimized());
        assertTrue(crac.getFlowCnec("cnec4prevId").isMonitored());

        // check operators
        assertEquals("operator1", crac.getFlowCnec("cnec1prevId").getOperator());
        assertEquals("operator1", crac.getFlowCnec("cnec1outageId").getOperator());
        assertEquals("operator2", crac.getFlowCnec("cnec2prevId").getOperator());
        assertEquals("operator3", crac.getFlowCnec("cnec3prevId").getOperator());
        assertEquals("operator4", crac.getFlowCnec("cnec4prevId").getOperator());

        // check iMax and nominal voltage
        assertEquals(2000., crac.getFlowCnec("cnec2prevId").getIMax(Side.LEFT), 1e-3);
        assertEquals(2000., crac.getFlowCnec("cnec2prevId").getIMax(Side.RIGHT), 1e-3);
        assertEquals(380., crac.getFlowCnec("cnec2prevId").getNominalVoltage(Side.LEFT), 1e-3);
        assertEquals(220., crac.getFlowCnec("cnec2prevId").getNominalVoltage(Side.RIGHT), 1e-3);
        assertEquals(Double.NaN, crac.getFlowCnec("cnec1prevId").getIMax(Side.LEFT), 1e-3);
        assertEquals(1000., crac.getFlowCnec("cnec1prevId").getIMax(Side.RIGHT), 1e-3);
        assertEquals(220., crac.getFlowCnec("cnec1prevId").getNominalVoltage(Side.LEFT), 1e-3);
        assertEquals(220., crac.getFlowCnec("cnec1prevId").getNominalVoltage(Side.RIGHT), 1e-3);

        // check threshold
        assertEquals(1, crac.getFlowCnec("cnec4prevId").getThresholds().size());
        BranchThreshold threshold = crac.getFlowCnec("cnec4prevId").getThresholds().iterator().next();
        assertEquals(Unit.MEGAWATT, threshold.getUnit());
        assertEquals(Side.LEFT, threshold.getSide());
        assertTrue(threshold.min().isEmpty());
        assertEquals(500., threshold.max().orElse(0.0), 1e-3);
        assertEquals(3, crac.getFlowCnec("cnec2prevId").getThresholds().size());
        assertTrue(crac.getFlowCnec("cnec2prevId").getThresholds().stream()
            .anyMatch(thr -> thr.getSide().equals(Side.LEFT) && thr.getUnit().equals(Unit.AMPERE) && thr.min().orElse(-999.).equals(-800.)));
        assertTrue(crac.getFlowCnec("cnec2prevId").getThresholds().stream()
            .anyMatch(thr -> thr.getSide().equals(Side.LEFT) && thr.getUnit().equals(Unit.PERCENT_IMAX) && thr.min().orElse(-999.).equals(-0.3)));
        assertTrue(crac.getFlowCnec("cnec2prevId").getThresholds().stream()
            .anyMatch(thr -> thr.getSide().equals(Side.RIGHT) && thr.getUnit().equals(Unit.AMPERE) && thr.max().orElse(-999.).equals(1200.)));

        // ---------------------------
        // --- test NetworkActions ---
        // ---------------------------

        // check that NetworkAction are present
        assertNotNull(crac.getNetworkAction("pstSetpointRaId"));
        assertNotNull(crac.getNetworkAction("injectionSetpointRaId"));
        assertNotNull(crac.getNetworkAction("complexNetworkActionId"));

        // check elementaryActions
        assertEquals(1, crac.getNetworkAction("pstSetpointRaId").getElementaryActions().size());
        assertTrue(crac.getNetworkAction("pstSetpointRaId").getElementaryActions().iterator().next() instanceof PstSetpoint);
        assertEquals(1, crac.getNetworkAction("injectionSetpointRaId").getElementaryActions().size());
        assertTrue(crac.getNetworkAction("injectionSetpointRaId").getElementaryActions().iterator().next() instanceof InjectionSetpoint);
        assertEquals(2, crac.getNetworkAction("complexNetworkActionId").getElementaryActions().size());

        // check onInstant usage rule
        assertEquals(1, crac.getNetworkAction("complexNetworkActionId").getUsageRules().size());
        assertTrue(crac.getNetworkAction("complexNetworkActionId").getUsageRules().get(0) instanceof OnInstant);
        OnInstant onInstant = (OnInstant) crac.getNetworkAction("complexNetworkActionId").getUsageRules().get(0);
        assertEquals(PREVENTIVE, onInstant.getInstant());
        assertEquals(AVAILABLE, onInstant.getUsageMethod());

        // check several usage rules
        assertEquals(2, crac.getNetworkAction("pstSetpointRaId").getUsageRules().size());

        // check onContingencyState usage Rule
        OnContingencyState onContingencyState = crac.getNetworkAction("pstSetpointRaId").getUsageRules().stream()
                .filter(ur -> ur instanceof OnContingencyState)
                .map(ur -> (OnContingencyState) ur)
                .findAny().orElse(null);
        assertNotNull(onContingencyState);
        assertEquals("contingency1Id", onContingencyState.getContingency().getId());
        assertEquals(CURATIVE, onContingencyState.getInstant());
        assertEquals(FORCED, onContingencyState.getUsageMethod());

        // check automaton OnFlowConstraint usage rule
        assertEquals(1, crac.getNetworkAction("injectionSetpointRaId").getUsageRules().size());
        assertTrue(crac.getNetworkAction("injectionSetpointRaId").getUsageRules().get(0) instanceof OnFlowConstraint);
        OnFlowConstraint onFlowConstraint1 = (OnFlowConstraint) crac.getNetworkAction("injectionSetpointRaId").getUsageRules().get(0);
        assertEquals("cnec3autoId", onFlowConstraint1.getFlowCnec().getId());
        assertEquals(AUTO, onFlowConstraint1.getInstant());

        // ----------------------------
        // --- test PstRangeActions ---
        // ----------------------------

        // check that RangeActions are present
        assertNotNull(crac.getRangeAction("pstRange1Id"));
        assertNotNull(crac.getRangeAction("pstRange2Id"));

        // check groupId
        assertTrue(crac.getRangeAction("pstRange1Id").getGroupId().isEmpty());
        assertEquals("group-1-pst", crac.getRangeAction("pstRange2Id").getGroupId().orElseThrow());

        // check taps
        assertEquals(2, crac.getPstRangeAction("pstRange1Id").getInitialTap());
        assertEquals(0.5, crac.getPstRangeAction("pstRange1Id").convertTapToAngle(-2));
        assertEquals(2.5, crac.getPstRangeAction("pstRange1Id").convertTapToAngle(2));
        assertEquals(2, crac.getPstRangeAction("pstRange1Id").convertAngleToTap(2.5));

        // check Tap Range
        assertEquals(2, crac.getPstRangeAction("pstRange1Id").getRanges().size());

        TapRange absRange = crac.getPstRangeAction("pstRange1Id").getRanges().stream()
                .filter(tapRange -> tapRange.getRangeType().equals(RangeType.ABSOLUTE))
                .findAny().orElse(null);
        TapRange relRange = crac.getPstRangeAction("pstRange1Id").getRanges().stream()
                .filter(tapRange -> tapRange.getRangeType().equals(RangeType.RELATIVE_TO_INITIAL_NETWORK))
                .findAny().orElse(null);

        assertNotNull(absRange);
        assertEquals(1, absRange.getMinTap());
        assertEquals(7, absRange.getMaxTap());
        assertNotNull(relRange);
        assertEquals(-3, relRange.getMinTap());
        assertEquals(3, relRange.getMaxTap());
        assertEquals(Unit.TAP, relRange.getUnit());

        // check OnFlowConstraint usage rule
        assertEquals(1, crac.getPstRangeAction("pstRange2Id").getUsageRules().size());
        assertTrue(crac.getPstRangeAction("pstRange2Id").getUsageRules().get(0) instanceof OnFlowConstraint);
        OnFlowConstraint onFlowConstraint2 = (OnFlowConstraint) crac.getPstRangeAction("pstRange2Id").getUsageRules().get(0);
        assertEquals(PREVENTIVE, onFlowConstraint2.getInstant());
        assertSame(crac.getCnec("cnec3prevId"), onFlowConstraint2.getFlowCnec());

        // -----------------------------
        // --- test HvdcRangeActions ---
        // -----------------------------

        assertNotNull(crac.getRangeAction("hvdcRange1Id"));
        assertNotNull(crac.getRangeAction("hvdcRange2Id"));

        // check groupId
        assertTrue(crac.getRangeAction("hvdcRange1Id").getGroupId().isEmpty());
        assertEquals("group-1-hvdc", crac.getRangeAction("hvdcRange2Id").getGroupId().orElseThrow());

        // check preventive OnFlowConstraint usage rule
        assertEquals(1, crac.getHvdcRangeAction("hvdcRange2Id").getUsageRules().size());
        assertTrue(crac.getHvdcRangeAction("hvdcRange2Id").getUsageRules().get(0) instanceof OnFlowConstraint);
        OnFlowConstraint onFlowConstraint3 = (OnFlowConstraint) crac.getHvdcRangeAction("hvdcRange2Id").getUsageRules().get(0);
        assertEquals(PREVENTIVE, onFlowConstraint3.getInstant());
        assertSame(crac.getCnec("cnec3curId"), onFlowConstraint3.getFlowCnec());

        // check Hvdc range
        assertEquals(1, crac.getHvdcRangeAction("hvdcRange1Id").getRanges().size());
        StandardRange hvdcRange = crac.getHvdcRangeAction("hvdcRange1Id").getRanges().get(0);
        assertEquals(-1000, hvdcRange.getMin(), 1e-3);
        assertEquals(1000, hvdcRange.getMax(), 1e-3);
        assertEquals(Unit.MEGAWATT, hvdcRange.getUnit());

        // check usage rules
        assertEquals(4, crac.getRemedialActions().stream().map(RemedialAction::getUsageRules).flatMap(List::stream).filter(OnInstant.class::isInstance).collect(Collectors.toList()).size());
    }

    void testContentOfV1Point1Crac(Crac crac) {

        testContentOfV1Point0Crac(crac);

        // test SwitchPair
        assertNotNull(crac.getNetworkAction("switchPairRaId"));

        assertEquals(1, crac.getNetworkAction("switchPairRaId").getElementaryActions().size());
        assertTrue(crac.getNetworkAction("switchPairRaId").getElementaryActions().iterator().next() instanceof SwitchPair);

        SwitchPair switchPair = (SwitchPair) crac.getNetworkAction("switchPairRaId").getElementaryActions().iterator().next();
        assertEquals("to-open", switchPair.getSwitchToOpen().getId());
        assertEquals("to-open", switchPair.getSwitchToOpen().getName());
        assertEquals("to-close", switchPair.getSwitchToClose().getId());
        assertEquals("to-close-name", switchPair.getSwitchToClose().getName());
    }

    void testContentOfV1Point2Crac(Crac crac) {

        testContentOfV1Point1Crac(crac);

        // test injection range action
        assertNotNull(crac.getInjectionRangeAction("injectionRange1Id"));

        assertEquals("injectionRange1Name", crac.getInjectionRangeAction("injectionRange1Id").getName());
        assertNull(crac.getInjectionRangeAction("injectionRange1Id").getOperator());
        assertTrue(crac.getInjectionRangeAction("injectionRange1Id").getGroupId().isEmpty());
        Map<NetworkElement, Double> networkElementAndKeys = crac.getInjectionRangeAction("injectionRange1Id").getInjectionDistributionKeys();
        assertEquals(2, networkElementAndKeys.size());
        assertEquals(1., networkElementAndKeys.entrySet().stream().filter(e -> e.getKey().getId().equals("generator1Id")).findAny().orElseThrow().getValue(), 1e-3);
        assertEquals(-1., networkElementAndKeys.entrySet().stream().filter(e -> e.getKey().getId().equals("generator2Id")).findAny().orElseThrow().getValue(), 1e-3);
        assertEquals("generator2Name", networkElementAndKeys.entrySet().stream().filter(e -> e.getKey().getId().equals("generator2Id")).findAny().orElseThrow().getKey().getName());
        assertEquals(2, crac.getInjectionRangeAction("injectionRange1Id").getRanges().size());

        // check usage rules
        assertEquals(3, crac.getRemedialActions().stream().map(RemedialAction::getUsageRules).flatMap(List::stream).filter(OnContingencyState.class::isInstance).collect(Collectors.toList()).size());
        assertEquals(3, crac.getRemedialActions().stream().map(RemedialAction::getUsageRules).flatMap(List::stream).filter(OnFlowConstraint.class::isInstance).collect(Collectors.toList()).size());
    }

    void testContentOfV1Point3Crac(Crac crac) {

        testContentOfV1Point2Crac(crac);

        assertEquals(100, crac.getHvdcRangeAction("hvdcRange1Id").getInitialSetpoint(), 1e-3);
        assertEquals(-100, crac.getHvdcRangeAction("hvdcRange2Id").getInitialSetpoint(), 1e-3);
        assertEquals(50, crac.getInjectionRangeAction("injectionRange1Id").getInitialSetpoint(), 1e-3);
    }

    void testContentOfV1Point4Crac(Crac crac) {

        testContentOfV1Point3Crac(crac);

        // test angle cnec
        AngleCnec angleCnec = crac.getAngleCnec("angleCnecId");
        assertNotNull(angleCnec);

        assertEquals("eneId", angleCnec.getExportingNetworkElement().getId());
        assertEquals("ineId", angleCnec.getImportingNetworkElement().getId());
        assertEquals(CURATIVE, angleCnec.getState().getInstant());
        assertEquals("contingency1Id", angleCnec.getState().getContingency().get().getId());
        assertFalse(angleCnec.isOptimized());
        assertTrue(angleCnec.isMonitored());
        assertEquals("operator1", angleCnec.getOperator());
        assertEquals(1, angleCnec.getThresholds().size());
        Threshold threshold = angleCnec.getThresholds().iterator().next();
        assertEquals(Unit.DEGREE, threshold.getUnit());
        assertTrue(threshold.max().isEmpty());
        assertEquals(-100., threshold.min().orElse(0.0), 1e-3);

        //test onAngleCnec range action
        RangeAction rangeAction = crac.getRangeAction("pstRange3Id");
        assertEquals(1, rangeAction.getUsageRules().size());
        assertTrue(rangeAction.getUsageRules().get(0) instanceof OnAngleConstraint);
        OnAngleConstraint onAngleConstraint = (OnAngleConstraint) rangeAction.getUsageRules().get(0);
        assertEquals("angleCnecId", onAngleConstraint.getAngleCnec().getId());
        assertEquals(CURATIVE, onAngleConstraint.getInstant());

        // check usage rules
        assertEquals(1, crac.getRemedialActions().stream().map(RemedialAction::getUsageRules).flatMap(List::stream).filter(OnAngleConstraint.class::isInstance).collect(Collectors.toList()).size());
    }

    void testContentOfV1Point5Crac(Crac crac) {

        testContentOfV1Point4Crac(crac);

        // test voltage cnec
        VoltageCnec voltageCnec = crac.getVoltageCnec("voltageCnecId");
        assertNotNull(voltageCnec);

        assertEquals("voltageCnecNeId", voltageCnec.getNetworkElement().getId());
        assertEquals(CURATIVE, voltageCnec.getState().getInstant());
        assertEquals("contingency1Id", voltageCnec.getState().getContingency().get().getId());
        assertFalse(voltageCnec.isOptimized());
        assertTrue(voltageCnec.isMonitored());
        assertEquals("operator1", voltageCnec.getOperator());
        assertEquals(1, voltageCnec.getThresholds().size());
        Threshold threshold = voltageCnec.getThresholds().iterator().next();
        assertEquals(Unit.KILOVOLT, threshold.getUnit());
        assertTrue(threshold.max().isEmpty());
        assertEquals(380., threshold.min().orElse(0.0), 1e-3);
    }

    void testContentOfV1Point6Crac(Crac crac) {

        testContentOfV1Point5Crac(crac);
        // test usage rules
        assertEquals(4, crac.getRemedialActions().stream().map(RemedialAction::getUsageRules).flatMap(List::stream).filter(OnInstant.class::isInstance).collect(Collectors.toList()).size());
        assertEquals(3, crac.getRemedialActions().stream().map(RemedialAction::getUsageRules).flatMap(List::stream).filter(OnContingencyState.class::isInstance).collect(Collectors.toList()).size());
        assertEquals(3, crac.getRemedialActions().stream().map(RemedialAction::getUsageRules).flatMap(List::stream).filter(OnFlowConstraint.class::isInstance).collect(Collectors.toList()).size());
        assertEquals(1, crac.getRemedialActions().stream().map(RemedialAction::getUsageRules).flatMap(List::stream).filter(OnAngleConstraint.class::isInstance).collect(Collectors.toList()).size());
        // test speed
        assertEquals(10, crac.getPstRangeAction("pstRange1Id").getSpeed().get().intValue());
        assertEquals(20, crac.getHvdcRangeAction("hvdcRange1Id").getSpeed().get().intValue());
        assertEquals(30, crac.getInjectionRangeAction("injectionRange1Id").getSpeed().get().intValue());
        assertEquals(40, crac.getNetworkAction("complexNetworkActionId").getSpeed().get().intValue());
    }

<<<<<<< HEAD
    void testContentOfV1Point7Crac(Crac crac) {

        testContentOfV1Point6Crac(crac);
        // test usage rules
        assertEquals(1, crac.getRemedialActions().stream().map(RemedialAction::getUsageRules).flatMap(List::stream).filter(OnVoltageConstraint.class::isInstance).collect(Collectors.toList()).size());
    }
=======
>>>>>>> 56f78dc3
}<|MERGE_RESOLUTION|>--- conflicted
+++ resolved
@@ -519,13 +519,10 @@
         assertEquals(40, crac.getNetworkAction("complexNetworkActionId").getSpeed().get().intValue());
     }
 
-<<<<<<< HEAD
     void testContentOfV1Point7Crac(Crac crac) {
 
         testContentOfV1Point6Crac(crac);
         // test usage rules
         assertEquals(1, crac.getRemedialActions().stream().map(RemedialAction::getUsageRules).flatMap(List::stream).filter(OnVoltageConstraint.class::isInstance).collect(Collectors.toList()).size());
     }
-=======
->>>>>>> 56f78dc3
 }