/*
 * Copyright (c) 2021, RTE (http://www.rte-france.com)
 * This Source Code Form is subject to the terms of the Mozilla Public
 * License, v. 2.0. If a copy of the MPL was not distributed with this
 * file, You can obtain one at http://mozilla.org/MPL/2.0/.
 */
package com.farao_community.farao.data.crac_io_json;

import com.farao_community.farao.commons.Unit;
import com.farao_community.farao.data.crac_api.Crac;
import com.farao_community.farao.data.crac_api.NetworkElement;
import com.farao_community.farao.data.crac_api.RemedialAction;
import com.farao_community.farao.data.crac_api.cnec.AngleCnec;
import com.farao_community.farao.data.crac_api.cnec.Side;
import com.farao_community.farao.data.crac_api.cnec.VoltageCnec;
import com.farao_community.farao.data.crac_api.network_action.InjectionSetpoint;
import com.farao_community.farao.data.crac_api.network_action.PstSetpoint;
import com.farao_community.farao.data.crac_api.network_action.SwitchPair;
import com.farao_community.farao.data.crac_api.range.RangeType;
import com.farao_community.farao.data.crac_api.range.StandardRange;
import com.farao_community.farao.data.crac_api.range.TapRange;
import com.farao_community.farao.data.crac_api.range_action.RangeAction;
import com.farao_community.farao.data.crac_api.threshold.BranchThreshold;
import com.farao_community.farao.data.crac_api.threshold.Threshold;
import com.farao_community.farao.data.crac_api.usage_rule.*;
import org.junit.jupiter.api.Test;

import java.io.InputStream;
import java.util.List;
import java.util.Map;

import static com.farao_community.farao.data.crac_api.Instant.*;
import static com.farao_community.farao.data.crac_api.usage_rule.UsageMethod.AVAILABLE;
import static com.farao_community.farao.data.crac_api.usage_rule.UsageMethod.FORCED;
import static org.junit.jupiter.api.Assertions.*;

/**
 * @author Baptiste Seguinot {@literal <baptiste.seguinot at rte-france.com>}
 * @author Peter Mitri {@literal <peter.mitri at rte-france.com>}
 */
class JsonRetrocompatibilityTest {

    /*
    The goal of this test class is to ensure that former JSON CRAC files are still
    importable, even when modifications are brought to the JSON importer.
     */

    /*
    CARE: the existing json file used in this test case SHOULD NOT BE MODIFIED. If
    the current tests do not pass, it means that formerly generated JSON CRAC will
    not be compatible anymore with the next version of farao-core -> This is NOT
    desirable.

    Instead, we need to ensure that the JSON CRAC files used in this class can still
    be imported as is. Using versioning of the importer if needed.
     */

    @Test
    void importV1Point0Test() {

        // JSON file of farao-core v3.4.3
        InputStream cracFile = getClass().getResourceAsStream("/retrocompatibility/v1/crac-v1.0.json");

        Crac crac = new JsonImport().importCrac(cracFile);

        assertEquals(2, crac.getContingencies().size());
        assertEquals(7, crac.getFlowCnecs().size());
        assertEquals(3, crac.getNetworkActions().size());
        assertEquals(2, crac.getPstRangeActions().size());
        assertEquals(2, crac.getHvdcRangeActions().size());
        testContentOfV1Point0Crac(crac);
    }

    @Test
    void importV1Point1Test() {

        // JSON file of farao-core v3.5
        // addition of switch pairs
        InputStream cracFile = getClass().getResourceAsStream("/retrocompatibility/v1/crac-v1.1.json");

        Crac crac = new JsonImport().importCrac(cracFile);

        assertEquals(2, crac.getContingencies().size());
        assertEquals(7, crac.getFlowCnecs().size());
        assertEquals(4, crac.getNetworkActions().size());
        assertEquals(2, crac.getPstRangeActions().size());
        assertEquals(2, crac.getHvdcRangeActions().size());
        testContentOfV1Point1Crac(crac);
    }

    @Test
    void importV1Point2Test() {

        // JSON file of farao-core v3.6
        // addition of injection range action
        InputStream cracFile = getClass().getResourceAsStream("/retrocompatibility/v1/crac-v1.2.json");

        Crac crac = new JsonImport().importCrac(cracFile);

        assertEquals(2, crac.getContingencies().size());
        assertEquals(7, crac.getFlowCnecs().size());
        assertEquals(4, crac.getNetworkActions().size());
        assertEquals(2, crac.getPstRangeActions().size());
        assertEquals(2, crac.getHvdcRangeActions().size());
        assertEquals(1, crac.getInjectionRangeActions().size());
        testContentOfV1Point2Crac(crac);
    }

    @Test
    void importV1Point3Test() {

        // JSON file of farao-core v3.9
        // addition of initial setpoints for InjectionRangeActions and HvdcRangeActions
        InputStream cracFile = getClass().getResourceAsStream("/retrocompatibility/v1/crac-v1.3.json");

        Crac crac = new JsonImport().importCrac(cracFile);

        assertEquals(2, crac.getContingencies().size());
        assertEquals(7, crac.getFlowCnecs().size());
        assertEquals(4, crac.getNetworkActions().size());
        assertEquals(2, crac.getPstRangeActions().size());
        assertEquals(2, crac.getHvdcRangeActions().size());
        assertEquals(1, crac.getInjectionRangeActions().size());
        testContentOfV1Point3Crac(crac);
    }

    @Test
    void importV1Point4Test() {

        // JSON file of farao-core v4.0
        // addition of angle cnecs
        InputStream cracFile = getClass().getResourceAsStream("/retrocompatibility/v1/crac-v1.4.json");

        Crac crac = new JsonImport().importCrac(cracFile);

        assertEquals(2, crac.getContingencies().size());
        assertEquals(7, crac.getFlowCnecs().size());
        assertEquals(1, crac.getAngleCnecs().size());
        assertEquals(4, crac.getNetworkActions().size());
        assertEquals(3, crac.getPstRangeActions().size());
        assertEquals(2, crac.getHvdcRangeActions().size());
        assertEquals(1, crac.getInjectionRangeActions().size());
        testContentOfV1Point4Crac(crac);
    }

    @Test
    void importV1Point5Test() {

        // JSON file of farao-core v4.1
        // addition of voltage cnecs
        InputStream cracFile = getClass().getResourceAsStream("/retrocompatibility/v1/crac-v1.5.json");

        Crac crac = new JsonImport().importCrac(cracFile);

        assertEquals(2, crac.getContingencies().size());
        assertEquals(7, crac.getFlowCnecs().size());
        assertEquals(1, crac.getAngleCnecs().size());
        assertEquals(1, crac.getVoltageCnecs().size());
        assertEquals(4, crac.getNetworkActions().size());
        assertEquals(3, crac.getPstRangeActions().size());
        assertEquals(2, crac.getHvdcRangeActions().size());
        assertEquals(1, crac.getInjectionRangeActions().size());
        testContentOfV1Point5Crac(crac);
    }

    @Test
    void importV1Point6Test() {

        // renaming usage rules
        // Branch threshold rule no longer handled

        InputStream cracFile = getClass().getResourceAsStream("/retrocompatibility/v1/crac-v1.6.json");

        Crac crac = new JsonImport().importCrac(cracFile);

        assertEquals(2, crac.getContingencies().size());
        assertEquals(7, crac.getFlowCnecs().size());
        assertEquals(1, crac.getAngleCnecs().size());
        assertEquals(1, crac.getVoltageCnecs().size());
        assertEquals(4, crac.getNetworkActions().size());
        assertEquals(3, crac.getPstRangeActions().size());
        assertEquals(2, crac.getHvdcRangeActions().size());
        assertEquals(1, crac.getInjectionRangeActions().size());
        testContentOfV1Point6Crac(crac);
    }

    @Test
    void importV1Point7Test() {

        // renaming usage rules
        // Branch threshold rule no longer handled

        InputStream cracFile = getClass().getResourceAsStream("/retrocompatibility/v1/crac-v1.7.json");

        Crac crac = new JsonImport().importCrac(cracFile);

        assertEquals(2, crac.getContingencies().size());
        assertEquals(7, crac.getFlowCnecs().size());
        assertEquals(1, crac.getAngleCnecs().size());
        assertEquals(1, crac.getVoltageCnecs().size());
        assertEquals(4, crac.getNetworkActions().size());
        assertEquals(4, crac.getPstRangeActions().size());
        assertEquals(2, crac.getHvdcRangeActions().size());
        assertEquals(1, crac.getInjectionRangeActions().size());
        testContentOfV1Point7Crac(crac);
    }

    private void testContentOfV1Point0Crac(Crac crac) {

        // --------------------------
        // --- test Contingencies ---
        // --------------------------

        // check that Contingencies are present
        assertNotNull(crac.getContingency("contingency1Id"));
        assertNotNull(crac.getContingency("contingency2Id"));

        // check network elements
        assertEquals(1, crac.getContingency("contingency1Id").getNetworkElements().size());
        assertEquals("ne1Id", crac.getContingency("contingency1Id").getNetworkElements().iterator().next().getId());
        assertEquals(2, crac.getContingency("contingency2Id").getNetworkElements().size());

        // ----------------------
        // --- test FlowCnecs ---
        // ----------------------

        // check that Cnecs are present
        assertNotNull(crac.getFlowCnec("cnec1prevId"));
        assertNotNull(crac.getFlowCnec("cnec1outageId"));
        assertNotNull(crac.getFlowCnec("cnec2prevId"));
        assertNotNull(crac.getFlowCnec("cnec3prevId"));
        assertNotNull(crac.getFlowCnec("cnec3autoId"));
        assertNotNull(crac.getFlowCnec("cnec3curId"));
        assertNotNull(crac.getFlowCnec("cnec4prevId"));

        // check network element
        assertEquals("ne2Id", crac.getFlowCnec("cnec3prevId").getNetworkElement().getId());
        assertEquals("ne2Name", crac.getFlowCnec("cnec3prevId").getNetworkElement().getName());
        assertEquals("ne4Id", crac.getFlowCnec("cnec1outageId").getNetworkElement().getId());
        assertEquals("ne4Id", crac.getFlowCnec("cnec1outageId").getNetworkElement().getName());

        // check instants and contingencies
        assertEquals(PREVENTIVE, crac.getFlowCnec("cnec1prevId").getState().getInstant());
        assertTrue(crac.getFlowCnec("cnec1prevId").getState().getContingency().isEmpty());
        assertEquals(CURATIVE, crac.getFlowCnec("cnec3curId").getState().getInstant());
        assertEquals("contingency2Id", crac.getFlowCnec("cnec3curId").getState().getContingency().get().getId());
        assertEquals(AUTO, crac.getFlowCnec("cnec3autoId").getState().getInstant());
        assertEquals("contingency2Id", crac.getFlowCnec("cnec3autoId").getState().getContingency().get().getId());

        // check monitored and optimized
        assertFalse(crac.getFlowCnec("cnec3prevId").isOptimized());
        assertTrue(crac.getFlowCnec("cnec3prevId").isMonitored());
        assertTrue(crac.getFlowCnec("cnec4prevId").isOptimized());
        assertTrue(crac.getFlowCnec("cnec4prevId").isMonitored());

        // check operators
        assertEquals("operator1", crac.getFlowCnec("cnec1prevId").getOperator());
        assertEquals("operator1", crac.getFlowCnec("cnec1outageId").getOperator());
        assertEquals("operator2", crac.getFlowCnec("cnec2prevId").getOperator());
        assertEquals("operator3", crac.getFlowCnec("cnec3prevId").getOperator());
        assertEquals("operator4", crac.getFlowCnec("cnec4prevId").getOperator());

        // check iMax and nominal voltage
        assertEquals(2000., crac.getFlowCnec("cnec2prevId").getIMax(Side.LEFT), 1e-3);
        assertEquals(2000., crac.getFlowCnec("cnec2prevId").getIMax(Side.RIGHT), 1e-3);
        assertEquals(380., crac.getFlowCnec("cnec2prevId").getNominalVoltage(Side.LEFT), 1e-3);
        assertEquals(220., crac.getFlowCnec("cnec2prevId").getNominalVoltage(Side.RIGHT), 1e-3);
        assertEquals(Double.NaN, crac.getFlowCnec("cnec1prevId").getIMax(Side.LEFT), 1e-3);
        assertEquals(1000., crac.getFlowCnec("cnec1prevId").getIMax(Side.RIGHT), 1e-3);
        assertEquals(220., crac.getFlowCnec("cnec1prevId").getNominalVoltage(Side.LEFT), 1e-3);
        assertEquals(220., crac.getFlowCnec("cnec1prevId").getNominalVoltage(Side.RIGHT), 1e-3);

        // check threshold
        assertEquals(1, crac.getFlowCnec("cnec4prevId").getThresholds().size());
        BranchThreshold threshold = crac.getFlowCnec("cnec4prevId").getThresholds().iterator().next();
        assertEquals(Unit.MEGAWATT, threshold.getUnit());
        assertEquals(Side.LEFT, threshold.getSide());
        assertTrue(threshold.min().isEmpty());
        assertEquals(500., threshold.max().orElse(0.0), 1e-3);
        assertEquals(3, crac.getFlowCnec("cnec2prevId").getThresholds().size());
        assertTrue(crac.getFlowCnec("cnec2prevId").getThresholds().stream()
            .anyMatch(thr -> thr.getSide().equals(Side.LEFT) && thr.getUnit().equals(Unit.AMPERE) && thr.min().orElse(-999.).equals(-800.)));
        assertTrue(crac.getFlowCnec("cnec2prevId").getThresholds().stream()
            .anyMatch(thr -> thr.getSide().equals(Side.LEFT) && thr.getUnit().equals(Unit.PERCENT_IMAX) && thr.min().orElse(-999.).equals(-0.3)));
        assertTrue(crac.getFlowCnec("cnec2prevId").getThresholds().stream()
            .anyMatch(thr -> thr.getSide().equals(Side.RIGHT) && thr.getUnit().equals(Unit.AMPERE) && thr.max().orElse(-999.).equals(1200.)));

        // ---------------------------
        // --- test NetworkActions ---
        // ---------------------------

        // check that NetworkAction are present
        assertNotNull(crac.getNetworkAction("pstSetpointRaId"));
        assertNotNull(crac.getNetworkAction("injectionSetpointRaId"));
        assertNotNull(crac.getNetworkAction("complexNetworkActionId"));

        // check elementaryActions
        assertEquals(1, crac.getNetworkAction("pstSetpointRaId").getElementaryActions().size());
        assertTrue(crac.getNetworkAction("pstSetpointRaId").getElementaryActions().iterator().next() instanceof PstSetpoint);
        assertEquals(1, crac.getNetworkAction("injectionSetpointRaId").getElementaryActions().size());
        assertTrue(crac.getNetworkAction("injectionSetpointRaId").getElementaryActions().iterator().next() instanceof InjectionSetpoint);
        assertEquals(2, crac.getNetworkAction("complexNetworkActionId").getElementaryActions().size());

        // check onInstant usage rule
        assertEquals(1, crac.getNetworkAction("complexNetworkActionId").getUsageRules().size());
        assertTrue(crac.getNetworkAction("complexNetworkActionId").getUsageRules().get(0) instanceof OnInstant);
        OnInstant onInstant = (OnInstant) crac.getNetworkAction("complexNetworkActionId").getUsageRules().get(0);
        assertEquals(PREVENTIVE, onInstant.getInstant());
        assertEquals(AVAILABLE, onInstant.getUsageMethod());

        // check several usage rules
        assertEquals(2, crac.getNetworkAction("pstSetpointRaId").getUsageRules().size());

        // check onContingencyState usage Rule
        OnContingencyState onContingencyState = crac.getNetworkAction("pstSetpointRaId").getUsageRules().stream()
                .filter(ur -> ur instanceof OnContingencyState)
                .map(ur -> (OnContingencyState) ur)
                .findAny().orElse(null);
        assertNotNull(onContingencyState);
        assertEquals("contingency1Id", onContingencyState.getContingency().getId());
        assertEquals(CURATIVE, onContingencyState.getInstant());
        assertEquals(FORCED, onContingencyState.getUsageMethod());

        // check automaton OnFlowConstraint usage rule
        assertEquals(1, crac.getNetworkAction("injectionSetpointRaId").getUsageRules().size());
        assertTrue(crac.getNetworkAction("injectionSetpointRaId").getUsageRules().get(0) instanceof OnFlowConstraint);
        OnFlowConstraint onFlowConstraint1 = (OnFlowConstraint) crac.getNetworkAction("injectionSetpointRaId").getUsageRules().get(0);
        assertEquals("cnec3autoId", onFlowConstraint1.getFlowCnec().getId());
        assertEquals(AUTO, onFlowConstraint1.getInstant());

        // ----------------------------
        // --- test PstRangeActions ---
        // ----------------------------

        // check that RangeActions are present
        assertNotNull(crac.getRangeAction("pstRange1Id"));
        assertNotNull(crac.getRangeAction("pstRange2Id"));

        // check groupId
        assertTrue(crac.getRangeAction("pstRange1Id").getGroupId().isEmpty());
        assertEquals("group-1-pst", crac.getRangeAction("pstRange2Id").getGroupId().orElseThrow());

        // check taps
        assertEquals(2, crac.getPstRangeAction("pstRange1Id").getInitialTap());
        assertEquals(0.5, crac.getPstRangeAction("pstRange1Id").convertTapToAngle(-2));
        assertEquals(2.5, crac.getPstRangeAction("pstRange1Id").convertTapToAngle(2));
        assertEquals(2, crac.getPstRangeAction("pstRange1Id").convertAngleToTap(2.5));

        // check Tap Range
        assertEquals(2, crac.getPstRangeAction("pstRange1Id").getRanges().size());

        TapRange absRange = crac.getPstRangeAction("pstRange1Id").getRanges().stream()
                .filter(tapRange -> tapRange.getRangeType().equals(RangeType.ABSOLUTE))
                .findAny().orElse(null);
        TapRange relRange = crac.getPstRangeAction("pstRange1Id").getRanges().stream()
                .filter(tapRange -> tapRange.getRangeType().equals(RangeType.RELATIVE_TO_INITIAL_NETWORK))
                .findAny().orElse(null);

        assertNotNull(absRange);
        assertEquals(1, absRange.getMinTap());
        assertEquals(7, absRange.getMaxTap());
        assertNotNull(relRange);
        assertEquals(-3, relRange.getMinTap());
        assertEquals(3, relRange.getMaxTap());
        assertEquals(Unit.TAP, relRange.getUnit());

        // check OnFlowConstraint usage rule
        assertEquals(1, crac.getPstRangeAction("pstRange2Id").getUsageRules().size());
        assertTrue(crac.getPstRangeAction("pstRange2Id").getUsageRules().get(0) instanceof OnFlowConstraint);
        OnFlowConstraint onFlowConstraint2 = (OnFlowConstraint) crac.getPstRangeAction("pstRange2Id").getUsageRules().get(0);
        assertEquals(PREVENTIVE, onFlowConstraint2.getInstant());
        assertSame(crac.getCnec("cnec3prevId"), onFlowConstraint2.getFlowCnec());

        // -----------------------------
        // --- test HvdcRangeActions ---
        // -----------------------------

        assertNotNull(crac.getRangeAction("hvdcRange1Id"));
        assertNotNull(crac.getRangeAction("hvdcRange2Id"));

        // check groupId
        assertTrue(crac.getRangeAction("hvdcRange1Id").getGroupId().isEmpty());
        assertEquals("group-1-hvdc", crac.getRangeAction("hvdcRange2Id").getGroupId().orElseThrow());

        // check preventive OnFlowConstraint usage rule
        assertEquals(1, crac.getHvdcRangeAction("hvdcRange2Id").getUsageRules().size());
        assertTrue(crac.getHvdcRangeAction("hvdcRange2Id").getUsageRules().get(0) instanceof OnFlowConstraint);
        OnFlowConstraint onFlowConstraint3 = (OnFlowConstraint) crac.getHvdcRangeAction("hvdcRange2Id").getUsageRules().get(0);
        assertEquals(PREVENTIVE, onFlowConstraint3.getInstant());
        assertSame(crac.getCnec("cnec3curId"), onFlowConstraint3.getFlowCnec());

        // check Hvdc range
        assertEquals(1, crac.getHvdcRangeAction("hvdcRange1Id").getRanges().size());
        StandardRange hvdcRange = crac.getHvdcRangeAction("hvdcRange1Id").getRanges().get(0);
        assertEquals(-1000, hvdcRange.getMin(), 1e-3);
        assertEquals(1000, hvdcRange.getMax(), 1e-3);
        assertEquals(Unit.MEGAWATT, hvdcRange.getUnit());

        // check usage rules
        assertEquals(4, (int) crac.getRemedialActions().stream().map(RemedialAction::getUsageRules).flatMap(List::stream).filter(OnInstant.class::isInstance).count());
    }

    void testContentOfV1Point1Crac(Crac crac) {

        testContentOfV1Point0Crac(crac);

        // test SwitchPair
        assertNotNull(crac.getNetworkAction("switchPairRaId"));

        assertEquals(1, crac.getNetworkAction("switchPairRaId").getElementaryActions().size());
        assertTrue(crac.getNetworkAction("switchPairRaId").getElementaryActions().iterator().next() instanceof SwitchPair);

        SwitchPair switchPair = (SwitchPair) crac.getNetworkAction("switchPairRaId").getElementaryActions().iterator().next();
        assertEquals("to-open", switchPair.getSwitchToOpen().getId());
        assertEquals("to-open", switchPair.getSwitchToOpen().getName());
        assertEquals("to-close", switchPair.getSwitchToClose().getId());
        assertEquals("to-close-name", switchPair.getSwitchToClose().getName());
    }

    void testContentOfV1Point2Crac(Crac crac) {

        testContentOfV1Point1Crac(crac);

        // test injection range action
        assertNotNull(crac.getInjectionRangeAction("injectionRange1Id"));

        assertEquals("injectionRange1Name", crac.getInjectionRangeAction("injectionRange1Id").getName());
        assertNull(crac.getInjectionRangeAction("injectionRange1Id").getOperator());
        assertTrue(crac.getInjectionRangeAction("injectionRange1Id").getGroupId().isEmpty());
        Map<NetworkElement, Double> networkElementAndKeys = crac.getInjectionRangeAction("injectionRange1Id").getInjectionDistributionKeys();
        assertEquals(2, networkElementAndKeys.size());
        assertEquals(1., networkElementAndKeys.entrySet().stream().filter(e -> e.getKey().getId().equals("generator1Id")).findAny().orElseThrow().getValue(), 1e-3);
        assertEquals(-1., networkElementAndKeys.entrySet().stream().filter(e -> e.getKey().getId().equals("generator2Id")).findAny().orElseThrow().getValue(), 1e-3);
        assertEquals("generator2Name", networkElementAndKeys.entrySet().stream().filter(e -> e.getKey().getId().equals("generator2Id")).findAny().orElseThrow().getKey().getName());
        assertEquals(2, crac.getInjectionRangeAction("injectionRange1Id").getRanges().size());

        // check usage rules
        assertEquals(3, (int) crac.getRemedialActions().stream().map(RemedialAction::getUsageRules).flatMap(List::stream).filter(OnContingencyState.class::isInstance).count());
        assertEquals(3, (int) crac.getRemedialActions().stream().map(RemedialAction::getUsageRules).flatMap(List::stream).filter(OnFlowConstraint.class::isInstance).count());
    }

    void testContentOfV1Point3Crac(Crac crac) {

        testContentOfV1Point2Crac(crac);

        assertEquals(100, crac.getHvdcRangeAction("hvdcRange1Id").getInitialSetpoint(), 1e-3);
        assertEquals(-100, crac.getHvdcRangeAction("hvdcRange2Id").getInitialSetpoint(), 1e-3);
        assertEquals(50, crac.getInjectionRangeAction("injectionRange1Id").getInitialSetpoint(), 1e-3);
    }

    void testContentOfV1Point4Crac(Crac crac) {

        testContentOfV1Point3Crac(crac);

        // test angle cnec
        AngleCnec angleCnec = crac.getAngleCnec("angleCnecId");
        assertNotNull(angleCnec);

        assertEquals("eneId", angleCnec.getExportingNetworkElement().getId());
        assertEquals("ineId", angleCnec.getImportingNetworkElement().getId());
        assertEquals(CURATIVE, angleCnec.getState().getInstant());
        assertEquals("contingency1Id", angleCnec.getState().getContingency().get().getId());
        assertFalse(angleCnec.isOptimized());
        assertTrue(angleCnec.isMonitored());
        assertEquals("operator1", angleCnec.getOperator());
        assertEquals(1, angleCnec.getThresholds().size());
        Threshold threshold = angleCnec.getThresholds().iterator().next();
        assertEquals(Unit.DEGREE, threshold.getUnit());
        assertTrue(threshold.max().isEmpty());
        assertEquals(-100., threshold.min().orElse(0.0), 1e-3);

        //test onAngleCnec range action
        RangeAction rangeAction = crac.getRangeAction("pstRange3Id");
        assertEquals(1, rangeAction.getUsageRules().size());
        assertTrue(rangeAction.getUsageRules().get(0) instanceof OnAngleConstraint);
        OnAngleConstraint onAngleConstraint = (OnAngleConstraint) rangeAction.getUsageRules().get(0);
        assertEquals("angleCnecId", onAngleConstraint.getAngleCnec().getId());
        assertEquals(CURATIVE, onAngleConstraint.getInstant());

        // check usage rules
        assertEquals(1, (int) crac.getRemedialActions().stream().map(RemedialAction::getUsageRules).flatMap(List::stream).filter(OnAngleConstraint.class::isInstance).count());
    }

    void testContentOfV1Point5Crac(Crac crac) {

        testContentOfV1Point4Crac(crac);

        // test voltage cnec
        VoltageCnec voltageCnec = crac.getVoltageCnec("voltageCnecId");
        assertNotNull(voltageCnec);

        assertEquals("voltageCnecNeId", voltageCnec.getNetworkElement().getId());
        assertEquals(CURATIVE, voltageCnec.getState().getInstant());
        assertEquals("contingency1Id", voltageCnec.getState().getContingency().get().getId());
        assertFalse(voltageCnec.isOptimized());
        assertTrue(voltageCnec.isMonitored());
        assertEquals("operator1", voltageCnec.getOperator());
        assertEquals(1, voltageCnec.getThresholds().size());
        Threshold threshold = voltageCnec.getThresholds().iterator().next();
        assertEquals(Unit.KILOVOLT, threshold.getUnit());
        assertTrue(threshold.max().isEmpty());
        assertEquals(380., threshold.min().orElse(0.0), 1e-3);
    }

    void testContentOfV1Point6Crac(Crac crac) {

        testContentOfV1Point5Crac(crac);
        // test usage rules
        assertEquals(4, (int) crac.getRemedialActions().stream().map(RemedialAction::getUsageRules).flatMap(List::stream).filter(OnInstant.class::isInstance).count());
        assertEquals(3, (int) crac.getRemedialActions().stream().map(RemedialAction::getUsageRules).flatMap(List::stream).filter(OnContingencyState.class::isInstance).count());
        assertEquals(3, (int) crac.getRemedialActions().stream().map(RemedialAction::getUsageRules).flatMap(List::stream).filter(OnFlowConstraint.class::isInstance).count());
        assertEquals(1, (int) crac.getRemedialActions().stream().map(RemedialAction::getUsageRules).flatMap(List::stream).filter(OnAngleConstraint.class::isInstance).count());
        // test speed
        assertEquals(10, crac.getPstRangeAction("pstRange1Id").getSpeed().get().intValue());
        assertEquals(20, crac.getHvdcRangeAction("hvdcRange1Id").getSpeed().get().intValue());
        assertEquals(30, crac.getInjectionRangeAction("injectionRange1Id").getSpeed().get().intValue());
        assertEquals(40, crac.getNetworkAction("complexNetworkActionId").getSpeed().get().intValue());
    }

    void testContentOfV1Point7Crac(Crac crac) {

        testContentOfV1Point6Crac(crac);
<<<<<<< HEAD
        // test usage rules
        assertEquals(1, crac.getRemedialActions().stream().map(RemedialAction::getUsageRules).flatMap(List::stream).filter(OnVoltageConstraint.class::isInstance).collect(Collectors.toList()).size());
=======
        // test new voltage constraint usage rules
        assertEquals(1, crac.getRemedialActions().stream().map(RemedialAction::getUsageRules).flatMap(List::stream).filter(OnVoltageConstraint.class::isInstance).count());
>>>>>>> 3cba638d
    }
}<|MERGE_RESOLUTION|>--- conflicted
+++ resolved
@@ -520,12 +520,7 @@
     void testContentOfV1Point7Crac(Crac crac) {
 
         testContentOfV1Point6Crac(crac);
-<<<<<<< HEAD
-        // test usage rules
-        assertEquals(1, crac.getRemedialActions().stream().map(RemedialAction::getUsageRules).flatMap(List::stream).filter(OnVoltageConstraint.class::isInstance).collect(Collectors.toList()).size());
-=======
         // test new voltage constraint usage rules
         assertEquals(1, crac.getRemedialActions().stream().map(RemedialAction::getUsageRules).flatMap(List::stream).filter(OnVoltageConstraint.class::isInstance).count());
->>>>>>> 3cba638d
     }
 }