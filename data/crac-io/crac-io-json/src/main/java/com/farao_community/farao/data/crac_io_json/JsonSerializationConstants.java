/*
 *  Copyright (c) 2020, RTE (http://www.rte-france.com)
 *  This Source Code Form is subject to the terms of the Mozilla Public
 *  License, v. 2.0. If a copy of the MPL was not distributed with this
 *  file, You can obtain one at http://mozilla.org/MPL/2.0/.
 */

package com.farao_community.farao.data.crac_io_json;

import com.farao_community.farao.commons.FaraoException;
import com.farao_community.farao.commons.Unit;
import com.farao_community.farao.data.crac_api.Instant;
import com.farao_community.farao.data.crac_api.cnec.Side;
import com.farao_community.farao.data.crac_api.network_action.ActionType;
import com.farao_community.farao.data.crac_api.range.RangeType;
import com.farao_community.farao.data.crac_api.threshold.Threshold;
import com.farao_community.farao.data.crac_api.usage_rule.UsageMethod;
import org.apache.commons.lang3.StringUtils;
import org.apache.commons.lang3.tuple.Pair;

import java.util.Arrays;
import java.util.Comparator;
import java.util.Objects;

/**
 * @author Baptiste Seguinot {@literal <baptiste.seguinot at rte-france.com>}
 */
public final class JsonSerializationConstants {

    private JsonSerializationConstants() {
    }

    public static final String CRAC_IO_VERSION = "1.7";
    /*
    v1.1: addition of switchPairs
    v1.2: addition of injectionRangeAction
    v1.3: addition of hvdcRangeAction's and injectionRangeAction's initial setpoints
    v1.4: addition of AngleCnecs; frm renamed to reliabilityMargin
    v1.5: addition of VoltageCnecs
<<<<<<< HEAD
    v1.7 addition of VoltageConstraints
=======
    v1.7: addition of VoltageConstraints usage rules
>>>>>>> 3cba638d
     */

    // headers
    public static final String TYPE = "type";
    public static final String VERSION = "version";
    public static final String INFO = "info";
    public static final String CRAC_TYPE = "CRAC";
    public static final String CRAC_INFO = "Generated by FARAO http://farao-community.github.io";

    // field
    public static final String NETWORK_ELEMENTS_IDS = "networkElementsIds";
    public static final String NETWORK_ELEMENT_ID = "networkElementId";
    public static final String EXPORTING_NETWORK_ELEMENT_ID = "exportingNetworkElementId";
    public static final String IMPORTING_NETWORK_ELEMENT_ID = "importingNetworkElementId";
    public static final String NETWORK_ELEMENTS_NAME_PER_ID = "networkElementsNamePerId";
    public static final String NETWORK_ELEMENT_IDS_AND_KEYS = "networkElementIdsAndKeys";

    public static final String GROUP_ID = "groupId";
    public static final String SPEED = "speed";

    public static final String CONTINGENCIES = "contingencies";
    public static final String CONTINGENCY_ID = "contingencyId";

    public static final String INSTANT = "instant";

    public static final String FLOW_CNECS = "flowCnecs";
    public static final String FLOW_CNEC_ID = "flowCnecId";

    public static final String ANGLE_CNECS = "angleCnecs";
    public static final String ANGLE_CNEC_ID = "angleCnecId";

    public static final String VOLTAGE_CNECS = "voltageCnecs";

    public static final String VOLTAGE_CNEC_ID = "voltageCnecId";

    public static final String THRESHOLDS = "thresholds";
    public static final String RELIABILITY_MARGIN = "reliabilityMargin";
    public static final String FRM = "frm";
    public static final String OPTIMIZED = "optimized";
    public static final String MONITORED = "monitored";
    public static final String I_MAX = "iMax";
    public static final String NOMINAL_VOLTAGE = "nominalV";

    public static final String PST_RANGE_ACTIONS = "pstRangeActions";
    public static final String HVDC_RANGE_ACTIONS = "hvdcRangeActions";
    public static final String INJECTION_RANGE_ACTIONS = "injectionRangeActions";

    public static final String NETWORK_ACTIONS = "networkActions";
    public static final String TOPOLOGICAL_ACTIONS = "topologicalActions";
    public static final String PST_SETPOINTS = "pstSetpoints";
    public static final String INJECTION_SETPOINTS = "injectionSetpoints";
    public static final String SWITCH_PAIRS = "switchPairs";

    public static final String USAGE_METHOD = "usageMethod";
    public static final String ON_INSTANT_USAGE_RULES = "onInstantUsageRules";
    public static final String FREE_TO_USE_USAGE_RULES = "freeToUseUsageRules"; // retro-compatibility only
    public static final String ON_CONTINGENCY_STATE_USAGE_RULES = "onContingencyStateUsageRules";
    public static final String ON_STATE_USAGE_RULES = "onStateUsageRules"; // retro-compatibility only
    public static final String ON_FLOW_CONSTRAINT_USAGE_RULES = "onFlowConstraintUsageRules";
    public static final String ON_ANGLE_CONSTRAINT_USAGE_RULES = "onAngleConstraintUsageRules";
    public static final String ON_VOLTAGE_CONSTRAINT_USAGE_RULES = "onVoltageConstraintUsageRules";
    public static final String ON_FLOW_CONSTRAINT_IN_COUNTRY_USAGE_RULES = "onFlowConstraintInCountryUsageRules";

    public static final String ID = "id";
    public static final String NAME = "name";
    public static final String EXTENSIONS = "extensions";

    public static final String RANGES = "ranges";
    public static final String SETPOINT = "setpoint";
    public static final String OPERATOR = "operator";
    public static final String ACTION_TYPE = "actionType";
    public static final String RANGE_TYPE = "rangeType";
    public static final String INITIAL_SETPOINT = "initialSetpoint";
    public static final String INITIAL_TAP = "initialTap";
    public static final String TAP_TO_ANGLE_CONVERSION_MAP = "tapToAngleConversionMap";

    public static final String UNIT = "unit";
    public static final String RULE = "rule"; // retro-compatibility only
    public static final String SIDE = "side";
    public static final String MIN = "min";
    public static final String MAX = "max";

    public static final String COUNTRY = "country";

    // instants
    public static final String PREVENTIVE_INSTANT = "preventive";
    public static final String OUTAGE_INSTANT = "outage";
    public static final String AUTO_INSTANT = "auto";
    public static final String CURATIVE_INSTANT = "curative";

    // units
    public static final String AMPERE_UNIT = "ampere";
    public static final String MEGAWATT_UNIT = "megawatt";
    public static final String DEGREE_UNIT = "degree";
    public static final String KILOVOLT_UNIT = "kilovolt";
    public static final String PERCENT_IMAX_UNIT = "percent_imax";
    public static final String TAP_UNIT = "tap";

    // rules, retro-compatibility only
    public static final String ON_LOW_VOLTAGE_LEVEL_RULE = "onLowVoltageLevel";
    public static final String ON_HIGH_VOLTAGE_LEVEL_RULE = "onHighVoltageLevel";
    public static final String ON_NON_REGULATED_SIDE_RULE = "onNonRegulatedSide";
    public static final String ON_REGULATED_SIDE_RULE = "onRegulatedSide";
    public static final String ON_LEFT_SIDE_RULE = "onLeftSide";
    public static final String ON_RIGHT_SIDE_RULE = "onRightSide";

    // threshold side
    public static final String LEFT_SIDE = "left";
    public static final String RIGHT_SIDE = "right";

    // usage methods
    public static final String UNAVAILABLE_USAGE_METHOD = "unavailable";
    public static final String FORCED_USAGE_METHOD = "forced";
    public static final String AVAILABLE_USAGE_METHOD = "available";
    public static final String UNDEFINED_USAGE_METHOD = "undefined";

    // range types
    public static final String ABSOLUTE_RANGE = "absolute";
    public static final String RELATIVE_TO_PREVIOUS_INSTANT_RANGE = "relativeToPreviousInstant";
    public static final String RELATIVE_TO_INITIAL_NETWORK_RANGE = "relativeToInitialNetwork";

    // action types
    public static final String OPEN_ACTION = "open";
    public static final String CLOSE_ACTION = "close";

    // manipulate version
    public static int getPrimaryVersionNumber(String fullVersion) {
        return Integer.parseInt(divideVersionNumber(fullVersion)[0]);
    }

    public static int getSubVersionNumber(String fullVersion) {
        return Integer.parseInt(divideVersionNumber(fullVersion)[1]);
    }

    private static String[] divideVersionNumber(String fullVersion) {
        String[] dividedV = fullVersion.split("\\.");
        if (dividedV.length != 2 || !Arrays.stream(dividedV).allMatch(StringUtils::isNumeric)) {
            throw new FaraoException("json CRAC version number must be of the form vX.Y");
        }
        return dividedV;
    }

    // serialization of enums

    public static String serializeInstant(Instant instant) {
        switch (instant) {
            case PREVENTIVE:
                return PREVENTIVE_INSTANT;
            case OUTAGE:
                return OUTAGE_INSTANT;
            case AUTO:
                return AUTO_INSTANT;
            case CURATIVE:
                return CURATIVE_INSTANT;
            default:
                throw new FaraoException(String.format("Unsupported instant %s", instant));
        }
    }

    public static Instant deserializeInstant(String stringValue) {
        switch (stringValue) {
            case PREVENTIVE_INSTANT:
                return Instant.PREVENTIVE;
            case OUTAGE_INSTANT:
                return Instant.OUTAGE;
            case AUTO_INSTANT:
                return Instant.AUTO;
            case CURATIVE_INSTANT:
                return Instant.CURATIVE;
            default:
                throw new FaraoException(String.format("Unrecognized instant %s", stringValue));
        }
    }

    public static String serializeUnit(Unit unit) {
        switch (unit) {
            case AMPERE:
                return AMPERE_UNIT;
            case DEGREE:
                return DEGREE_UNIT;
            case MEGAWATT:
                return MEGAWATT_UNIT;
            case KILOVOLT:
                return KILOVOLT_UNIT;
            case PERCENT_IMAX:
                return PERCENT_IMAX_UNIT;
            case TAP:
                return TAP_UNIT;
            default:
                throw new FaraoException(String.format("Unsupported unit %s", unit));
        }
    }

    public static Unit deserializeUnit(String stringValue) {
        switch (stringValue) {
            case AMPERE_UNIT:
                return Unit.AMPERE;
            case DEGREE_UNIT:
                return Unit.DEGREE;
            case MEGAWATT_UNIT:
                return Unit.MEGAWATT;
            case KILOVOLT_UNIT:
                return Unit.KILOVOLT;
            case PERCENT_IMAX_UNIT:
                return Unit.PERCENT_IMAX;
            case TAP_UNIT:
                return Unit.TAP;
            default:
                throw new FaraoException(String.format("Unrecognized unit %s", stringValue));
        }
    }

    public static String serializeSide(Side side) {
        switch (side) {
            case LEFT:
                return LEFT_SIDE;
            case RIGHT:
                return RIGHT_SIDE;
            default:
                throw new FaraoException(String.format("Unsupported side %s", side));
        }
    }

    public static Side deserializeSide(String stringValue) {
        switch (stringValue) {
            case LEFT_SIDE:
                return Side.LEFT;
            case RIGHT_SIDE:
                return Side.RIGHT;
            default:
                throw new FaraoException(String.format("Unrecognized side %s", stringValue));
        }
    }

    /**
     * Converts old BranchThresholdRule to Side
     * For retro-compatibility purposes only
     */
    public static Side convertBranchThresholdRuleToSide(String branchThresholdRule, Pair<Double, Double> nominalV) {
        switch (branchThresholdRule) {
            case ON_LEFT_SIDE_RULE:
            case ON_REGULATED_SIDE_RULE:
                // This is true only when the network is in UCTE format.
                return Side.LEFT;
            case ON_RIGHT_SIDE_RULE:
            case ON_NON_REGULATED_SIDE_RULE:
                // This is true only when the network is in UCTE format.
                return Side.RIGHT;
            case ON_LOW_VOLTAGE_LEVEL_RULE:
                if (Objects.isNull(nominalV) || Objects.isNull(nominalV.getLeft()) || Objects.isNull(nominalV.getRight()) || Double.isNaN(nominalV.getLeft()) || Double.isNaN(nominalV.getRight())) {
                    throw new FaraoException("ON_LOW_VOLTAGE_LEVEL thresholds can only be defined on FlowCnec whose nominalVoltages have been set on both sides");
                }
                if (nominalV.getLeft() <= nominalV.getRight()) {
                    return Side.LEFT;
                } else {
                    return Side.RIGHT;
                }
            case ON_HIGH_VOLTAGE_LEVEL_RULE:
                if (Objects.isNull(nominalV) || Objects.isNull(nominalV.getLeft()) || Objects.isNull(nominalV.getRight()) || Double.isNaN(nominalV.getLeft()) || Double.isNaN(nominalV.getRight())) {
                    throw new FaraoException("ON_HIGH_VOLTAGE_LEVEL thresholds can only be defined on FlowCnec whose nominalVoltages have been set on both sides");
                }
                if (nominalV.getLeft() < nominalV.getRight()) {
                    return Side.RIGHT;
                } else {
                    return Side.LEFT;
                }
            default:
                throw new FaraoException(String.format("Rule %s is not yet handled for thresholds on FlowCnec", branchThresholdRule));
        }
    }

    public static String serializeUsageMethod(UsageMethod usageMethod) {
        switch (usageMethod) {
            case UNAVAILABLE:
                return UNAVAILABLE_USAGE_METHOD;
            case FORCED:
                return FORCED_USAGE_METHOD;
            case AVAILABLE:
                return AVAILABLE_USAGE_METHOD;
            case UNDEFINED:
                return UNDEFINED_USAGE_METHOD;
            default:
                throw new FaraoException(String.format("Unsupported usage method %s", usageMethod));
        }
    }

    public static UsageMethod deserializeUsageMethod(String stringValue, String version) {
        switch (stringValue) {
            case UNAVAILABLE_USAGE_METHOD:
                return UsageMethod.UNAVAILABLE;
            case FORCED_USAGE_METHOD:
                return UsageMethod.FORCED;
            case AVAILABLE_USAGE_METHOD:
                return UsageMethod.AVAILABLE;
            case UNDEFINED_USAGE_METHOD:
                return UsageMethod.UNDEFINED;
            default:
                throw new FaraoException(String.format("Unrecognized usage method %s", stringValue));
        }
    }

    public static String serializeRangeType(RangeType rangeType) {
        switch (rangeType) {
            case ABSOLUTE:
                return ABSOLUTE_RANGE;
            case RELATIVE_TO_PREVIOUS_INSTANT:
                return RELATIVE_TO_PREVIOUS_INSTANT_RANGE;
            case RELATIVE_TO_INITIAL_NETWORK:
                return RELATIVE_TO_INITIAL_NETWORK_RANGE;
            default:
                throw new FaraoException(String.format("Unsupported range type %s", rangeType));
        }
    }

    public static RangeType deserializeRangeType(String stringValue) {
        switch (stringValue) {
            case ABSOLUTE_RANGE:
                return RangeType.ABSOLUTE;
            case RELATIVE_TO_PREVIOUS_INSTANT_RANGE:
                return RangeType.RELATIVE_TO_PREVIOUS_INSTANT;
            case RELATIVE_TO_INITIAL_NETWORK_RANGE:
                return RangeType.RELATIVE_TO_INITIAL_NETWORK;
            default:
                throw new FaraoException(String.format("Unrecognized range type %s", stringValue));
        }
    }

    public static String serializeActionType(ActionType actionType) {
        switch (actionType) {
            case OPEN:
                return OPEN_ACTION;
            case CLOSE:
                return CLOSE_ACTION;
            default:
                throw new FaraoException(String.format("Unsupported action type %s", actionType));
        }
    }

    public static ActionType deserializeActionType(String stringValue) {
        switch (stringValue) {
            case OPEN_ACTION:
                return ActionType.OPEN;
            case CLOSE_ACTION:
                return ActionType.CLOSE;
            default:
                throw new FaraoException(String.format("Unrecognized action type %s", stringValue));
        }
    }

    public static class ThresholdComparator implements Comparator<Threshold> {
        @Override
        public int compare(Threshold o1, Threshold o2) {
            String unit1 = serializeUnit(o1.getUnit());
            String unit2 = serializeUnit(o2.getUnit());
            if (unit1.equals(unit2)) {
                if (o1.min().isPresent()) {
                    return -1;
                }
                return 1;
            } else {
                return unit1.compareTo(unit2);
            }
        }
    }
}<|MERGE_RESOLUTION|>--- conflicted
+++ resolved
@@ -37,11 +37,7 @@
     v1.3: addition of hvdcRangeAction's and injectionRangeAction's initial setpoints
     v1.4: addition of AngleCnecs; frm renamed to reliabilityMargin
     v1.5: addition of VoltageCnecs
-<<<<<<< HEAD
-    v1.7 addition of VoltageConstraints
-=======
     v1.7: addition of VoltageConstraints usage rules
->>>>>>> 3cba638d
      */
 
     // headers
