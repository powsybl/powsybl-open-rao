/*
 * Copyright (c) 2020, RTE (http://www.rte-france.com)
 * This Source Code Form is subject to the terms of the Mozilla Public
 * License, v. 2.0. If a copy of the MPL was not distributed with this
 * file, You can obtain one at http://mozilla.org/MPL/2.0/.
 */

package com.farao_community.farao.data.crac_io_json.deserializers;

import com.farao_community.farao.commons.FaraoException;
import com.farao_community.farao.data.crac_api.Crac;
import com.farao_community.farao.data.crac_api.CracFactory;
import com.farao_community.farao.data.crac_io_json.ExtensionsHandler;
import com.fasterxml.jackson.core.JsonParser;
import com.fasterxml.jackson.core.JsonToken;
import com.fasterxml.jackson.databind.DeserializationContext;
import com.fasterxml.jackson.databind.JsonDeserializer;
import com.powsybl.commons.extensions.Extension;
import com.powsybl.commons.json.JsonUtil;
import org.slf4j.Logger;
import org.slf4j.LoggerFactory;

import java.io.IOException;
import java.util.HashMap;
import java.util.List;
import java.util.Map;

import static com.farao_community.farao.data.crac_io_json.JsonSerializationConstants.*;

/**
 * @author Joris Mancini {@literal <joris.mancini at rte-france.com>}
 * @author Baptiste Seguinot {@literal <baptiste.seguinot at rte-france.com>}
 */
public class CracDeserializer extends JsonDeserializer<Crac> {

    private static final Logger LOGGER = LoggerFactory.getLogger(CracDeserializer.class);

    private CracFactory cracFactory;

    private CracDeserializer() {
    }

    public CracDeserializer(CracFactory cracFactory) {
        this.cracFactory = cracFactory;
    }

    @Override
    public Crac deserialize(JsonParser jsonParser, DeserializationContext deserializationContext) throws IOException {

<<<<<<< HEAD
        jsonParser.nextToken();

        // check version
        scrollJsonUntilField(jsonParser, VERSION);
        String cracVersion = jsonParser.nextTextValue();
        jsonParser.nextToken();
        checkVersion(cracVersion);

=======
        // check header
        if (!jsonParser.nextFieldName().equals(TYPE)) {
            throw new FaraoException(String.format("json CRAC must start with field %s", TYPE));
        }
        if (!jsonParser.nextTextValue().equals(CRAC_TYPE)) {
            throw new FaraoException(String.format("type of document must be %s", CRAC_TYPE));
        }
        if (!jsonParser.nextFieldName().equals(VERSION)) {
            throw new FaraoException(String.format("%s must contain a %s in its second field", CRAC_TYPE, VERSION));
        }
        checkVersion(jsonParser.nextTextValue());
        jsonParser.nextToken();

>>>>>>> 543ab3e9
        // get id and name
        scrollJsonUntilField(jsonParser, ID);
        String id = jsonParser.nextTextValue();
        jsonParser.nextToken();
        if (!jsonParser.getCurrentName().equals(NAME)) {
            throw new FaraoException(String.format("The JSON Crac must contain a %s field after the %s field", NAME, ID));
        }
        String name = jsonParser.nextTextValue();
        Crac crac = cracFactory.create(id, name);

        Map<String, String> deserializedNetworkElementsNamesPerId = null;

        // deserialize the following lines of the Crac
        while (jsonParser.nextToken() != JsonToken.END_OBJECT) {
            switch (jsonParser.getCurrentName()) {
                case NETWORK_ELEMENTS_NAME_PER_ID:
                    jsonParser.nextToken();
                    deserializedNetworkElementsNamesPerId = jsonParser.readValueAs(HashMap.class);
                    break;

                case CONTINGENCIES:
                    jsonParser.nextToken();
                    ContingencyArrayDeserializer.deserialize(jsonParser, crac, deserializedNetworkElementsNamesPerId);
                    break;

                case FLOW_CNECS:
                    jsonParser.nextToken();
                    FlowCnecArrayDeserializer.deserialize(jsonParser, deserializationContext, crac, deserializedNetworkElementsNamesPerId);
                    break;

                case PST_RANGE_ACTIONS:
                    jsonParser.nextToken();
                    PstRangeActionArrayDeserializer.deserialize(jsonParser, deserializationContext, crac, deserializedNetworkElementsNamesPerId);
                    break;

                case HVDC_RANGE_ACTIONS:
                    jsonParser.nextToken();
                    HvdcRangeActionArrayDeserializer.deserialize(jsonParser, deserializationContext, crac, deserializedNetworkElementsNamesPerId);
                    break;

                case NETWORK_ACTIONS:
                    jsonParser.nextToken();
                    NetworkActionArrayDeserializer.deserialize(jsonParser, deserializationContext, crac, deserializedNetworkElementsNamesPerId);
                    break;

                case EXTENSIONS:
                    jsonParser.nextToken();
                    List<Extension<Crac>> extensions = JsonUtil.readExtensions(jsonParser, deserializationContext, ExtensionsHandler.getExtensionsSerializers());
                    ExtensionsHandler.getExtensionsSerializers().addExtensions(crac, extensions);
                    break;

                default:
                    throw new FaraoException("Unexpected field in Crac: " + jsonParser.getCurrentName());
            }
        }
        return crac;
    }

    private void scrollJsonUntilField(JsonParser jsonParser, String field) throws IOException {
        while (!jsonParser.getCurrentName().equals(field)) {
            if (jsonParser.nextToken() == JsonToken.END_OBJECT) {
                throw new FaraoException(String.format("The JSON Crac must contain an %s field", field));
            }
            jsonParser.nextToken();
        }
    }

    private void checkVersion(String cracVersion) {

        if (getPrimaryVersionNumber(CRAC_IO_VERSION) > getPrimaryVersionNumber(cracVersion)) {
            throw new FaraoException(String.format("CRAC importer %s is no longer compatible with json CRAC version %s", CRAC_IO_VERSION, cracVersion));
        }
        if (getPrimaryVersionNumber(CRAC_IO_VERSION) < getPrimaryVersionNumber(cracVersion)) {
            throw new FaraoException(String.format("CRAC importer %s cannot handle json CRAC version %s, consider upgrading farao-core version", CRAC_IO_VERSION, cracVersion));
        }
        if (getSubVersionNumber(CRAC_IO_VERSION) < getSubVersionNumber(cracVersion)) {
            LOGGER.warn("CRAC importer {} might not be compatible with json CRAC version {}, consider upgrading farao-core version", CRAC_IO_VERSION, cracVersion);
        }

        // otherwise, all is good !
    }
}<|MERGE_RESOLUTION|>--- conflicted
+++ resolved
@@ -47,16 +47,6 @@
     @Override
     public Crac deserialize(JsonParser jsonParser, DeserializationContext deserializationContext) throws IOException {
 
-<<<<<<< HEAD
-        jsonParser.nextToken();
-
-        // check version
-        scrollJsonUntilField(jsonParser, VERSION);
-        String cracVersion = jsonParser.nextTextValue();
-        jsonParser.nextToken();
-        checkVersion(cracVersion);
-
-=======
         // check header
         if (!jsonParser.nextFieldName().equals(TYPE)) {
             throw new FaraoException(String.format("json CRAC must start with field %s", TYPE));
@@ -70,7 +60,6 @@
         checkVersion(jsonParser.nextTextValue());
         jsonParser.nextToken();
 
->>>>>>> 543ab3e9
         // get id and name
         scrollJsonUntilField(jsonParser, ID);
         String id = jsonParser.nextTextValue();
