/*
 * Copyright (c) 2021, RTE (http://www.rte-france.com)
 * This Source Code Form is subject to the terms of the Mozilla Public
 * License, v. 2.0. If a copy of the MPL was not distributed with this
 * file, You can obtain one at http://mozilla.org/MPL/2.0/.
 */

package com.farao_community.farao.data.crac_api.range_action;

import com.farao_community.farao.data.crac_api.NetworkElement;

/**
 * A range action interface specifying an action on a HVDC
 *
 * @author Godelaine de Montmorillon {@literal <godelaine.demontmorillon at rte-france.com>}
 * @author Baptiste Seguinot {@literal <baptiste.seguinot at rte-france.com>}
 */
public interface HvdcRangeAction extends StandardRangeAction<HvdcRangeAction> {

    /**
     * Get the HVDC Network Element on which the remedial action applies
     */
    NetworkElement getNetworkElement();
<<<<<<< HEAD

    /**
     * Get the setpoint of the remedial action before RAO.
     */
    double getInitialSetpoint();
=======
>>>>>>> fc481c20
}<|MERGE_RESOLUTION|>--- conflicted
+++ resolved
@@ -21,12 +21,4 @@
      * Get the HVDC Network Element on which the remedial action applies
      */
     NetworkElement getNetworkElement();
-<<<<<<< HEAD
-
-    /**
-     * Get the setpoint of the remedial action before RAO.
-     */
-    double getInitialSetpoint();
-=======
->>>>>>> fc481c20
 }