--- conflicted
+++ resolved
@@ -80,14 +80,10 @@
     /**
      * Get the current (in A) transmitted by Cnec in a given Network. Note that an I
      * value exists in the Network only if an AC load-flow has been previously run.
-<<<<<<< HEAD
      * If no value is present in the network, returns Double.NaN.
-=======
-     * If no value is present in the network, throws a FaraoException.
      *
      * @param network: Network on which the current is evaluated.
      * @return Current value on the network element.
->>>>>>> 9accef5c
      */
     double getI(Network network);
 
