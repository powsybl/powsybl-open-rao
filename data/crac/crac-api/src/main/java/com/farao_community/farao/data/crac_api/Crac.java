/*
 * Copyright (c) 2019, RTE (http://www.rte-france.com)
 * This Source Code Form is subject to the terms of the Mozilla Public
 * License, v. 2.0. If a copy of the MPL was not distributed with this
 * file, You can obtain one at http://mozilla.org/MPL/2.0/.
 */

package com.farao_community.farao.data.crac_api;

import com.fasterxml.jackson.annotation.JsonTypeInfo;
import com.powsybl.iidm.network.Network;

import java.util.HashSet;
import java.util.Set;
import java.util.SortedSet;
import java.util.TreeSet;

/**
 * Interface to manage CRAC.
 * It involves:
 * <ul>
 *     <li>{@link Instant} objects</li>
 *     <li>{@link Contingency} objects</li>
 *     <li>{@link State} objects: one of them represents the network without contingency applied and can be accessed with the getPreventiveState method</li>
 *     <li>{@link Cnec} objects</li>
 *     <li>{@link RangeAction} objects</li>
 *     <li>{@link NetworkAction} objects</li>
 * </ul>
 *
 * @author Joris Mancini {@literal <joris.mancini at rte-france.com>}
 */
@JsonTypeInfo(use = JsonTypeInfo.Id.NAME, property = "type")
public interface Crac extends Identifiable<Crac>, Synchronizable {

    Set<NetworkElement> getNetworkElements();

    Set<Instant> getInstants();

    // Instants management
    Instant getInstant(String id);

    void addInstant(Instant instant);

    // Contingencies management

    /**
     * Gather all the contingencies present in the Crac. It returns a set because contingencies
     * must not be duplicated and there is no defined order for contingencies.
     *
     * @return A set of contingencies.
     */
    Set<Contingency> getContingencies();

    Contingency getContingency(String id);

    void addContingency(Contingency contingency);

    //States management
    /**
     * Select the preventive state. This state must be unique. It's the only state that is
     * defined with no contingency.
     *
     * @return The preventive state of the problem definition.
     */
    State getPreventiveState();

    /**
     * Gather all the states present in the Crac. It returns a set because states must not
     * be duplicated and there is no defined order for states.
     *
     * @return Unordered set of states
     */
    Set<State> getStates();

    /**
     * Chronological list of states after a defined contingency. The chronology is defined by
     * instants objects. This is a set because states must not be duplicated and it is sorted
     * by chronology of instants. Can return null if no matching contingency is found.
     *
     * @param contingency: The contingency after which we want to gather states.
     * @return Ordered set of states after the specified contingency.
     */
    SortedSet<State> getStates(Contingency contingency);

    /**
     * Unordered set of States defined at the same instant. It will be either the preventive state or
     * the set of all the states defined at the same instant after all the contingencies. It is a set
     * because states must not be duplicated and there is no defined order for states selected by
     * instants. Can return null if no matching instant is found.
     *
     * @param instant: The instant at which we want to gather states.
     * @return Unordered set of states at the same specified instant.
     */
    Set<State> getStates(Instant instant);

    /**
     * Select a unique state after a contingency and at a specific instant.
     * Can return null if no matching state or contingency are found.
     *
     * @param contingency: The contingency after which we want to select the state.
     * @param instant: The instant at which we want to select the state.
     * @return State after a contingency and at a specific instant.
     */
    State getState(Contingency contingency, Instant instant);

    /**
     * Unordered set of States defined at the same instant. It will be either the preventive state or
     * the set of all the states defined at the same instant after all the contingencies. It is a set
     * because states must not be duplicated and there is no defined order for states selected by
     * instants. Can return null if no matching instant is found.
     *
     * @param id: The instant id at which we want to gather states.
     * @return Unordered set of states at the same specified instant.
     */
    default Set<State> getStatesFromInstant(String id) {
        if (getInstant(id) != null) {
            return getStates(getInstant(id));
        } else {
            return new HashSet<>();
        }
    }

    /**
     * Chronological list of states after a defined contingency. The chronology is defined by
     * instants objects. This is a set because states must not be duplicated and it is sorted
     * by chronology of instants. Can return null if no matching contingency is found.
     *
     * @param id: The contingency id after which we want to gather states.
     * @return Ordered set of states after the specified contingency.
     */
    default SortedSet<State> getStatesFromContingency(String id) {
        if (getContingency(id) != null) {
            return getStates(getContingency(id));
        } else {
            return new TreeSet<>();
        }
    }

    /**
     * Select a unique state after a contingency and at a specific instant, specified by their ids.
     *
     * @param contingencyId: The contingency id after which we want to select the state.
     * @param instantId: The instant id at which we want to select the state.
     * @return State after a contingency and at a specific instant. Can return null if no matching
     * state or contingency are found.
     */
    default State getState(String contingencyId, String instantId) {
        if (getContingency(contingencyId) != null && getInstant(instantId) != null) {
            return getState(getContingency(contingencyId), getInstant(instantId));
        } else {
            return null;
        }
    }

    void addState(State state);

    // Cnecs management

    /**
     * Gather all the Cnecs present in the Crac. It returns a set because Cnecs
     * must not be duplicated and there is no defined order for Cnecs.
     *
     * @return A set of Cnecs.
     */
    Set<Cnec> getCnecs();

    /**
     * Find a Cnec by its id
     *
     * @return The Cnec with the id given in argument. Or null if it does not exist.
     */
    Cnec getCnec(String cnecId);

    /**
     * Gather all the Cnecs of a specified State. It returns a set because Cnecs
     * must not be duplicated and there is no defined order for Cnecs.
     *
     * @param state: The state on which we want to select Cnecs.
     * @return A set of Cnecs.
     */
    Set<Cnec> getCnecs(State state);

    default Set<Cnec> getCnecs(String contingencyId, String instantId) {
        if (getState(contingencyId, instantId) != null) {
            return getCnecs(getState(contingencyId, instantId));
        } else {
            return new HashSet<>();
        }
    }

    void addCnec(Cnec cnec);

    // Range actions management
    /**
     * Gather all the range actions present in the Crac. It returns a set because range
     * actions must not be duplicated and there is no defined order for range actions.
     *
     * @return A set of range actions.
     */
    Set<RangeAction> getRangeActions();

    /**
     * Gather all the range actions of a specified state with the specified usage method (available, forced or
     * unavailable). A network is required to determine the usage method. It returns a set because range
     * actions must not be duplicated and there is no defined order for range actions.
     *
     * @return A set of range actions.
     */
    Set<RangeAction> getRangeActions(Network network, State state, UsageMethod usageMethod);

    /**
     * @param id: id of the RangeAction to get
     * @return null if the RangeAction does not exist in the Crac, the RangeAction otherwise
     */
<<<<<<< HEAD
    RangeAction getRangeAction(String id);
=======
    RangeAction<?> getRangeAction(String id);
>>>>>>> 5fdcb88e

    // Network actions management
    /**
     * Gather all the network actions present in the Crac. It returns a set because network
     * actions must not be duplicated and there is no defined order for network actions.
     *
     * @return A set of network actions.
     */
    Set<NetworkAction> getNetworkActions();

    /**
     * Gather all the network actions of a specified state with the specified usage method (available, forced or
     * unavailable). To determine this usage method it requires a network. It returns a set because network
     * actions must not be duplicated and there is no defined order for network actions.
     *
     * @return A set of network actions.
     */
    Set<NetworkAction> getNetworkActions(Network network, State state, UsageMethod usageMethod);

    /**
     * @param id: id of the NetworkAction to get
     * @return null if the NetworkAction does not exist in the Crac, the NetworkAction otherwise
     */
    NetworkAction getNetworkAction(String id);

    // General methods
    void generateValidityReport(Network network);
}<|MERGE_RESOLUTION|>--- conflicted
+++ resolved
@@ -212,11 +212,7 @@
      * @param id: id of the RangeAction to get
      * @return null if the RangeAction does not exist in the Crac, the RangeAction otherwise
      */
-<<<<<<< HEAD
-    RangeAction getRangeAction(String id);
-=======
     RangeAction<?> getRangeAction(String id);
->>>>>>> 5fdcb88e
 
     // Network actions management
     /**
