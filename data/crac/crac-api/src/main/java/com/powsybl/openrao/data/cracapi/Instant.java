/*
 * Copyright (c) 2023, RTE (http://www.rte-france.com)
 * This Source Code Form is subject to the terms of the Mozilla Public
 * License, v. 2.0. If a copy of the MPL was not distributed with this
 * file, You can obtain one at http://mozilla.org/MPL/2.0/.
 */

package com.powsybl.openrao.data.cracapi;

import com.powsybl.openrao.data.cracapi.cnec.Cnec;

/**
 * Class representing the instants at which a {@link Cnec} can be monitored and
 * a {@link RemedialAction} applied.
 *
 * @author Hugo Schindler {@literal <hugo.schindler at rte-france.com>}
 * @author Philippe Edwards {@literal <philippe.edwards at rte-france.com>}
 */
public interface Instant extends Identifiable<Instant>, Comparable<Instant> {

    int getOrder();

    InstantKind getKind();

    @Override
    String toString();

    default boolean comesBefore(Instant otherInstant) {
        return getOrder() < otherInstant.getOrder();
    }

    default boolean comesAfter(Instant otherInstant) {
        return getOrder() > otherInstant.getOrder();
    }

    default boolean isPreventive() {
        return InstantKind.PREVENTIVE.equals(getKind());
    }

    default boolean isOutage() {
        return InstantKind.OUTAGE.equals(getKind());
    }

    default boolean isAuto() {
        return InstantKind.AUTO.equals(getKind());
    }

<<<<<<< HEAD
    boolean isCurative();
=======
    default boolean isCurative() {
        return InstantKind.CURATIVE.equals(getKind());
    }
>>>>>>> 1e320e88

    @Override
    default int compareTo(Instant otherInstant) {
        return Integer.compare(getOrder(), otherInstant.getOrder());
    }
<<<<<<< HEAD
=======

    static Instant min(Instant instant1, Instant instant2) {
        if (instant1 == null || instant2 == null) {
            return null;
        }
        return instant1.comesBefore(instant2) ? instant1 : instant2;
    }
>>>>>>> 1e320e88
}<|MERGE_RESOLUTION|>--- conflicted
+++ resolved
@@ -45,20 +45,14 @@
         return InstantKind.AUTO.equals(getKind());
     }
 
-<<<<<<< HEAD
-    boolean isCurative();
-=======
     default boolean isCurative() {
         return InstantKind.CURATIVE.equals(getKind());
     }
->>>>>>> 1e320e88
 
     @Override
     default int compareTo(Instant otherInstant) {
         return Integer.compare(getOrder(), otherInstant.getOrder());
     }
-<<<<<<< HEAD
-=======
 
     static Instant min(Instant instant1, Instant instant2) {
         if (instant1 == null || instant2 == null) {
@@ -66,5 +60,4 @@
         }
         return instant1.comesBefore(instant2) ? instant1 : instant2;
     }
->>>>>>> 1e320e88
 }