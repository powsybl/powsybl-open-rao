/*
 * Copyright (c) 2019, RTE (http://www.rte-france.com)
 * This Source Code Form is subject to the terms of the Mozilla Public
 * License, v. 2.0. If a copy of the MPL was not distributed with this
 * file, You can obtain one at http://mozilla.org/MPL/2.0/.
 */

package com.powsybl.openrao.data.crac.api;

import com.powsybl.iidm.network.Country;
import com.powsybl.iidm.network.Network;

import java.util.Set;

/**
 * Element of the network referenced in the Crac
 *
 * @author Viktor Terrier {@literal <viktor.terrier at rte-france.com>}
 */
public interface NetworkElement extends Identifiable<NetworkElement> {

    /**
     * Returns the location of the cnec, as a set of countries
     *
<<<<<<< HEAD
     * @param network the network object used to look for the location of the network element of the Cnec
     * @return a set of optional countries containing the cnec location(s). Note that a Cnec on a interconnection can
=======
     * @param network: the network object used to look for the location of the network element of the Cnec
     * @return a set of countries containing the cnec location(s). Note that a Cnec on a interconnection can
>>>>>>> ff36fa1a
     * belong to two countries.
     */
    Set<Country> getLocation(Network network);
}<|MERGE_RESOLUTION|>--- conflicted
+++ resolved
@@ -22,13 +22,8 @@
     /**
      * Returns the location of the cnec, as a set of countries
      *
-<<<<<<< HEAD
      * @param network the network object used to look for the location of the network element of the Cnec
-     * @return a set of optional countries containing the cnec location(s). Note that a Cnec on a interconnection can
-=======
-     * @param network: the network object used to look for the location of the network element of the Cnec
      * @return a set of countries containing the cnec location(s). Note that a Cnec on a interconnection can
->>>>>>> ff36fa1a
      * belong to two countries.
      */
     Set<Country> getLocation(Network network);
