/*
 * Copyright (c) 2019, RTE (http://www.rte-france.com)
 * This Source Code Form is subject to the terms of the Mozilla Public
 * License, v. 2.0. If a copy of the MPL was not distributed with this
 * file, You can obtain one at http://mozilla.org/MPL/2.0/.
 */

package com.powsybl.openrao.data.crac.api;

import com.powsybl.openrao.data.crac.api.usagerule.OnContingencyStateAdderToRemedialAction;
import com.powsybl.openrao.data.crac.api.usagerule.UsageRule;
import com.powsybl.openrao.data.crac.api.cnec.FlowCnec;
import com.powsybl.iidm.network.Country;
import com.powsybl.iidm.network.Network;

import java.util.Optional;
import java.util.Set;
import java.util.stream.Collectors;

/**
 * Most generic interface for remedial actions.
 *
 * A Remedial Action is a lever which can be applied on the network. It is typically used to improve
 * a network situation (e.g. increase the margin on the critical network elements).
 *
 * A Remedial Action contains {@link UsageRule} which defines conditions under which it can be used.
 * For instance, most remedial actions cannot be used in all {@link State}, and the usage rules of the
 * remedial action specify on which state it is available.
 *
 * @author Joris Mancini {@literal <joris.mancini at rte-france.com>}
 * @author Peter Mitri {@literal <peter.mitri at rte-france.com>}
 * @author Baptiste Seguinot {@literal <baptiste.seguinot at rte-france.com>}
 */
public interface RemedialAction<I extends RemedialAction<I>> extends Identifiable<I> {

    /**
     * Get the operator of the remedial action, as a String
     */
    String getOperator();

    /**
     * Get the list of {@link UsageRule} of the Remedial Action
     */
    Set<UsageRule> getUsageRules();

    /**
     * Get the speed of the Remedial Action, i.e the time it takes to trigger.
     */
    Optional<Integer> getSpeed();

    /**
     * Get the cost to spend to activate the remedial action.
     */
    Optional<Double> getActivationCost();

    Set<FlowCnec> getFlowCnecsConstrainingUsageRules(Set<FlowCnec> perimeterCnecs, Network network, State optimizedState);

    Set<FlowCnec> getFlowCnecsConstrainingForOneUsageRule(UsageRule usageRule, Set<FlowCnec> perimeterCnecs, Network network);

    /**
     * Gather all the network elements present in the remedial action. It returns a set because network
     * elements must not be duplicated inside a remedial action and there is no defined order for network elements.
     */
    Set<NetworkElement> getNetworkElements();

    /**
<<<<<<< HEAD
     * Returns the location of the remedial action, as a set of optional countries
     *
     * @param network the network object used to look for the location of the network elements of the remedial action
     * @return a set of optional countries containing the remedial action
=======
     * Returns the location of the remedial action, as a set of countries
     * @param network: the network object used to look for the location of the network elements of the remedial action
     * @return a set of countries containing the remedial action
>>>>>>> ff36fa1a
     */
    default Set<Country> getLocation(Network network) {
        return getNetworkElements().stream().map(networkElement -> networkElement.getLocation(network))
                .flatMap(Set::stream).collect(Collectors.toUnmodifiableSet());
    }

    OnContingencyStateAdderToRemedialAction<I> newOnStateUsageRule();

    default boolean isAvailableForState(State state) {
        return getUsageRules().stream().anyMatch(usageRule -> usageRule.isDefinedForState(state));
    }
}<|MERGE_RESOLUTION|>--- conflicted
+++ resolved
@@ -64,16 +64,10 @@
     Set<NetworkElement> getNetworkElements();
 
     /**
-<<<<<<< HEAD
      * Returns the location of the remedial action, as a set of optional countries
      *
      * @param network the network object used to look for the location of the network elements of the remedial action
-     * @return a set of optional countries containing the remedial action
-=======
-     * Returns the location of the remedial action, as a set of countries
-     * @param network: the network object used to look for the location of the network elements of the remedial action
      * @return a set of countries containing the remedial action
->>>>>>> ff36fa1a
      */
     default Set<Country> getLocation(Network network) {
         return getNetworkElements().stream().map(networkElement -> networkElement.getLocation(network))
