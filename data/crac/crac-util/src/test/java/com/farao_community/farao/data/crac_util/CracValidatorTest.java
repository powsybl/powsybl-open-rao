--- conflicted
+++ resolved
@@ -122,11 +122,7 @@
         crac.newNetworkAction()
             .withId("network-action-1")
             .newTopologicalAction().withNetworkElement("FFR2AA1  FFR3AA1  1").withActionType(ActionType.OPEN).add()
-<<<<<<< HEAD
-            .newOnFlowConstraintInCountryUsageRule().withCountry(Country.NL).withInstant(Instant.AUTO).withUsageMethod(UsageMethod.FORCED).add()
-=======
-            .newOnFlowConstraintInCountryUsageRule().withCountry(Country.NL).withInstant(AUTO_INSTANT_ID).add()
->>>>>>> 893fb408
+            .newOnFlowConstraintInCountryUsageRule().withCountry(Country.NL).withInstant(AUTO_INSTANT_ID).withUsageMethod(UsageMethod.FORCED).add()
             .add();
         List<String> report = CracValidator.validateCrac(crac, network);
 
@@ -148,13 +144,8 @@
         crac.newNetworkAction()
             .withId("network-action-1")
             .newTopologicalAction().withNetworkElement("FFR2AA1  FFR3AA1  1").withActionType(ActionType.OPEN).add()
-<<<<<<< HEAD
-            .newOnFlowConstraintUsageRule().withFlowCnec("auto-cnec-1").withInstant(Instant.AUTO).withUsageMethod(UsageMethod.FORCED).add()
-            .newOnFlowConstraintInCountryUsageRule().withCountry(Country.NL).withInstant(Instant.AUTO).withUsageMethod(UsageMethod.FORCED).add()
-=======
-            .newOnFlowConstraintUsageRule().withFlowCnec("auto-cnec-1").withInstant(AUTO_INSTANT_ID).add()
-            .newOnFlowConstraintInCountryUsageRule().withCountry(Country.NL).withInstant(AUTO_INSTANT_ID).add()
->>>>>>> 893fb408
+            .newOnFlowConstraintUsageRule().withFlowCnec("auto-cnec-1").withInstant(AUTO_INSTANT_ID).withUsageMethod(UsageMethod.FORCED).add()
+            .newOnFlowConstraintInCountryUsageRule().withCountry(Country.NL).withInstant(AUTO_INSTANT_ID).withUsageMethod(UsageMethod.FORCED).add()
             .add();
 
         List<String> report = CracValidator.validateCrac(crac, network);
@@ -175,22 +166,13 @@
         crac.newNetworkAction()
             .withId("network-action-1")
             .newTopologicalAction().withNetworkElement("FFR2AA1  FFR3AA1  1").withActionType(ActionType.OPEN).add()
-<<<<<<< HEAD
-            .newOnFlowConstraintUsageRule().withFlowCnec("auto-cnec-1").withInstant(Instant.AUTO).withUsageMethod(UsageMethod.FORCED).add()
-=======
-            .newOnFlowConstraintUsageRule().withFlowCnec("auto-cnec-1").withInstant(AUTO_INSTANT_ID).add()
->>>>>>> 893fb408
+            .newOnFlowConstraintUsageRule().withFlowCnec("auto-cnec-1").withInstant(AUTO_INSTANT_ID).withUsageMethod(UsageMethod.FORCED).add()
             .add();
         crac.newNetworkAction()
             .withId("network-action-2")
             .newTopologicalAction().withNetworkElement("FFR2AA1  FFR3AA1  1").withActionType(ActionType.OPEN).add()
-<<<<<<< HEAD
-            .newOnFlowConstraintInCountryUsageRule().withCountry(Country.DE).withInstant(Instant.AUTO).withUsageMethod(UsageMethod.FORCED).add()
-            .newOnFlowConstraintInCountryUsageRule().withCountry(Country.NL).withInstant(Instant.AUTO).withUsageMethod(UsageMethod.FORCED).add()
-=======
-            .newOnFlowConstraintInCountryUsageRule().withCountry(Country.DE).withInstant(AUTO_INSTANT_ID).add()
-            .newOnFlowConstraintInCountryUsageRule().withCountry(Country.NL).withInstant(AUTO_INSTANT_ID).add()
->>>>>>> 893fb408
+            .newOnFlowConstraintInCountryUsageRule().withCountry(Country.DE).withInstant(AUTO_INSTANT_ID).withUsageMethod(UsageMethod.FORCED).add()
+            .newOnFlowConstraintInCountryUsageRule().withCountry(Country.NL).withInstant(AUTO_INSTANT_ID).withUsageMethod(UsageMethod.FORCED).add()
             .add();
 
         List<String> report = CracValidator.validateCrac(crac, network);
@@ -209,11 +191,7 @@
         crac.newNetworkAction()
             .withId("network-action-1")
             .newTopologicalAction().withNetworkElement("FFR2AA1  FFR3AA1  1").withActionType(ActionType.OPEN).add()
-<<<<<<< HEAD
-            .newOnFlowConstraintInCountryUsageRule().withCountry(Country.NL).withInstant(Instant.AUTO).withUsageMethod(UsageMethod.FORCED).add()
-=======
-            .newOnFlowConstraintInCountryUsageRule().withCountry(Country.NL).withInstant(AUTO_INSTANT_ID).add()
->>>>>>> 893fb408
+            .newOnFlowConstraintInCountryUsageRule().withCountry(Country.NL).withInstant(AUTO_INSTANT_ID).withUsageMethod(UsageMethod.FORCED).add()
             .add();
         crac.newNetworkAction()
             .withId("network-action-2")
