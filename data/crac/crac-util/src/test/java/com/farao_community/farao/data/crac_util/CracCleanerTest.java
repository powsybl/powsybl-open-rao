--- conflicted
+++ resolved
@@ -246,12 +246,8 @@
         List<String> qualityReport = cracCleaner.cleanCrac(crac, network);
 
         assertEquals(4, qualityReport.size());
-<<<<<<< HEAD
+        assertEquals(1, crac.getStates().size());
         assertEquals(1, crac.getNetworkAction("topoRaId").getUsageRules().size());
-=======
-        assertEquals(1, crac.getStates().size());
-        assertEquals(1, crac.getNetworkAction("topologyId1").getUsageRules().size());
->>>>>>> 9827f911
         assertEquals(1, crac.getRangeAction("pstRangeId").getUsageRules().size());
     }
 
