/*
 * Copyright (c) 2021, RTE (http://www.rte-france.com)
 * This Source Code Form is subject to the terms of the Mozilla Public
 * License, v. 2.0. If a copy of the MPL was not distributed with this
 * file, You can obtain one at http://mozilla.org/MPL/2.0/.
 */

package com.powsybl.openrao.data.crac.io.commons.ucte;

import com.powsybl.openrao.data.crac.io.commons.ConnectableType;
import com.powsybl.iidm.network.*;

/**
 * A utility class, that stores network information so as to speed up
 * the identification of Ucte branches within a Iidm network.
 * The class is public because it can be useful in other projects.
 *
 * @author Peter Mitri {@literal <peter.mitri at rte-france.com>}
 */
public class UcteNetworkAnalyzer {

    private final Network network;
    private final UcteConnectableCollection connectablesInNetwork;
    private final UcteNetworkAnalyzerProperties properties;

    public UcteNetworkAnalyzer(Network network, UcteNetworkAnalyzerProperties properties) {
        if (!network.getSourceFormat().equals("UCTE")) {
            throw new IllegalArgumentException("UcteNetworkHelper can only be used for an UCTE network");
        }
        this.network = network;
        this.properties = properties;
        this.connectablesInNetwork = new UcteConnectableCollection(network);
    }

    public Network getNetwork() {
        return network;
    }

    public UcteNetworkAnalyzerProperties getProperties() {
        return properties;
    }

<<<<<<< HEAD
    UcteMatchingResult findContingencyElement(String from, String to, String suffix) {
=======
    public UcteMatchingResult findContingencyElement(String from, String to, String suffix) {
>>>>>>> 16438a14
        return connectablesInNetwork.lookForConnectable(completeNodeName(from), completeNodeName(to), suffix, properties,
                ConnectableType.INTERNAL_LINE, ConnectableType.TIE_LINE, ConnectableType.DANGLING_LINE, ConnectableType.VOLTAGE_TRANSFORMER, ConnectableType.PST, ConnectableType.HVDC, ConnectableType.SWITCH);
    }

<<<<<<< HEAD
    UcteMatchingResult findFlowElement(String from, String to, String suffix) {
=======
    public UcteMatchingResult findFlowElement(String from, String to, String suffix) {
>>>>>>> 16438a14
        return connectablesInNetwork.lookForConnectable(completeNodeName(from), completeNodeName(to), suffix, properties,
                ConnectableType.INTERNAL_LINE, ConnectableType.TIE_LINE, ConnectableType.DANGLING_LINE, ConnectableType.VOLTAGE_TRANSFORMER, ConnectableType.PST);
    }

<<<<<<< HEAD
    UcteMatchingResult findTopologicalElement(String from, String to, String suffix) {
=======
    public UcteMatchingResult findTopologicalElement(String from, String to, String suffix) {
>>>>>>> 16438a14
        return connectablesInNetwork.lookForConnectable(completeNodeName(from), completeNodeName(to), suffix, properties,
                ConnectableType.INTERNAL_LINE, ConnectableType.TIE_LINE, ConnectableType.DANGLING_LINE, ConnectableType.VOLTAGE_TRANSFORMER, ConnectableType.PST, ConnectableType.SWITCH);
    }

<<<<<<< HEAD
    UcteMatchingResult findPstElement(String from, String to, String suffix) {
        return connectablesInNetwork.lookForConnectable(completeNodeName(from), completeNodeName(to), suffix, properties, ConnectableType.PST);
    }

    UcteMatchingResult findHvdcElement(String from, String to, String suffix) {
=======
    public UcteMatchingResult findPstElement(String from, String to, String suffix) {
        return connectablesInNetwork.lookForConnectable(completeNodeName(from), completeNodeName(to), suffix, properties, ConnectableType.PST);
    }

    public UcteMatchingResult findHvdcElement(String from, String to, String suffix) {
>>>>>>> 16438a14
        return connectablesInNetwork.lookForConnectable(completeNodeName(from), completeNodeName(to), suffix, properties, ConnectableType.HVDC);
    }

    private String completeNodeName(String nodeName) {
        if (nodeName.length() == UcteUtils.UCTE_NODE_LENGTH) {
            return nodeName;
        } else if (properties.getBusIdMatchPolicy().equals(UcteNetworkAnalyzerProperties.BusIdMatchPolicy.COMPLETE_WITH_WILDCARDS)) {
            return String.format("%1$-7s", nodeName) + UcteUtils.WILDCARD_CHARACTER;
        } else {
            return String.format("%1$-8s", nodeName);
        }
    }
}<|MERGE_RESOLUTION|>--- conflicted
+++ resolved
@@ -40,46 +40,26 @@
         return properties;
     }
 
-<<<<<<< HEAD
-    UcteMatchingResult findContingencyElement(String from, String to, String suffix) {
-=======
     public UcteMatchingResult findContingencyElement(String from, String to, String suffix) {
->>>>>>> 16438a14
         return connectablesInNetwork.lookForConnectable(completeNodeName(from), completeNodeName(to), suffix, properties,
                 ConnectableType.INTERNAL_LINE, ConnectableType.TIE_LINE, ConnectableType.DANGLING_LINE, ConnectableType.VOLTAGE_TRANSFORMER, ConnectableType.PST, ConnectableType.HVDC, ConnectableType.SWITCH);
     }
 
-<<<<<<< HEAD
-    UcteMatchingResult findFlowElement(String from, String to, String suffix) {
-=======
     public UcteMatchingResult findFlowElement(String from, String to, String suffix) {
->>>>>>> 16438a14
         return connectablesInNetwork.lookForConnectable(completeNodeName(from), completeNodeName(to), suffix, properties,
                 ConnectableType.INTERNAL_LINE, ConnectableType.TIE_LINE, ConnectableType.DANGLING_LINE, ConnectableType.VOLTAGE_TRANSFORMER, ConnectableType.PST);
     }
 
-<<<<<<< HEAD
-    UcteMatchingResult findTopologicalElement(String from, String to, String suffix) {
-=======
     public UcteMatchingResult findTopologicalElement(String from, String to, String suffix) {
->>>>>>> 16438a14
         return connectablesInNetwork.lookForConnectable(completeNodeName(from), completeNodeName(to), suffix, properties,
                 ConnectableType.INTERNAL_LINE, ConnectableType.TIE_LINE, ConnectableType.DANGLING_LINE, ConnectableType.VOLTAGE_TRANSFORMER, ConnectableType.PST, ConnectableType.SWITCH);
     }
 
-<<<<<<< HEAD
-    UcteMatchingResult findPstElement(String from, String to, String suffix) {
-        return connectablesInNetwork.lookForConnectable(completeNodeName(from), completeNodeName(to), suffix, properties, ConnectableType.PST);
-    }
-
-    UcteMatchingResult findHvdcElement(String from, String to, String suffix) {
-=======
     public UcteMatchingResult findPstElement(String from, String to, String suffix) {
         return connectablesInNetwork.lookForConnectable(completeNodeName(from), completeNodeName(to), suffix, properties, ConnectableType.PST);
     }
 
     public UcteMatchingResult findHvdcElement(String from, String to, String suffix) {
->>>>>>> 16438a14
         return connectablesInNetwork.lookForConnectable(completeNodeName(from), completeNodeName(to), suffix, properties, ConnectableType.HVDC);
     }
 
