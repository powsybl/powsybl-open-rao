<?xml version="1.0" encoding="UTF-8"?>
<project xmlns="http://maven.apache.org/POM/4.0.0"
         xmlns:xsi="http://www.w3.org/2001/XMLSchema-instance"
         xsi:schemaLocation="http://maven.apache.org/POM/4.0.0 http://maven.apache.org/xsd/maven-4.0.0.xsd">
    <parent>
        <artifactId>open-rao-crac-io</artifactId>
        <groupId>com.powsybl</groupId>
<<<<<<< HEAD
        <version>6.5.0-SNAPSHOT</version>
=======
        <version>6.6.0-SNAPSHOT</version>
>>>>>>> 16438a14
    </parent>
    <modelVersion>4.0.0</modelVersion>

    <artifactId>open-rao-crac-io-json</artifactId>
    <packaging>jar</packaging>
    <name>Json to CRAC converter</name>
    <description>Conversion between Json and CRAC formats</description>

    <dependencies>
        <dependency>
            <groupId>${project.groupId}</groupId>
            <artifactId>open-rao-crac-api</artifactId>
            <version>${project.version}</version>
        </dependency>
        <dependency>
            <groupId>com.networknt</groupId>
            <artifactId>json-schema-validator</artifactId>
        </dependency>

        <!-- Test dependencies -->
        <dependency>
            <groupId>${project.groupId}</groupId>
            <artifactId>open-rao-crac-impl</artifactId>
            <version>${project.version}</version>
            <scope>test</scope>
        </dependency>
        <dependency>
            <groupId>${project.groupId}</groupId>
            <artifactId>open-rao-crac-impl</artifactId>
            <version>${project.version}</version>
            <scope>test</scope>
            <type>test-jar</type>
        </dependency>
        <dependency>
            <groupId>ch.qos.logback</groupId>
            <artifactId>logback-classic</artifactId>
            <scope>test</scope>
        </dependency>
        <dependency>
            <groupId>com.fasterxml.jackson.module</groupId>
            <artifactId>jackson-module-jsonSchema</artifactId>
            <scope>test</scope>
        </dependency>
        <dependency>
            <groupId>com.google.jimfs</groupId>
            <artifactId>jimfs</artifactId>
            <scope>test</scope>
        </dependency>
        <dependency>
            <groupId>org.junit.jupiter</groupId>
            <artifactId>junit-jupiter</artifactId>
            <scope>test</scope>
        </dependency>
        <dependency>
            <groupId>org.mockito</groupId>
            <artifactId>mockito-core</artifactId>
            <scope>test</scope>
        </dependency>
        <dependency>
            <groupId>com.powsybl</groupId>
            <artifactId>powsybl-config-test</artifactId>
            <scope>test</scope>
        </dependency>
        <dependency>
            <groupId>com.powsybl</groupId>
            <artifactId>powsybl-commons-test</artifactId>
            <version>${powsybl.core.version}</version>
        </dependency>
        <dependency>
            <groupId>com.powsybl</groupId>
            <artifactId>powsybl-iidm-impl</artifactId>
            <scope>test</scope>
        </dependency>
    </dependencies>


</project><|MERGE_RESOLUTION|>--- conflicted
+++ resolved
@@ -5,11 +5,7 @@
     <parent>
         <artifactId>open-rao-crac-io</artifactId>
         <groupId>com.powsybl</groupId>
-<<<<<<< HEAD
-        <version>6.5.0-SNAPSHOT</version>
-=======
         <version>6.6.0-SNAPSHOT</version>
->>>>>>> 16438a14
     </parent>
     <modelVersion>4.0.0</modelVersion>
 
