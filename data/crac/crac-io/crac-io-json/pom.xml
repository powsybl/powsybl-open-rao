--- conflicted
+++ resolved
@@ -23,6 +23,10 @@
         <dependency>
             <groupId>com.networknt</groupId>
             <artifactId>json-schema-validator</artifactId>
+        </dependency>
+        <dependency>
+            <groupId>com.powsybl</groupId>
+            <artifactId>open-rao-crac-io-commons</artifactId>
         </dependency>
 
         <!-- Test dependencies -->
@@ -81,15 +85,8 @@
         </dependency>
         <dependency>
             <groupId>com.powsybl</groupId>
-<<<<<<< HEAD
-=======
             <artifactId>powsybl-ucte-converter</artifactId>
             <scope>test</scope>
-        </dependency>
-        <dependency>
-            <groupId>com.powsybl</groupId>
->>>>>>> 1cd2bc4f
-            <artifactId>open-rao-crac-io-commons</artifactId>
         </dependency>
     </dependencies>
 
