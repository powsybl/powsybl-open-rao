--- conflicted
+++ resolved
@@ -107,11 +107,7 @@
         String cracFilePath = "/retrocompatibility/v1/crac-v1.0.json";
         InputStream cracFile = getClass().getResourceAsStream(cracFilePath);
 
-<<<<<<< HEAD
-        Crac crac = Crac.read(cracFilePath, cracFile, network);
-=======
-        Crac crac = new JsonImport().importData(cracFile, CracCreationParameters.load(), network).getCrac();
->>>>>>> 5983eff0
+        Crac crac = Crac.read(cracFilePath, cracFile, network);
 
         assertEquals(2, crac.getContingencies().size());
         assertEquals(7, crac.getFlowCnecs().size());
@@ -129,11 +125,7 @@
         String cracFilePath = "/retrocompatibility/v1/crac-v1.1.json";
         InputStream cracFile = getClass().getResourceAsStream(cracFilePath);
 
-<<<<<<< HEAD
-        Crac crac = Crac.read(cracFilePath, cracFile, network);
-=======
-        Crac crac = new JsonImport().importData(cracFile, CracCreationParameters.load(), network).getCrac();
->>>>>>> 5983eff0
+        Crac crac = Crac.read(cracFilePath, cracFile, network);
 
         assertEquals(2, crac.getContingencies().size());
         assertEquals(7, crac.getFlowCnecs().size());
@@ -151,11 +143,7 @@
         String cracFilePath = "/retrocompatibility/v1/crac-v1.2.json";
         InputStream cracFile = getClass().getResourceAsStream(cracFilePath);
 
-<<<<<<< HEAD
-        Crac crac = Crac.read(cracFilePath, cracFile, network);
-=======
-        Crac crac = new JsonImport().importData(cracFile, CracCreationParameters.load(), network).getCrac();
->>>>>>> 5983eff0
+        Crac crac = Crac.read(cracFilePath, cracFile, network);
 
         assertEquals(2, crac.getContingencies().size());
         assertEquals(7, crac.getFlowCnecs().size());
@@ -174,11 +162,7 @@
         String cracFilePath = "/retrocompatibility/v1/crac-v1.3.json";
         InputStream cracFile = getClass().getResourceAsStream(cracFilePath);
 
-<<<<<<< HEAD
-        Crac crac = Crac.read(cracFilePath, cracFile, network);
-=======
-        Crac crac = new JsonImport().importData(cracFile, CracCreationParameters.load(), network).getCrac();
->>>>>>> 5983eff0
+        Crac crac = Crac.read(cracFilePath, cracFile, network);
 
         assertEquals(2, crac.getContingencies().size());
         assertEquals(7, crac.getFlowCnecs().size());
@@ -197,11 +181,7 @@
         String cracFilePath = "/retrocompatibility/v1/crac-v1.4.json";
         InputStream cracFile = getClass().getResourceAsStream(cracFilePath);
 
-<<<<<<< HEAD
-        Crac crac = Crac.read(cracFilePath, cracFile, network);
-=======
-        Crac crac = new JsonImport().importData(cracFile, CracCreationParameters.load(), network).getCrac();
->>>>>>> 5983eff0
+        Crac crac = Crac.read(cracFilePath, cracFile, network);
 
         assertEquals(2, crac.getContingencies().size());
         assertEquals(7, crac.getFlowCnecs().size());
@@ -221,11 +201,7 @@
         String cracFilePath = "/retrocompatibility/v1/crac-v1.5.json";
         InputStream cracFile = getClass().getResourceAsStream(cracFilePath);
 
-<<<<<<< HEAD
-        Crac crac = Crac.read(cracFilePath, cracFile, network);
-=======
-        Crac crac = new JsonImport().importData(cracFile, CracCreationParameters.load(), network).getCrac();
->>>>>>> 5983eff0
+        Crac crac = Crac.read(cracFilePath, cracFile, network);
 
         assertEquals(2, crac.getContingencies().size());
         assertEquals(7, crac.getFlowCnecs().size());
@@ -246,13 +222,7 @@
         String cracFilePath = "/retrocompatibility/v1/crac-v1.6.json";
         InputStream cracFile = getClass().getResourceAsStream(cracFilePath);
 
-<<<<<<< HEAD
-        Crac crac = Crac.read(cracFilePath, cracFile, network);
-=======
-        InputStream cracFile = getClass().getResourceAsStream("/retrocompatibility/v1/crac-v1.6.json");
-
-        Crac crac = new JsonImport().importData(cracFile, CracCreationParameters.load(), network).getCrac();
->>>>>>> 5983eff0
+        Crac crac = Crac.read(cracFilePath, cracFile, network);
 
         assertEquals(2, crac.getContingencies().size());
         assertEquals(7, crac.getFlowCnecs().size());
@@ -273,13 +243,7 @@
         String cracFilePath = "/retrocompatibility/v1/crac-v1.7.json";
         InputStream cracFile = getClass().getResourceAsStream(cracFilePath);
 
-<<<<<<< HEAD
-        Crac crac = Crac.read(cracFilePath, cracFile, network);
-=======
-        InputStream cracFile = getClass().getResourceAsStream("/retrocompatibility/v1/crac-v1.7.json");
-
-        Crac crac = new JsonImport().importData(cracFile, CracCreationParameters.load(), network).getCrac();
->>>>>>> 5983eff0
+        Crac crac = Crac.read(cracFilePath, cracFile, network);
 
         assertEquals(2, crac.getContingencies().size());
         assertEquals(7, crac.getFlowCnecs().size());
@@ -300,13 +264,7 @@
         String cracFilePath = "/retrocompatibility/v1/crac-v1.8.json";
         InputStream cracFile = getClass().getResourceAsStream(cracFilePath);
 
-<<<<<<< HEAD
-        Crac crac = Crac.read(cracFilePath, cracFile, network);
-=======
-        InputStream cracFile = getClass().getResourceAsStream("/retrocompatibility/v1/crac-v1.8.json");
-
-        Crac crac = new JsonImport().importData(cracFile, CracCreationParameters.load(), network).getCrac();
->>>>>>> 5983eff0
+        Crac crac = Crac.read(cracFilePath, cracFile, network);
 
         assertEquals(2, crac.getContingencies().size());
         assertEquals(7, crac.getFlowCnecs().size());
@@ -325,11 +283,7 @@
         String cracFilePath = "/retrocompatibility/v1/crac-v1.9.json";
         InputStream cracFile = getClass().getResourceAsStream(cracFilePath);
 
-<<<<<<< HEAD
-        Crac crac = Crac.read(cracFilePath, cracFile, network);
-=======
-        Crac crac = new JsonImport().importData(cracFile, CracCreationParameters.load(), network).getCrac();
->>>>>>> 5983eff0
+        Crac crac = Crac.read(cracFilePath, cracFile, network);
 
         assertEquals(2, crac.getContingencies().size());
         assertEquals(7, crac.getFlowCnecs().size());
@@ -349,11 +303,7 @@
         String cracFilePath = "/retrocompatibility/v2/crac-v2.0.json";
         InputStream cracFile = getClass().getResourceAsStream(cracFilePath);
 
-<<<<<<< HEAD
-        Crac crac = Crac.read(cracFilePath, cracFile, network);
-=======
-        Crac crac = new JsonImport().importData(cracFile, CracCreationParameters.load(), network).getCrac();
->>>>>>> 5983eff0
+        Crac crac = Crac.read(cracFilePath, cracFile, network);
         assertEquals(4, crac.getNetworkActions().size());
         testContentOfV2Point0Crac(crac);
     }
@@ -364,11 +314,7 @@
         String cracFilePath = "/retrocompatibility/v2/crac-v2.1.json";
         InputStream cracFile = getClass().getResourceAsStream(cracFilePath);
 
-<<<<<<< HEAD
-        Crac crac = Crac.read(cracFilePath, cracFile, network);
-=======
-        Crac crac = new JsonImport().importData(cracFile, CracCreationParameters.load(), network).getCrac();
->>>>>>> 5983eff0
+        Crac crac = Crac.read(cracFilePath, cracFile, network);
         testContentOfV2Point1Crac(crac);
     }
 
@@ -378,11 +324,7 @@
         String cracFilePath = "/retrocompatibility/v2/crac-v2.2.json";
         InputStream cracFile = getClass().getResourceAsStream(cracFilePath);
 
-<<<<<<< HEAD
-        Crac crac = Crac.read(cracFilePath, cracFile, network);
-=======
-        Crac crac = new JsonImport().importData(cracFile, CracCreationParameters.load(), network).getCrac();
->>>>>>> 5983eff0
+        Crac crac = Crac.read(cracFilePath, cracFile, network);
         assertEquals(6, crac.getNetworkActions().size());
         testContentOfV2Point2Crac(crac);
     }
@@ -393,11 +335,7 @@
         String cracFilePath = "/retrocompatibility/v2/crac-v2.3.json";
         InputStream cracFile = getClass().getResourceAsStream(cracFilePath);
 
-<<<<<<< HEAD
-        Crac crac = Crac.read(cracFilePath, cracFile, network);
-=======
-        Crac crac = new JsonImport().importData(cracFile, CracCreationParameters.load(), network).getCrac();
->>>>>>> 5983eff0
+        Crac crac = Crac.read(cracFilePath, cracFile, network);
         assertEquals(6, crac.getNetworkActions().size());
         testContentOfV2Point3Crac(crac);
     }
@@ -409,11 +347,7 @@
         String cracFilePath = "/retrocompatibility/v2/crac-v2.4.json";
         InputStream cracFile = getClass().getResourceAsStream(cracFilePath);
 
-<<<<<<< HEAD
-        Crac crac = Crac.read(cracFilePath, cracFile, network);
-=======
-        Crac crac = new JsonImport().importData(cracFile, CracCreationParameters.load(), network).getCrac();
->>>>>>> 5983eff0
+        Crac crac = Crac.read(cracFilePath, cracFile, network);
         assertEquals(7, crac.getNetworkActions().size());
         testContentOfV2Point4Crac(crac);
     }
@@ -424,11 +358,7 @@
         String cracFilePath = "/retrocompatibility/v2/crac-v2.5.json";
         InputStream cracFile = getClass().getResourceAsStream(cracFilePath);
 
-<<<<<<< HEAD
-        Crac crac = Crac.read(cracFilePath, cracFile, network);
-=======
-        Crac crac = new JsonImport().importData(cracFile, CracCreationParameters.load(), network).getCrac();
->>>>>>> 5983eff0
+        Crac crac = Crac.read(cracFilePath, cracFile, network);
         assertEquals(7, crac.getNetworkActions().size());
         testContentOfV2Point5Crac(crac);
     }
@@ -438,11 +368,7 @@
         String cracFilePath = "/retrocompatibility/v2/crac-v2.6.json";
         InputStream cracFile = getClass().getResourceAsStream(cracFilePath);
 
-<<<<<<< HEAD
-        Crac crac = Crac.read(cracFilePath, cracFile, network);
-=======
-        Crac crac = new JsonImport().importData(cracFile, CracCreationParameters.load(), network).getCrac();
->>>>>>> 5983eff0
+        Crac crac = Crac.read(cracFilePath, cracFile, network);
         assertEquals(7, crac.getNetworkActions().size());
         assertTrue(crac.getTimestamp().isEmpty());
         testContentOfV2Point6Crac(crac);
@@ -455,11 +381,7 @@
         String cracFilePath = "/retrocompatibility/v2/crac-v2.7.json";
         InputStream cracFile = getClass().getResourceAsStream(cracFilePath);
 
-<<<<<<< HEAD
-        Crac crac = Crac.read(cracFilePath, cracFile, network);
-=======
-        Crac crac = new JsonImport().importData(cracFile, CracCreationParameters.load(), network).getCrac();
->>>>>>> 5983eff0
+        Crac crac = Crac.read(cracFilePath, cracFile, network);
         assertEquals(7, crac.getNetworkActions().size());
         testContentOfV2Point7Crac(crac);
     }
