--- conflicted
+++ resolved
@@ -3,15 +3,8 @@
 import com.powsybl.iidm.network.Branch;
 import com.powsybl.iidm.network.LoadingLimits;
 import com.powsybl.iidm.network.TwoSides;
-<<<<<<< HEAD
-import com.powsybl.openrao.commons.OpenRaoException;
-import com.powsybl.openrao.data.cracapi.parameters.CracCreationParameters;
-import com.powsybl.openrao.data.cracio.csaprofiles.craccreator.constants.CsaInstant;
-import com.powsybl.openrao.data.cracio.csaprofiles.craccreator.constants.CsaOperator;
-=======
 import com.powsybl.openrao.data.cracapi.Crac;
 import com.powsybl.openrao.data.cracapi.InstantKind;
->>>>>>> 63bb9d7b
 import com.powsybl.openrao.data.cracio.csaprofiles.parameters.CsaCracCreationParameters;
 
 import java.util.Comparator;
@@ -25,64 +18,9 @@
     private final CsaCracCreationParameters csaCracCreationParameters;
     private final Crac crac;
 
-<<<<<<< HEAD
-    private final Set<String> tsosWhichDoNotUsePatlInFinalState;
-    private final int curative1InstantDuration;
-    private final int curative2InstantDuration;
-    private final int curative3InstantDuration;
-
-    private final Set<String> instants = Set.of(CsaInstant.CURATIVE_1.getInstantName(), CsaInstant.CURATIVE_2.getInstantName(), CsaInstant.CURATIVE_3.getInstantName());
-
-    public FlowCnecInstantHelper(CracCreationParameters parameters) {
-        CsaCracCreationParameters csaParameters = parameters.getExtension(CsaCracCreationParameters.class);
-        checkCsaExtension(csaParameters);
-        checkUsePatlInFinalStateMap(csaParameters);
-        checkCraApplicationWindowMap(csaParameters);
-        tsosWhichDoNotUsePatlInFinalState = csaParameters.getUsePatlInFinalState().entrySet().stream().filter(entry -> !entry.getValue()).map(Map.Entry::getKey).collect(Collectors.toSet());
-        curative1InstantDuration = csaParameters.getCraApplicationWindow().get(CsaInstant.CURATIVE_1.getInstantName());
-        curative2InstantDuration = csaParameters.getCraApplicationWindow().get(CsaInstant.CURATIVE_2.getInstantName());
-        curative3InstantDuration = csaParameters.getCraApplicationWindow().get(CsaInstant.CURATIVE_3.getInstantName());
-    }
-
-    public Set<String> getTsosWhichDoNotUsePatlInFinalState() {
-        return tsosWhichDoNotUsePatlInFinalState;
-    }
-
-    // CSA CRAC Creation Parameters checking
-
-    private static void checkCsaExtension(CsaCracCreationParameters csaParameters) {
-        if (csaParameters == null) {
-            throw new OpenRaoException("No CsaCracCreatorParameters extension provided.");
-        }
-    }
-
-    private void checkUsePatlInFinalStateMap(CsaCracCreationParameters csaParameters) {
-        Map<String, Boolean> usePatlInFinalState = csaParameters.getUsePatlInFinalState();
-        for (CsaOperator operator : CsaOperator.values()) {
-            if (!usePatlInFinalState.containsKey(operator.name())) {
-                throw new OpenRaoException("use-patl-in-final-state map is missing \"" + operator.name() + "\" key.");
-            }
-        }
-    }
-
-    private void checkCraApplicationWindowMap(CsaCracCreationParameters csaParameters) {
-        Map<String, Integer> craApplicationWindow = csaParameters.getCraApplicationWindow();
-        for (String instant : instants) {
-            if (!craApplicationWindow.containsKey(instant)) {
-                throw new OpenRaoException("cra-application-window map is missing \"" + instant + "\" key.");
-            }
-        }
-        if (craApplicationWindow.get(CsaInstant.CURATIVE_1.getInstantName()) >= craApplicationWindow.get(CsaInstant.CURATIVE_2.getInstantName())) {
-            throw new OpenRaoException("The TATL acceptable duration for %s cannot be longer than the acceptable duration for %s.".formatted(CsaInstant.CURATIVE_1.getInstantName(), CsaInstant.CURATIVE_2.getInstantName()));
-        }
-        if (craApplicationWindow.get(CsaInstant.CURATIVE_2.getInstantName()) >= craApplicationWindow.get(CsaInstant.CURATIVE_3.getInstantName())) {
-            throw new OpenRaoException("The TATL acceptable duration for %s cannot be longer than the acceptable duration for %s.".formatted(CsaInstant.CURATIVE_2.getInstantName(), CsaInstant.CURATIVE_3.getInstantName()));
-        }
-=======
     public FlowCnecInstantHelper(CsaCracCreationParameters csaCracCreationParameters, Crac crac) {
         this.csaCracCreationParameters = csaCracCreationParameters;
         this.crac = crac;
->>>>>>> 63bb9d7b
     }
 
     // Instant to limits mapping
@@ -100,20 +38,12 @@
         // raise exception if a TSO not using the PATL has no TATL either
         // associate instant to TATL duration, or Integer.MAX_VALUE if PATL
         int longestDuration = doNotUsePatlInFinalState ? tatlDurations.stream().max(Integer::compareTo).orElse(Integer.MAX_VALUE) : Integer.MAX_VALUE; // longest TATL duration or infinite (PATL)
-<<<<<<< HEAD
-        instantToLimit.put(CsaInstant.OUTAGE.getInstantName(), tatlDurations.stream().filter(tatlDuration -> tatlDuration >= 0 && tatlDuration < curative1InstantDuration).max(Integer::compareTo).orElse(getShortestTatlWithDurationGreaterThanOrReturn(tatlDurations, 0, longestDuration)));
-        instantToLimit.put(CsaInstant.AUTO.getInstantName(), getShortestTatlWithDurationGreaterThanOrReturn(tatlDurations, curative1InstantDuration, longestDuration));
-        instantToLimit.put(CsaInstant.CURATIVE_1.getInstantName(), getShortestTatlWithDurationGreaterThanOrReturn(tatlDurations, curative2InstantDuration, longestDuration));
-        instantToLimit.put(CsaInstant.CURATIVE_2.getInstantName(), getShortestTatlWithDurationGreaterThanOrReturn(tatlDurations, curative3InstantDuration, longestDuration));
-        instantToLimit.put(CsaInstant.CURATIVE_3.getInstantName(), longestDuration);
-=======
         instantToLimit.put(crac.getInstant(InstantKind.OUTAGE).getId(), tatlDurations.stream().filter(tatlDuration -> tatlDuration >= 0 && tatlDuration < curativeInstantsMap.get(sortedCurativeInstants.get(0))).max(Integer::compareTo).orElse(getShortestTatlWithDurationGreaterThanOrReturn(tatlDurations, 0, longestDuration)));
         instantToLimit.put(crac.getInstant(InstantKind.AUTO).getId(), getShortestTatlWithDurationGreaterThanOrReturn(tatlDurations, curativeInstantsMap.get(sortedCurativeInstants.get(0)), longestDuration));
         for (int instantIndex = 0; instantIndex < sortedCurativeInstants.size() - 1; instantIndex++) {
             instantToLimit.put(sortedCurativeInstants.get(instantIndex), getShortestTatlWithDurationGreaterThanOrReturn(tatlDurations, curativeInstantsMap.get(sortedCurativeInstants.get(instantIndex + 1)), longestDuration));
         }
         instantToLimit.put(sortedCurativeInstants.get(curativeInstantsMap.size() - 1), longestDuration);
->>>>>>> 63bb9d7b
         return instantToLimit;
     }
 
