--- conflicted
+++ resolved
@@ -19,15 +19,12 @@
 import com.powsybl.openrao.data.cracio.commons.RaUsageLimitsAdder;
 
 import java.time.OffsetDateTime;
-<<<<<<< HEAD
-import java.util.Arrays;
-=======
 import java.util.Comparator;
 import java.util.List;
 import java.util.Map;
 
 import static com.powsybl.openrao.data.cracio.csaprofiles.craccreator.constants.CsaProfileConstants.*;
->>>>>>> 63bb9d7b
+import java.util.Arrays;
 
 /**
  * @author Jean-Pierre Arnould {@literal <jean-pierre.arnould at rte-france.com>}
@@ -58,17 +55,12 @@
         return creationContext.creationSuccess(crac);
     }
 
-<<<<<<< HEAD
-    private void addCsaInstants() {
-        Arrays.stream(CsaInstant.values()).forEach(instant -> crac.newInstant(instant.getInstantName(), instant.getInstantKind()));
-=======
     private void addCsaInstants(CsaCracCreationParameters csaCracCreationParameters) {
         crac.newInstant(PREVENTIVE_INSTANT, InstantKind.PREVENTIVE)
             .newInstant(OUTAGE_INSTANT, InstantKind.OUTAGE)
             .newInstant(AUTO_INSTANT, InstantKind.AUTO);
         List<String> sortedCurativeInstants = csaCracCreationParameters.getCurativeInstants().entrySet().stream().sorted(Comparator.comparingDouble(Map.Entry::getValue)).map(Map.Entry::getKey).toList();
         sortedCurativeInstants.forEach(instantName -> crac.newInstant(instantName, InstantKind.CURATIVE));
->>>>>>> 63bb9d7b
     }
 
     private void createRemedialActions(int spsMaxTimeToImplementThreshold) {
