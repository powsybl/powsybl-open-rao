--- conflicted
+++ resolved
@@ -169,29 +169,16 @@
 
         if (actionsSetType.isPreventive()) {
             remedialActionAdder.newOnInstantUsageRule()
-<<<<<<< HEAD
                 .withInstant(crac.getPreventiveInstant().getId())
-                .withUsageMethod(AVAILABLE)
                 .add();
-=======
-                    .withInstant(crac.getPreventiveInstant().getId())
-                    .add();
->>>>>>> e0330977
         }
 
         if (actionsSetType.isCurative() && !Objects.isNull(afterCoList)) {
             for (String co : afterCoList) {
                 remedialActionAdder.newOnContingencyStateUsageRule()
-<<<<<<< HEAD
                     .withContingency(co)
                     .withInstant(crac.getInstant(InstantKind.CURATIVE).getId())
-                    .withUsageMethod(AVAILABLE)
                     .add();
-=======
-                        .withContingency(co)
-                        .withInstant(crac.getInstant(InstantKind.CURATIVE).getId())
-                        .add();
->>>>>>> e0330977
             }
         }
     }
