/*
 * Copyright (c) 2020, RTE (http://www.rte-france.com)
 * This Source Code Form is subject to the terms of the Mozilla Public
 *  License, v. 2.0. If a copy of the MPL was not distributed with this
 * file, You can obtain one at http://mozilla.org/MPL/2.0/.
 */

package com.farao_community.farao.data.crac_result_extensions;

import com.farao_community.farao.data.crac_api.*;
import com.farao_community.farao.data.crac_impl.SimpleState;
import org.junit.Before;
import org.junit.Test;

import java.util.Collections;
import java.util.Optional;

import static org.junit.Assert.*;

/**
 * @author Joris Mancini {@literal <joris.mancini at rte-france.com>}
 */
public class PstRangeResultTest {
    private static final double EPSILON = 0.1;
    private State state;
    private PstRangeResult pstRangeResult;

    @Before
    public void setUp() {
        state = new SimpleState(Optional.empty(), new Instant("initial", 0));
        pstRangeResult = new PstRangeResult(Collections.singleton(state));
    }

    @Test
    public void setSetPoint() {
<<<<<<< HEAD
        PstRange pstRangeMock = Mockito.mock(PstRange.class);
        Mockito.when(pstRangeMock.computeTapPosition(3.2)).thenReturn(5);
        Mockito.when(pstRangeMock.isSynchronized()).thenReturn(true);
        pstRangeResult.setExtendable(pstRangeMock);
        pstRangeResult.setSetPoint(state.getId(), 3.2);
        assertEquals(3.2, pstRangeResult.getSetPoint(state.getId()), EPSILON);
        assertEquals(5, pstRangeResult.getTap(state.getId()));
    }

    @Test
    public void addExtension() {
        pstRange.addExtension(PstRangeResult.class, pstRangeResult);
        pstRangeResult.setTap(state.getId(), 15);
        //assertEquals(15, pstRange.getExtension(PstRangeResult.class).getTap(state.getId()));
    }
=======
        pstRangeResult.setSetPoint(state, 3.2);
        pstRangeResult.setTap(state, 5);

        assertEquals(3.2, pstRangeResult.getSetPoint(state), EPSILON);
        assertEquals(5, pstRangeResult.getTap(state));
    }
>>>>>>> 57123952
}<|MERGE_RESOLUTION|>--- conflicted
+++ resolved
@@ -28,33 +28,15 @@
     @Before
     public void setUp() {
         state = new SimpleState(Optional.empty(), new Instant("initial", 0));
-        pstRangeResult = new PstRangeResult(Collections.singleton(state));
+        pstRangeResult = new PstRangeResult(Collections.singleton(state.getId()));
     }
 
     @Test
     public void setSetPoint() {
-<<<<<<< HEAD
-        PstRange pstRangeMock = Mockito.mock(PstRange.class);
-        Mockito.when(pstRangeMock.computeTapPosition(3.2)).thenReturn(5);
-        Mockito.when(pstRangeMock.isSynchronized()).thenReturn(true);
-        pstRangeResult.setExtendable(pstRangeMock);
         pstRangeResult.setSetPoint(state.getId(), 3.2);
+        pstRangeResult.setTap(state.getId(), 5);
+
         assertEquals(3.2, pstRangeResult.getSetPoint(state.getId()), EPSILON);
         assertEquals(5, pstRangeResult.getTap(state.getId()));
     }
-
-    @Test
-    public void addExtension() {
-        pstRange.addExtension(PstRangeResult.class, pstRangeResult);
-        pstRangeResult.setTap(state.getId(), 15);
-        //assertEquals(15, pstRange.getExtension(PstRangeResult.class).getTap(state.getId()));
-    }
-=======
-        pstRangeResult.setSetPoint(state, 3.2);
-        pstRangeResult.setTap(state, 5);
-
-        assertEquals(3.2, pstRangeResult.getSetPoint(state), EPSILON);
-        assertEquals(5, pstRangeResult.getTap(state));
-    }
->>>>>>> 57123952
 }