--- conflicted
+++ resolved
@@ -109,25 +109,14 @@
         ((PstRangeResult) rangeActionResultExtension.getVariant("variant2")).setTap(preventiveStateId, pstRangeTapVariant2);
 
         // NetworkActionResult for topology
-<<<<<<< HEAD
         NetworkActionResultExtension topologyResultExtension = simpleCrac.getNetworkAction("topoRaId").getExtension(NetworkActionResultExtension.class);
-        topologyResultExtension.getVariant("variant1").activate(preventiveState.getId());
-        topologyResultExtension.getVariant("variant2").deactivate(preventiveState.getId());
+        topologyResultExtension.getVariant("variant1").activate(preventiveStateId);
+        topologyResultExtension.getVariant("variant2").deactivate(preventiveStateId);
 
         // NetworkActionResult for pstSetpoint
         NetworkActionResultExtension pstSetpointResultExtension = simpleCrac.getNetworkAction("pstSetPointRaId").getExtension(NetworkActionResultExtension.class);
-        pstSetpointResultExtension.getVariant("variant1").activate(preventiveState.getId());
-        pstSetpointResultExtension.getVariant("variant2").deactivate(preventiveState.getId());
-=======
-        NetworkActionResultExtension topologyResultExtension = simpleCrac.getNetworkAction("topology").getExtension(NetworkActionResultExtension.class);
-        topologyResultExtension.getVariant("variant1").activate(preventiveStateId);
-        topologyResultExtension.getVariant("variant2").deactivate(preventiveStateId);
-
-        // NetworkActionResult for pstSetpoint
-        NetworkActionResultExtension pstSetpointResultExtension = simpleCrac.getNetworkAction("pstSetpoint").getExtension(NetworkActionResultExtension.class);
         pstSetpointResultExtension.getVariant("variant1").activate(preventiveStateId);
         pstSetpointResultExtension.getVariant("variant2").deactivate(preventiveStateId);
->>>>>>> 9827f911
 
         // export Crac
         ByteArrayOutputStream outputStream = new ByteArrayOutputStream();
