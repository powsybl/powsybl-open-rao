--- conflicted
+++ resolved
@@ -53,7 +53,6 @@
         PstWithRange pstWithRange1 = new PstWithRange("pst1", networkElement1);
         simpleCrac.addRangeAction(pstWithRange1);
 
-<<<<<<< HEAD
         // add a ResultVariantManager to the Crac
         simpleCrac.addExtension(ResultVariantManager.class, new ResultVariantManager());
 
@@ -70,6 +69,10 @@
         CnecResultExtension cnecResultExtension = simpleCrac.getCnec("cnec2prev").getExtension(CnecResultExtension.class);
         cnecResultExtension.getVariant("variant1").setFlowInA(75.0);
         cnecResultExtension.getVariant("variant1").setFlowInMW(50.0);
+        cnecResultExtension.getVariant("variant1").setMinThresholdInMW(-1000);
+        cnecResultExtension.getVariant("variant1").setMaxThresholdInMW(1000);
+        cnecResultExtension.getVariant("variant1").setMinThresholdInA(-700);
+        cnecResultExtension.getVariant("variant1").setMaxThresholdInA(700);
         cnecResultExtension.getVariant("variant2").setFlowInA(750.0);
         cnecResultExtension.getVariant("variant2").setFlowInMW(450.0);
 
@@ -83,17 +86,6 @@
         ((PstRangeResult) rangeActionResultExtension.getVariant("variant1")).setTap(preventiveState.getId(), pstRangeTapVariant1);
         rangeActionResultExtension.getVariant("variant2").setSetPoint(preventiveState.getId(), pstRangeSetPointVariant2);
         ((PstRangeResult) rangeActionResultExtension.getVariant("variant2")).setTap(preventiveState.getId(), pstRangeTapVariant2);
-=======
-        CnecResultExtension resultExtension = new CnecResultExtension();
-        CnecResult cnecRes1 = new CnecResult(50.0, 75.0);
-        cnecRes1.setMinThresholdInMW(-1000);
-        cnecRes1.setMaxThresholdInMW(1000);
-        cnecRes1.setMinThresholdInA(-700);
-        cnecRes1.setMaxThresholdInA(700);
-        resultExtension.addVariant("variant1", cnecRes1);
-        resultExtension.addVariant("variant2", new CnecResult(450.0, 750.0));
-        preventiveCnec2.addExtension(CnecResultExtension.class, resultExtension);
->>>>>>> a73324fb
 
         // export Crac
         ByteArrayOutputStream outputStream = new ByteArrayOutputStream();
@@ -130,6 +122,10 @@
         assertNotNull(extCnec);
         assertEquals(50.0, extCnec.getVariant("variant1").getFlowInMW(), DOUBLE_TOLERANCE);
         assertEquals(75.0, extCnec.getVariant("variant1").getFlowInA(), DOUBLE_TOLERANCE);
+        assertEquals(-1000.0, extCnec.getVariant("variant1").getMinThresholdInMW(),  DOUBLE_TOLERANCE);
+        assertEquals(1000.0, extCnec.getVariant("variant1").getMaxThresholdInMW(),  DOUBLE_TOLERANCE);
+        assertEquals(-700.0, extCnec.getVariant("variant1").getMinThresholdInA(),  DOUBLE_TOLERANCE);
+        assertEquals(700.0, extCnec.getVariant("variant1").getMaxThresholdInA(),  DOUBLE_TOLERANCE);
 
         // assert that the PstWithRange has a RangeActionResultExtension with the expected content
         assertEquals(1, crac.getRangeAction("pst1").getExtensions().size());
