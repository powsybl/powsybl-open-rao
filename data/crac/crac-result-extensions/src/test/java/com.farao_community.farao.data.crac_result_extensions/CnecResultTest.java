--- conflicted
+++ resolved
@@ -1,5 +1,3 @@
-<<<<<<< HEAD
-=======
 /*
  *  Copyright (c) 2020, RTE (http://www.rte-france.com)
  * This Source Code Form is subject to the terms of the Mozilla Public
@@ -8,13 +6,15 @@
  *
  */
 
->>>>>>> 25298faa
 package com.farao_community.farao.data.crac_result_extensions;
 
 import org.junit.Test;
 
 import static junit.framework.TestCase.assertEquals;
 
+/**
+ * @author Baptiste Seguinot {@literal <baptiste.seguinot at rte-france.com>}
+ */
 public class CnecResultTest {
 
     private static final double DOUBLE_TOLERANCE = 0.01;
