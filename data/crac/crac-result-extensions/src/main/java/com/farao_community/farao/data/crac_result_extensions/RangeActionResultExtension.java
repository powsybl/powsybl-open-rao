--- conflicted
+++ resolved
@@ -5,10 +5,7 @@
 /**
  * @author Joris Mancini {@literal <joris.mancini at rte-france.com>}
  */
-<<<<<<< HEAD
-public class RangeActionResultExtension<I extends RangeAction<I>, S extends RangeActionResult> extends AbstractResultExtension<I, S> {
-=======
-public class RangeActionResultExtension extends ResultExtension<RangeAction, RangeActionResult> {
+public class RangeActionResultExtension extends AbstractResultExtension<RangeAction, RangeActionResult> {
     /**
      * Extension name
      */
@@ -16,5 +13,5 @@
     public String getName() {
         return "RangeActionResultExtension";
     }
->>>>>>> 4f37d899
+
 }