/*
 * Copyright (c) 2020, RTE (http://www.rte-france.com)
 * This Source Code Form is subject to the terms of the Mozilla Public
 * License, v. 2.0. If a copy of the MPL was not distributed with this
 * file, You can obtain one at http://mozilla.org/MPL/2.0/.
 */

package com.farao_community.farao.data.crac_result_extensions;

import com.farao_community.farao.data.crac_api.RangeAction;
import com.farao_community.farao.data.crac_api.State;
<<<<<<< HEAD
import com.fasterxml.jackson.annotation.JsonCreator;
import com.fasterxml.jackson.annotation.JsonProperty;
import com.powsybl.commons.extensions.AbstractExtension;
import com.powsybl.commons.extensions.Extension;
=======
>>>>>>> 57123952

import java.util.HashMap;
import java.util.Map;
import java.util.Set;

/**
 * @author Joris Mancini {@literal <joris.mancini at rte-france.com>}
 */
<<<<<<< HEAD
public class RangeActionResult<I extends RangeAction<I>> extends AbstractExtension<I> implements Extension<I> {
    protected Map<String, Double> setPointPerStates;

    @JsonCreator
    public RangeActionResult(@JsonProperty("setPointPerStates") Map<String, Double> setPointPerStates) {
        this.setPointPerStates = new HashMap<>(setPointPerStates);
    }

    Map<String, Double> getSetPointPerStates() {
        return setPointPerStates;
    }

    void setSetPointPerStates(Map<String, Double> setPointPerStates) {
        this.setPointPerStates = setPointPerStates;
    }
=======
public class RangeActionResult<T extends RangeAction<T>> implements Result<T> {
    protected Map<State, Double> setPointPerStates;
>>>>>>> 57123952

    public RangeActionResult(Set<State> states) {
        setPointPerStates = new HashMap<>();
        states.forEach(state -> setPointPerStates.put(state.getId(), Double.NaN));
    }

    public Set<String> getStates() {
        return setPointPerStates.keySet();
    }

    public double getSetPoint(String state) {
        return setPointPerStates.getOrDefault(state, Double.NaN);
    }

    public void setSetPoint(String state, double setPoint) {
        setPointPerStates.put(state, setPoint);
    }

    public boolean isActivated(String state) {
        return !setPointPerStates.getOrDefault(state, Double.NaN).isNaN();
    }

}<|MERGE_RESOLUTION|>--- conflicted
+++ resolved
@@ -8,14 +8,6 @@
 package com.farao_community.farao.data.crac_result_extensions;
 
 import com.farao_community.farao.data.crac_api.RangeAction;
-import com.farao_community.farao.data.crac_api.State;
-<<<<<<< HEAD
-import com.fasterxml.jackson.annotation.JsonCreator;
-import com.fasterxml.jackson.annotation.JsonProperty;
-import com.powsybl.commons.extensions.AbstractExtension;
-import com.powsybl.commons.extensions.Extension;
-=======
->>>>>>> 57123952
 
 import java.util.HashMap;
 import java.util.Map;
@@ -24,30 +16,12 @@
 /**
  * @author Joris Mancini {@literal <joris.mancini at rte-france.com>}
  */
-<<<<<<< HEAD
-public class RangeActionResult<I extends RangeAction<I>> extends AbstractExtension<I> implements Extension<I> {
+public class RangeActionResult<T extends RangeAction<T>> implements Result<T> {
     protected Map<String, Double> setPointPerStates;
 
-    @JsonCreator
-    public RangeActionResult(@JsonProperty("setPointPerStates") Map<String, Double> setPointPerStates) {
-        this.setPointPerStates = new HashMap<>(setPointPerStates);
-    }
-
-    Map<String, Double> getSetPointPerStates() {
-        return setPointPerStates;
-    }
-
-    void setSetPointPerStates(Map<String, Double> setPointPerStates) {
-        this.setPointPerStates = setPointPerStates;
-    }
-=======
-public class RangeActionResult<T extends RangeAction<T>> implements Result<T> {
-    protected Map<State, Double> setPointPerStates;
->>>>>>> 57123952
-
-    public RangeActionResult(Set<State> states) {
+    public RangeActionResult(Set<String> states) {
         setPointPerStates = new HashMap<>();
-        states.forEach(state -> setPointPerStates.put(state.getId(), Double.NaN));
+        states.forEach(state -> setPointPerStates.put(state, Double.NaN));
     }
 
     public Set<String> getStates() {
