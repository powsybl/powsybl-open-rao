/*
 * Copyright (c) 2020, RTE (http://www.rte-france.com)
 * This Source Code Form is subject to the terms of the Mozilla Public
 *  License, v. 2.0. If a copy of the MPL was not distributed with this
 * file, You can obtain one at http://mozilla.org/MPL/2.0/.
 */

package com.farao_community.farao.data.crac_result_extensions;

import com.farao_community.farao.data.crac_api.PstRange;
import com.farao_community.farao.data.crac_api.State;
import com.fasterxml.jackson.annotation.JsonCreator;
import com.fasterxml.jackson.annotation.JsonProperty;

import java.util.HashMap;
import java.util.Map;
import java.util.Set;

/**
 * @author Joris Mancini {@literal <joris.mancini at rte-france.com>}
 */
<<<<<<< HEAD
public class PstRangeResult<I extends PstRange<I>> extends RangeActionResult<I> {
    private Map<String, Integer> tapPerStates;

    @JsonCreator
    public PstRangeResult(@JsonProperty("setPointPerStates") Map<String, Double> setPointPerStates,
                          @JsonProperty("tapPerStates") Map<String, Integer> tapPerStates) {
        super(setPointPerStates);
        this.tapPerStates = new HashMap<>(tapPerStates);
    }
=======
public class PstRangeResult extends RangeActionResult<PstRange> {

    private Map<State, Integer> tapPerStates;
>>>>>>> 57123952

    public PstRangeResult(Set<State> states) {
        super(states);
        tapPerStates = new HashMap<>();
        states.forEach(state -> tapPerStates.put(state.getId(), null));
    }

    public int getTap(String state) {
        return tapPerStates.getOrDefault(state, null);
    }

    public void setTap(String state, int tap) {
        tapPerStates.put(state, tap);
    }
<<<<<<< HEAD

    @Override
    public void setSetPoint(String state, double setPoint) {
        super.setSetPoint(state, setPoint);
        setTap(state, getExtendable().computeTapPosition(setPoint));
    }
=======
>>>>>>> 57123952
}<|MERGE_RESOLUTION|>--- conflicted
+++ resolved
@@ -8,9 +8,6 @@
 package com.farao_community.farao.data.crac_result_extensions;
 
 import com.farao_community.farao.data.crac_api.PstRange;
-import com.farao_community.farao.data.crac_api.State;
-import com.fasterxml.jackson.annotation.JsonCreator;
-import com.fasterxml.jackson.annotation.JsonProperty;
 
 import java.util.HashMap;
 import java.util.Map;
@@ -19,26 +16,13 @@
 /**
  * @author Joris Mancini {@literal <joris.mancini at rte-france.com>}
  */
-<<<<<<< HEAD
 public class PstRangeResult<I extends PstRange<I>> extends RangeActionResult<I> {
     private Map<String, Integer> tapPerStates;
 
-    @JsonCreator
-    public PstRangeResult(@JsonProperty("setPointPerStates") Map<String, Double> setPointPerStates,
-                          @JsonProperty("tapPerStates") Map<String, Integer> tapPerStates) {
-        super(setPointPerStates);
-        this.tapPerStates = new HashMap<>(tapPerStates);
-    }
-=======
-public class PstRangeResult extends RangeActionResult<PstRange> {
-
-    private Map<State, Integer> tapPerStates;
->>>>>>> 57123952
-
-    public PstRangeResult(Set<State> states) {
+    public PstRangeResult(Set<String> states) {
         super(states);
         tapPerStates = new HashMap<>();
-        states.forEach(state -> tapPerStates.put(state.getId(), null));
+        states.forEach(state -> tapPerStates.put(state, null));
     }
 
     public int getTap(String state) {
@@ -48,13 +32,4 @@
     public void setTap(String state, int tap) {
         tapPerStates.put(state, tap);
     }
-<<<<<<< HEAD
-
-    @Override
-    public void setSetPoint(String state, double setPoint) {
-        super.setSetPoint(state, setPoint);
-        setTap(state, getExtendable().computeTapPosition(setPoint));
-    }
-=======
->>>>>>> 57123952
 }