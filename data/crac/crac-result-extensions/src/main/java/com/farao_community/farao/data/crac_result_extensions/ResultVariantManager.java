/*
 * Copyright (c) 2020, RTE (http://www.rte-france.com)
 * This Source Code Form is subject to the terms of the Mozilla Public
 * License, v. 2.0. If a copy of the MPL was not distributed with this
 * file, You can obtain one at http://mozilla.org/MPL/2.0/.
 */

package com.farao_community.farao.data.crac_result_extensions;

import com.farao_community.farao.commons.FaraoException;
import com.farao_community.farao.data.crac_api.*;
import com.powsybl.commons.extensions.AbstractExtension;

import java.util.HashSet;
import java.util.Set;
import java.util.UUID;

/**
 * The Crac can contain several variants of results.
 *
 * For instance, one variant for the initial newtork situation, with flows and margins
 * of the Cnec without any remedial actions application. And one variant for the optimal
 * application of the remedial actions, with the remedial actions which have been applied
 * and the flows and margin after the optimisation of remedial actions.
 *
 * The ResultVariantManager references all the variants present in the Crac. And offers
 * some utility methods to handle those variants.
 *
 * @author Baptiste Seguinot {@literal <baptiste.seguinot at rte-france.com>}
 */

public class ResultVariantManager extends AbstractExtension<Crac> {

    private Set<String> variants;

    /**
     * Default constructor
     */
    public ResultVariantManager() {
        variants = new HashSet<>();
    }

    @Override
    public String getName() {
        return "ResultVariantManager";
    }

    /**
     * Get the ids of all the variants present in the Crac
     */
    public Set<String> getVariants() {
        return variants;
    }

    /**
     * Create a new variant. For all extendable object
     */
    @SuppressWarnings("unchecked")
    public void createVariant(String variantId) {

        if (variants.contains(variantId)) {
            throw new FaraoException(String.format("Cannot create results variant with id [%s], as one with the same id already exists", variantId));
        }

        Set<State> states = getExtendable().getStates();

        // add CRAC result variant
        if (getExtendable().getExtension(ResultExtension.class) == null) {
            getExtendable().addExtension(ResultExtension.class, new ResultExtension<Crac, CracResult>());
        }
        getExtendable().getExtension(ResultExtension.class).addVariant(variantId, new CracResult());

        // add CNEC result variant
        getExtendable().getCnecs().forEach(cnec -> {
            if (cnec.getExtension(ResultExtension.class) == null) {
                cnec.addExtension(ResultExtension.class, new ResultExtension<Cnec, CnecResult>());
            }
            cnec.getExtension(ResultExtension.class).addVariant(variantId, new CnecResult());
        });

        // add Network Action result variant
        getExtendable().getNetworkActions().forEach(na -> {
            if (na.getExtension(ResultExtension.class) == null) {
                na.addExtension(ResultExtension.class, new ResultExtension<NetworkAction, NetworkActionResult>());
            }
            na.getExtension(ResultExtension.class).addVariant(variantId, new NetworkActionResult(states));
        });

        // add Range Action result variant
        getExtendable().getRangeActions().forEach(ra -> {
            if (ra instanceof PstRange) {
                PstRange pstRa = (PstRange) ra;
                if (pstRa.getExtension(ResultExtension.class) == null) {
                    pstRa.addExtension(ResultExtension.class, new ResultExtension<PstRange, PstRangeResult>());
                }
                pstRa.getExtension(ResultExtension.class).addVariant(variantId, new PstRangeResult(states)
                );
            }
            // other RangeActions than PstRange are not handled
        });

        // add variant in variant map
        variants.add(variantId);
    }

    /**
     * Delete an existing variant.
     */
    @SuppressWarnings("unchecked")
    public void deleteVariant(String variantId) {

        if (!variants.contains(variantId)) {
            throw new FaraoException(String.format("Cannot delete variant with id [%s], as it does not exist", variantId));
        }

        if (variants.size() == 1) { // if the crac does not contains other variant than this one : delete all extension
            getExtendable().removeExtension(ResultExtension.class);

            getExtendable().getCnecs().forEach(cnec -> {
                cnec.removeExtension(ResultExtension.class);
            });

            getExtendable().getNetworkActions().forEach(na -> {
                na.removeExtension(ResultExtension.class);
            });

            getExtendable().getRangeActions().forEach(ra -> {
                if (ra instanceof PstRange) {
                    PstRange pstRa = (PstRange) ra;
                    pstRa.removeExtension(ResultExtension.class);
                }
            });

        } else { // else, delete the variants

            getExtendable().getExtension(ResultExtension.class).deleteVariant(variantId);

            getExtendable().getCnecs().forEach(cnec -> {
                cnec.getExtension(ResultExtension.class).deleteVariant(variantId);
            });

            getExtendable().getNetworkActions().forEach(na -> {
                na.getExtension(ResultExtension.class).deleteVariant(variantId);
            });

            getExtendable().getRangeActions().forEach(ra -> {
                if (ra instanceof PstRange) {
                    PstRange pstRa = (PstRange) ra;
                    pstRa.getExtension(ResultExtension.class).deleteVariant(variantId);
                }
            });
        }

        variants.remove(variantId);
    }
<<<<<<< HEAD

    /**
     * Computes a string that is not present in the set, creates a new variant from that string, and returns the string.
     */
    public String createNewUniqueVariant() {
        String s = "";
        do {
            s = UUID.randomUUID().toString();
        } while (variants.contains(s));
        createVariant(s);
        return s;
    }
}
=======
}

>>>>>>> 4e266812
<|MERGE_RESOLUTION|>--- conflicted
+++ resolved
@@ -153,7 +153,6 @@
 
         variants.remove(variantId);
     }
-<<<<<<< HEAD
 
     /**
      * Computes a string that is not present in the set, creates a new variant from that string, and returns the string.
@@ -167,7 +166,4 @@
         return s;
     }
 }
-=======
-}
 
->>>>>>> 4e266812
