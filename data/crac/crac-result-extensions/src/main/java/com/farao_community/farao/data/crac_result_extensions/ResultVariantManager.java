/*
 * Copyright (c) 2020, RTE (http://www.rte-france.com)
 * This Source Code Form is subject to the terms of the Mozilla Public
 * License, v. 2.0. If a copy of the MPL was not distributed with this
 * file, You can obtain one at http://mozilla.org/MPL/2.0/.
 */

package com.farao_community.farao.data.crac_result_extensions;

import com.farao_community.farao.commons.FaraoException;
import com.farao_community.farao.data.crac_api.*;
import com.powsybl.commons.extensions.AbstractExtension;

import java.util.HashSet;
import java.util.Set;
import java.util.UUID;
import java.util.stream.Collectors;

/**
 * The Crac can contain several variants of results.
 *
 * For instance, one variant for the initial newtork situation, with flows and margins
 * of the Cnec without any remedial actions application. And one variant for the optimal
 * application of the remedial actions, with the remedial actions which have been applied
 * and the flows and margin after the optimisation of remedial actions.
 *
 * The ResultVariantManager references all the variants present in the Crac. And offers
 * some utility methods to handle those variants.
 *
 * @author Baptiste Seguinot {@literal <baptiste.seguinot at rte-france.com>}
 */

public class ResultVariantManager extends AbstractExtension<Crac> {

    private Set<String> variants;

    /**
     * Default constructor
     */
    public ResultVariantManager() {
        variants = new HashSet<>();
    }

    @Override
    public String getName() {
        return "ResultVariantManager";
    }

    /**
     * Get the ids of all the variants present in the Crac
     */
    public Set<String> getVariants() {
        return variants;
    }

    /**
     * Create a new variant.
     * If they do not exist, add a {@link ResultExtension} to all the Cnecs, RangeActions,
     * NetworkActions and the Crac itself.
     * Add a new {@link Result} variant, with default values, to all the ResultExtensions
     * of the Crac.
     */
    @SuppressWarnings("unchecked")
    public void createVariant(String variantId) {

        if (variants.contains(variantId)) {
            throw new FaraoException(String.format("Cannot create results variant with id [%s], as one with the same id already exists", variantId));
        }

        Set<String> stateIds = getExtendable().getStates().stream().map(State::getId).collect(Collectors.toSet());

        // add CRAC result variant
        if (getExtendable().getExtension(CracResultExtension.class) == null) {
            getExtendable().addExtension(CracResultExtension.class, new CracResultExtension());
        }
        getExtendable().getExtension(CracResultExtension.class).addVariant(variantId, new CracResult());

        // add CNEC result variant
        getExtendable().getCnecs().forEach(cnec -> {
            if (cnec.getExtension(CnecResultExtension.class) == null) {
                cnec.addExtension(CnecResultExtension.class, new CnecResultExtension());
            }
            cnec.getExtension(CnecResultExtension.class).addVariant(variantId, new CnecResult());
        });

        // add Network Action result variant
        for (NetworkAction networkAction: getExtendable().getNetworkActions()) {
            if (networkAction.getExtension(NetworkActionResultExtension.class) == null) {
                networkAction.addExtension(NetworkActionResultExtension.class, new NetworkActionResultExtension());
            }
            networkAction.getExtension(NetworkActionResultExtension.class).addVariant(variantId, new NetworkActionResult(stateIds));
        }

        // add Range Action result variant
        for (RangeAction rangeAction: getExtendable().getRangeActions()) {
            if (rangeAction.getExtension(RangeActionResultExtension.class) == null) {
                rangeAction.addExtension(RangeActionResultExtension.class, new RangeActionResultExtension());
            }
            if (rangeAction instanceof PstRange) {
                rangeAction.getExtension(RangeActionResultExtension.class).addVariant(variantId, new PstRangeResult(stateIds));
            } else {
                rangeAction.getExtension(RangeActionResultExtension.class).addVariant(variantId, new RangeActionResult(stateIds));
            }
        }

        // add variant in variant map
        variants.add(variantId);
    }

    /**
     * Delete the variant with id variantId
     * Remove the {@link Result} associated to the variant to be deleted of all the
     * {@link ResultExtension} of the Crac.
     */
    @SuppressWarnings("unchecked")
    public void deleteVariant(String variantId) {

        if (!variants.contains(variantId)) {
            throw new FaraoException(String.format("Cannot delete variant with id [%s], as it does not exist", variantId));
        }

        if (variants.size() == 1) { // if the crac does not contains other variant than this one : delete all extension
            getExtendable().removeExtension(CracResultExtension.class);

            getExtendable().getCnecs().forEach(cnec -> cnec.removeExtension(CnecResultExtension.class));

            for (NetworkAction networkAction: getExtendable().getNetworkActions()) {
                networkAction.removeExtension(NetworkActionResultExtension.class);
            }

            for (RangeAction rangeAction: getExtendable().getRangeActions()) {
                rangeAction.removeExtension(RangeActionResultExtension.class);
            }

        } else { // else, delete the variants

            getExtendable().getExtension(CracResultExtension.class).deleteVariant(variantId);

            getExtendable().getCnecs().forEach(cnec -> cnec.getExtension(CnecResultExtension.class).deleteVariant(variantId));

            for (NetworkAction networkAction: getExtendable().getNetworkActions()) {
                networkAction.getExtension(NetworkActionResultExtension.class).deleteVariant(variantId);
            }

            for (RangeAction rangeAction: getExtendable().getRangeActions()) {
                rangeAction.getExtension(RangeActionResultExtension.class).deleteVariant(variantId);
            }
        }

        variants.remove(variantId);
    }

    /**
     * Computes a string that is not present in the set, creates a new variant from that string, and returns the string.
     */
<<<<<<< HEAD
    public String createNewUniqueVariant() {
=======
    public String createNewUniqueVariantId() {
>>>>>>> 4f37d899
        String s = "";
        do {
            s = UUID.randomUUID().toString();
        } while (variants.contains(s));
        createVariant(s);
        return s;
    }
}<|MERGE_RESOLUTION|>--- conflicted
+++ resolved
@@ -153,11 +153,7 @@
     /**
      * Computes a string that is not present in the set, creates a new variant from that string, and returns the string.
      */
-<<<<<<< HEAD
-    public String createNewUniqueVariant() {
-=======
     public String createNewUniqueVariantId() {
->>>>>>> 4f37d899
         String s = "";
         do {
             s = UUID.randomUUID().toString();
