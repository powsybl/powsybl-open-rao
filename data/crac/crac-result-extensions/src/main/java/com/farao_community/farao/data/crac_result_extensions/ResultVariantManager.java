/*
 * Copyright (c) 2020, RTE (http://www.rte-france.com)
 * This Source Code Form is subject to the terms of the Mozilla Public
 * License, v. 2.0. If a copy of the MPL was not distributed with this
 * file, You can obtain one at http://mozilla.org/MPL/2.0/.
 */

package com.farao_community.farao.data.crac_result_extensions;

import com.farao_community.farao.commons.FaraoException;
import com.farao_community.farao.data.crac_api.*;
import com.powsybl.commons.extensions.AbstractExtension;

import java.util.HashSet;
import java.util.Set;
import java.util.UUID;

/**
 * The Crac can contain several variants of results.
 *
 * For instance, one variant for the initial newtork situation, with flows and margins
 * of the Cnec without any remedial actions application. And one variant for the optimal
 * application of the remedial actions, with the remedial actions which have been applied
 * and the flows and margin after the optimisation of remedial actions.
 *
 * The ResultVariantManager references all the variants present in the Crac. And offers
 * some utility methods to handle those variants.
 *
 * @author Baptiste Seguinot {@literal <baptiste.seguinot at rte-france.com>}
 */

public class ResultVariantManager extends AbstractExtension<Crac> {

    private Set<String> variants;

    /**
     * Default constructor
     */
    public ResultVariantManager() {
        variants = new HashSet<>();
    }

    @Override
    public String getName() {
        return "ResultVariantManager";
    }

    /**
     * Get the ids of all the variants present in the Crac
     */
    public Set<String> getVariants() {
        return variants;
    }

    /**
     * Create a new variant.
     * If they do not exist, add a {@link ResultExtension} to all the Cnecs, RangeActions,
     * NetworkActions and the Crac itself.
     * Add a new {@link Result} variant, with default values, to all the ResultExtensions
     * of the Crac.
     */
    @SuppressWarnings("unchecked")
    public void createVariant(String variantId) {

        if (variants.contains(variantId)) {
            throw new FaraoException(String.format("Cannot create results variant with id [%s], as one with the same id already exists", variantId));
        }

        Set<State> states = getExtendable().getStates();

        // add CRAC result variant
        if (getExtendable().getExtension(ResultExtension.class) == null) {
            getExtendable().addExtension(ResultExtension.class, new ResultExtension<Crac, CracResult>());
        }
        getExtendable().getExtension(ResultExtension.class).addVariant(variantId, new CracResult());

        // add CNEC result variant
        getExtendable().getCnecs().forEach(cnec -> {
            if (cnec.getExtension(ResultExtension.class) == null) {
                cnec.addExtension(ResultExtension.class, new ResultExtension<Cnec, CnecResult>());
            }
            cnec.getExtension(ResultExtension.class).addVariant(variantId, new CnecResult());
        });

        // add Network Action result variant
        getExtendable().getNetworkActions().forEach(na -> {
            if (na.getExtension(ResultExtension.class) == null) {
                na.addExtension(ResultExtension.class, new ResultExtension<NetworkAction, NetworkActionResult>());
            }
            na.getExtension(ResultExtension.class).addVariant(variantId, new NetworkActionResult(states));
        });

        // add Range Action result variant
        getExtendable().getRangeActions().forEach(ra -> {
            if (ra instanceof PstRange) {
                PstRange pstRa = (PstRange) ra;
                if (pstRa.getExtension(ResultExtension.class) == null) {
                    pstRa.addExtension(ResultExtension.class, new ResultExtension<PstRange, PstRangeResult>());
                }
                pstRa.getExtension(ResultExtension.class).addVariant(variantId, new PstRangeResult(states)
                );
            }
            // other RangeActions than PstRange are not handled
        });

        // add variant in variant map
        variants.add(variantId);
    }

    /**
     * Delete the variant with id variantId
     * Remove the {@link Result} associated to the variant to be deleted of all the
     * {@link ResultExtension} of the Crac.
     */
    @SuppressWarnings("unchecked")
    public void deleteVariant(String variantId) {

        if (!variants.contains(variantId)) {
            throw new FaraoException(String.format("Cannot delete variant with id [%s], as it does not exist", variantId));
        }

        if (variants.size() == 1) { // if the crac does not contains other variant than this one : delete all extension
            getExtendable().removeExtension(ResultExtension.class);

<<<<<<< HEAD
            getExtendable().getCnecs().forEach(cnec -> {
                cnec.removeExtension(ResultExtension.class);
            });

            getExtendable().getNetworkActions().forEach(na -> {
                na.removeExtension(ResultExtension.class);
            });
=======
            getExtendable().getCnecs().forEach(cnec -> cnec.removeExtension(ResultExtension.class));

            getExtendable().getNetworkActions().forEach(na -> na.removeExtension(ResultExtension.class));
>>>>>>> 25298faa

            getExtendable().getRangeActions().forEach(ra -> {
                if (ra instanceof PstRange) {
                    PstRange pstRa = (PstRange) ra;
                    pstRa.removeExtension(ResultExtension.class);
                }
            });

        } else { // else, delete the variants

            getExtendable().getExtension(ResultExtension.class).deleteVariant(variantId);

<<<<<<< HEAD
            getExtendable().getCnecs().forEach(cnec -> {
                cnec.getExtension(ResultExtension.class).deleteVariant(variantId);
            });

            getExtendable().getNetworkActions().forEach(na -> {
                na.getExtension(ResultExtension.class).deleteVariant(variantId);
            });
=======
            getExtendable().getCnecs().forEach(cnec -> cnec.getExtension(ResultExtension.class).deleteVariant(variantId));

            getExtendable().getNetworkActions().forEach(na -> na.getExtension(ResultExtension.class).deleteVariant(variantId));
>>>>>>> 25298faa

            getExtendable().getRangeActions().forEach(ra -> {
                if (ra instanceof PstRange) {
                    PstRange pstRa = (PstRange) ra;
                    pstRa.getExtension(ResultExtension.class).deleteVariant(variantId);
                }
            });
        }

        variants.remove(variantId);
    }

    /**
     * Computes a string that is not present in the set, creates a new variant from that string, and returns the string.
     */
    public String createNewUniqueVariant() {
        String s = "";
        do {
            s = UUID.randomUUID().toString();
        } while (variants.contains(s));
        createVariant(s);
        return s;
    }
}

<|MERGE_RESOLUTION|>--- conflicted
+++ resolved
@@ -122,19 +122,9 @@
         if (variants.size() == 1) { // if the crac does not contains other variant than this one : delete all extension
             getExtendable().removeExtension(ResultExtension.class);
 
-<<<<<<< HEAD
-            getExtendable().getCnecs().forEach(cnec -> {
-                cnec.removeExtension(ResultExtension.class);
-            });
-
-            getExtendable().getNetworkActions().forEach(na -> {
-                na.removeExtension(ResultExtension.class);
-            });
-=======
             getExtendable().getCnecs().forEach(cnec -> cnec.removeExtension(ResultExtension.class));
 
             getExtendable().getNetworkActions().forEach(na -> na.removeExtension(ResultExtension.class));
->>>>>>> 25298faa
 
             getExtendable().getRangeActions().forEach(ra -> {
                 if (ra instanceof PstRange) {
@@ -147,19 +137,9 @@
 
             getExtendable().getExtension(ResultExtension.class).deleteVariant(variantId);
 
-<<<<<<< HEAD
-            getExtendable().getCnecs().forEach(cnec -> {
-                cnec.getExtension(ResultExtension.class).deleteVariant(variantId);
-            });
-
-            getExtendable().getNetworkActions().forEach(na -> {
-                na.getExtension(ResultExtension.class).deleteVariant(variantId);
-            });
-=======
             getExtendable().getCnecs().forEach(cnec -> cnec.getExtension(ResultExtension.class).deleteVariant(variantId));
 
             getExtendable().getNetworkActions().forEach(na -> na.getExtension(ResultExtension.class).deleteVariant(variantId));
->>>>>>> 25298faa
 
             getExtendable().getRangeActions().forEach(ra -> {
                 if (ra instanceof PstRange) {
@@ -183,5 +163,4 @@
         createVariant(s);
         return s;
     }
-}
-
+}