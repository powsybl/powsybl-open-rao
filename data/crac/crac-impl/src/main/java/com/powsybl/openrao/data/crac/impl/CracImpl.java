--- conflicted
+++ resolved
@@ -109,11 +109,7 @@
      * Removes NetworkElement objects from the Crac, if they are not used within other objects of the Crac.
      * Only NetworkElement objects that are not referenced are removed.
      *
-<<<<<<< HEAD
      * @param networkElementIds IDs of the network elements to remove
-=======
-     * @param networkElementIds: IDs of the network elements to remove
->>>>>>> ff36fa1a
      */
     void safeRemoveNetworkElements(Set<String> networkElementIds) {
         networkElementIds.stream()
@@ -124,11 +120,7 @@
     /**
      * Check if a NetworkElement is referenced in the CRAC (ie in a Contingency, a Cnec or a RemedialAction)
      *
-<<<<<<< HEAD
      * @param networkElementId ID of the NetworkElement
-=======
-     * @param networkElementId: ID of the NetworkElement
->>>>>>> ff36fa1a
      * @return true if the NetworkElement is referenced in a Contingency, a Cnec or a RemedialAction
      */
     private boolean isNetworkElementUsedWithinCrac(String networkElementId) {
@@ -311,11 +303,7 @@
     /**
      * Check if a Contingency is referenced in the CRAC (ie in a Cnec or in a RemedialAction's UsageRule)
      *
-<<<<<<< HEAD
      * @param contingencyId ID of the Contingency
-=======
-     * @param contingencyId: ID of the Contingency
->>>>>>> ff36fa1a
      * @return true if the Contingency is referenced in a Cnec or in a RemedialAction's UsageRule
      */
     private boolean isContingencyUsedWithinCrac(String contingencyId) {
@@ -325,11 +313,7 @@
     /**
      * Check if a Contingency is referenced in a Cnec
      *
-<<<<<<< HEAD
      * @param contingencyId ID of the Contingency
-=======
-     * @param contingencyId: ID of the Contingency
->>>>>>> ff36fa1a
      * @return true if the Contingency is referenced in a Cnec
      */
     private boolean isContingencyUsedForCnecs(String contingencyId) {
@@ -340,11 +324,7 @@
     /**
      * Check if a Contingency is referenced in a RemedialAction's UsageRule
      *
-<<<<<<< HEAD
      * @param contingencyId ID of the Contingency
-=======
-     * @param contingencyId: ID of the Contingency
->>>>>>> ff36fa1a
      * @return true if the Contingency is referenced in a RemedialAction's UsageRule
      */
     private boolean isContingencyUsedForRemedialActions(String contingencyId) {
@@ -426,11 +406,7 @@
      * Removes State objects from the Crac, if they are not used within other objects of the Crac
      * Only State objects that are not referenced are removed.
      *
-<<<<<<< HEAD
      * @param stateIds IDs of the States to remove
-=======
-     * @param stateIds: IDs of the States to remove
->>>>>>> ff36fa1a
      */
     void safeRemoveStates(Set<String> stateIds) {
         stateIds.stream()
@@ -441,11 +417,7 @@
     /**
      * Check if a State is referenced in the CRAC (ie in a Cnec or a RemedialAction's UsageRule)
      *
-<<<<<<< HEAD
      * @param stateId ID of the State
-=======
-     * @param stateId: ID of the State
->>>>>>> ff36fa1a
      * @return true if the State is referenced in a Cnec or a RemedialAction's UsageRule
      */
     private boolean isStateUsedWithinCrac(String stateId) {
