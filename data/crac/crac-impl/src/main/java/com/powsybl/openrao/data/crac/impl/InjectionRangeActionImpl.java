/*
 * Copyright (c) 2021, RTE (http://www.rte-france.com)
 * This Source Code Form is subject to the terms of the Mozilla Public
 * License, v. 2.0. If a copy of the MPL was not distributed with this
 * file, You can obtain one at http://mozilla.org/MPL/2.0/.
 */
package com.powsybl.openrao.data.crac.impl;

import com.powsybl.action.GeneratorActionBuilder;
import com.powsybl.action.LoadActionBuilder;
import com.powsybl.commons.report.ReportNode;
import com.powsybl.openrao.commons.OpenRaoException;
import com.powsybl.openrao.data.crac.api.NetworkElement;
import com.powsybl.openrao.data.crac.api.range.StandardRange;
import com.powsybl.openrao.data.crac.api.rangeaction.InjectionRangeAction;
import com.powsybl.openrao.data.crac.api.rangeaction.VariationDirection;
import com.powsybl.openrao.data.crac.api.usagerule.UsageRule;
import com.powsybl.iidm.network.Generator;
import com.powsybl.iidm.network.Load;
import com.powsybl.iidm.network.Network;
import com.powsybl.openrao.data.crac.io.commons.iidm.IidmInjectionHelper;

import java.util.List;
import java.util.Map;
import java.util.Set;
import java.util.stream.Collectors;

/**
 * @author Baptiste Seguinot {@literal <baptiste.seguinot at rte-france.com>}
 */
public class InjectionRangeActionImpl extends AbstractRangeAction<InjectionRangeAction> implements InjectionRangeAction {

    private static final double EPSILON = 1e-6;
    private final Map<NetworkElement, Double> injectionDistributionKeys;
    private final List<StandardRange> ranges;
    private final Double initialSetpoint;

    InjectionRangeActionImpl(String id, String name, String operator, String groupId, Set<UsageRule> usageRules,
                             List<StandardRange> ranges, Double initialSetpoint, Map<NetworkElement, Double> injectionDistributionKeys, Integer speed, Double activationCost, Map<VariationDirection, Double> variationCosts) {
        super(id, name, operator, usageRules, groupId, speed, activationCost, variationCosts);
        this.ranges = ranges;
        this.initialSetpoint = initialSetpoint;
        this.injectionDistributionKeys = injectionDistributionKeys;
    }

    @Override
    public Set<NetworkElement> getNetworkElements() {
        return injectionDistributionKeys.keySet();
    }

    @Override
    public Map<NetworkElement, Double> getInjectionDistributionKeys() {
        return injectionDistributionKeys;
    }

    @Override
    public List<StandardRange> getRanges() {
        return ranges;
    }

    @Override
    public double getMinAdmissibleSetpoint(double previousInstantSetPoint) {
        return StandardRangeActionUtils.getMinAdmissibleSetpoint(previousInstantSetPoint, ranges, initialSetpoint);
    }

    @Override
    public double getMaxAdmissibleSetpoint(double previousInstantSetPoint) {
        return StandardRangeActionUtils.getMaxAdmissibleSetpoint(previousInstantSetPoint, ranges, initialSetpoint);
    }

    @Override
    public Double getInitialSetpoint() {
        return initialSetpoint;
    }

    @Override
    public void apply(Network network, double targetSetpoint) {
        injectionDistributionKeys.forEach((ne, sk) -> applyInjection(network, ne.getId(), targetSetpoint * sk));
    }

    // Initial setpoint was taken into account in linear problem, hence targetSetpoint represents network's initial value + optimized variation
    // That's why we overwrite network's exisiting generator/load.
    private void applyInjection(Network network, String injectionId, double targetSetpoint) {
        Generator generator = network.getGenerator(injectionId);
        if (generator != null) {
            new GeneratorActionBuilder()
                .withId("id")
                .withGeneratorId(injectionId)
                .withActivePowerRelativeValue(false)
                .withActivePowerValue(targetSetpoint)
                .build()
                .toModification()
                .apply(network, true, ReportNode.NO_OP);
            return;
        }

        Load load = network.getLoad(injectionId);
        if (load != null) {
            new LoadActionBuilder()
                .withId("id")
                .withLoadId(injectionId)
                .withRelativeValue(false)
                .withActivePowerValue(-targetSetpoint)
                .build()
                .toModification()
                .apply(network, true, ReportNode.NO_OP);
            return;

        }

        if (network.getIdentifiable(injectionId) == null) {
            throw new OpenRaoException(String.format("Injection %s not found in network", injectionId));
        } else {
            throw new OpenRaoException(String.format("%s refers to an object of the network which is not an handled Injection (not a Load, not a Generator)", injectionId));
        }
    }

    // When injection range action has several generators/loads, each generator/load's value divided by its key
    // must be equal because an injection range action has a unique setpoint.
    // For instance : gen1 has a production of 10 in network with key 1, gen2 has a production of 20 with key 2
    // In this case, current setpoint = 10.
    @Override
    public double getCurrentSetpoint(Network network) {
<<<<<<< HEAD
        List<Double> currentSetpoints = injectionDistributionKeys.entrySet().stream()
            .map(entry -> getInjectionSetpoint(network, entry.getKey().getId(), entry.getValue()))
            .collect(Collectors.toList());

        if (currentSetpoints.size() == 1) {
            return currentSetpoints.get(0);
        } else {
            // Injection range action has several generators / loads
            // By sorting current setpionts, we check that all generator/load values divided by their key are equal.
            Collections.sort(currentSetpoints);
            if (Math.abs(currentSetpoints.get(0) - currentSetpoints.get(currentSetpoints.size() - 1)) < EPSILON) {
                return currentSetpoints.get(0);
            } else {
                throw new OpenRaoException(String.format("Cannot evaluate current setpoint of InjectionRangeAction %s, as several injections are not distributed according to their key", this.getId()));
            }
        }
    }

    public double getInjectionSetpoint(Network network, String injectionId, double distributionKey) {
        Generator generator = network.getGenerator(injectionId);
        if (generator != null) {
            return generator.getTargetP() / distributionKey;
        }

        Load load = network.getLoad(injectionId);
        if (load != null) {
            return -load.getP0() / distributionKey;
        }

        if (network.getIdentifiable(injectionId) == null) {
            throw new OpenRaoException(String.format("Injection %s not found in network", injectionId));
        } else {
            throw new OpenRaoException(String.format("%s refers to an object of the network which is not an handled Injection (not a Load, not a Generator)", injectionId));
        }
=======
        return IidmInjectionHelper.getCurrentSetpoint(
            network,
            injectionDistributionKeys.entrySet().stream().collect(Collectors.toMap(
                entry -> entry.getKey().getId(),
                Map.Entry::getValue
            ))
        );
>>>>>>> dd62ea93
    }

    @Override
    public boolean equals(Object o) {
        if (this == o) {
            return true;
        }
        if (o == null || getClass() != o.getClass()) {
            return false;
        }
        if (!super.equals(o)) {
            return false;
        }
        return this.injectionDistributionKeys.equals(((InjectionRangeAction) o).getInjectionDistributionKeys())
            && this.ranges.equals(((InjectionRangeAction) o).getRanges());
    }

    @Override
    public int hashCode() {
        int hashCode = super.hashCode();
        for (StandardRange range : ranges) {
            hashCode += 31 * range.hashCode();
        }
        hashCode += 31 * injectionDistributionKeys.hashCode();
        return hashCode;
    }
}<|MERGE_RESOLUTION|>--- conflicted
+++ resolved
@@ -121,42 +121,6 @@
     // In this case, current setpoint = 10.
     @Override
     public double getCurrentSetpoint(Network network) {
-<<<<<<< HEAD
-        List<Double> currentSetpoints = injectionDistributionKeys.entrySet().stream()
-            .map(entry -> getInjectionSetpoint(network, entry.getKey().getId(), entry.getValue()))
-            .collect(Collectors.toList());
-
-        if (currentSetpoints.size() == 1) {
-            return currentSetpoints.get(0);
-        } else {
-            // Injection range action has several generators / loads
-            // By sorting current setpionts, we check that all generator/load values divided by their key are equal.
-            Collections.sort(currentSetpoints);
-            if (Math.abs(currentSetpoints.get(0) - currentSetpoints.get(currentSetpoints.size() - 1)) < EPSILON) {
-                return currentSetpoints.get(0);
-            } else {
-                throw new OpenRaoException(String.format("Cannot evaluate current setpoint of InjectionRangeAction %s, as several injections are not distributed according to their key", this.getId()));
-            }
-        }
-    }
-
-    public double getInjectionSetpoint(Network network, String injectionId, double distributionKey) {
-        Generator generator = network.getGenerator(injectionId);
-        if (generator != null) {
-            return generator.getTargetP() / distributionKey;
-        }
-
-        Load load = network.getLoad(injectionId);
-        if (load != null) {
-            return -load.getP0() / distributionKey;
-        }
-
-        if (network.getIdentifiable(injectionId) == null) {
-            throw new OpenRaoException(String.format("Injection %s not found in network", injectionId));
-        } else {
-            throw new OpenRaoException(String.format("%s refers to an object of the network which is not an handled Injection (not a Load, not a Generator)", injectionId));
-        }
-=======
         return IidmInjectionHelper.getCurrentSetpoint(
             network,
             injectionDistributionKeys.entrySet().stream().collect(Collectors.toMap(
@@ -164,7 +128,6 @@
                 Map.Entry::getValue
             ))
         );
->>>>>>> dd62ea93
     }
 
     @Override
