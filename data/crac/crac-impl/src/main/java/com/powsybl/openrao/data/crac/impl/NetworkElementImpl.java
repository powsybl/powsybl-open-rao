--- conflicted
+++ resolved
@@ -54,17 +54,10 @@
     }
 
     /**
-<<<<<<< HEAD
      * Returns the location of the network element, as a set of optional countries
      *
      * @param network the network object used to look for the network element
-     * @return a set of optional countries containing the network element
-=======
-     * Returns the location of the network element, as a set of countries
-     *
-     * @param network: the network object used to look for the network element
      * @return a set of countries containing the network element
->>>>>>> ff36fa1a
      */
     @Override
     public Set<Country> getLocation(Network network) {
