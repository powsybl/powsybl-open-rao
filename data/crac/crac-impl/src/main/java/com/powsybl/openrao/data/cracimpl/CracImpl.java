/*
 * Copyright (c) 2019, RTE (http://www.rte-france.com)
 * This Source Code Form is subject to the terms of the Mozilla Public
 * License, v. 2.0. If a copy of the MPL was not distributed with this
 * file, You can obtain one at http://mozilla.org/MPL/2.0/.
 */

package com.powsybl.openrao.data.cracimpl;

import com.powsybl.contingency.Contingency;
import com.powsybl.openrao.commons.OpenRaoException;
import com.powsybl.openrao.commons.PhysicalParameter;
import com.powsybl.openrao.data.cracapi.*;
import com.powsybl.openrao.data.cracapi.cnec.*;
import com.powsybl.openrao.data.cracapi.networkaction.NetworkAction;
import com.powsybl.openrao.data.cracapi.networkaction.NetworkActionAdder;
import com.powsybl.openrao.data.cracapi.rangeaction.*;
import com.powsybl.openrao.data.cracapi.usagerule.OnContingencyState;
import com.powsybl.openrao.data.cracapi.usagerule.UsageMethod;

import java.util.*;
import java.util.stream.Collectors;

import static java.lang.String.format;

/**
 * Business object of the CRAC file.
 *
 * @author Viktor Terrier {@literal <viktor.terrier at rte-france.com>}
 */
public class CracImpl extends AbstractIdentifiable<Crac> implements Crac {
    private static final String ADD_ELEMENT_TO_CRAC_ERROR_MESSAGE = "Please add %s to crac first.";
    private static final String SAME_ELEMENT_ID_DIFFERENT_NAME_ERROR_MESSAGE = "A network element with the same ID (%s) but a different name already exists.";

    private final Map<String, NetworkElement> networkElements = new HashMap<>();
    private final Map<String, Contingency> contingencies = new HashMap<>();
    private final Map<String, Instant> instants = new HashMap<>();
    private final Map<String, State> states = new HashMap<>();
    private final Map<String, FlowCnec> flowCnecs = new HashMap<>();
    private final Map<String, AngleCnec> angleCnecs = new HashMap<>();
    private final Map<String, VoltageCnec> voltageCnecs = new HashMap<>();
    private final Map<String, PstRangeAction> pstRangeActions = new HashMap<>();
    private final Map<String, HvdcRangeAction> hvdcRangeActions = new HashMap<>();
    private final Map<String, InjectionRangeAction> injectionRangeActions = new HashMap<>();
    private final Map<String, CounterTradeRangeAction> counterTradeRangeActions = new HashMap<>();
    private final Map<String, NetworkAction> networkActions = new HashMap<>();
    private final Map<Instant, RaUsageLimits> raUsageLimitsPerInstant = new HashMap<>();
    private Instant lastInstantAdded = null;

    public CracImpl(String id, String name) {
        super(id, name);
    }

    public CracImpl(String id) {
        this(id, id);
    }

    // ========================================
    // region NetworkElements management
    // ========================================

    Set<NetworkElement> getNetworkElements() {
        return new HashSet<>(networkElements.values());
    }

    NetworkElement getNetworkElement(String id) {
        return networkElements.getOrDefault(id, null);
    }

    /**
     * Removes NetworkElement objects from the Crac, if they are not used within other objects of the Crac.
     * Only NetworkElement objects that are not referenced are removed.
     *
     * @param networkElementIds: IDs of the network elements to remove
     */
    void safeRemoveNetworkElements(Set<String> networkElementIds) {
        networkElementIds.stream()
            .filter(networkElementId -> !isNetworkElementUsedWithinCrac(networkElementId))
            .forEach(networkElements::remove);
    }

    /**
     * Check if a NetworkElement is referenced in the CRAC (ie in a Contingency, a Cnec or a RemedialAction)
     *
     * @param networkElementId: ID of the NetworkElement
     * @return true if the NetworkElement is referenced in a Contingency, a Cnec or a RemedialAction
     */
    private boolean isNetworkElementUsedWithinCrac(String networkElementId) {
        return getCnecs().stream()
            .map(Cnec::getNetworkElements)
            .flatMap(Set::stream)
            .anyMatch(ne -> ((NetworkElement) ne).getId().equals(networkElementId))
            || getRemedialActions().stream()
            .map(RemedialAction::getNetworkElements)
            .flatMap(Set::stream)
            .anyMatch(ne -> ne.getId().equals(networkElementId));
    }

    /**
     * This method add a network element to the crac internal set and returns a network element of this set.
     * If an element with the same data is already added, the element of the internal set will be returned,
     * otherwise it is created and then returned. An error is thrown when an element with an already
     * existing ID is added with a different name.
     *
     * @param networkElementId:   network element ID as in network files
     * @param networkElementName: network element name for more human readable name
     * @return a network element object that is already defined in the crac
     */
    NetworkElement addNetworkElement(String networkElementId, String networkElementName) {
        String name = (networkElementName != null) ? networkElementName : networkElementId;
        NetworkElement cracNetworkElement = getNetworkElement(networkElementId);
        if (cracNetworkElement == null) {
            cracNetworkElement = new NetworkElementImpl(networkElementId, name);
        } else if (!cracNetworkElement.getName().equals(name)) {
            throw new OpenRaoException(format(SAME_ELEMENT_ID_DIFFERENT_NAME_ERROR_MESSAGE, networkElementId));
        }
        networkElements.put(networkElementId, cracNetworkElement);
        return cracNetworkElement;
    }

    //endregion
    // ========================================
    // region Contingencies management
    // ========================================

    @Override
    public ContingencyAdder newContingency() {
        return new ContingencyAdderImpl(this);
    }

    @Override
    public Set<Contingency> getContingencies() {
        return new HashSet<>(contingencies.values());
    }

    @Override
    public Contingency getContingency(String id) {
        return contingencies.get(id);
    }

    @Override
    public void removeContingency(String id) {
        if (isContingencyUsedWithinCrac(id)) {
            throw new OpenRaoException(format("Contingency %s is used within a CNEC or an OnContingencyState UsageRule. Please remove all references to the contingency first.", id));
        } else {
            Contingency contingency = contingencies.get(id);
            if (contingency != null) {
                contingencies.remove(id);
                safeRemoveStates(getStates(contingency).stream().map(State::getId).collect(Collectors.toSet()));
            }
        }
    }

    @Override
    public CracImpl newInstant(String instantId, InstantKind instantKind) {
        if (instants.containsKey(instantId)) {
            throw new OpenRaoException(format("Instant '%s' is already defined", instantId));
        }
        InstantImpl instant = new InstantImpl(instantId, instantKind, lastInstantAdded);
        if (instant.getOrder() == 0 && !instant.isPreventive()) {
            throw new OpenRaoException("The first instant in the CRAC must be preventive");
        }
        if (instant.getOrder() == 1 && !instant.isOutage()) {
            throw new OpenRaoException("The second instant in the CRAC must be an outage");
        }
        lastInstantAdded = instant;
        instants.put(instantId, instant);
        return this;
    }

    @Override
    public Instant getInstant(String instantId) {
        if (!instants.containsKey(instantId)) {
            throw new OpenRaoException(String.format("Instant '%s' has not been defined", instantId));
        }
        return instants.get(instantId);
    }

    @Override
    public List<Instant> getSortedInstants() {
        return instants.values().stream().sorted(Comparator.comparingInt(Instant::getOrder)).toList();
    }

    @Override
    public Instant getInstant(InstantKind instantKind) {
        Set<Instant> instantsOfKind = getInstants(instantKind);
        if (instantsOfKind.size() != 1) {
            throw new OpenRaoException(String.format("Crac does not contain exactly one instant of kind '%s'. It contains %d instants of kind '%s'", instantKind.toString(), instantsOfKind.size(), instantKind));
        }
        return instantsOfKind.stream().findAny().orElseThrow(
            () -> new OpenRaoException(String.format("Should not occur as there is only one '%s' instant", instantKind))
        );
    }

    @Override
    public SortedSet<Instant> getInstants(InstantKind instantKind) {
        SortedSet<Instant> sortedInstants = new TreeSet<>();
        instants.values().stream().filter(instant -> instant.getKind().equals(instantKind)).forEach(sortedInstants::add);
        return sortedInstants;
    }

    @Override
    public Instant getInstantBefore(Instant providedInstant) {
        Objects.requireNonNull(providedInstant);
        checkCracContainsProvidedInstantId(providedInstant);
        checkCracInstantAndProvidedInstantAreTheSame(providedInstant);

        if (providedInstant instanceof InstantImpl instantImpl) {
            return instantImpl.getInstantBefore();
        }
        throw new OpenRaoException("This should not happen thanks to the equality ckeck. " +
            "Method getInstantBefore might not have been defined as a package-private method " +
            "in the implementation of the Instant interface");
    }

    @Override
    public Instant getPreventiveInstant() {
        return getInstant(InstantKind.PREVENTIVE);
    }

    @Override
    public Instant getOutageInstant() {
        return getInstant(InstantKind.OUTAGE);
    }

    @Override
    public Instant getLastInstant() {
        return lastInstantAdded;
    }

    @Override
    public boolean hasAutoInstant() {
        return !getInstants(InstantKind.AUTO).isEmpty();
    }

    private void checkCracContainsProvidedInstantId(Instant providedInstant) {
        if (!instants.containsKey(providedInstant.getId())) {
            throw new OpenRaoException(String.format("Provided instant '%s' is not defined in the CRAC", providedInstant));
        }
    }

    private void checkCracInstantAndProvidedInstantAreTheSame(Instant providedInstant) {
        Instant instantInsideCracWithSameId = getInstant(providedInstant.getId());
        if (!Objects.equals(instantInsideCracWithSameId, providedInstant)) {
            throw new OpenRaoException(String.format(
                "Provided instant {id:'%s', kind:'%s', order:%d} is not the same {id: '%s', kind:'%s', order:%d} in the CRAC",
                providedInstant.getId(), providedInstant.getKind(), providedInstant.getOrder(),
                instantInsideCracWithSameId.getId(), instantInsideCracWithSameId.getKind(), instantInsideCracWithSameId.getOrder()));
        }
    }

    void addContingency(Contingency contingency) {
        contingencies.put(contingency.getId(), contingency);
    }

    /**
     * Check if a Contingency is referenced in the CRAC (ie in a Cnec or in a RemedialAction's UsageRule)
     *
     * @param contingencyId: ID of the Contingency
     * @return true if the Contingency is referenced in a Cnec or in a RemedialAction's UsageRule
     */
    private boolean isContingencyUsedWithinCrac(String contingencyId) {
        return isContingencyUsedForCnecs(contingencyId) || isContingencyUsedForRemedialActions(contingencyId);
    }

    /**
     * Check if a Contingency is referenced in a Cnec
     *
     * @param contingencyId: ID of the Contingency
     * @return true if the Contingency is referenced in a Cnec
     */
    private boolean isContingencyUsedForCnecs(String contingencyId) {
        return getCnecs().stream().anyMatch(cnec ->
            cnec.getState().getContingency().isPresent() && cnec.getState().getContingency().get().getId().equals(contingencyId));
    }

    /**
     * Check if a Contingency is referenced in a RemedialAction's UsageRule
     *
     * @param contingencyId: ID of the Contingency
     * @return true if the Contingency is referenced in a RemedialAction's UsageRule
     */
    private boolean isContingencyUsedForRemedialActions(String contingencyId) {
        return getRemedialActions().stream().map(RemedialAction::getUsageRules).flatMap(Set::stream).anyMatch(usageRule ->
            usageRule instanceof OnContingencyState onContingencyState && onContingencyState.getContingency().getId().equals(contingencyId));
    }

    //endregion
    // ========================================
    // region States management
    // ========================================

    @Override
    public final Set<State> getStates() {
        return new HashSet<>(states.values());
    }

    @Override
    public State getPreventiveState() {
        return states.get("preventive");
    }

    @Override
    public Set<State> getCurativeStates() {
        return states.values().stream()
            .filter(state -> state.getInstant().isCurative())
            .collect(Collectors.toSet());
    }

    @Override
    public SortedSet<State> getStates(Contingency contingency) {
        Objects.requireNonNull(contingency, "Contingency must not be null when getting states.");
        return states.values().stream()
            .filter(state -> state.getContingency().isPresent() && state.getContingency().get().getId().equals(contingency.getId()))
            .collect(Collectors.toCollection(TreeSet::new));
    }

    @Override
    public Set<State> getStates(Instant instant) {
        return states.values().stream()
            .filter(state -> state.getInstant().equals(instant))
            .collect(Collectors.toSet());
    }

    @Override
    public State getState(Contingency contingency, Instant instant) {
        Objects.requireNonNull(contingency, "Contingency must not be null when getting a state.");
        return states.get(contingency.getId() + " - " + instant.getId());
    }

    State addPreventiveState() {
        if (getPreventiveState() != null) {
            return getPreventiveState();
        } else {
            State state = new PreventiveState(getPreventiveInstant());
            states.put(state.getId(), state);
            return state;
        }
    }

    State addState(Contingency contingency, Instant instant) {
        Objects.requireNonNull(contingency, "Contingency must not be null when adding a state.");
        if (instant.isPreventive()) {
            throw new OpenRaoException("Impossible to add a preventive state with a contingency.");
        }
        if (getState(contingency, instant) != null) {
            return getState(contingency, instant);
        } else {
            if (!contingencies.containsKey(contingency.getId())) {
                throw new OpenRaoException(format(ADD_ELEMENT_TO_CRAC_ERROR_MESSAGE, contingency.getId()));
            }
            State state = new PostContingencyState(getContingency(contingency.getId()), instant);
            states.put(state.getId(), state);
            return state;
        }
    }

    /**
     * Removes State objects from the Crac, if they are not used within other objects of the Crac
     * Only State objects that are not referenced are removed.
     *
     * @param stateIds: IDs of the States to remove
     */
    void safeRemoveStates(Set<String> stateIds) {
        stateIds.stream()
            .filter(stateId -> !isStateUsedWithinCrac(stateId))
            .forEach(states::remove);
    }

    /**
     * Check if a State is referenced in the CRAC (ie in a Cnec or a RemedialAction's UsageRule)
     *
     * @param stateId: ID of the State
     * @return true if the State is referenced in a Cnec or a RemedialAction's UsageRule
     */
    private boolean isStateUsedWithinCrac(String stateId) {
        return getCnecs().stream()
            .anyMatch(cnec -> cnec.getState().getId().equals(stateId))
            || getRemedialActions().stream()
            .map(RemedialAction::getUsageRules)
            .flatMap(Set::stream)
            .anyMatch(ur -> ur instanceof OnContingencyState onContingencyState && onContingencyState.getState().getId().equals(stateId));
    }

    //endregion
    // ========================================
    // region Cnec management
    // ========================================

    @Override
    public FlowCnecAdder newFlowCnec() {
        return new FlowCnecAdderImpl(this);
    }

    @Override
    public AngleCnecAdder newAngleCnec() {
        return new AngleCnecAdderImpl(this);
    }

    @Override
    public VoltageCnecAdder newVoltageCnec() {
        return new VoltageCnecAdderImpl(this);
    }

    @Override
    public Set<Cnec> getCnecs() {
        Set<Cnec> cnecs = new HashSet<>();
        cnecs.addAll(getFlowCnecs());
        cnecs.addAll(getAngleCnecs());
        cnecs.addAll(getVoltageCnecs());
        return cnecs;
    }

    @Override
    public Set<Cnec> getCnecs(State state) {
        Set<Cnec> cnecs = new HashSet<>();
        cnecs.addAll(getFlowCnecs(state));
        cnecs.addAll(getAngleCnecs(state));
        cnecs.addAll(getVoltageCnecs(state));
        return cnecs;
    }

    @Override
    public Set<Cnec> getCnecs(PhysicalParameter physicalParameter) {
        return switch (physicalParameter) {
            case ANGLE -> new HashSet<>(getAngleCnecs());
            case VOLTAGE -> new HashSet<>(getVoltageCnecs());
            case FLOW -> new HashSet<>(getFlowCnecs());
        };
    }

    @Override
    public Set<Cnec> getCnecs(PhysicalParameter physicalParameter, State state) {
        return switch (physicalParameter) {
            case ANGLE -> new HashSet<>(getAngleCnecs(state));
            case VOLTAGE -> new HashSet<>(getVoltageCnecs(state));
            case FLOW -> new HashSet<>(getFlowCnecs(state));
        };
    }

    @Override
    public Cnec getCnec(String cnecId) {
        if (flowCnecs.containsKey(cnecId)) {
            return getFlowCnec(cnecId);
        } else if (angleCnecs.containsKey(cnecId)) {
            return getAngleCnec(cnecId);
        } else if (voltageCnecs.containsKey(cnecId)) {
            return getVoltageCnec(cnecId);
        }
        return null;
    }

    /**
     * Find a BranchCnec by its id, returns null if the BranchCnec does not exists
     *
     * @deprecated consider using getCnec() or getFlowCnec() instead
     */
    @Override
    @Deprecated(since = "3.0.0")
    public BranchCnec getBranchCnec(String id) {
        return getFlowCnec(id);
    }

    /**
     * Gather all the BranchCnecs present in the Crac. It returns a set because Cnecs
     * must not be duplicated and there is no defined order for Cnecs.
     *
     * @deprecated consider using getCnecs() or getFlowCnecs() instead
     */
    @Override
    @Deprecated(since = "3.0.0")
    public Set<BranchCnec> getBranchCnecs() {
        return new HashSet<>(flowCnecs.values());
    }

    /**
     * Gather all the BranchCnecs of a specified State. It returns a set because Cnecs
     * must not be duplicated and there is no defined order for Cnecs.
     *
     * @deprecated consider using getCnecs() or getFlowCnecs() instead
     */
    @Override
    @Deprecated(since = "3.0.0")
    public Set<BranchCnec> getBranchCnecs(State state) {
        return new HashSet<>(getFlowCnecs(state));
    }

    @Override
    public FlowCnec getFlowCnec(String flowCnecId) {
        return flowCnecs.get(flowCnecId);
    }

    @Override
    public Set<FlowCnec> getFlowCnecs() {
        return new HashSet<>(flowCnecs.values());
    }

    @Override
    public Set<FlowCnec> getFlowCnecs(State state) {
        return flowCnecs.values().stream()
            .filter(cnec -> cnec.getState().equals(state))
            .collect(Collectors.toSet());
    }

    @Override
    public AngleCnec getAngleCnec(String angleCnecId) {
        return angleCnecs.get(angleCnecId);
    }

    @Override
    public Set<AngleCnec> getAngleCnecs() {
        return new HashSet<>(angleCnecs.values());
    }

    @Override
    public Set<AngleCnec> getAngleCnecs(State state) {
        return angleCnecs.values().stream()
            .filter(cnec -> cnec.getState().equals(state))
            .collect(Collectors.toSet());
    }

    @Override
    public VoltageCnec getVoltageCnec(String voltageCnecId) {
        return voltageCnecs.get(voltageCnecId);
    }

    @Override
    public Set<VoltageCnec> getVoltageCnecs() {
        return new HashSet<>(voltageCnecs.values());
    }

    @Override
    public Set<VoltageCnec> getVoltageCnecs(State state) {
        return voltageCnecs.values().stream()
            .filter(cnec -> cnec.getState().equals(state))
            .collect(Collectors.toSet());
    }

    @Override
    public void removeCnec(String cnecId) {
        removeFlowCnec(cnecId);
        removeAngleCnec(cnecId);
        removeVoltageCnec(cnecId);
    }

    @Override
    public void removeFlowCnec(String flowCnecId) {
        removeFlowCnecs(Collections.singleton(flowCnecId));
    }

    @Override
    public void removeFlowCnecs(Set<String> flowCnecsIds) {
        Set<FlowCnec> flowCnecsToRemove = flowCnecsIds.stream().map(flowCnecs::get).filter(Objects::nonNull).collect(Collectors.toSet());
        Set<String> networkElementsToRemove = flowCnecsToRemove.stream().map(cnec -> cnec.getNetworkElement().getId()).collect(Collectors.toSet());
        Set<String> statesToRemove = flowCnecsToRemove.stream().map(Cnec::getState).map(State::getId).collect(Collectors.toSet());
        flowCnecsToRemove.forEach(flowCnecToRemove ->
            flowCnecs.remove(flowCnecToRemove.getId())
        );
        safeRemoveNetworkElements(networkElementsToRemove);
        safeRemoveStates(statesToRemove);
    }

    @Override
    public void removeAngleCnec(String angleCnecId) {
        removeAngleCnecs(Collections.singleton(angleCnecId));
    }

    @Override
    public void removeAngleCnecs(Set<String> angleCnecsIds) {
        Set<AngleCnec> angleCnecsToRemove = angleCnecsIds.stream().map(angleCnecs::get).filter(Objects::nonNull).collect(Collectors.toSet());
        Set<String> networkElementsToRemove = angleCnecsToRemove.stream().map(Cnec::getNetworkElements)
            .flatMap(Set::stream).map(Identifiable::getId).collect(Collectors.toSet());
        Set<String> statesToRemove = angleCnecsToRemove.stream().map(Cnec::getState).map(State::getId).collect(Collectors.toSet());
        angleCnecsToRemove.forEach(angleCnecToRemove ->
            angleCnecs.remove(angleCnecToRemove.getId())
        );
        safeRemoveNetworkElements(networkElementsToRemove);
        safeRemoveStates(statesToRemove);
    }

    @Override
    public void removeVoltageCnec(String voltageCnecId) {
        removeVoltageCnecs(Collections.singleton(voltageCnecId));
    }

    @Override
    public void removeVoltageCnecs(Set<String> voltageCnecsIds) {
        Set<VoltageCnec> voltageCnecsToRemove = voltageCnecsIds.stream().map(voltageCnecs::get).filter(Objects::nonNull).collect(Collectors.toSet());
        Set<String> networkElementsToRemove = voltageCnecsToRemove.stream().map(cnec -> cnec.getNetworkElement().getId()).collect(Collectors.toSet());
        Set<String> statesToRemove = voltageCnecsToRemove.stream().map(Cnec::getState).map(State::getId).collect(Collectors.toSet());
        voltageCnecsToRemove.forEach(voltageCnecToRemove ->
            voltageCnecs.remove(voltageCnecToRemove.getId())
        );
        safeRemoveNetworkElements(networkElementsToRemove);
        safeRemoveStates(statesToRemove);
    }

    void addFlowCnec(FlowCnec flowCnec) {
        flowCnecs.put(flowCnec.getId(), flowCnec);
    }

    void addAngleCnec(AngleCnec angleCnec) {
        angleCnecs.put(angleCnec.getId(), angleCnec);
    }

    void addVoltageCnec(VoltageCnec voltageCnec) {
        voltageCnecs.put(voltageCnec.getId(), voltageCnec);
    }

    // endregion
    // ========================================
    // region RemedialActions management
    // ========================================

    @Override
    public Set<RemedialAction<?>> getRemedialActions() {
        Set<RemedialAction<?>> remedialActions = new HashSet<>();
        remedialActions.addAll(pstRangeActions.values());
        remedialActions.addAll(hvdcRangeActions.values());
        remedialActions.addAll(injectionRangeActions.values());
        remedialActions.addAll(networkActions.values());
        return remedialActions;
    }

    @Override
    public RemedialAction<?> getRemedialAction(String remedialActionId) {
        RemedialAction<?> remedialAction = getNetworkAction(remedialActionId);
        if (!Objects.isNull(remedialAction)) {
            return remedialAction;
        } else {
            return getRangeAction(remedialActionId);
        }
    }

    @Override
    public void removeRemedialAction(String remedialActionId) {
        removeRangeAction(remedialActionId);
        removeNetworkAction(remedialActionId);
    }

    private Set<State> getAssociatedStates(RemedialAction<?> remedialAction) {
        return remedialAction.getUsageRules().stream()
            .filter(OnContingencyState.class::isInstance)
            .map(ur -> ((OnContingencyState) ur).getState())
            .collect(Collectors.toSet());
    }

    // endregion
    // ========================================
    // region RangeAction management
    // ========================================

    @Override
    public PstRangeActionAdder newPstRangeAction() {
        return new PstRangeActionAdderImpl(this);
    }

    @Override
    public HvdcRangeActionAdder newHvdcRangeAction() {
        return new HvdcRangeActionAdderImpl(this);
    }

    @Override
    public InjectionRangeActionAdder newInjectionRangeAction() {
        return new InjectionRangeActionAdderImpl(this);
    }

    @Override
    public CounterTradeRangeActionAdder newCounterTradeRangeAction() {
        return new CounterTradeRangeActionAdderImpl(this);
    }

    @Override
    public Set<PstRangeAction> getPstRangeActions() {
        return new HashSet<>(pstRangeActions.values());
    }

    @Override
    public Set<HvdcRangeAction> getHvdcRangeActions() {
        return new HashSet<>(hvdcRangeActions.values());
    }

    @Override
    public Set<InjectionRangeAction> getInjectionRangeActions() {
        return new HashSet<>(injectionRangeActions.values());
    }

    @Override
    public Set<CounterTradeRangeAction> getCounterTradeRangeActions() {
        return new HashSet<>(counterTradeRangeActions.values());
    }

    @Override
    public PstRangeAction getPstRangeAction(String pstRangeActionId) {
        return pstRangeActions.get(pstRangeActionId);
    }

    @Override
    public HvdcRangeAction getHvdcRangeAction(String hvdcRangeActionId) {
        return hvdcRangeActions.get(hvdcRangeActionId);
    }

    @Override
    public InjectionRangeAction getInjectionRangeAction(String injectionRangActionId) {
        return injectionRangeActions.get(injectionRangActionId);
    }

    @Override
    public CounterTradeRangeAction getCounterTradeRangeAction(String counterTradeRangActionId) {
        return counterTradeRangeActions.get(counterTradeRangActionId);
    }

    @Override
    public Set<RangeAction<?>> getRangeActions() {
        Set<RangeAction<?>> rangeActionsSet = new HashSet<>(pstRangeActions.values());
        rangeActionsSet.addAll(hvdcRangeActions.values());
        rangeActionsSet.addAll(injectionRangeActions.values());
        rangeActionsSet.addAll(counterTradeRangeActions.values());
        return rangeActionsSet;
    }

    @Override
    public Set<RangeAction<?>> getRangeActions(State state, UsageMethod... usageMethods) {
        Set<RangeAction<?>> pstRangeActionsSet = pstRangeActions.values().stream()
            .filter(rangeAction -> Arrays.stream(usageMethods).anyMatch(usageMethod -> rangeAction.getUsageMethod(state).equals(usageMethod)))
            .collect(Collectors.toSet());
        Set<RangeAction<?>> hvdcRangeActionsSet = hvdcRangeActions.values().stream()
            .filter(rangeAction -> Arrays.stream(usageMethods).anyMatch(usageMethod -> rangeAction.getUsageMethod(state).equals(usageMethod)))
            .collect(Collectors.toSet());
        Set<RangeAction<?>> injectionRangeActionSet = injectionRangeActions.values().stream()
<<<<<<< HEAD
=======
                .filter(rangeAction -> Arrays.stream(usageMethods).anyMatch(usageMethod -> rangeAction.getUsageMethod(state).equals(usageMethod)))
                .collect(Collectors.toSet());
        Set<RangeAction<?>> counterTradeRangeActionSet = counterTradeRangeActions.values().stream()
>>>>>>> 561b6c77
            .filter(rangeAction -> Arrays.stream(usageMethods).anyMatch(usageMethod -> rangeAction.getUsageMethod(state).equals(usageMethod)))
            .collect(Collectors.toSet());
        Set<RangeAction<?>> rangeActionsSet = new HashSet<>(pstRangeActionsSet);
        rangeActionsSet.addAll(hvdcRangeActionsSet);
        rangeActionsSet.addAll(injectionRangeActionSet);
        rangeActionsSet.addAll(counterTradeRangeActionSet);
        return rangeActionsSet;
    }

    @Override
    public Set<RangeAction<?>> getPotentiallyAvailableRangeActions(State state) {
        return getRangeActions(state, UsageMethod.AVAILABLE, UsageMethod.FORCED);
    }

    @Override
    public RangeAction<?> getRangeAction(String id) {
        if (pstRangeActions.get(id) != null) {
            return pstRangeActions.get(id);
        } else if (hvdcRangeActions.get(id) != null) {
            return hvdcRangeActions.get(id);
        } else if (injectionRangeActions.get(id) != null) {
            return injectionRangeActions.get(id);
        } else {
            return counterTradeRangeActions.get(id);
        }
    }

    public void removeRangeAction(String id) {
        if (pstRangeActions.get(id) != null) {
            removePstRangeAction(id);
        } else if (hvdcRangeActions.get(id) != null) {
            removeHvdcRangeAction(id);
        } else {
            removeInjectionRangeAction(id);
        }
    }

    @Override
    public void removePstRangeAction(String id) {
        PstRangeAction rangeActionToRemove = pstRangeActions.get(id);
        if (Objects.isNull(rangeActionToRemove)) {
            return;
        }

        Set<String> associatedNetworkElementsIds = rangeActionToRemove.getNetworkElements().stream().map(NetworkElement::getId).collect(Collectors.toSet());
        Set<String> associatedStatesIds = getAssociatedStates(rangeActionToRemove).stream().map(State::getId).collect(Collectors.toSet());

        pstRangeActions.remove(id);

        safeRemoveNetworkElements(associatedNetworkElementsIds);
        safeRemoveStates(associatedStatesIds);
    }

    @Override
    public void removeHvdcRangeAction(String id) {
        HvdcRangeAction rangeActionToRemove = hvdcRangeActions.get(id);
        if (Objects.isNull(rangeActionToRemove)) {
            return;
        }

        Set<String> associatedNetworkElementsIds = rangeActionToRemove.getNetworkElements().stream().map(NetworkElement::getId).collect(Collectors.toSet());
        Set<String> associatedStatesIds = getAssociatedStates(rangeActionToRemove).stream().map(State::getId).collect(Collectors.toSet());

        hvdcRangeActions.remove(id);

        safeRemoveNetworkElements(associatedNetworkElementsIds);
        safeRemoveStates(associatedStatesIds);

    }

    @Override
    public void removeInjectionRangeAction(String id) {
        InjectionRangeAction rangeActionToRemove = injectionRangeActions.get(id);
        if (Objects.isNull(rangeActionToRemove)) {
            return;
        }

        Set<String> associatedNetworkElementsIds = rangeActionToRemove.getNetworkElements().stream().map(NetworkElement::getId).collect(Collectors.toSet());
        Set<String> associatedStatesIds = getAssociatedStates(rangeActionToRemove).stream().map(State::getId).collect(Collectors.toSet());

        injectionRangeActions.remove(id);

        safeRemoveNetworkElements(associatedNetworkElementsIds);
        safeRemoveStates(associatedStatesIds);
    }

    void addPstRangeAction(PstRangeAction pstRangeAction) {
        pstRangeActions.put(pstRangeAction.getId(), pstRangeAction);
    }

    void addHvdcRangeAction(HvdcRangeAction hvdcRangeAction) {
        hvdcRangeActions.put(hvdcRangeAction.getId(), hvdcRangeAction);
    }

    void addInjectionRangeAction(InjectionRangeAction injectionRangeAction) {
        injectionRangeActions.put(injectionRangeAction.getId(), injectionRangeAction);
    }

    void addCounterTradeRangeAction(CounterTradeRangeAction counterTradeRangeAction) {
        counterTradeRangeActions.put(counterTradeRangeAction.getId(), counterTradeRangeAction);
    }

    // endregion
    // ========================================
    // region NetworkAction management
    // ========================================

    @Override
    public Set<NetworkAction> getNetworkActions() {
        return new HashSet<>(networkActions.values());
    }

    @Override
    public Set<NetworkAction> getNetworkActions(State state, UsageMethod... usageMethods) {
        return networkActions.values().stream()
            .filter(networkAction -> Arrays.stream(usageMethods).anyMatch(usageMethod -> networkAction.getUsageMethod(state).equals(usageMethod)))
            .collect(Collectors.toSet());
    }

    @Override
    public Set<NetworkAction> getPotentiallyAvailableNetworkActions(State state) {
        return getNetworkActions(state, UsageMethod.AVAILABLE, UsageMethod.FORCED);
    }

    @Override
    public NetworkAction getNetworkAction(String id) {
        return networkActions.get(id);
    }

    @Override
    public NetworkActionAdder newNetworkAction() {
        return new NetworkActionAdderImpl(this);
    }

    @Override
    public void removeNetworkAction(String id) {
        NetworkAction networkActionToRemove = networkActions.get(id);
        if (Objects.isNull(networkActionToRemove)) {
            return;
        }

        Set<String> associatedNetworkElementsIds = networkActionToRemove.getNetworkElements().stream().map(NetworkElement::getId).collect(Collectors.toSet());
        Set<String> associatedStatesIds = getAssociatedStates(networkActionToRemove).stream().map(State::getId).collect(Collectors.toSet());

        networkActions.remove(id);

        safeRemoveNetworkElements(associatedNetworkElementsIds);
        safeRemoveStates(associatedStatesIds);
    }

    void addNetworkAction(NetworkAction networkAction) {
        networkActions.put(networkAction.getId(), networkAction);
    }
    // endregion

    @Override
    public Map<Instant, RaUsageLimits> getRaUsageLimitsPerInstant() {
        return this.raUsageLimitsPerInstant;
    }

    @Override
    public RaUsageLimits getRaUsageLimits(Instant instant) {
        return this.raUsageLimitsPerInstant.getOrDefault(instant, new RaUsageLimits());
    }

    void addRaUsageLimits(Instant instant, RaUsageLimits raUsageLimits) {
        this.raUsageLimitsPerInstant.put(instant, raUsageLimits);
    }

    @Override
    public RaUsageLimitsAdder newRaUsageLimits(String instantName) {
        return new RaUsageLimitsAdderImpl(this, instantName);
    }

    @Override
    public boolean equals(Object o) {
        if (this == o) {
            return true;
        }
        if (o == null || getClass() != o.getClass()) {
            return false;
        }
        CracImpl other = (CracImpl) o;
        return getId().equals(other.getId());
    }

    @Override
    public int hashCode() {
        return getId().hashCode();
    }
}<|MERGE_RESOLUTION|>--- conflicted
+++ resolved
@@ -70,30 +70,28 @@
     /**
      * Removes NetworkElement objects from the Crac, if they are not used within other objects of the Crac.
      * Only NetworkElement objects that are not referenced are removed.
-     *
      * @param networkElementIds: IDs of the network elements to remove
      */
     void safeRemoveNetworkElements(Set<String> networkElementIds) {
         networkElementIds.stream()
-            .filter(networkElementId -> !isNetworkElementUsedWithinCrac(networkElementId))
-            .forEach(networkElements::remove);
+                .filter(networkElementId -> !isNetworkElementUsedWithinCrac(networkElementId))
+                .forEach(networkElements::remove);
     }
 
     /**
      * Check if a NetworkElement is referenced in the CRAC (ie in a Contingency, a Cnec or a RemedialAction)
-     *
      * @param networkElementId: ID of the NetworkElement
      * @return true if the NetworkElement is referenced in a Contingency, a Cnec or a RemedialAction
      */
     private boolean isNetworkElementUsedWithinCrac(String networkElementId) {
         return getCnecs().stream()
-            .map(Cnec::getNetworkElements)
-            .flatMap(Set::stream)
-            .anyMatch(ne -> ((NetworkElement) ne).getId().equals(networkElementId))
+                .map(Cnec::getNetworkElements)
+                .flatMap(Set::stream)
+                .anyMatch(ne -> ((NetworkElement) ne).getId().equals(networkElementId))
             || getRemedialActions().stream()
-            .map(RemedialAction::getNetworkElements)
-            .flatMap(Set::stream)
-            .anyMatch(ne -> ne.getId().equals(networkElementId));
+                .map(RemedialAction::getNetworkElements)
+                .flatMap(Set::stream)
+                .anyMatch(ne -> ne.getId().equals(networkElementId));
     }
 
     /**
@@ -102,7 +100,7 @@
      * otherwise it is created and then returned. An error is thrown when an element with an already
      * existing ID is added with a different name.
      *
-     * @param networkElementId:   network element ID as in network files
+     * @param networkElementId: network element ID as in network files
      * @param networkElementName: network element name for more human readable name
      * @return a network element object that is already defined in the crac
      */
@@ -255,7 +253,6 @@
 
     /**
      * Check if a Contingency is referenced in the CRAC (ie in a Cnec or in a RemedialAction's UsageRule)
-     *
      * @param contingencyId: ID of the Contingency
      * @return true if the Contingency is referenced in a Cnec or in a RemedialAction's UsageRule
      */
@@ -265,7 +262,6 @@
 
     /**
      * Check if a Contingency is referenced in a Cnec
-     *
      * @param contingencyId: ID of the Contingency
      * @return true if the Contingency is referenced in a Cnec
      */
@@ -276,7 +272,6 @@
 
     /**
      * Check if a Contingency is referenced in a RemedialAction's UsageRule
-     *
      * @param contingencyId: ID of the Contingency
      * @return true if the Contingency is referenced in a RemedialAction's UsageRule
      */
@@ -358,28 +353,26 @@
     /**
      * Removes State objects from the Crac, if they are not used within other objects of the Crac
      * Only State objects that are not referenced are removed.
-     *
      * @param stateIds: IDs of the States to remove
      */
     void safeRemoveStates(Set<String> stateIds) {
         stateIds.stream()
-            .filter(stateId -> !isStateUsedWithinCrac(stateId))
-            .forEach(states::remove);
+                .filter(stateId -> !isStateUsedWithinCrac(stateId))
+                .forEach(states::remove);
     }
 
     /**
      * Check if a State is referenced in the CRAC (ie in a Cnec or a RemedialAction's UsageRule)
-     *
      * @param stateId: ID of the State
      * @return true if the State is referenced in a Cnec or a RemedialAction's UsageRule
      */
     private boolean isStateUsedWithinCrac(String stateId) {
         return getCnecs().stream()
             .anyMatch(cnec -> cnec.getState().getId().equals(stateId))
-            || getRemedialActions().stream()
-            .map(RemedialAction::getUsageRules)
-            .flatMap(Set::stream)
-            .anyMatch(ur -> ur instanceof OnContingencyState onContingencyState && onContingencyState.getState().getId().equals(stateId));
+                || getRemedialActions().stream()
+                .map(RemedialAction::getUsageRules)
+                .flatMap(Set::stream)
+                .anyMatch(ur -> ur instanceof OnContingencyState onContingencyState && onContingencyState.getState().getId().equals(stateId));
     }
 
     //endregion
@@ -456,7 +449,7 @@
      * @deprecated consider using getCnec() or getFlowCnec() instead
      */
     @Override
-    @Deprecated(since = "3.0.0")
+    @Deprecated (since = "3.0.0")
     public BranchCnec getBranchCnec(String id) {
         return getFlowCnec(id);
     }
@@ -468,7 +461,7 @@
      * @deprecated consider using getCnecs() or getFlowCnecs() instead
      */
     @Override
-    @Deprecated(since = "3.0.0")
+    @Deprecated (since = "3.0.0")
     public Set<BranchCnec> getBranchCnecs() {
         return new HashSet<>(flowCnecs.values());
     }
@@ -480,7 +473,7 @@
      * @deprecated consider using getCnecs() or getFlowCnecs() instead
      */
     @Override
-    @Deprecated(since = "3.0.0")
+    @Deprecated (since = "3.0.0")
     public Set<BranchCnec> getBranchCnecs(State state) {
         return new HashSet<>(getFlowCnecs(state));
     }
@@ -498,8 +491,8 @@
     @Override
     public Set<FlowCnec> getFlowCnecs(State state) {
         return flowCnecs.values().stream()
-            .filter(cnec -> cnec.getState().equals(state))
-            .collect(Collectors.toSet());
+                .filter(cnec -> cnec.getState().equals(state))
+                .collect(Collectors.toSet());
     }
 
     @Override
@@ -640,9 +633,9 @@
 
     private Set<State> getAssociatedStates(RemedialAction<?> remedialAction) {
         return remedialAction.getUsageRules().stream()
-            .filter(OnContingencyState.class::isInstance)
-            .map(ur -> ((OnContingencyState) ur).getState())
-            .collect(Collectors.toSet());
+                .filter(OnContingencyState.class::isInstance)
+                .map(ur -> ((OnContingencyState) ur).getState())
+                .collect(Collectors.toSet());
     }
 
     // endregion
@@ -722,18 +715,15 @@
     @Override
     public Set<RangeAction<?>> getRangeActions(State state, UsageMethod... usageMethods) {
         Set<RangeAction<?>> pstRangeActionsSet = pstRangeActions.values().stream()
-            .filter(rangeAction -> Arrays.stream(usageMethods).anyMatch(usageMethod -> rangeAction.getUsageMethod(state).equals(usageMethod)))
-            .collect(Collectors.toSet());
+                .filter(rangeAction -> Arrays.stream(usageMethods).anyMatch(usageMethod -> rangeAction.getUsageMethod(state).equals(usageMethod)))
+                .collect(Collectors.toSet());
         Set<RangeAction<?>> hvdcRangeActionsSet = hvdcRangeActions.values().stream()
-            .filter(rangeAction -> Arrays.stream(usageMethods).anyMatch(usageMethod -> rangeAction.getUsageMethod(state).equals(usageMethod)))
-            .collect(Collectors.toSet());
+                .filter(rangeAction -> Arrays.stream(usageMethods).anyMatch(usageMethod -> rangeAction.getUsageMethod(state).equals(usageMethod)))
+                .collect(Collectors.toSet());
         Set<RangeAction<?>> injectionRangeActionSet = injectionRangeActions.values().stream()
-<<<<<<< HEAD
-=======
                 .filter(rangeAction -> Arrays.stream(usageMethods).anyMatch(usageMethod -> rangeAction.getUsageMethod(state).equals(usageMethod)))
                 .collect(Collectors.toSet());
         Set<RangeAction<?>> counterTradeRangeActionSet = counterTradeRangeActions.values().stream()
->>>>>>> 561b6c77
             .filter(rangeAction -> Arrays.stream(usageMethods).anyMatch(usageMethod -> rangeAction.getUsageMethod(state).equals(usageMethod)))
             .collect(Collectors.toSet());
         Set<RangeAction<?>> rangeActionsSet = new HashSet<>(pstRangeActionsSet);
