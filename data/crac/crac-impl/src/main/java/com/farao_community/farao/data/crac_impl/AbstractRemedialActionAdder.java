/*
 * Copyright (c) 2021, RTE (http://www.rte-france.com)
 * This Source Code Form is subject to the terms of the Mozilla Public
 * License, v. 2.0. If a copy of the MPL was not distributed with this
 * file, You can obtain one at http://mozilla.org/MPL/2.0/.
 */
package com.farao_community.farao.data.crac_impl;

import com.farao_community.farao.commons.FaraoException;
import com.farao_community.farao.data.crac_api.InstantKind;
import com.farao_community.farao.data.crac_api.RemedialActionAdder;
import com.farao_community.farao.data.crac_api.cnec.Cnec;
import com.farao_community.farao.data.crac_api.usage_rule.*;

import java.util.*;

/**
 * @author Peter Mitri {@literal <peter.mitri at rte-france.com>}
 * @author Baptiste Seguinot {@literal <baptiste.seguinot at rte-france.com>}
 */
public abstract class AbstractRemedialActionAdder<T extends RemedialActionAdder<T>> extends AbstractIdentifiableAdder<T> implements RemedialActionAdder<T> {

    protected final List<UsageRule> usageRules = new ArrayList<>();
    private final CracImpl crac;
    protected String operator;
    protected Integer speed;
<<<<<<< HEAD
=======
    protected Set<UsageRule> usageRules = new HashSet<>();
    private final CracImpl crac;
>>>>>>> ced8e1b0

    AbstractRemedialActionAdder(CracImpl crac) {
        Objects.requireNonNull(crac);
        this.crac = crac;
    }

    static void checkOnConstraintUsageRules(InstantKind instantKind, Cnec<?> cnec) {
        // Only allow PRAs with usage method OnFlowConstraint/OnAngleConstraint/OnVoltageConstraint, for CNECs of instants PREVENTIVE & OUTAGE & CURATIVE
        // Only allow ARAs with usage method OnFlowConstraint/OnAngleConstraint/OnVoltageConstraint, for CNECs of instant AUTO
        // Only allow CRAs with usage method OnFlowConstraint/OnAngleConstraint/OnVoltageConstraint, for CNECs of instant CURATIVE

        Map<InstantKind, Set<InstantKind>> allowedCnecInstantKindPerRaInstantKind = Map.of(
            InstantKind.PREVENTIVE, Set.of(InstantKind.PREVENTIVE, InstantKind.OUTAGE, InstantKind.CURATIVE),
            InstantKind.AUTO, Set.of(InstantKind.AUTO),
            InstantKind.CURATIVE, Set.of(InstantKind.CURATIVE)
        );

        if (!allowedCnecInstantKindPerRaInstantKind.get(instantKind).contains(cnec.getState().getInstant().getInstantKind())) {
            throw new FaraoException(String.format("Remedial actions available at instant %s on a CNEC constraint at instant %s are not allowed.", instantKind, cnec.getState().getInstant().getInstantKind()));
        }
    }

    @Override
    public T withOperator(String operator) {
        this.operator = operator;
        return (T) this;
    }

    @Override
    public T withSpeed(Integer speed) {
        this.speed = speed;
        return (T) this;
    }

    @Override
    public OnInstantAdder<T> newOnInstantUsageRule() {
        return new OnInstantAdderImpl(this);
    }

    @Override
    public OnContingencyStateAdder<T> newOnContingencyStateUsageRule() {
        return new OnContingencyStateAdderImpl(this);
    }

    @Override
    public OnFlowConstraintAdder<T> newOnFlowConstraintUsageRule() {
        return new OnFlowConstraintAdderImpl(this);
    }

    @Override
    public OnAngleConstraintAdder<T> newOnAngleConstraintUsageRule() {
        return new OnAngleConstraintAdderImpl(this);
    }

    @Override
    public OnVoltageConstraintAdder<T> newOnVoltageConstraintUsageRule() {
        return new OnVoltageConstraintAdderImpl(this);
    }

    @Override
    public OnFlowConstraintInCountryAdder<T> newOnFlowConstraintInCountryUsageRule() {
        return new OnFlowConstraintInCountryAdderImpl(this);
    }

    void addUsageRule(UsageRule usageRule) {
        this.usageRules.add(usageRule);
    }

    CracImpl getCrac() {
        return this.crac;
    }
}<|MERGE_RESOLUTION|>--- conflicted
+++ resolved
@@ -20,15 +20,10 @@
  */
 public abstract class AbstractRemedialActionAdder<T extends RemedialActionAdder<T>> extends AbstractIdentifiableAdder<T> implements RemedialActionAdder<T> {
 
-    protected final List<UsageRule> usageRules = new ArrayList<>();
+    protected final Set<UsageRule> usageRules = new HashSet<>();
     private final CracImpl crac;
     protected String operator;
     protected Integer speed;
-<<<<<<< HEAD
-=======
-    protected Set<UsageRule> usageRules = new HashSet<>();
-    private final CracImpl crac;
->>>>>>> ced8e1b0
 
     AbstractRemedialActionAdder(CracImpl crac) {
         Objects.requireNonNull(crac);
