/*
 *  Copyright (c) 2020, RTE (http://www.rte-france.com)
 * This Source Code Form is subject to the terms of the Mozilla Public
 *  License, v. 2.0. If a copy of the MPL was not distributed with this
 *  file, You can obtain one at http://mozilla.org/MPL/2.0/.
 *
 */

package com.farao_community.farao.data.crac_impl.json.serializers;

import com.farao_community.farao.data.crac_api.Identifiable;
import com.farao_community.farao.data.crac_impl.SimpleState;
import com.fasterxml.jackson.core.JsonGenerator;
import com.fasterxml.jackson.core.JsonToken;
import com.fasterxml.jackson.core.type.WritableTypeId;
import com.fasterxml.jackson.databind.JsonSerializer;
import com.fasterxml.jackson.databind.SerializerProvider;
import com.fasterxml.jackson.databind.jsontype.TypeSerializer;

import java.io.IOException;

/**
 * @author Alexandre Montigny {@literal <alexandre.montigny at rte-france.com>}
 */
public class SimpleStateSerializer extends JsonSerializer<SimpleState> {
    @Override
    public void serialize(SimpleState value, JsonGenerator gen, SerializerProvider serializers) throws IOException {
        gen.writeStringField("id", value.getId());
<<<<<<< HEAD
        if (!value.getContingency().isPresent()) {
            gen.writeStringField("contingency", null);
        } else {
            gen.writeStringField("contingency", value.getContingency().isPresent() ? value.getContingency().get().getId() : null);
        }
=======
        gen.writeStringField("contingency", value.getContingency().map(Identifiable::getId).orElse(null));
>>>>>>> 8127b7d1
        gen.writeStringField("instant", value.getInstant().getId());
    }

    @Override
    public void serializeWithType(SimpleState value, JsonGenerator gen, SerializerProvider serializers, TypeSerializer typeSer) throws IOException {
        WritableTypeId writableTypeId = typeSer.typeId(value, JsonToken.START_OBJECT);
        typeSer.writeTypePrefix(gen, writableTypeId);
        serialize(value, gen, serializers);
        typeSer.writeTypeSuffix(gen, writableTypeId);
    }
}<|MERGE_RESOLUTION|>--- conflicted
+++ resolved
@@ -26,15 +26,7 @@
     @Override
     public void serialize(SimpleState value, JsonGenerator gen, SerializerProvider serializers) throws IOException {
         gen.writeStringField("id", value.getId());
-<<<<<<< HEAD
-        if (!value.getContingency().isPresent()) {
-            gen.writeStringField("contingency", null);
-        } else {
-            gen.writeStringField("contingency", value.getContingency().isPresent() ? value.getContingency().get().getId() : null);
-        }
-=======
         gen.writeStringField("contingency", value.getContingency().map(Identifiable::getId).orElse(null));
->>>>>>> 8127b7d1
         gen.writeStringField("instant", value.getInstant().getId());
     }
 
