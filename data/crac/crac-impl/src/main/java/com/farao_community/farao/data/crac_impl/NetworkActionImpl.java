/*
 * Copyright (c) 2019, RTE (http://www.rte-france.com)
 * This Source Code Form is subject to the terms of the Mozilla Public
 * License, v. 2.0. If a copy of the MPL was not distributed with this
 * file, You can obtain one at http://mozilla.org/MPL/2.0/.
 */

package com.farao_community.farao.data.crac_impl.remedial_action.network_action;

import com.farao_community.farao.data.crac_api.ElementaryAction;
import com.farao_community.farao.data.crac_api.NetworkAction;
import com.farao_community.farao.data.crac_api.NetworkElement;
import com.farao_community.farao.data.crac_api.usage_rule.UsageRule;
<<<<<<< HEAD
import com.farao_community.farao.data.crac_impl.remedial_action.AbstractRemedialAction;
import com.fasterxml.jackson.annotation.JsonTypeName;
=======
>>>>>>> 88363e26
import com.powsybl.iidm.network.Network;

import java.util.HashSet;
import java.util.List;
import java.util.Set;

/**
 * Group of simple elementary remedial actions (setpoint, open/close, ...).
 *
 * @author Viktor Terrier {@literal <viktor.terrier at rte-france.com>}
 */
public class NetworkActionImpl extends AbstractRemedialAction<NetworkAction> implements NetworkAction {

    private Set<ElementaryAction> elementaryActions;

    public NetworkActionImpl(String id, String name, String operator, List<UsageRule> usageRules,
                             Set<ElementaryAction> elementaryNetworkActions) {
        super(id, name, operator, usageRules);
        this.elementaryActions = new HashSet<>(elementaryNetworkActions);
    }

    public Set<ElementaryAction> getElementaryActions() {
        return elementaryActions;
    }

    @Override
    public void apply(Network network) {
        elementaryActions.forEach(action -> action.apply(network));
    }

    @Override
    public Set<NetworkElement> getNetworkElements() {
        Set<NetworkElement> networkElements = new HashSet<>();
        elementaryActions.forEach(action -> networkElements.add(action.getNetworkElement()));
        return networkElements;
    }

    @Override
    public boolean equals(Object o) {
        if (this == o) {
            return true;
        }
        if (o == null || getClass() != o.getClass()) {
            return false;
        }
        NetworkActionImpl otherNetworkActionImpl = (NetworkActionImpl) o;
        return super.equals(otherNetworkActionImpl)
            && new HashSet<>(elementaryActions).equals(new HashSet<>(otherNetworkActionImpl.elementaryActions));
    }

    @Override
    public int hashCode() {
        return super.hashCode();
    }

}<|MERGE_RESOLUTION|>--- conflicted
+++ resolved
@@ -5,17 +5,12 @@
  * file, You can obtain one at http://mozilla.org/MPL/2.0/.
  */
 
-package com.farao_community.farao.data.crac_impl.remedial_action.network_action;
+package com.farao_community.farao.data.crac_impl;
 
-import com.farao_community.farao.data.crac_api.ElementaryAction;
-import com.farao_community.farao.data.crac_api.NetworkAction;
+import com.farao_community.farao.data.crac_api.network_action.ElementaryAction;
+import com.farao_community.farao.data.crac_api.network_action.NetworkAction;
 import com.farao_community.farao.data.crac_api.NetworkElement;
 import com.farao_community.farao.data.crac_api.usage_rule.UsageRule;
-<<<<<<< HEAD
-import com.farao_community.farao.data.crac_impl.remedial_action.AbstractRemedialAction;
-import com.fasterxml.jackson.annotation.JsonTypeName;
-=======
->>>>>>> 88363e26
 import com.powsybl.iidm.network.Network;
 
 import java.util.HashSet;
@@ -26,11 +21,14 @@
  * Group of simple elementary remedial actions (setpoint, open/close, ...).
  *
  * @author Viktor Terrier {@literal <viktor.terrier at rte-france.com>}
+ * @author Baptiste Seguinot {@literal <baptiste.seguinot at rte-france.com>}
  */
 public class NetworkActionImpl extends AbstractRemedialAction<NetworkAction> implements NetworkAction {
 
     private Set<ElementaryAction> elementaryActions;
 
+    @Deprecated
+    // TODO : convert to private package
     public NetworkActionImpl(String id, String name, String operator, List<UsageRule> usageRules,
                              Set<ElementaryAction> elementaryNetworkActions) {
         super(id, name, operator, usageRules);
