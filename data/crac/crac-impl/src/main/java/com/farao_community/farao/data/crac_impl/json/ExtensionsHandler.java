--- conflicted
+++ resolved
@@ -23,23 +23,13 @@
 
     public interface ExtensionSerializer<E extends Identifiable, F extends Extension<E>> extends ExtensionJsonSerializer<E, F> { }
 
-<<<<<<< HEAD
-    private static final Supplier<ExtensionProviders<CnecExtensionSerializer>> CNEC_SUPPLIER =
-            Suppliers.memoize(() -> ExtensionProviders.createProvider(CnecExtensionSerializer.class, "cnec"));
-=======
     private static final Supplier<ExtensionProviders<ExtensionSerializer>> SERIALIZER_SUPPLIER =
             Suppliers.memoize(() -> ExtensionProviders.createProvider(ExtensionSerializer.class));
->>>>>>> 57123952
 
     /**
      * Gets the known Cnec extension serializers.
      */
-<<<<<<< HEAD
-    public static ExtensionProviders<CnecExtensionSerializer> getCnecExtensionSerializers() {
-        return CNEC_SUPPLIER.get();
-=======
     public static ExtensionProviders<ExtensionSerializer> getExtensionsSerializers() {
         return SERIALIZER_SUPPLIER.get();
->>>>>>> 57123952
     }
 }