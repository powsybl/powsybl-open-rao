/*
 * Copyright (c) 2022, RTE (http://www.rte-france.com)
 * This Source Code Form is subject to the terms of the Mozilla Public
 * License, v. 2.0. If a copy of the MPL was not distributed with this
 * file, You can obtain one at http://mozilla.org/MPL/2.0/.
 */
package com.farao_community.farao.data.crac_impl;

import com.farao_community.farao.commons.FaraoException;
import com.farao_community.farao.data.crac_api.Instant;
import com.farao_community.farao.data.crac_api.cnec.AngleCnec;
import com.farao_community.farao.data.crac_api.usage_rule.OnAngleConstraint;
import com.farao_community.farao.data.crac_api.usage_rule.OnAngleConstraintAdder;
import com.farao_community.farao.data.crac_api.usage_rule.UsageMethod;

import java.util.Objects;

import static com.farao_community.farao.data.crac_impl.AdderUtils.assertAttributeNotNull;

/**
 * @author Peter Mitri {@literal <peter.mitri at rte-france.com>}
 */
public class OnAngleConstraintAdderImpl<T extends AbstractRemedialActionAdder<T>> implements OnAngleConstraintAdder<T> {

<<<<<<< HEAD
    private final T owner;
    private Instant instant;
=======
    private T owner;
    private String instantId;
>>>>>>> 893fb408
    private String angleCnecId;
    private UsageMethod usageMethod;

    OnAngleConstraintAdderImpl(AbstractRemedialActionAdder<T> owner) {
        this.owner = (T) owner;
    }

    @Override
    public OnAngleConstraintAdder<T> withInstant(String instantId) {
        this.instantId = instantId;
        return this;
    }

    @Override
    public OnAngleConstraintAdder<T> withUsageMethod(UsageMethod usageMethod) {
        this.usageMethod = usageMethod;
        return this;
    }

    @Override
    public OnAngleConstraintAdder<T> withAngleCnec(String angleCnecId) {
        this.angleCnecId = angleCnecId;
        return this;
    }

    @Override
    public T add() {
        assertAttributeNotNull(instantId, "OnInstant", "instant", "withInstant()");
        assertAttributeNotNull(angleCnecId, "OnAngleConstraint", "angle cnec", "withAngleCnec()");

<<<<<<< HEAD
        if (Objects.isNull(usageMethod)) {
            throw new FaraoException("Since CRAC version 1.7, the field usageMethod is required for OnAngleConstraint usage rules");
        }
        if (instant.equals(Instant.OUTAGE)) {
=======
        Instant instant = owner.getCrac().getInstant(instantId);
        if (instant.isOutage()) {
>>>>>>> 893fb408
            throw new FaraoException("OnAngleConstraint usage rules are not allowed for OUTAGE instant.");
        }
        if (instant.isPreventive()) {
            owner.getCrac().addPreventiveState();
        }

        AngleCnec angleCnec = owner.getCrac().getAngleCnec(angleCnecId);
        if (Objects.isNull(angleCnec)) {
            throw new FaraoException(String.format("AngleCnec %s does not exist in crac. Consider adding it first.", angleCnecId));
        }

        AbstractRemedialActionAdder.checkOnConstraintUsageRules(instant, angleCnec);

        OnAngleConstraint onAngleConstraint = new OnAngleConstraintImpl(usageMethod, instant, angleCnec);
        owner.addUsageRule(onAngleConstraint);
        return owner;
    }
}<|MERGE_RESOLUTION|>--- conflicted
+++ resolved
@@ -22,13 +22,8 @@
  */
 public class OnAngleConstraintAdderImpl<T extends AbstractRemedialActionAdder<T>> implements OnAngleConstraintAdder<T> {
 
-<<<<<<< HEAD
-    private final T owner;
-    private Instant instant;
-=======
     private T owner;
     private String instantId;
->>>>>>> 893fb408
     private String angleCnecId;
     private UsageMethod usageMethod;
 
@@ -59,15 +54,11 @@
         assertAttributeNotNull(instantId, "OnInstant", "instant", "withInstant()");
         assertAttributeNotNull(angleCnecId, "OnAngleConstraint", "angle cnec", "withAngleCnec()");
 
-<<<<<<< HEAD
+        Instant instant = owner.getCrac().getInstant(instantId);
         if (Objects.isNull(usageMethod)) {
-            throw new FaraoException("Since CRAC version 1.7, the field usageMethod is required for OnAngleConstraint usage rules");
+            throw new FaraoException("Since CRAC version 2.0, the field usageMethod is required for OnAngleConstraint usage rules");
         }
-        if (instant.equals(Instant.OUTAGE)) {
-=======
-        Instant instant = owner.getCrac().getInstant(instantId);
         if (instant.isOutage()) {
->>>>>>> 893fb408
             throw new FaraoException("OnAngleConstraint usage rules are not allowed for OUTAGE instant.");
         }
         if (instant.isPreventive()) {
