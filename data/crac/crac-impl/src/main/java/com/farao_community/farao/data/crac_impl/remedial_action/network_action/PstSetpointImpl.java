--- conflicted
+++ resolved
@@ -8,9 +8,8 @@
 package com.farao_community.farao.data.crac_impl.remedial_action.network_action;
 
 import com.farao_community.farao.commons.FaraoException;
-import com.farao_community.farao.data.crac_api.ElementaryAction;
 import com.farao_community.farao.data.crac_api.NetworkElement;
-import com.farao_community.farao.data.crac_api.PstSetPoint;
+import com.farao_community.farao.data.crac_api.PstSetpoint;
 import com.farao_community.farao.data.crac_api.RangeDefinition;
 import com.fasterxml.jackson.annotation.JsonTypeName;
 import com.powsybl.iidm.network.Network;
@@ -25,7 +24,7 @@
  * @author Viktor Terrier {@literal <viktor.terrier at rte-france.com>}
  */
 @JsonTypeName("pst-setpoint")
-public final class PstSetpointImpl implements PstSetPoint {
+public final class PstSetpointImpl implements PstSetpoint {
 
     private NetworkElement networkElement;
     private double setpoint;
@@ -42,12 +41,8 @@
         return this.rangeDefinition;
     }
 
-<<<<<<< HEAD
     @Override
-    public double getSetPoint() {
-=======
     public double getSetpoint() {
->>>>>>> ba662241
         return this.setpoint;
     }
 
