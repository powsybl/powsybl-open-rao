--- conflicted
+++ resolved
@@ -22,13 +22,8 @@
  */
 public class OnFlowConstraintAdderImpl<T extends AbstractRemedialActionAdder<T>> implements OnFlowConstraintAdder<T> {
 
-<<<<<<< HEAD
-    private final T owner;
-    private Instant instant;
-=======
     private T owner;
     private String instantId;
->>>>>>> 893fb408
     private String flowCnecId;
     private UsageMethod usageMethod;
 
@@ -59,15 +54,11 @@
         assertAttributeNotNull(instantId, "OnInstant", "instant", "withInstant()");
         assertAttributeNotNull(flowCnecId, "OnFlowConstraint", "flow cnec", "withFlowCnec()");
 
-<<<<<<< HEAD
         if (Objects.isNull(usageMethod)) {
-            throw new FaraoException("Since CRAC version 1.7, the field usageMethod is required for OnFlowConstraint usage rules");
+            throw new FaraoException("Since CRAC version 2.0, the field usageMethod is required for OnFlowConstraint usage rules");
         }
-        if (instant.equals(Instant.OUTAGE)) {
-=======
         Instant instant = owner.getCrac().getInstant(instantId);
         if (instant.isOutage()) {
->>>>>>> 893fb408
             throw new FaraoException("OnFlowConstraint usage rules are not allowed for OUTAGE instant.");
         }
         if (instant.isPreventive()) {
@@ -81,13 +72,9 @@
 
         AbstractRemedialActionAdder.checkOnConstraintUsageRules(instant, flowCnec);
 
-<<<<<<< HEAD
-        OnFlowConstraint onFlowConstraint = new OnFlowConstraintImpl(usageMethod, instant, flowCnec);
-=======
         //TODO : you'll need the order to get the correct instant once we have more than one curative/auto instant
 
-        OnFlowConstraint onFlowConstraint = new OnFlowConstraintImpl(instant, flowCnec);
->>>>>>> 893fb408
+        OnFlowConstraint onFlowConstraint = new OnFlowConstraintImpl(usageMethod, instant, flowCnec);
         owner.addUsageRule(onFlowConstraint);
         return owner;
     }
