--- conflicted
+++ resolved
@@ -42,13 +42,8 @@
     private final int lowTapPosition;
     private final int highTapPosition;
 
-<<<<<<< HEAD
-    PstRangeActionImpl(String id, String name, String operator, List<UsageRule> usageRules, List<TapRange> ranges,
-                       NetworkElement networkElement, String groupId, int initialTap, Map<Integer, Double> tapToAngleConversionMap, Integer speed) {
-=======
     PstRangeActionImpl(String id, String name, String operator, Set<UsageRule> usageRules, List<TapRange> ranges,
                               NetworkElement networkElement, String groupId, int initialTap, Map<Integer, Double> tapToAngleConversionMap, Integer speed) {
->>>>>>> ced8e1b0
         super(id, name, operator, usageRules, groupId, speed);
         this.networkElement = networkElement;
         this.ranges = ranges;
