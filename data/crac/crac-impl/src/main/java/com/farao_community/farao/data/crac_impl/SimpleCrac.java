/*
 * Copyright (c) 2019, RTE (http://www.rte-france.com)
 * This Source Code Form is subject to the terms of the Mozilla Public
 * License, v. 2.0. If a copy of the MPL was not distributed with this
 * file, You can obtain one at http://mozilla.org/MPL/2.0/.
 */

package com.farao_community.farao.data.crac_impl;

import com.farao_community.farao.commons.FaraoException;
import com.farao_community.farao.data.crac_api.*;
import com.farao_community.farao.data.crac_impl.json.ExtensionsHandler;
import com.farao_community.farao.data.crac_impl.json.SimpleCnecSerializer;
import com.farao_community.farao.data.crac_impl.threshold.AbstractThreshold;
import com.fasterxml.jackson.annotation.*;
import com.fasterxml.jackson.databind.annotation.JsonSerialize;
import com.powsybl.iidm.network.Network;
import org.slf4j.Logger;
import org.slf4j.LoggerFactory;

import java.util.*;
import java.util.stream.Collectors;

import static java.lang.String.format;

/**
 * Business object of the CRAC file.
 *
 * @author Viktor Terrier {@literal <viktor.terrier at rte-france.com>}
 */
@JsonTypeName("simple-crac")
public class SimpleCrac extends AbstractIdentifiable implements Crac {
    private static final String ADD_ELEMENTS_TO_CRAC_ERROR_MESSAGE = "Please add %s and %s to crac first.";
    private static final String ADD_ELEMENT_TO_CRAC_ERROR_MESSAGE = "Please add %s to crac first.";
    private static final String SAME_ELEMENT_ID_DIFFERENT_NAME_ERROR_MESSAGE = "A network element with the same ID (%s) but a different name already exists.";
    private static final String SAME_CONTINGENCY_ID_DIFFERENT_ELEMENTS_ERROR_MESSAGE = "A contingency with the same ID (%s) but a different network elements already exists.";

    private static final Logger LOGGER = LoggerFactory.getLogger(SimpleCrac.class);

    private Set<NetworkElement> networkElements;
    private Set<Instant> instants;
    private Set<Contingency> contingencies;
    private Set<State> states;
    private Set<Cnec> cnecs;
    private Set<RangeAction> rangeActions;
    private Set<NetworkAction> networkActions;
    private boolean isSynchronized;

    @JsonCreator
    public SimpleCrac(@JsonProperty("id") String id,
                       @JsonProperty("name") String name,
                       @JsonProperty("networkElements") Set<NetworkElement> networkElements,
                       @JsonProperty("instants") Set<Instant> instants,
                       @JsonProperty("contingencies") Set<Contingency> contingencies,
                       @JsonProperty("states") Set<State> states,
                       @JsonProperty("cnecs") Set<Cnec> cnecs,
                       @JsonProperty("rangeActions") Set<RangeAction> rangeActions,
                       @JsonProperty("networkActions") Set<NetworkAction> networkActions) {
        super(id, name);
        this.networkElements = networkElements;
        this.instants = instants;
        this.states = states;
        this.cnecs = cnecs;
        this.contingencies = contingencies;
        this.rangeActions = rangeActions;
        this.networkActions = networkActions;
        this.isSynchronized = false;
    }

    public SimpleCrac(String id, String name) {
        this(id, name, new HashSet<>(), new HashSet<>(), new HashSet<>(), new HashSet<>(), new HashSet<>(), new HashSet<>(), new HashSet<>());
    }

    public SimpleCrac(String id) {
        this(id, id);
    }

    @Override
    public final Set<NetworkElement> getNetworkElements() {
        return networkElements;
    }

    public NetworkElement addNetworkElement(String networkElementId) {
        return addNetworkElement(networkElementId, networkElementId);
    }

    public NetworkElement addNetworkElement(NetworkElement networkElement) {
        return addNetworkElement(networkElement.getId(), networkElement.getName());
    }

    /**
     * This method add a network element to the crac internal set and returns a network element of this set.
     * If an element with the same data is already added, the element of the internal set will be returned,
     * otherwise it is created and then returned. An error is thrown when an element with an already
     * existing ID is added with a different name.
     *
     * @param networkElementId: network element ID as in network files
     * @param networkElementName: network element name for more human readable name
     * @return a network element object that is already defined in the crac
     */
    public NetworkElement addNetworkElement(String networkElementId, String networkElementName) {
        NetworkElement cracNetworkElement = getNetworkElement(networkElementId);
        if (cracNetworkElement == null) {
            cracNetworkElement = new NetworkElement(networkElementId, networkElementName);
        } else if (!cracNetworkElement.getName().equals(networkElementName)) {
            throw new FaraoException(format(SAME_ELEMENT_ID_DIFFERENT_NAME_ERROR_MESSAGE, networkElementId));
        }
        networkElements.add(cracNetworkElement);
        return cracNetworkElement;
    }

    public final NetworkElement getNetworkElement(String id) {
        return networkElements.stream().filter(networkElement -> networkElement.getId().equals(id)).findFirst().orElse(null);
    }

    @Override
    public final Set<Instant> getInstants() {
        return instants;
    }

    @Override
    public Instant getInstant(String id) {
        return instants.stream()
            .filter(instant -> instant.getId().equals(id))
            .findFirst()
            .orElse(null);
    }

    public Instant addInstant(String id, int seconds) {
        Instant instant = new Instant(id, seconds);
        checkAndAddInstant(instant);
        return instant;
    }

    @Override
    public void addInstant(Instant instant) {
        checkAndAddInstant(instant);
    }

    private void checkAndAddInstant(Instant instant) {
        // If no strictly equal elements are present in the Crac
        if (instants.stream().noneMatch(cracInstant -> cracInstant.equals(instant))) {
            // If an element with the same ID is present
            if (instants.stream().anyMatch(cracInstant -> cracInstant.getId().equals(instant.getId()))) {
                throw new FaraoException("An instant with the same ID but different seconds already exists.");
            } else if (instants.stream().anyMatch(cracInstant -> cracInstant.getSeconds() == instant.getSeconds())) {
                throw new FaraoException("An instant with the same seconds but different ID already exists.");
            }
            instants.add(instant);
        }
    }

    @Override
    public Set<Contingency> getContingencies() {
        return contingencies;
    }

    @Override
    public Contingency getContingency(String id) {
        return contingencies.stream()
            .filter(contingency -> contingency.getId().equals(id))
            .findFirst()
            .orElse(null);
    }

    public Contingency addContingency(String id, String... networkElementIds) {
        Set<NetworkElement> networkElementsToAdd = new HashSet<>();
        for (String networkElementId: networkElementIds) {
            networkElementsToAdd.add(addNetworkElement(networkElementId));
        }
        Contingency contingency = new ComplexContingency(id, networkElementsToAdd);
        addContingency(contingency);
        return Objects.requireNonNull(getContingency(contingency.getId()));
    }

    @Override
    public void addContingency(Contingency contingency) {
        // If no strictly equal elements are present in the Crac
        if (contingencies.stream().noneMatch(cracContingency -> cracContingency.equals(contingency))) {
            // If an element with the same ID is present
            if (contingencies.stream().anyMatch(cracContingency -> cracContingency.getId().equals(contingency.getId()))) {
                throw new FaraoException(format(SAME_CONTINGENCY_ID_DIFFERENT_ELEMENTS_ERROR_MESSAGE, contingency.getId()));
            }
            /*
             * A contingency contains several network elements to trip. When adding a contingency, all the contained
             * network elements have to be in the networkElements list of the crac.
             * Here we go through all the network elements of the contingency, if an equal element is already present in
             * the crac list we can directly pick its reference, if not we first have to create a new element of the
             * list copying the network element contained in the contingency.
             * Then we can create a new contingency referring to network elements already presents in the crac.
             */
            Set<NetworkElement> networkElementsFromInternalSet = new HashSet<>();
            for (NetworkElement networkElement : contingency.getNetworkElements()) {
                networkElementsFromInternalSet.add(addNetworkElement(networkElement.getId(), networkElement.getName()));
            }
            contingencies.add(new ComplexContingency(contingency.getId(), contingency.getName(), networkElementsFromInternalSet));
        }
    }

    public final Set<State> getStates() {
        return states;
    }

    public final State getState(String id) {
        return states.stream().filter(state -> state.getId().equals(id)).findFirst().orElse(null);
    }

    @Override
    @JsonIgnore
    public State getPreventiveState() {
        return states.stream().filter(state -> !state.getContingency().isPresent()).findFirst().orElse(null);
    }

    @Override
    public SortedSet<State> getStates(Contingency contingency) {
        return states.stream()
            .filter(state -> state.getContingency().isPresent() && state.getContingency().get().getId().equals(contingency.getId()))
            .collect(Collectors.toCollection(TreeSet::new));
    }

    @Override
    public Set<State> getStates(Instant instant) {
        return states.stream()
            .filter(state -> state.getInstant().getId().equals(instant.getId()))
            .collect(Collectors.toSet());
    }

    @Override
    public State getState(Contingency contingency, Instant instant) {
        return states.stream()
            .filter(state -> state.getContingency().isPresent() && state.getInstant().getId().equals(instant.getId()))
            .filter(state -> state.getContingency().isPresent() && state.getContingency().get().getId().equals(contingency.getId()))
            .findFirst()
            .orElse(null);
    }

    public State addState(Contingency contingency, Instant instant) {
        State state;
        if (contingency != null) {
            if (contingencies.contains(contingency) && instants.contains(instant)) {
                state = new SimpleState(Optional.of(getContingency(contingency.getId())), getInstant(instant.getId()));
            } else {
                throw new FaraoException(format(ADD_ELEMENTS_TO_CRAC_ERROR_MESSAGE, contingency.getId(), instant.getId()));
            }
        } else {
            if (instants.contains(instant)) {
                state = new SimpleState(Optional.empty(), getInstant(instant.getId()));
            } else {
                throw new FaraoException(format(ADD_ELEMENT_TO_CRAC_ERROR_MESSAGE, instant.getId()));
            }
        }
        states.add(state);
        return state;
    }

    public State addState(String contingencyId, String instantId) {
        State state;
        if (contingencyId != null) {
            if (getContingency(contingencyId) != null && getInstant(instantId) != null) {
                state = new SimpleState(Optional.of(getContingency(contingencyId)), getInstant(instantId));
            } else {
                throw new FaraoException(format(ADD_ELEMENTS_TO_CRAC_ERROR_MESSAGE, contingencyId, instantId));
            }
        } else {
            if (getInstant(instantId) != null) {
                state = new SimpleState(Optional.empty(), getInstant(instantId));
            } else {
                throw new FaraoException(format(ADD_ELEMENT_TO_CRAC_ERROR_MESSAGE, instantId));
            }
        }
        states.add(state);
        return state;
    }

    /**
     * Add a state in the Crac object. When adding a state which is made of a Contingency and an Instant,
     * these Contingency and Instant objects have to be independently present in the Crac as well. So if they
     * are not, they have to be added as well.
     * Then the State has to point on the good objects, meaning those which are present independently in the Crac.
     * So in the end a new State object will be created with references on Contingency and Instant objects
     * that have been already added to the Crac.
     *
     * @param state: state object that can be created from already existing Contingency and Instant object of the Crac
     *             or not.
     */
    @Override
    public void addState(State state) {
        // If the two instants are strictly equals no need to add it
        if (instants.stream().noneMatch(instant ->
            instant.getId().equals(state.getInstant().getId()) && instant.getSeconds() == state.getInstant().getSeconds())
        ) {
            // Can thow FaraoException if this instant and already present instants are incompatible
            addInstant(state.getInstant());
        }
        Instant instant = getInstant(state.getInstant().getId());

        Optional<Contingency> stateContingency = state.getContingency();
        Optional<Contingency> contingency;
        if (stateContingency.isPresent()) {
            if (contingencies.stream().noneMatch(stateContingency.get()::equals)) {
                addContingency(stateContingency.get());
            }
            contingency = Optional.of(getContingency(stateContingency.get().getId()));
        } else {
            contingency = Optional.empty();
        }
        states.add(new SimpleState(contingency, instant));
    }

    @Override
    public Cnec getCnec(String id) {
        return cnecs.stream().filter(cnec -> cnec.getId().equals(id)).findFirst().orElse(null);
    }

    @JsonSerialize(contentUsing = SimpleCnecSerializer.class)
    @Override
    public Set<Cnec> getCnecs() {
        return cnecs;
    }

    @Override
    public Set<Cnec> getCnecs(State state) {
        return cnecs.stream()
            .filter(cnec -> cnec.getState().equals(state))
            .collect(Collectors.toSet());
    }

    public Cnec addCnec(String id, NetworkElement networkElement, Set<AbstractThreshold> abstractThresholds, State state) {
        if (!networkElements.contains(networkElement) || !states.contains(state)) {
            throw new FaraoException(format(ADD_ELEMENTS_TO_CRAC_ERROR_MESSAGE, networkElement.getId(), state.getId()));
        }
        Cnec cnec = new SimpleCnec(id, networkElement, abstractThresholds, state);
        cnecs.add(cnec);
        return cnec;
    }

<<<<<<< HEAD
    public Cnec addCnec(String id, String name, String networkElementId, AbstractThreshold abstractThreshold, String stateId) {
        if (getNetworkElement(networkElementId) == null || getState(stateId) == null) {
            throw new FaraoException(format(ADD_ELEMENTS_TO_CRAC_ERROR_MESSAGE, networkElementId, stateId));
        }
        Cnec cnec = new SimpleCnec(id, name, getNetworkElement(networkElementId), abstractThreshold, getState(stateId));
=======
    public Cnec addCnec(String id, String networkElementId, Set<AbstractThreshold> abstractThresholds, String stateId) {
        if (getNetworkElement(networkElementId) == null || getState(stateId) == null) {
            throw new FaraoException(format(ADD_ELEMENTS_TO_CRAC_ERROR_MESSAGE, networkElementId, stateId));
        }
        Cnec cnec = new SimpleCnec(id, getNetworkElement(networkElementId), abstractThresholds, getState(stateId));
>>>>>>> 0d3646eb
        cnecs.add(cnec);
        return cnec;
    }

    public Cnec addCnec(String id, String networkElementId, AbstractThreshold abstractThreshold, String stateId) {
        return this.addCnec(id, id, networkElementId, abstractThreshold, stateId);
    }

    @Override
    public void addCnec(Cnec cnec) {
        addState(cnec.getState());
        NetworkElement networkElement = addNetworkElement(cnec.getNetworkElement());

        // add cnec
        cnecs.add(((SimpleCnec) cnec).copy(networkElement, getState(cnec.getState().getId())));

        // add extensions
        if (!cnec.getExtensions().isEmpty()) {
            Cnec cnecInCrac = getCnec(cnec.getId());
            ExtensionsHandler.getCnecExtensionSerializers().addExtensions(cnecInCrac, cnec.getExtensions());
        }
    }

    @Override
    public Set<RangeAction> getRangeActions() {
        return rangeActions;
    }

    @Override
    public Set<NetworkAction> getNetworkActions() {
        return networkActions;
    }

    @Override
    public void addNetworkAction(NetworkAction networkAction) {
        networkAction.getUsageRules().forEach(usageRule -> addState(usageRule.getState()));
        networkAction.getNetworkElements().forEach(this::addNetworkElement);
        networkActions.add(networkAction);
    }

    @Override
    public void addRangeAction(RangeAction rangeAction) {
        rangeAction.getUsageRules().forEach(usageRule -> addState(usageRule.getState()));
        rangeActions.add(rangeAction);
    }

    @Override
    public Set<NetworkAction> getNetworkActions(Network network, State state, UsageMethod usageMethod) {
        return networkActions.stream()
            .filter(networkAction -> networkAction.getUsageMethod(network, state).equals(usageMethod))
            .collect(Collectors.toSet());
    }

    @Override
    public NetworkAction getNetworkAction(String id) {
        return networkActions.stream()
                .filter(networkAction -> networkAction.getId().equals(id))
                .findFirst()
                .orElse(null);
    }

    @Override
    public Set<RangeAction> getRangeActions(Network network, State state, UsageMethod usageMethod) {
        return rangeActions.stream()
            .filter(rangeAction -> rangeAction.getUsageMethod(network, state).equals(usageMethod))
            .collect(Collectors.toSet());
    }

    @Override
    public RangeAction getRangeAction(String id) {
        return rangeActions.stream()
                .filter(rangeAction ->  rangeAction.getId().equals(id))
                .findFirst()
                .orElse(null);
    }

    @Override
    public void synchronize(Network network) {
        if (isSynchronized) {
            throw new AlreadySynchronizedException(format("Crac %s has already been synchronized", getId()));
        }
        cnecs.forEach(cnec -> cnec.synchronize(network));
        rangeActions.forEach(rangeAction -> rangeAction.synchronize(network));
        isSynchronized = true;
    }

    @Override
    public void desynchronize() {
        cnecs.forEach(Synchronizable::desynchronize);
        rangeActions.forEach(Synchronizable::desynchronize);
        isSynchronized = false;
    }

    @Override
    public boolean isSynchronized() {
        return isSynchronized;
    }

    @Override
    public void generateValidityReport(Network network) {
        ArrayList<Cnec> absentFromNetworkCnecs = new ArrayList<>();
        getCnecs().forEach(cnec -> {
            if (network.getBranch(cnec.getNetworkElement().getId()) == null) {
                absentFromNetworkCnecs.add(cnec);
                LOGGER.warn(String.format("Cnec %s with network element [%s] is not present in the network. It is removed from the Crac", cnec.getId(), cnec.getNetworkElement().getId()));
            }
        });
        absentFromNetworkCnecs.forEach(cnec -> cnecs.remove(cnec));
        ArrayList<RangeAction> absentFromNetworkRangeActions = new ArrayList<>();
        getRangeActions().forEach(rangeAction -> rangeAction.getNetworkElements().forEach(networkElement -> {
            if (network.getIdentifiable(networkElement.getId()) == null) {
                absentFromNetworkRangeActions.add(rangeAction);
                LOGGER.warn(String.format("Remedial Action %s with network element [%s] is not present in the network. It is removed from the Crac", rangeAction.getId(), networkElement.getId()));
            }
        }));
        absentFromNetworkRangeActions.forEach(rangeAction -> rangeActions.remove(rangeAction));

        ArrayList<NetworkAction> absentFromNetworkNetworkActions = new ArrayList<>();
        getNetworkActions().forEach(networkAction -> networkAction.getNetworkElements().forEach(networkElement -> {
            if (network.getIdentifiable(networkElement.getId()) == null) {
                absentFromNetworkNetworkActions.add(networkAction);
                LOGGER.warn(String.format("Remedial Action %s with network element [%s] is not present in the network. It is removed from the Crac", networkAction.getId(), networkElement.getId()));
            }
        }));
        absentFromNetworkNetworkActions.forEach(networkAction -> networkActions.remove(networkAction));
        // TODO: remove contingencies that are not present in the network (and states associated...)
    }
}<|MERGE_RESOLUTION|>--- conflicted
+++ resolved
@@ -334,25 +334,17 @@
         return cnec;
     }
 
-<<<<<<< HEAD
-    public Cnec addCnec(String id, String name, String networkElementId, AbstractThreshold abstractThreshold, String stateId) {
+    public Cnec addCnec(String id, String name, String networkElementId, Set<AbstractThreshold> abstractThresholds, String stateId) {
         if (getNetworkElement(networkElementId) == null || getState(stateId) == null) {
             throw new FaraoException(format(ADD_ELEMENTS_TO_CRAC_ERROR_MESSAGE, networkElementId, stateId));
         }
-        Cnec cnec = new SimpleCnec(id, name, getNetworkElement(networkElementId), abstractThreshold, getState(stateId));
-=======
-    public Cnec addCnec(String id, String networkElementId, Set<AbstractThreshold> abstractThresholds, String stateId) {
-        if (getNetworkElement(networkElementId) == null || getState(stateId) == null) {
-            throw new FaraoException(format(ADD_ELEMENTS_TO_CRAC_ERROR_MESSAGE, networkElementId, stateId));
-        }
-        Cnec cnec = new SimpleCnec(id, getNetworkElement(networkElementId), abstractThresholds, getState(stateId));
->>>>>>> 0d3646eb
+        Cnec cnec = new SimpleCnec(id, name, getNetworkElement(networkElementId), abstractThresholds, getState(stateId));
         cnecs.add(cnec);
         return cnec;
     }
 
-    public Cnec addCnec(String id, String networkElementId, AbstractThreshold abstractThreshold, String stateId) {
-        return this.addCnec(id, id, networkElementId, abstractThreshold, stateId);
+    public Cnec addCnec(String id, String networkElementId, Set<AbstractThreshold> abstractThresholds, String stateId) {
+        return this.addCnec(id, id, networkElementId, abstractThresholds, stateId);
     }
 
     @Override
