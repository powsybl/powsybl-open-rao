--- conflicted
+++ resolved
@@ -253,13 +253,6 @@
      * @return true if the Contingency is referenced in a Cnec or in a RemedialAction's UsageRule
      */
     private boolean isContingencyUsedWithinCrac(String contingencyId) {
-<<<<<<< HEAD
-        return getCnecs().stream().anyMatch(cnec -> cnec.getState().getContingency().isPresent()
-                        && cnec.getState().getContingency().get().getId().equals(contingencyId))
-                || getRemedialActions().stream().map(RemedialAction::getUsageRules).flatMap(Set::stream)
-                .anyMatch(usageMethod -> (usageMethod instanceof OnContingencyStateImpl)
-                        && ((OnContingencyStateImpl) usageMethod).getContingency().getId().equals(contingencyId));
-=======
         return isContingencyUsedForCnecs(contingencyId) || isContingencyUsedForRemedialActions(contingencyId);
     }
 
@@ -279,9 +272,8 @@
      * @return true if the Contingency is referenced in a RemedialAction's UsageRule
      */
     private boolean isContingencyUsedForRemedialActions(String contingencyId) {
-        return getRemedialActions().stream().map(RemedialAction::getUsageRules).flatMap(List::stream).anyMatch(usageRule ->
+        return getRemedialActions().stream().map(RemedialAction::getUsageRules).flatMap(Set::stream).anyMatch(usageRule ->
             usageRule instanceof OnContingencyState onContingencyState && onContingencyState.getContingency().getId().equals(contingencyId));
->>>>>>> 012a9cb2
     }
 
     //endregion
