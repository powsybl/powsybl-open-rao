/*
 * Copyright (c) 2019, RTE (http://www.rte-france.com)
 * This Source Code Form is subject to the terms of the Mozilla Public
 * License, v. 2.0. If a copy of the MPL was not distributed with this
 * file, You can obtain one at http://mozilla.org/MPL/2.0/.
 */

package com.farao_community.farao.data.crac_impl;

import com.farao_community.farao.commons.FaraoException;
import com.farao_community.farao.data.crac_api.*;
import com.farao_community.farao.data.crac_api.cnec.*;
import com.farao_community.farao.data.crac_api.network_action.NetworkAction;
import com.farao_community.farao.data.crac_api.network_action.NetworkActionAdder;
import com.farao_community.farao.data.crac_api.range_action.*;
import com.farao_community.farao.data.crac_api.usage_rule.OnContingencyState;
import com.farao_community.farao.data.crac_api.usage_rule.UsageMethod;

import java.util.*;
import java.util.stream.Collectors;

import static java.lang.String.format;

/**
 * Business object of the CRAC file.
 *
 * @author Viktor Terrier {@literal <viktor.terrier at rte-france.com>}
 */
public class CracImpl extends AbstractIdentifiable<Crac> implements Crac {
    private static final String ADD_ELEMENT_TO_CRAC_ERROR_MESSAGE = "Please add %s to crac first.";
    private static final String SAME_ELEMENT_ID_DIFFERENT_NAME_ERROR_MESSAGE = "A network element with the same ID (%s) but a different name already exists.";

    private final Map<String, NetworkElement> networkElements = new HashMap<>();
    private final Map<String, Contingency> contingencies = new HashMap<>();
    private final Map<String, Instant> instants = new HashMap<>();
    private final Map<String, State> states = new HashMap<>();
    private final Map<String, FlowCnec> flowCnecs = new HashMap<>();
    private final Map<String, AngleCnec> angleCnecs = new HashMap<>();
    private final Map<String, VoltageCnec> voltageCnecs = new HashMap<>();
    private final Map<String, PstRangeAction> pstRangeActions = new HashMap<>();
    private final Map<String, HvdcRangeAction> hvdcRangeActions = new HashMap<>();
    private final Map<String, InjectionRangeAction> injectionRangeActions = new HashMap<>();
    private final Map<String, NetworkAction> networkActions = new HashMap<>();

    public CracImpl(String id, String name) {
        super(id, name);
    }

    public CracImpl(String id) {
        this(id, id);
    }

    // ========================================
    // region NetworkElements management
    // ========================================

    Set<NetworkElement> getNetworkElements() {
        return new HashSet<>(networkElements.values());
    }

    NetworkElement getNetworkElement(String id) {
        return networkElements.getOrDefault(id, null);
    }

    /**
     * Removes NetworkElement objects from the Crac, if they are not used within other objects of the Crac.
     * Only NetworkElement objects that are not referenced are removed.
     *
     * @param networkElementIds: IDs of the network elements to remove
     */
    void safeRemoveNetworkElements(Set<String> networkElementIds) {
        networkElementIds.stream()
            .filter(networkElementId -> !isNetworkElementUsedWithinCrac(networkElementId))
            .forEach(networkElements::remove);
    }

    /**
     * Check if a NetworkElement is referenced in the CRAC (ie in a Contingency, a Cnec or a RemedialAction)
     *
     * @param networkElementId: ID of the NetworkElement
     * @return true if the NetworkElement is referenced in a Contingency, a Cnec or a RemedialAction
     */
    private boolean isNetworkElementUsedWithinCrac(String networkElementId) {
        return getContingencies().stream()
            .flatMap(co -> co.getNetworkElements().stream())
            .anyMatch(ne -> ne.getId().equals(networkElementId))
            || getCnecs().stream()
            .map(Cnec::getNetworkElements)
            .flatMap(Set::stream)
            .anyMatch(ne -> ((NetworkElement) ne).getId().equals(networkElementId))
            || getRemedialActions().stream()
            .map(RemedialAction::getNetworkElements)
            .flatMap(Set::stream)
            .anyMatch(ne -> ne.getId().equals(networkElementId));
    }

    /**
     * This method add a network element to the crac internal set and returns a network element of this set.
     * If an element with the same data is already added, the element of the internal set will be returned,
     * otherwise it is created and then returned. An error is thrown when an element with an already
     * existing ID is added with a different name.
     *
     * @param networkElementId:   network element ID as in network files
     * @param networkElementName: network element name for more human readable name
     * @return a network element object that is already defined in the crac
     */
    NetworkElement addNetworkElement(String networkElementId, String networkElementName) {
        String name = (networkElementName != null) ? networkElementName : networkElementId;
        NetworkElement cracNetworkElement = getNetworkElement(networkElementId);
        if (cracNetworkElement == null) {
            cracNetworkElement = new NetworkElementImpl(networkElementId, name);
        } else if (!cracNetworkElement.getName().equals(name)) {
            throw new FaraoException(format(SAME_ELEMENT_ID_DIFFERENT_NAME_ERROR_MESSAGE, networkElementId));
        }
        networkElements.put(networkElementId, cracNetworkElement);
        return cracNetworkElement;
    }

    //endregion
    // ========================================
    // region Contingencies management
    // ========================================

    @Override
    public ContingencyAdder newContingency() {
        return new ContingencyAdderImpl(this);
    }

    @Override
    public Set<Contingency> getContingencies() {
        return new HashSet<>(contingencies.values());
    }

    @Override
    public Contingency getContingency(String id) {
        return contingencies.get(id);
    }

    @Override
    public void removeContingency(String id) {
        if (isContingencyUsedWithinCrac(id)) {
            throw new FaraoException(format("Contingency %s is used within a CNEC or an OnContingencyState UsageRule. Please remove all references to the contingency first.", id));
        } else {
            Contingency contingency = contingencies.get(id);
            if (contingency != null) {
                contingencies.remove(id);
                safeRemoveNetworkElements(contingency.getNetworkElements().stream().map(NetworkElement::getId).collect(Collectors.toSet()));
                safeRemoveStates(getStates(contingency).stream().map(State::getId).collect(Collectors.toSet()));
            }
        }
    }

    @Override
    public Instant addInstant(Instant instant) {
        String id = instant.getId();
        if (instants.containsKey(id)) {
            if (instant == instants.get(id)) {
                return instants.get(id);
            } else {
                throw new FaraoException(format("Instant %s is already defined with other arguments", id));
            }
        }
        instants.put(id, instant);
        return instant;
    }

    @Override
    public Set<Instant> getInstants() {
        return new HashSet<>(instants.values());
    }

    @Override
    public Instant getPreventiveInstant() {
        return instants.get("preventive");
    }

    @Override
    public Set<Instant> getInstants(InstantKind instantKind) {
        return instants.values().stream()
            .filter(instant -> instant.getInstantKind().equals(instantKind))
            .collect(Collectors.toSet());
    }

    void addContingency(Contingency contingency) {
        contingencies.put(contingency.getId(), contingency);
    }

    /**
     * Check if a Contingency is referenced in the CRAC (ie in a Cnec or in a RemedialAction's UsageRule)
     *
     * @param contingencyId: ID of the Contingency
     * @return true if the Contingency is referenced in a Cnec or in a RemedialAction's UsageRule
     */
    private boolean isContingencyUsedWithinCrac(String contingencyId) {
        return getCnecs().stream().anyMatch(cnec -> cnec.getState().getContingency().isPresent()
<<<<<<< HEAD
            && cnec.getState().getContingency().get().getId().equals(contingencyId))
            || getRemedialActions().stream().map(RemedialAction::getUsageRules).flatMap(List::stream)
            .anyMatch(usageMethod -> (usageMethod instanceof OnContingencyStateImpl onContingencyState)
                && onContingencyState.getContingency().getId().equals(contingencyId));
=======
                        && cnec.getState().getContingency().get().getId().equals(contingencyId))
                || getRemedialActions().stream().map(RemedialAction::getUsageRules).flatMap(Set::stream)
                .anyMatch(usageMethod -> (usageMethod instanceof OnContingencyStateImpl)
                        && ((OnContingencyStateImpl) usageMethod).getContingency().getId().equals(contingencyId));
>>>>>>> ced8e1b0
    }

    //endregion
    // ========================================
    // region States management
    // ========================================

    @Override
    public final Set<State> getStates() {
        return new HashSet<>(states.values());
    }

    @Override
    public State getPreventiveState() {
        return states.get("preventive");
    }

    @Override
    public SortedSet<State> getStates(Contingency contingency) {
        Objects.requireNonNull(contingency, "Contingency must not be null when getting states.");
        return states.values().stream()
            .filter(state -> state.getContingency().isPresent() && state.getContingency().get().getId().equals(contingency.getId()))
            .collect(Collectors.toCollection(TreeSet::new));
    }

    @Override
    public Set<State> getStates(Instant instant) {
        return states.values().stream()
            .filter(state -> state.getInstant().equals(instant))
            .collect(Collectors.toSet());
    }

    @Override
    public State getState(Contingency contingency, Instant instant) {
        Objects.requireNonNull(contingency, "Contingency must not be null when getting a state.");
        return states.get(contingency.getId() + " - " + instant.toString());
    }

    State addPreventiveState(Instant instant) {
        if (getPreventiveState() != null) {
            return getPreventiveState();
        } else {
            State state = new PreventiveState(instant);
            states.put(state.getId(), state);
            return state;
        }
    }

    State addState(Contingency contingency, Instant instant) {
        Objects.requireNonNull(contingency, "Contingency must not be null when adding a state.");
        if (instant.getInstantKind().equals(InstantKind.PREVENTIVE)) {
            throw new FaraoException("Impossible to add a preventive state with a contingency.");
        }
        if (getState(contingency, instant) != null) {
            return getState(contingency, instant);
        } else {
            if (!contingencies.containsKey(contingency.getId())) {
                throw new FaraoException(format(ADD_ELEMENT_TO_CRAC_ERROR_MESSAGE, contingency.getId()));
            }
            State state = new PostContingencyState(getContingency(contingency.getId()), instant);
            states.put(state.getId(), state);
            return state;
        }
    }

    /**
     * Removes State objects from the Crac, if they are not used within other objects of the Crac
     * Only State objects that are not referenced are removed.
     *
     * @param stateIds: IDs of the States to remove
     */
    void safeRemoveStates(Set<String> stateIds) {
        stateIds.stream()
            .filter(stateId -> !isStateUsedWithinCrac(stateId))
            .forEach(states::remove);
    }

    /**
     * Check if a State is referenced in the CRAC (ie in a Cnec or a RemedialAction's UsageRule)
     *
     * @param stateId: ID of the State
     * @return true if the State is referenced in a Cnec or a RemedialAction's UsageRule
     */
    private boolean isStateUsedWithinCrac(String stateId) {
        return getCnecs().stream()
            .anyMatch(cnec -> cnec.getState().getId().equals(stateId))
<<<<<<< HEAD
            || getRemedialActions().stream()
            .map(RemedialAction::getUsageRules)
            .flatMap(List::stream)
            .anyMatch(ur -> ur instanceof OnContingencyState onContingencyState && onContingencyState.getState().getId().equals(stateId));
=======
                || getRemedialActions().stream()
                .map(RemedialAction::getUsageRules)
                .flatMap(Set::stream)
                .anyMatch(ur -> ur instanceof OnContingencyState && ((OnContingencyState) ur).getState().getId().equals(stateId));
>>>>>>> ced8e1b0
    }

    //endregion
    // ========================================
    // region Cnec management
    // ========================================

    @Override
    public FlowCnecAdder newFlowCnec() {
        return new FlowCnecAdderImpl(this);
    }

    @Override
    public AngleCnecAdder newAngleCnec() {
        return new AngleCnecAdderImpl(this);
    }

    @Override
    public VoltageCnecAdder newVoltageCnec() {
        return new VoltageCnecAdderImpl(this);
    }

    @Override
    public Set<Cnec> getCnecs() {
        Set<Cnec> cnecs = new HashSet<>();
        cnecs.addAll(getFlowCnecs());
        cnecs.addAll(getAngleCnecs());
        cnecs.addAll(getVoltageCnecs());
        return cnecs;
    }

    @Override
    public Set<Cnec> getCnecs(State state) {
        Set<Cnec> cnecs = new HashSet<>();
        cnecs.addAll(getFlowCnecs(state));
        cnecs.addAll(getAngleCnecs(state));
        cnecs.addAll(getVoltageCnecs(state));
        return cnecs;
    }

    @Override
    public Cnec getCnec(String cnecId) {
        if (flowCnecs.containsKey(cnecId)) {
            return getFlowCnec(cnecId);
        } else if (angleCnecs.containsKey(cnecId)) {
            return getAngleCnec(cnecId);
        } else if (voltageCnecs.containsKey(cnecId)) {
            return getVoltageCnec(cnecId);
        }
        return null;
    }

    /**
     * Find a BranchCnec by its id, returns null if the BranchCnec does not exists
     *
     * @deprecated consider using getCnec() or getFlowCnec() instead
     */
    @Override
    @Deprecated(since = "3.0.0")
    public BranchCnec getBranchCnec(String id) {
        return getFlowCnec(id);
    }

    /**
     * Gather all the BranchCnecs present in the Crac. It returns a set because Cnecs
     * must not be duplicated and there is no defined order for Cnecs.
     *
     * @deprecated consider using getCnecs() or getFlowCnecs() instead
     */
    @Override
    @Deprecated(since = "3.0.0")
    public Set<BranchCnec> getBranchCnecs() {
        return new HashSet<>(flowCnecs.values());
    }

    /**
     * Gather all the BranchCnecs of a specified State. It returns a set because Cnecs
     * must not be duplicated and there is no defined order for Cnecs.
     *
     * @deprecated consider using getCnecs() or getFlowCnecs() instead
     */
    @Override
    @Deprecated(since = "3.0.0")
    public Set<BranchCnec> getBranchCnecs(State state) {
        return new HashSet<>(getFlowCnecs(state));
    }

    @Override
    public FlowCnec getFlowCnec(String flowCnecId) {
        return flowCnecs.get(flowCnecId);
    }

    @Override
    public Set<FlowCnec> getFlowCnecs() {
        return new HashSet<>(flowCnecs.values());
    }

    @Override
    public Set<FlowCnec> getFlowCnecs(State state) {
        return flowCnecs.values().stream()
            .filter(cnec -> cnec.getState().equals(state))
            .collect(Collectors.toSet());
    }

    @Override
    public AngleCnec getAngleCnec(String angleCnecId) {
        return angleCnecs.get(angleCnecId);
    }

    @Override
    public Set<AngleCnec> getAngleCnecs() {
        return new HashSet<>(angleCnecs.values());
    }

    @Override
    public Set<AngleCnec> getAngleCnecs(State state) {
        return angleCnecs.values().stream()
            .filter(cnec -> cnec.getState().equals(state))
            .collect(Collectors.toSet());
    }

    @Override
    public VoltageCnec getVoltageCnec(String voltageCnecId) {
        return voltageCnecs.get(voltageCnecId);
    }

    @Override
    public Set<VoltageCnec> getVoltageCnecs() {
        return new HashSet<>(voltageCnecs.values());
    }

    @Override
    public Set<VoltageCnec> getVoltageCnecs(State state) {
        return voltageCnecs.values().stream()
            .filter(cnec -> cnec.getState().equals(state))
            .collect(Collectors.toSet());
    }

    @Override
    public void removeCnec(String cnecId) {
        removeFlowCnec(cnecId);
        removeAngleCnec(cnecId);
        removeVoltageCnec(cnecId);
    }

    @Override
    public void removeFlowCnec(String flowCnecId) {
        removeFlowCnecs(Collections.singleton(flowCnecId));
    }

    @Override
    public void removeFlowCnecs(Set<String> flowCnecsIds) {
        Set<FlowCnec> flowCnecsToRemove = flowCnecsIds.stream().map(flowCnecs::get).filter(Objects::nonNull).collect(Collectors.toSet());
        Set<String> networkElementsToRemove = flowCnecsToRemove.stream().map(cnec -> cnec.getNetworkElement().getId()).collect(Collectors.toSet());
        Set<String> statesToRemove = flowCnecsToRemove.stream().map(Cnec::getState).map(State::getId).collect(Collectors.toSet());
        flowCnecsToRemove.forEach(flowCnecToRemove ->
            flowCnecs.remove(flowCnecToRemove.getId())
        );
        safeRemoveNetworkElements(networkElementsToRemove);
        safeRemoveStates(statesToRemove);
    }

    @Override
    public void removeAngleCnec(String angleCnecId) {
        removeAngleCnecs(Collections.singleton(angleCnecId));
    }

    @Override
    public void removeAngleCnecs(Set<String> angleCnecsIds) {
        Set<AngleCnec> angleCnecsToRemove = angleCnecsIds.stream().map(angleCnecs::get).filter(Objects::nonNull).collect(Collectors.toSet());
        Set<String> networkElementsToRemove = angleCnecsToRemove.stream().map(Cnec::getNetworkElements)
            .flatMap(Set::stream).map(Identifiable::getId).collect(Collectors.toSet());
        Set<String> statesToRemove = angleCnecsToRemove.stream().map(Cnec::getState).map(State::getId).collect(Collectors.toSet());
        angleCnecsToRemove.forEach(angleCnecToRemove ->
            angleCnecs.remove(angleCnecToRemove.getId())
        );
        safeRemoveNetworkElements(networkElementsToRemove);
        safeRemoveStates(statesToRemove);
    }

    @Override
    public void removeVoltageCnec(String voltageCnecId) {
        removeVoltageCnecs(Collections.singleton(voltageCnecId));
    }

    @Override
    public void removeVoltageCnecs(Set<String> voltageCnecsIds) {
        Set<VoltageCnec> voltageCnecsToRemove = voltageCnecsIds.stream().map(voltageCnecs::get).filter(Objects::nonNull).collect(Collectors.toSet());
        Set<String> networkElementsToRemove = voltageCnecsToRemove.stream().map(cnec -> cnec.getNetworkElement().getId()).collect(Collectors.toSet());
        Set<String> statesToRemove = voltageCnecsToRemove.stream().map(Cnec::getState).map(State::getId).collect(Collectors.toSet());
        voltageCnecsToRemove.forEach(voltageCnecToRemove ->
            voltageCnecs.remove(voltageCnecToRemove.getId())
        );
        safeRemoveNetworkElements(networkElementsToRemove);
        safeRemoveStates(statesToRemove);
    }

    void addFlowCnec(FlowCnec flowCnec) {
        flowCnecs.put(flowCnec.getId(), flowCnec);
    }

    void addAngleCnec(AngleCnec angleCnec) {
        angleCnecs.put(angleCnec.getId(), angleCnec);
    }

    void addVoltageCnec(VoltageCnec voltageCnec) {
        voltageCnecs.put(voltageCnec.getId(), voltageCnec);
    }

    // endregion
    // ========================================
    // region RemedialActions management
    // ========================================

    @Override
    public Set<RemedialAction<?>> getRemedialActions() {
        Set<RemedialAction<?>> remedialActions = new HashSet<>();
        remedialActions.addAll(pstRangeActions.values());
        remedialActions.addAll(hvdcRangeActions.values());
        remedialActions.addAll(injectionRangeActions.values());
        remedialActions.addAll(networkActions.values());
        return remedialActions;
    }

    @Override
    public RemedialAction<?> getRemedialAction(String remedialActionId) {
        RemedialAction<?> remedialAction = getNetworkAction(remedialActionId);
        if (!Objects.isNull(remedialAction)) {
            return remedialAction;
        } else {
            return getRangeAction(remedialActionId);
        }
    }

    @Override
    public void removeRemedialAction(String remedialActionId) {
        removeRangeAction(remedialActionId);
        removeNetworkAction(remedialActionId);
    }

    private Set<State> getAssociatedStates(RemedialAction<?> remedialAction) {
        return remedialAction.getUsageRules().stream()
            .filter(OnContingencyState.class::isInstance)
            .map(ur -> ((OnContingencyState) ur).getState())
            .collect(Collectors.toSet());
    }

    // endregion
    // ========================================
    // region RangeAction management
    // ========================================

    @Override
    public PstRangeActionAdder newPstRangeAction() {
        return new PstRangeActionAdderImpl(this);
    }

    @Override
    public HvdcRangeActionAdder newHvdcRangeAction() {
        return new HvdcRangeActionAdderImpl(this);
    }

    @Override
    public InjectionRangeActionAdder newInjectionRangeAction() {
        return new InjectionRangeActionAdderImpl(this);
    }

    @Override
    public Set<PstRangeAction> getPstRangeActions() {
        return new HashSet<>(pstRangeActions.values());
    }

    @Override
    public Set<HvdcRangeAction> getHvdcRangeActions() {
        return new HashSet<>(hvdcRangeActions.values());
    }

    @Override
    public Set<InjectionRangeAction> getInjectionRangeActions() {
        return new HashSet<>(injectionRangeActions.values());
    }

    @Override
    public PstRangeAction getPstRangeAction(String pstRangeActionId) {
        return pstRangeActions.get(pstRangeActionId);
    }

    @Override
    public HvdcRangeAction getHvdcRangeAction(String hvdcRangeActionId) {
        return hvdcRangeActions.get(hvdcRangeActionId);
    }

    @Override
    public InjectionRangeAction getInjectionRangeAction(String injectionRangActionId) {
        return injectionRangeActions.get(injectionRangActionId);
    }

    @Override
    public Set<RangeAction<?>> getRangeActions() {
        Set<RangeAction<?>> rangeActionsSet = new HashSet<>(pstRangeActions.values());
        rangeActionsSet.addAll(hvdcRangeActions.values());
        rangeActionsSet.addAll(injectionRangeActions.values());
        return rangeActionsSet;
    }

    @Override
    public Set<RangeAction<?>> getRangeActions(State state, UsageMethod... usageMethods) {
        Set<RangeAction<?>> pstRangeActionsSet = pstRangeActions.values().stream()
            .filter(rangeAction -> Arrays.stream(usageMethods).anyMatch(usageMethod -> rangeAction.getUsageMethod(state).equals(usageMethod)))
            .collect(Collectors.toSet());
        Set<RangeAction<?>> hvdcRangeActionsSet = hvdcRangeActions.values().stream()
            .filter(rangeAction -> Arrays.stream(usageMethods).anyMatch(usageMethod -> rangeAction.getUsageMethod(state).equals(usageMethod)))
            .collect(Collectors.toSet());
        Set<RangeAction<?>> injectionRangeActionSet = injectionRangeActions.values().stream()
            .filter(rangeAction -> Arrays.stream(usageMethods).anyMatch(usageMethod -> rangeAction.getUsageMethod(state).equals(usageMethod)))
            .collect(Collectors.toSet());
        Set<RangeAction<?>> rangeActionsSet = new HashSet<>(pstRangeActionsSet);
        rangeActionsSet.addAll(hvdcRangeActionsSet);
        rangeActionsSet.addAll(injectionRangeActionSet);
        return rangeActionsSet;
    }

    @Override
    public Set<RangeAction<?>> getPotentiallyAvailableRangeActions(State state) {
        return getRangeActions(state, UsageMethod.AVAILABLE, UsageMethod.FORCED, UsageMethod.TO_BE_EVALUATED);
    }

    @Override
    public RangeAction<?> getRangeAction(String id) {
        if (pstRangeActions.get(id) != null) {
            return pstRangeActions.get(id);
        } else if (hvdcRangeActions.get(id) != null) {
            return hvdcRangeActions.get(id);
        } else {
            return injectionRangeActions.get(id);
        }
    }

    public void removeRangeAction(String id) {
        if (pstRangeActions.get(id) != null) {
            removePstRangeAction(id);
        } else if (hvdcRangeActions.get(id) != null) {
            removeHvdcRangeAction(id);
        } else {
            removeInjectionRangeAction(id);
        }
    }

    @Override
    public void removePstRangeAction(String id) {
        PstRangeAction rangeActionToRemove = pstRangeActions.get(id);
        if (Objects.isNull(rangeActionToRemove)) {
            return;
        }

        Set<String> associatedNetworkElementsIds = rangeActionToRemove.getNetworkElements().stream().map(NetworkElement::getId).collect(Collectors.toSet());
        Set<String> associatedStatesIds = getAssociatedStates(rangeActionToRemove).stream().map(State::getId).collect(Collectors.toSet());

        pstRangeActions.remove(id);

        safeRemoveNetworkElements(associatedNetworkElementsIds);
        safeRemoveStates(associatedStatesIds);
    }

    @Override
    public void removeHvdcRangeAction(String id) {
        HvdcRangeAction rangeActionToRemove = hvdcRangeActions.get(id);
        if (Objects.isNull(rangeActionToRemove)) {
            return;
        }

        Set<String> associatedNetworkElementsIds = rangeActionToRemove.getNetworkElements().stream().map(NetworkElement::getId).collect(Collectors.toSet());
        Set<String> associatedStatesIds = getAssociatedStates(rangeActionToRemove).stream().map(State::getId).collect(Collectors.toSet());

        hvdcRangeActions.remove(id);

        safeRemoveNetworkElements(associatedNetworkElementsIds);
        safeRemoveStates(associatedStatesIds);

    }

    @Override
    public void removeInjectionRangeAction(String id) {
        InjectionRangeAction rangeActionToRemove = injectionRangeActions.get(id);
        if (Objects.isNull(rangeActionToRemove)) {
            return;
        }

        Set<String> associatedNetworkElementsIds = rangeActionToRemove.getNetworkElements().stream().map(NetworkElement::getId).collect(Collectors.toSet());
        Set<String> associatedStatesIds = getAssociatedStates(rangeActionToRemove).stream().map(State::getId).collect(Collectors.toSet());

        injectionRangeActions.remove(id);

        safeRemoveNetworkElements(associatedNetworkElementsIds);
        safeRemoveStates(associatedStatesIds);
    }

    void addPstRangeAction(PstRangeAction pstRangeAction) {
        pstRangeActions.put(pstRangeAction.getId(), pstRangeAction);
    }

    void addHvdcRangeAction(HvdcRangeAction hvdcRangeAction) {
        hvdcRangeActions.put(hvdcRangeAction.getId(), hvdcRangeAction);
    }

    void addInjectionRangeAction(InjectionRangeAction injectionRangeAction) {
        injectionRangeActions.put(injectionRangeAction.getId(), injectionRangeAction);
    }

    // endregion
    // ========================================
    // region NetworkAction management
    // ========================================

    @Override
    public Set<NetworkAction> getNetworkActions() {
        return new HashSet<>(networkActions.values());
    }

    @Override
    public Set<NetworkAction> getNetworkActions(State state, UsageMethod... usageMethods) {
        return networkActions.values().stream()
            .filter(networkAction -> Arrays.stream(usageMethods).anyMatch(usageMethod -> networkAction.getUsageMethod(state).equals(usageMethod)))
            .collect(Collectors.toSet());
    }

    @Override
    public Set<NetworkAction> getPotentiallyAvailableNetworkActions(State state) {
        return getNetworkActions(state, UsageMethod.AVAILABLE, UsageMethod.FORCED, UsageMethod.TO_BE_EVALUATED);
    }

    @Override
    public NetworkAction getNetworkAction(String id) {
        return networkActions.get(id);
    }

    @Override
    public NetworkActionAdder newNetworkAction() {
        return new NetworkActionAdderImpl(this);
    }

    @Override
    public void removeNetworkAction(String id) {
        NetworkAction networkActionToRemove = networkActions.get(id);
        if (Objects.isNull(networkActionToRemove)) {
            return;
        }

        Set<String> associatedNetworkElementsIds = networkActionToRemove.getNetworkElements().stream().map(NetworkElement::getId).collect(Collectors.toSet());
        Set<String> associatedStatesIds = getAssociatedStates(networkActionToRemove).stream().map(State::getId).collect(Collectors.toSet());

        networkActions.remove(id);

        safeRemoveNetworkElements(associatedNetworkElementsIds);
        safeRemoveStates(associatedStatesIds);
    }

    void addNetworkAction(NetworkAction networkAction) {
        networkActions.put(networkAction.getId(), networkAction);
    }
    // endregion
}<|MERGE_RESOLUTION|>--- conflicted
+++ resolved
@@ -193,17 +193,10 @@
      */
     private boolean isContingencyUsedWithinCrac(String contingencyId) {
         return getCnecs().stream().anyMatch(cnec -> cnec.getState().getContingency().isPresent()
-<<<<<<< HEAD
             && cnec.getState().getContingency().get().getId().equals(contingencyId))
-            || getRemedialActions().stream().map(RemedialAction::getUsageRules).flatMap(List::stream)
+            || getRemedialActions().stream().map(RemedialAction::getUsageRules).flatMap(Set::stream)
             .anyMatch(usageMethod -> (usageMethod instanceof OnContingencyStateImpl onContingencyState)
                 && onContingencyState.getContingency().getId().equals(contingencyId));
-=======
-                        && cnec.getState().getContingency().get().getId().equals(contingencyId))
-                || getRemedialActions().stream().map(RemedialAction::getUsageRules).flatMap(Set::stream)
-                .anyMatch(usageMethod -> (usageMethod instanceof OnContingencyStateImpl)
-                        && ((OnContingencyStateImpl) usageMethod).getContingency().getId().equals(contingencyId));
->>>>>>> ced8e1b0
     }
 
     //endregion
@@ -290,17 +283,10 @@
     private boolean isStateUsedWithinCrac(String stateId) {
         return getCnecs().stream()
             .anyMatch(cnec -> cnec.getState().getId().equals(stateId))
-<<<<<<< HEAD
             || getRemedialActions().stream()
             .map(RemedialAction::getUsageRules)
-            .flatMap(List::stream)
+            .flatMap(Set::stream)
             .anyMatch(ur -> ur instanceof OnContingencyState onContingencyState && onContingencyState.getState().getId().equals(stateId));
-=======
-                || getRemedialActions().stream()
-                .map(RemedialAction::getUsageRules)
-                .flatMap(Set::stream)
-                .anyMatch(ur -> ur instanceof OnContingencyState && ((OnContingencyState) ur).getState().getId().equals(stateId));
->>>>>>> ced8e1b0
     }
 
     //endregion
