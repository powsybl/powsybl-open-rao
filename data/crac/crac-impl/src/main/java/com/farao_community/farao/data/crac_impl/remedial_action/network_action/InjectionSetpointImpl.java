--- conflicted
+++ resolved
@@ -7,8 +7,7 @@
 
 package com.farao_community.farao.data.crac_impl.remedial_action.network_action;
 
-import com.farao_community.farao.data.crac_api.ElementaryAction;
-import com.farao_community.farao.data.crac_api.InjectionSetPoint;
+import com.farao_community.farao.data.crac_api.InjectionSetpoint;
 import com.farao_community.farao.data.crac_api.NetworkElement;
 import com.fasterxml.jackson.annotation.JsonTypeName;
 import com.powsybl.iidm.network.*;
@@ -20,7 +19,7 @@
  * @author Viktor Terrier {@literal <viktor.terrier at rte-france.com>}
  */
 @JsonTypeName("injection-setpoint")
-public final class InjectionSetpointImpl implements InjectionSetPoint {
+public final class InjectionSetpointImpl implements InjectionSetpoint {
 
     private NetworkElement networkElement;
     private double setpoint;
@@ -30,12 +29,8 @@
         this.setpoint = setpoint;
     }
 
-<<<<<<< HEAD
     @Override
-    public double getSetPoint() {
-=======
     public double getSetpoint() {
->>>>>>> ba662241
         return setpoint;
     }
 
