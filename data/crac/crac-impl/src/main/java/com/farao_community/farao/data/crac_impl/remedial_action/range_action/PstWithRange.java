--- conflicted
+++ resolved
@@ -30,13 +30,8 @@
  */
 @JsonTypeName("pst-with-range")
 public final class PstWithRange extends AbstractElementaryRangeAction<PstRange> implements PstRange {
-<<<<<<< HEAD
-    private int lowTapPosition;
-    private int highTapPosition;
-=======
     private int lowTapPosition; // min value of PST in the Network (with implicit RangeDefinition)
     private int highTapPosition; // max value of PST in the Network (with implicit RangeDefinition)
->>>>>>> b1866aa3
     private int initialTapPosition;
 
     private boolean isSynchronized;
@@ -143,24 +138,6 @@
         return convertTapToAngle(Math.min(highTapPosition, (int) getExtremumValueWithRange(range, getCurrentTapPosition(network), maxValue)));
     }
 
-    @Override
-<<<<<<< HEAD
-    public double getMaxNegativeVariation(Network network) {
-        // This method calls getMinValue so it will throw a NotSynchronizedException if required
-        return Math.max(convertTapToAngle(getCurrentTapPosition(network)) - getMinValue(network), 0);
-    }
-
-    @Override
-    public double getMaxPositiveVariation(Network network) {
-        // This method calls getMaxValue so it will throw a NotSynchronizedException if required
-        return Math.max(getMaxValue(network) - convertTapToAngle(getCurrentTapPosition(network)), 0);
-    }
-
-    private int getCurrentTapPosition(Network network) {
-        return checkValidPstAndGetPhaseTapChanger(network).getTapPosition();
-    }
-
-=======
     public double getCurrentValue(Network network) {
         return convertTapToAngle(getCurrentTapPosition(network));
     }
@@ -207,7 +184,6 @@
         }
     }
 
->>>>>>> b1866aa3
     private double convertTapToAngle(int tap) {
         if (!isSynchronized()) {
             throw new NotSynchronizedException(String.format("PST %s have not been synchronized so tap cannot be converted to angle", getId()));
