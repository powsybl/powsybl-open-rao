--- conflicted
+++ resolved
@@ -194,7 +194,6 @@
     }
 
     @Test
-<<<<<<< HEAD
     public void computeCurrentValueFromStartsAtOne() throws NoSuchFieldException {
         PstWithRange pstWithRange = spy(pst);
 
@@ -216,16 +215,8 @@
 
     @Test
     public void getCurrentValueTest() {
+        pst.synchronize(network);
         assertEquals(0, pst.getCurrentValue(network), 0);
-=======
-    public void getMaxNegativeVariationWithNoSynchronizationFails() {
-        try {
-            pst.getMaxNegativeVariation(network);
-            fail();
-        } catch (FaraoException e) {
-            assertEquals("PST pst_range_id have not been synchronized so tap cannot be converted to angle", e.getMessage());
-        }
->>>>>>> 3a1a28c0
     }
 
     @Test
