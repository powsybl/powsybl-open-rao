/*
 * Copyright (c) 2019, RTE (http://www.rte-france.com)
 * This Source Code Form is subject to the terms of the Mozilla Public
 *  License, v. 2.0. If a copy of the MPL was not distributed with this
 * file, You can obtain one at http://mozilla.org/MPL/2.0/.
 */

package com.farao_community.farao.data.crac_impl.remedial_action.range_action;

import com.farao_community.farao.commons.FaraoException;
import com.farao_community.farao.data.crac_impl.AlreadySynchronizedException;
import com.farao_community.farao.data.crac_api.NetworkElement;
import com.farao_community.farao.data.crac_api.RangeDefinition;
import com.farao_community.farao.data.crac_impl.range_domain.Range;
import com.farao_community.farao.data.crac_impl.range_domain.RangeType;
import com.powsybl.iidm.import_.Importers;
import com.powsybl.iidm.network.Network;
import com.powsybl.iidm.network.PhaseTapChanger;
import org.junit.Before;
import org.junit.Test;
import org.mockito.internal.util.reflection.FieldSetter;

import static org.junit.Assert.*;
import static org.mockito.Mockito.spy;

/**
 * @author Joris Mancini {@literal <joris.mancini at rte-france.com>}
 */
public class PstWithRangeTest extends AbstractElementaryRangeActionTest {
    private String networkElementId;
    private PstWithRange pst;
    private Network network;
    private PhaseTapChanger phaseTapChanger;
    private NetworkElement networkElement;

    @Before
    public void setUp() {
        network = Importers.loadNetwork(
            "TestCase12Nodes.uct",
            getClass().getResourceAsStream("/TestCase12Nodes.uct")
        );
        networkElementId = "BBE2AA1  BBE3AA1  1";
        networkElement = new NetworkElement(networkElementId);
        pst = new PstWithRange("pst_range_id", networkElement);
        phaseTapChanger = network.getTwoWindingsTransformer(networkElementId).getPhaseTapChanger();
    }

    @Test
    public void pstOtherConstructor() {
        PstWithRange pstRange1 = new PstWithRange("id", networkElement);
        assertEquals("", pstRange1.getOperator());
        PstWithRange pstRange2 = new PstWithRange("id", "name", "operator", networkElement);
        assertEquals("operator", pstRange2.getOperator());
    }

    @Test
    public void pstEquals() {
        PstWithRange pstRange1 = new PstWithRange("pst_range_id", networkElement);
        assertEquals(pst.hashCode(), pstRange1.hashCode());
        assertEquals(pst, pstRange1);
        PstWithRange pstDifferent = new PstWithRange("pst_range_id_2", new NetworkElement("neOther"));
        assertNotEquals(pst.hashCode(), pstDifferent.hashCode());
        assertNotEquals(pst, pstDifferent);
    }

    @Test
    public void apply() {
        assertEquals(0, network.getTwoWindingsTransformer(networkElementId).getPhaseTapChanger().getTapPosition());
        pst.apply(network, network.getTwoWindingsTransformer(networkElementId).getPhaseTapChanger().getStep(12).getAlpha());
        assertEquals(12, network.getTwoWindingsTransformer(networkElementId).getPhaseTapChanger().getTapPosition());
    }

    @Test
    public void applyOutOfBound() {
        try {
            pst.apply(network, 50);
            fail();
        } catch (FaraoException e) {
            assertEquals("Angle value", e.getMessage().substring(0, 11)); // In order to avoid numeric values in the expected String
        }
    }

    @Test
    public void applyOnUnknownPst() {
        PstWithRange unknownPstWithRange = new PstWithRange(
                "unknown_pstrange_id",
                new NetworkElement("unknown pst", "unknown pst"));
        try {
            unknownPstWithRange.apply(network, 50);
            fail();
        } catch (FaraoException e) {
            assertEquals("PST unknown pst does not exist in the current network", e.getMessage());
        }
    }

    @Test
    public void applyOnTransformerWithNoPhaseShifter() {
        Network network = Importers.loadNetwork(
            "TestCase12Nodes_no_pst.uct",
            getClass().getResourceAsStream("/TestCase12Nodes_no_pst.uct"));
        String notPstRangeElementId = "BBE2AA1  BBE3AA1  1";
        PstWithRange notAPstWithRange = new PstWithRange("not_pstrange_id", networkElement);
        try {
            notAPstWithRange.apply(network, 50);
            fail();
        } catch (FaraoException e) {
            assertEquals(String.format("Transformer %s is not a PST but is defined as a PstRange", notPstRangeElementId), e.getMessage());
        }
    }

    @Test
    public void pstWithoutSpecificRange() {
        PstWithRange pstRangeWithoutSpecificRange = new PstWithRange("id", networkElement);
        pstRangeWithoutSpecificRange.synchronize(network);
        assertEquals(phaseTapChanger.getStep(phaseTapChanger.getLowTapPosition()).getAlpha(), pstRangeWithoutSpecificRange.getMinValue(network), 0);
        assertEquals(phaseTapChanger.getStep(phaseTapChanger.getHighTapPosition()).getAlpha(), pstRangeWithoutSpecificRange.getMaxValue(network), 0);
    }

    @Test
    public void pstWithAbsoluteStartOneRange() {
        pst.addRange(new Range(3, 13, RangeType.ABSOLUTE_FIXED, RangeDefinition.STARTS_AT_ONE));
        pst.synchronize(network);
        assertEquals(phaseTapChanger.getStep(phaseTapChanger.getLowTapPosition() + 2).getAlpha(), pst.getMinValue(network), 0);
        assertEquals(phaseTapChanger.getStep(phaseTapChanger.getLowTapPosition() + 12).getAlpha(), pst.getMaxValue(network), 0);
    }

    @Test
    public void pstWithAbsoluteCenteredZeroRange() {
        pst.addRange(new Range(-3, 3, RangeType.ABSOLUTE_FIXED, RangeDefinition.CENTERED_ON_ZERO));
        pst.synchronize(network);
        int neutralTap = (phaseTapChanger.getHighTapPosition() + phaseTapChanger.getLowTapPosition()) / 2;
        assertEquals(phaseTapChanger.getStep(neutralTap - 3).getAlpha(), pst.getMinValue(network), 0);
        assertEquals(phaseTapChanger.getStep(neutralTap + 3).getAlpha(), pst.getMaxValue(network), 0);
    }

    @Test
    public void pstWithRelativeDynamicRange() {
        pst.addRange(new Range(-3, 3, RangeType.RELATIVE_DYNAMIC, RangeDefinition.CENTERED_ON_ZERO));
        pst.synchronize(network);
        int initialTapPosition = phaseTapChanger.getTapPosition();
        assertEquals(phaseTapChanger.getStep(initialTapPosition - 3).getAlpha(), pst.getMinValue(network), 0);
        assertEquals(phaseTapChanger.getStep(initialTapPosition + 3).getAlpha(), pst.getMaxValue(network), 0);

        int newTapPosition = initialTapPosition + 5;
        phaseTapChanger.setTapPosition(newTapPosition);
        assertEquals(phaseTapChanger.getStep(newTapPosition - 3).getAlpha(), pst.getMinValue(network), 0);
        assertEquals(phaseTapChanger.getStep(newTapPosition + 3).getAlpha(), pst.getMaxValue(network), 0);
    }

    @Test
    public void pstWithRelativeFixedRange() {
        pst.addRange(new Range(-3, 3, RangeType.RELATIVE_FIXED, RangeDefinition.CENTERED_ON_ZERO));
        pst.synchronize(network);
        int initialTapPosition = phaseTapChanger.getTapPosition();
        assertEquals(phaseTapChanger.getStep(initialTapPosition - 3).getAlpha(), pst.getMinValue(network), 0);
        assertEquals(phaseTapChanger.getStep(initialTapPosition + 3).getAlpha(), pst.getMaxValue(network), 0);

        int newTapPosition = initialTapPosition + 5;
        phaseTapChanger.setTapPosition(newTapPosition);
        assertEquals(phaseTapChanger.getStep(initialTapPosition - 3).getAlpha(), pst.getMinValue(network), 0);
        assertEquals(phaseTapChanger.getStep(initialTapPosition + 3).getAlpha(), pst.getMaxValue(network), 0);
    }

    @Test
    public void desynchronize() {
        pst.addRange(new Range(-3, 3, RangeType.RELATIVE_FIXED, RangeDefinition.CENTERED_ON_ZERO));
        pst.synchronize(network);
        int initialTapPosition = phaseTapChanger.getTapPosition();
        assertEquals(phaseTapChanger.getStep(initialTapPosition + 3).getAlpha(), pst.getMaxValue(network), 0);
        pst.desynchronize();

        try {
            pst.getMaxValue(network);
            fail();
        } catch (FaraoException e) {
            assertEquals("PST pst_range_id have not been synchronized so its max value cannot be accessed", e.getMessage());
        }
    }

    @Test
    public void computeCurrentValueFromCenteredOnZero() throws NoSuchFieldException {
        PstWithRange pstWithRange = spy(pst);

        FieldSetter.setField(pstWithRange, pstWithRange.getClass().getDeclaredField("lowTapPosition"), -16);
        FieldSetter.setField(pstWithRange, pstWithRange.getClass().getDeclaredField("highTapPosition"), 16);

        pstWithRange.apply(network, 0.0); // tap 0 (CENTERED_ON_ZERO)
        assertEquals(0, pstWithRange.getCurrentTapPosition(network, RangeDefinition.CENTERED_ON_ZERO), 0);
        assertEquals(17, pstWithRange.getCurrentTapPosition(network, RangeDefinition.STARTS_AT_ONE), 0);

        pstWithRange.apply(network, 3.8946); // tap 10 (CENTERED_ON_ZERO)
        assertEquals(10, pstWithRange.getCurrentTapPosition(network, RangeDefinition.CENTERED_ON_ZERO), 0);
        assertEquals(27, pstWithRange.getCurrentTapPosition(network, RangeDefinition.STARTS_AT_ONE), 0);
    }

    @Test
    public void computeCurrentValueFromStartsAtOne() throws NoSuchFieldException {
        PstWithRange pstWithRange = spy(pst);

        // As the network contains taps CENTERED_ON_ZERO, but we want to test the case where the taps STARTS_AT_ONE,
        // we artifically modify the lowTapPosition and highTapPosition, and we need also to shift the taps in the assertEquals,
        // because the conversion from angle to tap is based on the network (so it gives a tap CENTERED_ON_ZERO)
        int tapShift = 17;
        FieldSetter.setField(pstWithRange, pstWithRange.getClass().getDeclaredField("lowTapPosition"), 1);
        FieldSetter.setField(pstWithRange, pstWithRange.getClass().getDeclaredField("highTapPosition"), 33);

        pstWithRange.apply(network, 0.0); // tap 17 (STARTS_AT_ONE)
        assertEquals(0, pstWithRange.getCurrentTapPosition(network, RangeDefinition.CENTERED_ON_ZERO) + tapShift, 0);
        assertEquals(17, pstWithRange.getCurrentTapPosition(network, RangeDefinition.STARTS_AT_ONE) + tapShift, 0);

        pstWithRange.apply(network, -3.8946); // tap 7 (STARTS_AT_ONE)
        assertEquals(-10, pstWithRange.getCurrentTapPosition(network, RangeDefinition.CENTERED_ON_ZERO) + tapShift, 0);
        assertEquals(7, pstWithRange.getCurrentTapPosition(network, RangeDefinition.STARTS_AT_ONE) + tapShift, 0);
    }

    @Test
    public void getCurrentValueTest() {
        pst.synchronize(network);
        assertEquals(0, pst.getCurrentValue(network), 0);
    }

    @Test
    public void convertToStartsAtOneFails() throws NoSuchFieldException {
        PstWithRange pstWithRange = spy(pst);
        FieldSetter.setField(pstWithRange, pstWithRange.getClass().getDeclaredField("lowTapPosition"), -12);
        FieldSetter.setField(pstWithRange, pstWithRange.getClass().getDeclaredField("highTapPosition"), 35);
        try {
            pstWithRange.getCurrentTapPosition(network, RangeDefinition.STARTS_AT_ONE);
        } catch (FaraoException e) {
            assertEquals("Unhandled range definition, between -12 and 35.", e.getMessage());
        }
    }

    @Test
    public void convertToCenteredOnZero() throws NoSuchFieldException {
        PstWithRange pstWithRange = spy(pst);
        FieldSetter.setField(pstWithRange, pstWithRange.getClass().getDeclaredField("lowTapPosition"), -12);
        FieldSetter.setField(pstWithRange, pstWithRange.getClass().getDeclaredField("highTapPosition"), 35);
        try {
            pstWithRange.getCurrentTapPosition(network, RangeDefinition.CENTERED_ON_ZERO);
        } catch (FaraoException e) {
<<<<<<< HEAD
            assertEquals("PST pst_range_id have not been synchronized so tap cannot be converted to angle", e.getMessage());
=======
            assertEquals("Unhandled range definition, between -12 and 35.", e.getMessage());
>>>>>>> b1866aa3
        }
    }

    @Test
    public void getMinValueWithNoSynchronizationFails() {
        try {
            pst.getMinValue(network);
            fail();
        } catch (FaraoException e) {
            assertEquals("PST pst_range_id have not been synchronized so its min value cannot be accessed", e.getMessage());
        }
    }

    @Test
    public void synchronizetwiceFails() {
        pst.synchronize(network);
        try {
            pst.synchronize(network);
        } catch (AlreadySynchronizedException e) {
            assertEquals("PST pst_range_id has already been synchronized", e.getMessage());
        }
    }
}<|MERGE_RESOLUTION|>--- conflicted
+++ resolved
@@ -239,11 +239,7 @@
         try {
             pstWithRange.getCurrentTapPosition(network, RangeDefinition.CENTERED_ON_ZERO);
         } catch (FaraoException e) {
-<<<<<<< HEAD
-            assertEquals("PST pst_range_id have not been synchronized so tap cannot be converted to angle", e.getMessage());
-=======
             assertEquals("Unhandled range definition, between -12 and 35.", e.getMessage());
->>>>>>> b1866aa3
         }
     }
 
