--- conflicted
+++ resolved
@@ -62,17 +62,10 @@
         UsageRule usageRule = remedialAction.getUsageRules().iterator().next();
 
         assertEquals(1, remedialAction.getUsageRules().size());
-<<<<<<< HEAD
-        assertTrue(remedialAction.getUsageRules().get(0) instanceof OnContingencyState);
-        assertEquals(instantCurative, ((OnContingencyState) remedialAction.getUsageRules().get(0)).getState().getInstant());
-        assertEquals(contingency, ((OnContingencyState) remedialAction.getUsageRules().get(0)).getState().getContingency().orElse(null));
-        assertEquals(UsageMethod.AVAILABLE, remedialAction.getUsageRules().get(0).getUsageMethod());
-=======
         assertTrue(usageRule instanceof OnContingencyState);
-        assertEquals(Instant.CURATIVE, ((OnContingencyState) usageRule).getState().getInstant());
+        assertEquals(instantCurative, ((OnContingencyState) usageRule).getState().getInstant());
         assertEquals(contingency, ((OnContingencyState) usageRule).getState().getContingency().orElse(null));
         assertEquals(UsageMethod.AVAILABLE, usageRule.getUsageMethod());
->>>>>>> ced8e1b0
         assertEquals(1, crac.getStates().size());
         assertNotNull(crac.getState("contingencyId", instantCurative));
     }
@@ -87,15 +80,9 @@
         UsageRule usageRule = remedialAction.getUsageRules().iterator().next();
 
         assertEquals(1, remedialAction.getUsageRules().size());
-<<<<<<< HEAD
-        assertTrue(remedialAction.getUsageRules().get(0) instanceof OnContingencyState);
-        assertEquals(instantPrev, ((OnContingencyState) remedialAction.getUsageRules().get(0)).getState().getInstant());
-        assertEquals(UsageMethod.FORCED, remedialAction.getUsageRules().get(0).getUsageMethod());
-=======
         assertTrue(usageRule instanceof OnContingencyState);
-        assertEquals(Instant.PREVENTIVE, ((OnContingencyState) usageRule).getState().getInstant());
+        assertEquals(instantPrev, ((OnContingencyState) usageRule).getState().getInstant());
         assertEquals(UsageMethod.FORCED, usageRule.getUsageMethod());
->>>>>>> ced8e1b0
     }
 
     @Test
