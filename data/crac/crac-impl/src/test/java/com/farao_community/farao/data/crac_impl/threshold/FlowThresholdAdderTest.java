--- conflicted
+++ resolved
@@ -31,26 +31,15 @@
 
     @Before
     public void setUp() {
-<<<<<<< HEAD
-        crac = new SimpleCrac("test-crac");
+        crac = new SimpleCracFactory().create("test-crac");
         contingency = crac.newContingency().withId("conId").add();
-        instant = crac.newInstant().withId("instId").setSeconds(10).add();
-=======
-        crac = new SimpleCracFactory().create("test-crac");
-        contingency = crac.newContingency().setId("conId").add();
->>>>>>> 015124fd
     }
 
     @Test
     public void testAddThresholdInMW() {
         BranchCnec cnec = crac.newBranchCnec()
-<<<<<<< HEAD
-            .withId("test-cnec").setInstant(instant).setContingency(contingency)
+            .withId("test-cnec").setInstant(Instant.OUTAGE).setContingency(contingency)
             .newNetworkElement().withId("neID").add()
-=======
-            .setId("test-cnec").setInstant(Instant.OUTAGE).setContingency(contingency)
-            .newNetworkElement().setId("neID").add()
->>>>>>> 015124fd
             .newThreshold().setUnit(Unit.MEGAWATT).setMin(-250.0).setMax(1000.0).setRule(BranchThresholdRule.ON_LEFT_SIDE).add()
             .add();
         assertEquals(1000.0, cnec.getUpperBound(LEFT, Unit.MEGAWATT).orElseThrow(), DOUBLE_TOLERANCE);
@@ -61,13 +50,8 @@
     public void testAddThresholdInA() {
         Network network = NetworkImportsUtil.import12NodesNetwork();
         BranchCnec cnec = crac.newBranchCnec()
-<<<<<<< HEAD
-            .withId("test-cnec").setInstant(instant).setContingency(contingency)
+            .withId("test-cnec").setInstant(Instant.OUTAGE).setContingency(contingency)
             .newNetworkElement().withId("BBE1AA1  BBE2AA1  1").add()
-=======
-            .setId("test-cnec").setInstant(Instant.OUTAGE).setContingency(contingency)
-            .newNetworkElement().setId("BBE1AA1  BBE2AA1  1").add()
->>>>>>> 015124fd
             .newThreshold().setUnit(Unit.AMPERE).setMin(-1000.).setMax(1000.).setRule(BranchThresholdRule.ON_LEFT_SIDE).add()
             .add();
         cnec.synchronize(network);
@@ -81,13 +65,8 @@
         String lineId = "BBE1AA1  BBE2AA1  1";
         double lineLimit = network.getLine(lineId).getCurrentLimits1().getPermanentLimit();
         BranchCnec cnec = crac.newBranchCnec()
-<<<<<<< HEAD
-            .withId("test-cnec").setInstant(instant).setContingency(contingency)
+            .withId("test-cnec").setInstant(Instant.CURATIVE).setContingency(contingency)
             .newNetworkElement().withId(lineId).add()
-=======
-            .setId("test-cnec").setInstant(Instant.CURATIVE).setContingency(contingency)
-            .newNetworkElement().setId(lineId).add()
->>>>>>> 015124fd
             .newThreshold().setUnit(Unit.PERCENT_IMAX).setMin(-0.8).setMax(0.5).setRule(BranchThresholdRule.ON_LEFT_SIDE).add()
             .add();
         cnec.synchronize(network);
