/*
 * Copyright (c) 2022, RTE (http://www.rte-france.com)
 * This Source Code Form is subject to the terms of the Mozilla Public
 *  License, v. 2.0. If a copy of the MPL was not distributed with this
 * file, You can obtain one at http://mozilla.org/MPL/2.0/.
 */
package com.farao_community.farao.data.crac_impl;

import com.farao_community.farao.commons.Unit;
import com.farao_community.farao.data.crac_api.Crac;
import com.farao_community.farao.data.crac_api.InstantKind;
import com.farao_community.farao.data.crac_api.cnec.VoltageCnec;
import com.farao_community.farao.data.crac_api.cnec.VoltageCnecAdder;
import com.farao_community.farao.data.crac_impl.utils.NetworkImportsUtil;
import com.powsybl.iidm.network.Country;
import com.powsybl.iidm.network.Network;
import org.junit.jupiter.api.BeforeEach;
import org.junit.jupiter.api.Test;

import java.util.Optional;
import java.util.Set;

import static org.junit.jupiter.api.Assertions.*;

/**
 * @author Philippe Edwards {@literal <philippe.edwards at rte-france.com>}
 */
class VoltageCnecImplTest {
<<<<<<< HEAD
    private final static double DOUBLE_TOLERANCE = 1e-3;
    private static final String PREVENTIVE_INSTANT_ID = "preventive";
=======
    private static final double DOUBLE_TOLERANCE = 1e-3;
>>>>>>> 012a9cb2

    private Crac crac;

    @BeforeEach
    public void setUp() {
        crac = new CracImplFactory().create("cracId")
            .newInstant(PREVENTIVE_INSTANT_ID, InstantKind.PREVENTIVE);
    }

    private VoltageCnecAdder initPreventiveCnecAdder() {
        return crac.newVoltageCnec()
            .withId("voltage-cnec")
            .withName("voltage-cnec-name")
            .withNetworkElement("networkElement")
            .withOperator("FR")
            .withInstant(PREVENTIVE_INSTANT_ID)
            .withOptimized(false);
    }

    @Test
    void testGetLocation1() {

        Network network = NetworkImportsUtil.import12NodesNetwork();

        VoltageCnec cnec1 = crac.newVoltageCnec()
            .withId("cnec-1-id")
            .withNetworkElement("BBE1AA1")
            .withInstant(PREVENTIVE_INSTANT_ID)
            .newThreshold().withUnit(Unit.KILOVOLT).withMax(1000.).add()
            .add();

        VoltageCnec cnec2 = crac.newVoltageCnec()
            .withId("cnec-2-id")
            .withNetworkElement("DDE2AA1")
            .withInstant(PREVENTIVE_INSTANT_ID)
            .newThreshold().withUnit(Unit.KILOVOLT).withMax(1000.).add()
            .add();

        Set<Optional<Country>> countries = cnec1.getLocation(network);
        assertEquals(1, countries.size());
        assertTrue(countries.contains(Optional.of(Country.BE)));

        countries = cnec2.getLocation(network);
        assertEquals(1, countries.size());
        assertTrue(countries.contains(Optional.of(Country.DE)));
    }

    @Test
    void testVoltageCnecWithOneMaxThreshold() {

        VoltageCnec cnec = initPreventiveCnecAdder()
            .newThreshold().withUnit(Unit.KILOVOLT).withMax(500.).add()
            .add();

        // bounds
        assertEquals(500., cnec.getUpperBound(Unit.KILOVOLT).orElseThrow(), DOUBLE_TOLERANCE);
        assertFalse(cnec.getLowerBound(Unit.KILOVOLT).isPresent());

        // margin
        assertEquals(200., cnec.computeMargin(300, Unit.KILOVOLT), DOUBLE_TOLERANCE); // bound: 500 MW
        assertEquals(800., cnec.computeMargin(-300, Unit.KILOVOLT), DOUBLE_TOLERANCE); // bound: 760 A
    }

    @Test
    void testVoltageCnecWithSeveralThresholds() {
        VoltageCnec cnec = initPreventiveCnecAdder()
            .newThreshold().withUnit(Unit.KILOVOLT).withMax(100.).add()
            .newThreshold().withUnit(Unit.KILOVOLT).withMin(-200.).add()
            .newThreshold().withUnit(Unit.KILOVOLT).withMax(500.).add()
            .newThreshold().withUnit(Unit.KILOVOLT).withMin(-300.).add()
            .newThreshold().withUnit(Unit.KILOVOLT).withMin(-50.).withMax(150.).add()
            .add();

        assertEquals(100., cnec.getUpperBound(Unit.KILOVOLT).orElseThrow(), DOUBLE_TOLERANCE);
        assertEquals(-50., cnec.getLowerBound(Unit.KILOVOLT).orElseThrow(), DOUBLE_TOLERANCE);
        assertEquals(-200., cnec.computeMargin(300, Unit.KILOVOLT), DOUBLE_TOLERANCE);
        assertEquals(-150., cnec.computeMargin(-200, Unit.KILOVOLT), DOUBLE_TOLERANCE);
    }

    @Test
    void marginsWithNegativeAndPositiveLimits() {

        VoltageCnec cnec = initPreventiveCnecAdder()
            .newThreshold().withUnit(Unit.KILOVOLT).withMin(-200.).withMax(500.).add()
            .add();

        assertEquals(-100, cnec.computeMargin(-300, Unit.KILOVOLT), DOUBLE_TOLERANCE);
        assertEquals(200, cnec.computeMargin(0, Unit.KILOVOLT), DOUBLE_TOLERANCE);
        assertEquals(100, cnec.computeMargin(400, Unit.KILOVOLT), DOUBLE_TOLERANCE);
        assertEquals(-300, cnec.computeMargin(800, Unit.KILOVOLT), DOUBLE_TOLERANCE);
    }

    // other

    @Test
    void testEqualsAndHashCode() {
        VoltageCnec cnec1 = initPreventiveCnecAdder().newThreshold().withUnit(Unit.KILOVOLT).withMax(1000.).add().add();
        VoltageCnec cnec2 = initPreventiveCnecAdder().withId("anotherId").newThreshold().withUnit(Unit.KILOVOLT).withMin(-1000.).add().add();

        assertEquals(cnec1, cnec1);
        assertNotEquals(cnec1, cnec2);
        assertNotNull(cnec1);
        assertNotEquals(1, cnec1);

        assertEquals(cnec1.hashCode(), cnec1.hashCode());
        assertNotEquals(cnec1.hashCode(), cnec2.hashCode());
    }
}<|MERGE_RESOLUTION|>--- conflicted
+++ resolved
@@ -26,12 +26,8 @@
  * @author Philippe Edwards {@literal <philippe.edwards at rte-france.com>}
  */
 class VoltageCnecImplTest {
-<<<<<<< HEAD
-    private final static double DOUBLE_TOLERANCE = 1e-3;
+    private static final double DOUBLE_TOLERANCE = 1e-3;
     private static final String PREVENTIVE_INSTANT_ID = "preventive";
-=======
-    private static final double DOUBLE_TOLERANCE = 1e-3;
->>>>>>> 012a9cb2
 
     private Crac crac;
 
