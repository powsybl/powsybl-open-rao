--- conflicted
+++ resolved
@@ -75,15 +75,9 @@
         UsageRule usageRule = networkAction.getUsageRules().iterator().next();
 
         assertEquals(1, networkAction.getUsageRules().size());
-<<<<<<< HEAD
-        assertTrue(networkAction.getUsageRules().get(0) instanceof OnAngleConstraint);
-        OnAngleConstraint onAngleConstraint = (OnAngleConstraint) networkAction.getUsageRules().get(0);
-        assertEquals(instantPrev, onAngleConstraint.getInstant());
-=======
         assertTrue(usageRule instanceof OnAngleConstraint);
         OnAngleConstraint onAngleConstraint = (OnAngleConstraint) usageRule;
-        assertEquals(Instant.PREVENTIVE, onAngleConstraint.getInstant());
->>>>>>> ced8e1b0
+        assertEquals(instantPrev, onAngleConstraint.getInstant());
         assertEquals(UsageMethod.TO_BE_EVALUATED, onAngleConstraint.getUsageMethod());
         assertEquals(UsageMethod.TO_BE_EVALUATED, onAngleConstraint.getUsageMethod(crac.getPreventiveState()));
         assertEquals(UsageMethod.UNDEFINED, onAngleConstraint.getUsageMethod(crac.getState(crac.getContingency("Contingency FR1 FR3"), instantCurative)));
@@ -101,15 +95,9 @@
         UsageRule usageRule = networkAction.getUsageRules().iterator().next();
 
         assertEquals(1, networkAction.getUsageRules().size());
-<<<<<<< HEAD
-        assertTrue(networkAction.getUsageRules().get(0) instanceof OnAngleConstraint);
-        OnAngleConstraint onAngleConstraint = (OnAngleConstraint) networkAction.getUsageRules().get(0);
-        assertEquals(instantCurative, onAngleConstraint.getInstant());
-=======
         assertTrue(usageRule instanceof OnAngleConstraint);
         OnAngleConstraint onAngleConstraint = (OnAngleConstraint) usageRule;
-        assertEquals(Instant.CURATIVE, onAngleConstraint.getInstant());
->>>>>>> ced8e1b0
+        assertEquals(instantCurative, onAngleConstraint.getInstant());
         assertEquals(UsageMethod.TO_BE_EVALUATED, onAngleConstraint.getUsageMethod());
         assertEquals(UsageMethod.TO_BE_EVALUATED, onAngleConstraint.getUsageMethod(crac.getState(crac.getContingency("Contingency FR1 FR3"), instantCurative)));
         assertEquals(1, crac.getStates().size());
