/*
 * Copyright (c) 2023, RTE (http://www.rte-france.com)
 * This Source Code Form is subject to the terms of the Mozilla Public
 * License, v. 2.0. If a copy of the MPL was not distributed with this
 * file, You can obtain one at http://mozilla.org/MPL/2.0/.
 */
package com.farao_community.farao.data.crac_impl;

import com.farao_community.farao.data.crac_api.Instant;
import com.farao_community.farao.data.crac_api.InstantKind;
import com.farao_community.farao.data.crac_api.State;
import com.farao_community.farao.data.crac_api.cnec.VoltageCnec;
import com.farao_community.farao.data.crac_api.usage_rule.OnVoltageConstraint;
import com.farao_community.farao.data.crac_api.usage_rule.UsageMethod;
import org.junit.jupiter.api.BeforeEach;
import org.junit.jupiter.api.Test;
import org.mockito.Mockito;

import static org.junit.jupiter.api.Assertions.*;

/**
 * @author Fabrice Buscaylet {@literal <fabrice.buscaylet at artelys.com>}
 */
class OnVoltageConstraintImplTest {
    private static final Instant PREVENTIVE_INSTANT = new InstantImpl("preventive", InstantKind.PREVENTIVE, null);
    private static final Instant OUTAGE_INSTANT = new InstantImpl("outage", InstantKind.OUTAGE, PREVENTIVE_INSTANT);
    private static final Instant AUTO_INSTANT = new InstantImpl("auto", InstantKind.AUTO, OUTAGE_INSTANT);
    private static final Instant CURATIVE_INSTANT = new InstantImpl("curative", InstantKind.CURATIVE, AUTO_INSTANT);

    VoltageCnec voltageCnec;
    State preventiveState;
    State curativeState;

    @BeforeEach
    public void setUp() {
        voltageCnec = Mockito.mock(VoltageCnec.class);
        preventiveState = Mockito.mock(State.class);
        Mockito.when(preventiveState.getInstant()).thenReturn(PREVENTIVE_INSTANT);
        Mockito.when(preventiveState.isPreventive()).thenReturn(true);
        curativeState = Mockito.mock(State.class);
        Mockito.when(curativeState.getInstant()).thenReturn(CURATIVE_INSTANT);
        Mockito.when(curativeState.isPreventive()).thenReturn(false);
    }

    @Test
    void testConstructor() {
<<<<<<< HEAD
        OnVoltageConstraint onVoltageConstraint = new OnVoltageConstraintImpl(UsageMethod.AVAILABLE, Instant.PREVENTIVE, voltageCnec);
=======
        OnVoltageConstraint onVoltageConstraint = new OnVoltageConstraintImpl(PREVENTIVE_INSTANT, voltageCnec);
>>>>>>> 893fb408

        assertEquals(PREVENTIVE_INSTANT, onVoltageConstraint.getInstant());
        assertSame(voltageCnec, onVoltageConstraint.getVoltageCnec());
        assertEquals(UsageMethod.AVAILABLE, onVoltageConstraint.getUsageMethod());
        assertEquals(UsageMethod.AVAILABLE, onVoltageConstraint.getUsageMethod(preventiveState));
        assertEquals(UsageMethod.UNDEFINED, onVoltageConstraint.getUsageMethod(curativeState));
    }

    @Test
    void testEquals() {
<<<<<<< HEAD
        OnVoltageConstraint onVoltageConstraint1 = new OnVoltageConstraintImpl(UsageMethod.AVAILABLE, Instant.PREVENTIVE, voltageCnec);
=======
        OnVoltageConstraint onVoltageConstraint1 = new OnVoltageConstraintImpl(PREVENTIVE_INSTANT, voltageCnec);
>>>>>>> 893fb408
        assertEquals(onVoltageConstraint1, onVoltageConstraint1);
        assertEquals(onVoltageConstraint1.hashCode(), onVoltageConstraint1.hashCode());

        assertNotNull(onVoltageConstraint1);
        assertNotEquals(onVoltageConstraint1, Mockito.mock(OnInstantImpl.class));

<<<<<<< HEAD
        OnVoltageConstraint onVoltageConstraint2 = new OnVoltageConstraintImpl(UsageMethod.AVAILABLE, Instant.PREVENTIVE, voltageCnec);
        assertEquals(onVoltageConstraint1, onVoltageConstraint2);
        assertEquals(onVoltageConstraint1.hashCode(), onVoltageConstraint2.hashCode());

        onVoltageConstraint2 = new OnVoltageConstraintImpl(UsageMethod.AVAILABLE, Instant.CURATIVE, voltageCnec);
        assertNotEquals(onVoltageConstraint1, onVoltageConstraint2);
        assertNotEquals(onVoltageConstraint1.hashCode(), onVoltageConstraint2.hashCode());

        onVoltageConstraint2 = new OnVoltageConstraintImpl(UsageMethod.AVAILABLE, Instant.PREVENTIVE, Mockito.mock(VoltageCnec.class));
=======
        OnVoltageConstraint onVoltageConstraint2 = new OnVoltageConstraintImpl(PREVENTIVE_INSTANT, voltageCnec);
        assertEquals(onVoltageConstraint1, onVoltageConstraint2);
        assertEquals(onVoltageConstraint1.hashCode(), onVoltageConstraint2.hashCode());

        onVoltageConstraint2 = new OnVoltageConstraintImpl(CURATIVE_INSTANT, voltageCnec);
        assertNotEquals(onVoltageConstraint1, onVoltageConstraint2);
        assertNotEquals(onVoltageConstraint1.hashCode(), onVoltageConstraint2.hashCode());

        onVoltageConstraint2 = new OnVoltageConstraintImpl(PREVENTIVE_INSTANT, Mockito.mock(VoltageCnec.class));
>>>>>>> 893fb408
        assertNotEquals(onVoltageConstraint1, onVoltageConstraint2);
        assertNotEquals(onVoltageConstraint1.hashCode(), onVoltageConstraint2.hashCode());
    }

    @Test
    void testGetUsageMethod() {
        State curativeState2 = Mockito.mock(State.class);
        Mockito.when(curativeState2.getInstant()).thenReturn(CURATIVE_INSTANT);
        Mockito.when(curativeState2.isPreventive()).thenReturn(false);

<<<<<<< HEAD
        OnVoltageConstraint onVoltageConstraint = new OnVoltageConstraintImpl(UsageMethod.AVAILABLE, Instant.PREVENTIVE, voltageCnec);
        assertEquals(UsageMethod.AVAILABLE, onVoltageConstraint.getUsageMethod(preventiveState));
=======
        OnVoltageConstraint onVoltageConstraint = new OnVoltageConstraintImpl(PREVENTIVE_INSTANT, voltageCnec);
        assertEquals(UsageMethod.TO_BE_EVALUATED, onVoltageConstraint.getUsageMethod(preventiveState));
>>>>>>> 893fb408
        assertEquals(UsageMethod.UNDEFINED, onVoltageConstraint.getUsageMethod(curativeState));
        assertEquals(UsageMethod.UNDEFINED, onVoltageConstraint.getUsageMethod(curativeState2));

        Mockito.when(voltageCnec.getState()).thenReturn(curativeState);
<<<<<<< HEAD
        onVoltageConstraint = new OnVoltageConstraintImpl(UsageMethod.AVAILABLE, Instant.CURATIVE, voltageCnec);
=======
        onVoltageConstraint = new OnVoltageConstraintImpl(CURATIVE_INSTANT, voltageCnec);
>>>>>>> 893fb408
        assertEquals(UsageMethod.UNDEFINED, onVoltageConstraint.getUsageMethod(preventiveState));
        assertEquals(UsageMethod.AVAILABLE, onVoltageConstraint.getUsageMethod(curativeState));
        assertEquals(UsageMethod.UNDEFINED, onVoltageConstraint.getUsageMethod(curativeState2));
    }
}<|MERGE_RESOLUTION|>--- conflicted
+++ resolved
@@ -44,11 +44,7 @@
 
     @Test
     void testConstructor() {
-<<<<<<< HEAD
-        OnVoltageConstraint onVoltageConstraint = new OnVoltageConstraintImpl(UsageMethod.AVAILABLE, Instant.PREVENTIVE, voltageCnec);
-=======
-        OnVoltageConstraint onVoltageConstraint = new OnVoltageConstraintImpl(PREVENTIVE_INSTANT, voltageCnec);
->>>>>>> 893fb408
+        OnVoltageConstraint onVoltageConstraint = new OnVoltageConstraintImpl(UsageMethod.AVAILABLE, PREVENTIVE_INSTANT, voltageCnec);
 
         assertEquals(PREVENTIVE_INSTANT, onVoltageConstraint.getInstant());
         assertSame(voltageCnec, onVoltageConstraint.getVoltageCnec());
@@ -59,38 +55,22 @@
 
     @Test
     void testEquals() {
-<<<<<<< HEAD
-        OnVoltageConstraint onVoltageConstraint1 = new OnVoltageConstraintImpl(UsageMethod.AVAILABLE, Instant.PREVENTIVE, voltageCnec);
-=======
-        OnVoltageConstraint onVoltageConstraint1 = new OnVoltageConstraintImpl(PREVENTIVE_INSTANT, voltageCnec);
->>>>>>> 893fb408
+        OnVoltageConstraint onVoltageConstraint1 = new OnVoltageConstraintImpl(UsageMethod.AVAILABLE, PREVENTIVE_INSTANT, voltageCnec);
         assertEquals(onVoltageConstraint1, onVoltageConstraint1);
         assertEquals(onVoltageConstraint1.hashCode(), onVoltageConstraint1.hashCode());
 
         assertNotNull(onVoltageConstraint1);
         assertNotEquals(onVoltageConstraint1, Mockito.mock(OnInstantImpl.class));
 
-<<<<<<< HEAD
-        OnVoltageConstraint onVoltageConstraint2 = new OnVoltageConstraintImpl(UsageMethod.AVAILABLE, Instant.PREVENTIVE, voltageCnec);
+        OnVoltageConstraint onVoltageConstraint2 = new OnVoltageConstraintImpl(UsageMethod.AVAILABLE, PREVENTIVE_INSTANT, voltageCnec);
         assertEquals(onVoltageConstraint1, onVoltageConstraint2);
         assertEquals(onVoltageConstraint1.hashCode(), onVoltageConstraint2.hashCode());
 
-        onVoltageConstraint2 = new OnVoltageConstraintImpl(UsageMethod.AVAILABLE, Instant.CURATIVE, voltageCnec);
+        onVoltageConstraint2 = new OnVoltageConstraintImpl(UsageMethod.AVAILABLE, CURATIVE_INSTANT, voltageCnec);
         assertNotEquals(onVoltageConstraint1, onVoltageConstraint2);
         assertNotEquals(onVoltageConstraint1.hashCode(), onVoltageConstraint2.hashCode());
 
-        onVoltageConstraint2 = new OnVoltageConstraintImpl(UsageMethod.AVAILABLE, Instant.PREVENTIVE, Mockito.mock(VoltageCnec.class));
-=======
-        OnVoltageConstraint onVoltageConstraint2 = new OnVoltageConstraintImpl(PREVENTIVE_INSTANT, voltageCnec);
-        assertEquals(onVoltageConstraint1, onVoltageConstraint2);
-        assertEquals(onVoltageConstraint1.hashCode(), onVoltageConstraint2.hashCode());
-
-        onVoltageConstraint2 = new OnVoltageConstraintImpl(CURATIVE_INSTANT, voltageCnec);
-        assertNotEquals(onVoltageConstraint1, onVoltageConstraint2);
-        assertNotEquals(onVoltageConstraint1.hashCode(), onVoltageConstraint2.hashCode());
-
-        onVoltageConstraint2 = new OnVoltageConstraintImpl(PREVENTIVE_INSTANT, Mockito.mock(VoltageCnec.class));
->>>>>>> 893fb408
+        onVoltageConstraint2 = new OnVoltageConstraintImpl(UsageMethod.AVAILABLE, PREVENTIVE_INSTANT, Mockito.mock(VoltageCnec.class));
         assertNotEquals(onVoltageConstraint1, onVoltageConstraint2);
         assertNotEquals(onVoltageConstraint1.hashCode(), onVoltageConstraint2.hashCode());
     }
@@ -101,22 +81,13 @@
         Mockito.when(curativeState2.getInstant()).thenReturn(CURATIVE_INSTANT);
         Mockito.when(curativeState2.isPreventive()).thenReturn(false);
 
-<<<<<<< HEAD
-        OnVoltageConstraint onVoltageConstraint = new OnVoltageConstraintImpl(UsageMethod.AVAILABLE, Instant.PREVENTIVE, voltageCnec);
+        OnVoltageConstraint onVoltageConstraint = new OnVoltageConstraintImpl(UsageMethod.AVAILABLE, PREVENTIVE_INSTANT, voltageCnec);
         assertEquals(UsageMethod.AVAILABLE, onVoltageConstraint.getUsageMethod(preventiveState));
-=======
-        OnVoltageConstraint onVoltageConstraint = new OnVoltageConstraintImpl(PREVENTIVE_INSTANT, voltageCnec);
-        assertEquals(UsageMethod.TO_BE_EVALUATED, onVoltageConstraint.getUsageMethod(preventiveState));
->>>>>>> 893fb408
         assertEquals(UsageMethod.UNDEFINED, onVoltageConstraint.getUsageMethod(curativeState));
         assertEquals(UsageMethod.UNDEFINED, onVoltageConstraint.getUsageMethod(curativeState2));
 
         Mockito.when(voltageCnec.getState()).thenReturn(curativeState);
-<<<<<<< HEAD
-        onVoltageConstraint = new OnVoltageConstraintImpl(UsageMethod.AVAILABLE, Instant.CURATIVE, voltageCnec);
-=======
-        onVoltageConstraint = new OnVoltageConstraintImpl(CURATIVE_INSTANT, voltageCnec);
->>>>>>> 893fb408
+        onVoltageConstraint = new OnVoltageConstraintImpl(UsageMethod.AVAILABLE, CURATIVE_INSTANT, voltageCnec);
         assertEquals(UsageMethod.UNDEFINED, onVoltageConstraint.getUsageMethod(preventiveState));
         assertEquals(UsageMethod.AVAILABLE, onVoltageConstraint.getUsageMethod(curativeState));
         assertEquals(UsageMethod.UNDEFINED, onVoltageConstraint.getUsageMethod(curativeState2));
