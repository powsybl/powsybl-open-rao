/*
 * Copyright (c) 2021, RTE (http://www.rte-france.com)
 * This Source Code Form is subject to the terms of the Mozilla Public
 * License, v. 2.0. If a copy of the MPL was not distributed with this
 * file, You can obtain one at http://mozilla.org/MPL/2.0/.
 */

package com.farao_community.farao.data.crac_impl.utils;

import com.farao_community.farao.commons.Unit;
import com.farao_community.farao.data.crac_api.Crac;
import com.farao_community.farao.data.crac_api.CracFactory;
import com.farao_community.farao.data.crac_api.InstantKind;
import com.farao_community.farao.data.crac_api.cnec.Side;
import com.farao_community.farao.data.crac_api.network_action.ActionType;
import com.farao_community.farao.data.crac_api.range.RangeType;
import com.farao_community.farao.data.crac_api.usage_rule.UsageMethod;
import com.powsybl.iidm.network.Country;

import java.util.Map;

/**
 * @author Baptiste Seguinot {@literal <baptiste.seguinot at rte-france.com>}
 */
public final class ExhaustiveCracCreation {
    private static final String PREVENTIVE_INSTANT_ID = "preventive";
    private static final String OUTAGE_INSTANT_ID = "outage";
    private static final String AUTO_INSTANT_ID = "auto";
    private static final String CURATIVE_INSTANT_ID = "curative";

    /*
    Small CRAC used in I/O unit tests of farao-core

    The idea of this CRAC is to be quite exhaustive regarding the diversity of the CRAC objects.
    It contains numerous variations of the CRAC objects, to ensure that they are all tested in
    the manipulations of the CRAC.
     */

    private ExhaustiveCracCreation() {
    }

    public static Crac create() {
        return create(CracFactory.findDefault());
    }

    public static Crac create(CracFactory cracFactory) {

        Crac crac = cracFactory.create("exhaustiveCracId", "exhaustiveCracName")
            .newInstant(PREVENTIVE_INSTANT_ID, InstantKind.PREVENTIVE)
            .newInstant(OUTAGE_INSTANT_ID, InstantKind.OUTAGE)
            .newInstant(AUTO_INSTANT_ID, InstantKind.AUTO)
            .newInstant(CURATIVE_INSTANT_ID, InstantKind.CURATIVE);

        String contingency1Id = "contingency1Id";
        crac.newContingency().withId(contingency1Id).withNetworkElement("ne1Id").add();

        String contingency2Id = "contingency2Id";
        crac.newContingency().withId(contingency2Id).withNetworkElement("ne2Id", "ne2Name").withNetworkElement("ne3Id").add();

        crac.newFlowCnec().withId("cnec1prevId")
                .withNetworkElement("ne4Id")
                .withInstant(PREVENTIVE_INSTANT_ID)
                .withOperator("operator1")
                .withOptimized()
                .newThreshold().withSide(Side.RIGHT).withUnit(Unit.AMPERE).withMin(-500.).add()
                .withIMax(1000., Side.RIGHT)
                .withNominalVoltage(220.)
                .add();

        crac.newFlowCnec().withId("cnec1outageId")
                .withNetworkElement("ne4Id")
                .withInstant(OUTAGE_INSTANT_ID)
                .withContingency(contingency1Id)
                .withOperator("operator1")
                .withOptimized()
                .newThreshold().withSide(Side.RIGHT).withUnit(Unit.AMPERE).withMin(-800.).add()
                .withNominalVoltage(220.)
                .add();

        crac.newFlowCnec().withId("cnec2prevId")
                .withNetworkElement("ne5Id", "ne5Name")
                .withInstant(PREVENTIVE_INSTANT_ID)
                .withOperator("operator2")
                .withOptimized()
                .newThreshold().withSide(Side.LEFT).withUnit(Unit.PERCENT_IMAX).withMin(-0.3).add()
                .newThreshold().withSide(Side.LEFT).withUnit(Unit.AMPERE).withMin(-800.).add()
                .newThreshold().withSide(Side.RIGHT).withUnit(Unit.AMPERE).withMin(-800.).add()
                .newThreshold().withSide(Side.RIGHT).withUnit(Unit.AMPERE).withMax(1200.).add()
                .withNominalVoltage(220., Side.RIGHT)
                .withNominalVoltage(380., Side.LEFT)
                .withIMax(2000.)
                .add();

        crac.newFlowCnec().withId("cnec3prevId")
                .withName("cnec3prevName")
                .withNetworkElement("ne2Id", "ne2Name")
                .withInstant(PREVENTIVE_INSTANT_ID)
                .withOperator("operator3")
                .newThreshold().withUnit(Unit.MEGAWATT).withMax(500.).withSide(Side.LEFT).add()
                .newThreshold().withUnit(Unit.MEGAWATT).withMax(500.).withSide(Side.RIGHT).add()
                .withReliabilityMargin(20.)
                .withMonitored()
                .add();

        crac.newFlowCnec().withId("cnec3autoId")
                .withName("cnec3autoName")
                .withNetworkElement("ne2Id", "ne2Name")
                .withInstant(AUTO_INSTANT_ID)
                .withContingency(contingency2Id)
                .withOperator("operator3")
                .newThreshold().withUnit(Unit.MEGAWATT).withMax(500.).withSide(Side.LEFT).add()
                .newThreshold().withUnit(Unit.MEGAWATT).withMax(500.).withSide(Side.RIGHT).add()
                .withReliabilityMargin(20.)
                .withMonitored()
                .add();

        crac.newFlowCnec().withId("cnec3curId")
                .withNetworkElement("ne2Id", "ne2Name")
                .withInstant(CURATIVE_INSTANT_ID)
                .withContingency(contingency2Id)
                .withOperator("operator3")
                .newThreshold().withUnit(Unit.MEGAWATT).withMax(500.).withSide(Side.LEFT).add()
                .newThreshold().withUnit(Unit.MEGAWATT).withMax(500.).withSide(Side.RIGHT).add()
                .withReliabilityMargin(20.)
                .withMonitored()
                .add();

        crac.newFlowCnec().withId("cnec4prevId")
                .withName("cnec4prevName")
                .withNetworkElement("ne3Id")
                .withInstant(PREVENTIVE_INSTANT_ID)
                .withOperator("operator4")
                .newThreshold().withUnit(Unit.MEGAWATT).withMax(500.).withSide(Side.LEFT).add()
                .withReliabilityMargin(0.)
                .withOptimized()
                .withMonitored()
                .add();

        crac.newAngleCnec().withId("angleCnecId")
                .withName("angleCnecName")
                .withExportingNetworkElement("eneId", "eneName")
                .withImportingNetworkElement("ineId", "ineName")
                .withInstant(CURATIVE_INSTANT_ID)
                .withContingency(contingency1Id)
                .withOperator("operator1")
                .newThreshold().withUnit(Unit.DEGREE).withMin(-100.).withMax(100.).add()
                .withReliabilityMargin(10.)
                .withMonitored()
                .add();

        crac.newVoltageCnec().withId("voltageCnecId")
            .withName("voltageCnecName")
            .withNetworkElement("voltageCnecNeId", "voltageCnecNeName")
            .withInstant(CURATIVE_INSTANT_ID)
            .withContingency(contingency1Id)
            .withOperator("operator1")
            .newThreshold().withUnit(Unit.KILOVOLT).withMin(380.).add()
            .withReliabilityMargin(1.)
            .withMonitored()
            .add();

        // network action with one pst set point
        crac.newNetworkAction().withId("pstSetpointRaId")
                .withName("pstSetpointRaName")
                .withOperator("RTE")
                .newPstSetPoint().withSetpoint(15).withNetworkElement("pst").add()
                .newOnInstantUsageRule().withUsageMethod(UsageMethod.AVAILABLE).withInstant(PREVENTIVE_INSTANT_ID).add()
                .newOnContingencyStateUsageRule().withUsageMethod(UsageMethod.FORCED).withContingency(contingency1Id).withInstant(CURATIVE_INSTANT_ID).add()
                .add();

        // complex network action with one pst set point and one topology
        crac.newNetworkAction().withId("complexNetworkActionId")
                .withName("complexNetworkActionName")
                .withOperator("RTE")
                .newPstSetPoint().withSetpoint(5).withNetworkElement("pst").add()
                .newTopologicalAction().withActionType(ActionType.CLOSE).withNetworkElement("ne1Id").add()
                .newOnInstantUsageRule().withUsageMethod(UsageMethod.AVAILABLE).withInstant(PREVENTIVE_INSTANT_ID).add()
                .newOnContingencyStateUsageRule().withUsageMethod(UsageMethod.FORCED).withInstant(PREVENTIVE_INSTANT_ID).add()
                .add();

        // network action with one injection set point
        crac.newNetworkAction().withId("injectionSetpointRaId")
                .withName("injectionSetpointRaName")
                .withOperator("RTE")
                .newInjectionSetPoint().withSetpoint(260).withNetworkElement("injection").withUnit(Unit.SECTION_COUNT).add()
<<<<<<< HEAD
                .newOnFlowConstraintUsageRule().withFlowCnec("cnec3autoId").withInstant(Instant.AUTO).withUsageMethod(UsageMethod.FORCED).add()
=======
                .newOnFlowConstraintUsageRule().withFlowCnec("cnec3autoId").withInstant(AUTO_INSTANT_ID).add()
>>>>>>> 893fb408
                .add();

        // network action with one switch pair
        crac.newNetworkAction().withId("switchPairRaId")
                .withName("switchPairRaName")
                .withOperator("RTE")
                .newSwitchPair().withSwitchToOpen("to-open").withSwitchToClose("to-close", "to-close-name").add()
                .newOnContingencyStateUsageRule().withUsageMethod(UsageMethod.AVAILABLE).withContingency(contingency2Id).withInstant(CURATIVE_INSTANT_ID).add()
                .add();

        // range actions
        crac.newPstRangeAction().withId("pstRange1Id")
                .withName("pstRange1Name")
                .withOperator("RTE")
                .withNetworkElement("pst")
                .withInitialTap(2)
                .withTapToAngleConversionMap(Map.of(-3, 0., -2, .5, -1, 1., 0, 1.5, 1, 2., 2, 2.5, 3, 3.))
                .newTapRange().withRangeType(RangeType.ABSOLUTE).withMinTap(1).withMaxTap(7).add()
                .newTapRange().withRangeType(RangeType.RELATIVE_TO_INITIAL_NETWORK).withMinTap(-3).withMaxTap(3).add()
                .newOnInstantUsageRule().withUsageMethod(UsageMethod.AVAILABLE).withInstant(PREVENTIVE_INSTANT_ID).add()
                .add();

        crac.newPstRangeAction().withId("pstRange2Id")
                .withName("pstRange2Name")
                .withOperator("RTE")
                .withNetworkElement("pst2")
                .withGroupId("group-1-pst")
                .withInitialTap(1)
                .withTapToAngleConversionMap(Map.of(-3, 0., -2, .5, -1, 1., 0, 1.5, 1, 2., 2, 2.5, 3, 3.))
                .newTapRange().withRangeType(RangeType.ABSOLUTE).withMinTap(1).withMaxTap(7).add()
                .newTapRange().withRangeType(RangeType.RELATIVE_TO_INITIAL_NETWORK).withMinTap(-3).withMaxTap(3).add()
<<<<<<< HEAD
                .newOnFlowConstraintUsageRule().withInstant(Instant.PREVENTIVE).withFlowCnec("cnec3prevId").withUsageMethod(UsageMethod.AVAILABLE).add()
=======
                .newOnFlowConstraintUsageRule().withInstant(PREVENTIVE_INSTANT_ID).withFlowCnec("cnec3prevId").add()
>>>>>>> 893fb408
                .add();

        crac.newPstRangeAction().withId("pstRange3Id")
            .withName("pstRange3Name")
            .withOperator("RTE")
            .withNetworkElement("pst3")
            .withGroupId("group-3-pst")
            .withInitialTap(1)
            .withTapToAngleConversionMap(Map.of(-3, 0., -2, .5, -1, 1., 0, 1.5, 1, 2., 2, 2.5, 3, 3.))
            .newTapRange().withRangeType(RangeType.ABSOLUTE).withMinTap(1).withMaxTap(7).add()
            .newTapRange().withRangeType(RangeType.RELATIVE_TO_INITIAL_NETWORK).withMinTap(-3).withMaxTap(3).add()
<<<<<<< HEAD
            .newOnAngleConstraintUsageRule().withInstant(Instant.CURATIVE).withAngleCnec("angleCnecId").withUsageMethod(UsageMethod.AVAILABLE).add()
=======
            .newOnAngleConstraintUsageRule().withInstant(CURATIVE_INSTANT_ID).withAngleCnec("angleCnecId").add()
>>>>>>> 893fb408
            .add();

        crac.newPstRangeAction().withId("pstRange4Id")
                .withName("pstRange4Name")
                .withOperator("RTE")
                .withNetworkElement("pst3")
                .withGroupId("group-3-pst")
                .withInitialTap(1)
                .withTapToAngleConversionMap(Map.of(-3, 0., -2, .5, -1, 1., 0, 1.5, 1, 2., 2, 2.5, 3, 3.))
                .newTapRange().withRangeType(RangeType.ABSOLUTE).withMinTap(1).withMaxTap(7).add()
                .newTapRange().withRangeType(RangeType.RELATIVE_TO_INITIAL_NETWORK).withMinTap(-3).withMaxTap(3).add()
<<<<<<< HEAD
                .newOnVoltageConstraintUsageRule().withInstant(Instant.CURATIVE).withVoltageCnec("voltageCnecId").withUsageMethod(UsageMethod.AVAILABLE).add()
=======
                .newOnVoltageConstraintUsageRule().withInstant(CURATIVE_INSTANT_ID).withVoltageCnec("voltageCnecId").add()
>>>>>>> 893fb408
                .add();

        crac.newPstRangeAction().withId("pstRange5Id").withName("pstRange5Name").withOperator("RTE").withNetworkElement("pst3")
            .withGroupId("group-3-pst")
            .withInitialTap(-3)
            .withTapToAngleConversionMap(Map.of(-3, 0., -2, .5))
            .newTapRange().withRangeType(RangeType.ABSOLUTE).withMinTap(1).withMaxTap(7).add()
            .newTapRange().withRangeType(RangeType.RELATIVE_TO_INITIAL_NETWORK).withMinTap(-3).withMaxTap(3).add()
            .newOnInstantUsageRule().withUsageMethod(UsageMethod.FORCED).withInstant(Instant.PREVENTIVE).add()
            .newOnFlowConstraintUsageRule().withInstant(Instant.PREVENTIVE).withFlowCnec("cnec3curId").withUsageMethod(UsageMethod.AVAILABLE).add()
            .add();

        crac.newHvdcRangeAction().withId("hvdcRange1Id")
                .withName("hvdcRange1Name")
                .withOperator("RTE")
                .withNetworkElement("hvdc")
                .newRange().withMin(-1000).withMax(1000).add()
<<<<<<< HEAD
                .newOnFlowConstraintInCountryUsageRule().withInstant(Instant.PREVENTIVE).withCountry(Country.FR).withUsageMethod(UsageMethod.AVAILABLE).add()
=======
                .newOnFlowConstraintInCountryUsageRule().withInstant(PREVENTIVE_INSTANT_ID).withCountry(Country.FR).add()
>>>>>>> 893fb408
                .add();

        crac.newHvdcRangeAction().withId("hvdcRange2Id")
                .withName("hvdcRange2Name")
                .withOperator("RTE")
                .withNetworkElement("hvdc2")
                .withGroupId("group-1-hvdc")
                .newRange().withMin(-1000).withMax(1000).add()
<<<<<<< HEAD
                .newOnContingencyStateUsageRule().withContingency("contingency1Id").withInstant(Instant.CURATIVE).withUsageMethod(UsageMethod.AVAILABLE).add()
                .newOnContingencyStateUsageRule().withContingency("contingency2Id").withInstant(Instant.CURATIVE).withUsageMethod(UsageMethod.AVAILABLE).add()
                .newOnFlowConstraintUsageRule().withInstant(Instant.PREVENTIVE).withFlowCnec("cnec3curId").withUsageMethod(UsageMethod.AVAILABLE).add()
=======
                .newOnContingencyStateUsageRule().withContingency("contingency1Id").withInstant(CURATIVE_INSTANT_ID).withUsageMethod(UsageMethod.AVAILABLE).add()
                .newOnContingencyStateUsageRule().withContingency("contingency2Id").withInstant(CURATIVE_INSTANT_ID).withUsageMethod(UsageMethod.AVAILABLE).add()
                .newOnFlowConstraintUsageRule().withInstant(PREVENTIVE_INSTANT_ID).withFlowCnec("cnec3curId").add()
>>>>>>> 893fb408
                .add();

        crac.newInjectionRangeAction().withId("injectionRange1Id")
                .withName("injectionRange1Name")
                .withNetworkElementAndKey(1., "generator1Id")
                .withNetworkElementAndKey(-1., "generator2Id", "generator2Name")
                .newRange().withMin(-500).withMax(500).add()
                .newRange().withMin(-1000).withMax(1000).add()
<<<<<<< HEAD
                .newOnFlowConstraintInCountryUsageRule().withInstant(Instant.CURATIVE).withCountry(Country.ES).withUsageMethod(UsageMethod.AVAILABLE).add()
                .newOnContingencyStateUsageRule().withContingency("contingency1Id").withInstant(Instant.CURATIVE).withUsageMethod(UsageMethod.AVAILABLE).add()
=======
                .newOnFlowConstraintInCountryUsageRule().withInstant(CURATIVE_INSTANT_ID).withCountry(Country.ES).add()
                .newOnContingencyStateUsageRule().withContingency("contingency1Id").withInstant(CURATIVE_INSTANT_ID).withUsageMethod(UsageMethod.AVAILABLE).add()
>>>>>>> 893fb408
                .add();

        crac.newCounterTradeRangeAction().withId("counterTradeRange1Id")
                .withName("counterTradeRange1Name")
                .withExportingCountry(Country.FR)
                .withImportingCountry(Country.DE)
                .newRange().withMin(-500).withMax(500).add()
                .newRange().withMin(-1000).withMax(1000).add()
<<<<<<< HEAD
                .newOnFlowConstraintInCountryUsageRule().withInstant(Instant.CURATIVE).withCountry(Country.ES).withUsageMethod(UsageMethod.AVAILABLE).add()
                .newOnContingencyStateUsageRule().withContingency("contingency1Id").withInstant(Instant.CURATIVE).withUsageMethod(UsageMethod.AVAILABLE).add()
=======
                .newOnFlowConstraintInCountryUsageRule().withInstant(CURATIVE_INSTANT_ID).withCountry(Country.ES).add()
                .newOnContingencyStateUsageRule().withContingency("contingency1Id").withInstant(CURATIVE_INSTANT_ID).withUsageMethod(UsageMethod.AVAILABLE).add()
>>>>>>> 893fb408
                .add();

        return crac;
    }
}<|MERGE_RESOLUTION|>--- conflicted
+++ resolved
@@ -183,11 +183,7 @@
                 .withName("injectionSetpointRaName")
                 .withOperator("RTE")
                 .newInjectionSetPoint().withSetpoint(260).withNetworkElement("injection").withUnit(Unit.SECTION_COUNT).add()
-<<<<<<< HEAD
-                .newOnFlowConstraintUsageRule().withFlowCnec("cnec3autoId").withInstant(Instant.AUTO).withUsageMethod(UsageMethod.FORCED).add()
-=======
-                .newOnFlowConstraintUsageRule().withFlowCnec("cnec3autoId").withInstant(AUTO_INSTANT_ID).add()
->>>>>>> 893fb408
+                .newOnFlowConstraintUsageRule().withFlowCnec("cnec3autoId").withInstant(AUTO_INSTANT_ID).withUsageMethod(UsageMethod.FORCED).add()
                 .add();
 
         // network action with one switch pair
@@ -219,11 +215,7 @@
                 .withTapToAngleConversionMap(Map.of(-3, 0., -2, .5, -1, 1., 0, 1.5, 1, 2., 2, 2.5, 3, 3.))
                 .newTapRange().withRangeType(RangeType.ABSOLUTE).withMinTap(1).withMaxTap(7).add()
                 .newTapRange().withRangeType(RangeType.RELATIVE_TO_INITIAL_NETWORK).withMinTap(-3).withMaxTap(3).add()
-<<<<<<< HEAD
-                .newOnFlowConstraintUsageRule().withInstant(Instant.PREVENTIVE).withFlowCnec("cnec3prevId").withUsageMethod(UsageMethod.AVAILABLE).add()
-=======
-                .newOnFlowConstraintUsageRule().withInstant(PREVENTIVE_INSTANT_ID).withFlowCnec("cnec3prevId").add()
->>>>>>> 893fb408
+                .newOnFlowConstraintUsageRule().withInstant(PREVENTIVE_INSTANT_ID).withFlowCnec("cnec3prevId").withUsageMethod(UsageMethod.AVAILABLE).add()
                 .add();
 
         crac.newPstRangeAction().withId("pstRange3Id")
@@ -235,11 +227,7 @@
             .withTapToAngleConversionMap(Map.of(-3, 0., -2, .5, -1, 1., 0, 1.5, 1, 2., 2, 2.5, 3, 3.))
             .newTapRange().withRangeType(RangeType.ABSOLUTE).withMinTap(1).withMaxTap(7).add()
             .newTapRange().withRangeType(RangeType.RELATIVE_TO_INITIAL_NETWORK).withMinTap(-3).withMaxTap(3).add()
-<<<<<<< HEAD
-            .newOnAngleConstraintUsageRule().withInstant(Instant.CURATIVE).withAngleCnec("angleCnecId").withUsageMethod(UsageMethod.AVAILABLE).add()
-=======
-            .newOnAngleConstraintUsageRule().withInstant(CURATIVE_INSTANT_ID).withAngleCnec("angleCnecId").add()
->>>>>>> 893fb408
+            .newOnAngleConstraintUsageRule().withInstant(CURATIVE_INSTANT_ID).withAngleCnec("angleCnecId").withUsageMethod(UsageMethod.AVAILABLE).add()
             .add();
 
         crac.newPstRangeAction().withId("pstRange4Id")
@@ -251,11 +239,7 @@
                 .withTapToAngleConversionMap(Map.of(-3, 0., -2, .5, -1, 1., 0, 1.5, 1, 2., 2, 2.5, 3, 3.))
                 .newTapRange().withRangeType(RangeType.ABSOLUTE).withMinTap(1).withMaxTap(7).add()
                 .newTapRange().withRangeType(RangeType.RELATIVE_TO_INITIAL_NETWORK).withMinTap(-3).withMaxTap(3).add()
-<<<<<<< HEAD
-                .newOnVoltageConstraintUsageRule().withInstant(Instant.CURATIVE).withVoltageCnec("voltageCnecId").withUsageMethod(UsageMethod.AVAILABLE).add()
-=======
-                .newOnVoltageConstraintUsageRule().withInstant(CURATIVE_INSTANT_ID).withVoltageCnec("voltageCnecId").add()
->>>>>>> 893fb408
+                .newOnVoltageConstraintUsageRule().withInstant(CURATIVE_INSTANT_ID).withVoltageCnec("voltageCnecId").withUsageMethod(UsageMethod.AVAILABLE).add()
                 .add();
 
         crac.newPstRangeAction().withId("pstRange5Id").withName("pstRange5Name").withOperator("RTE").withNetworkElement("pst3")
@@ -273,11 +257,7 @@
                 .withOperator("RTE")
                 .withNetworkElement("hvdc")
                 .newRange().withMin(-1000).withMax(1000).add()
-<<<<<<< HEAD
-                .newOnFlowConstraintInCountryUsageRule().withInstant(Instant.PREVENTIVE).withCountry(Country.FR).withUsageMethod(UsageMethod.AVAILABLE).add()
-=======
-                .newOnFlowConstraintInCountryUsageRule().withInstant(PREVENTIVE_INSTANT_ID).withCountry(Country.FR).add()
->>>>>>> 893fb408
+                .newOnFlowConstraintInCountryUsageRule().withInstant(PREVENTIVE_INSTANT_ID).withCountry(Country.FR).withUsageMethod(UsageMethod.AVAILABLE).add()
                 .add();
 
         crac.newHvdcRangeAction().withId("hvdcRange2Id")
@@ -286,15 +266,9 @@
                 .withNetworkElement("hvdc2")
                 .withGroupId("group-1-hvdc")
                 .newRange().withMin(-1000).withMax(1000).add()
-<<<<<<< HEAD
-                .newOnContingencyStateUsageRule().withContingency("contingency1Id").withInstant(Instant.CURATIVE).withUsageMethod(UsageMethod.AVAILABLE).add()
-                .newOnContingencyStateUsageRule().withContingency("contingency2Id").withInstant(Instant.CURATIVE).withUsageMethod(UsageMethod.AVAILABLE).add()
-                .newOnFlowConstraintUsageRule().withInstant(Instant.PREVENTIVE).withFlowCnec("cnec3curId").withUsageMethod(UsageMethod.AVAILABLE).add()
-=======
                 .newOnContingencyStateUsageRule().withContingency("contingency1Id").withInstant(CURATIVE_INSTANT_ID).withUsageMethod(UsageMethod.AVAILABLE).add()
                 .newOnContingencyStateUsageRule().withContingency("contingency2Id").withInstant(CURATIVE_INSTANT_ID).withUsageMethod(UsageMethod.AVAILABLE).add()
-                .newOnFlowConstraintUsageRule().withInstant(PREVENTIVE_INSTANT_ID).withFlowCnec("cnec3curId").add()
->>>>>>> 893fb408
+                .newOnFlowConstraintUsageRule().withInstant(PREVENTIVE_INSTANT_ID).withFlowCnec("cnec3curId").withUsageMethod(UsageMethod.AVAILABLE).add()
                 .add();
 
         crac.newInjectionRangeAction().withId("injectionRange1Id")
@@ -303,13 +277,8 @@
                 .withNetworkElementAndKey(-1., "generator2Id", "generator2Name")
                 .newRange().withMin(-500).withMax(500).add()
                 .newRange().withMin(-1000).withMax(1000).add()
-<<<<<<< HEAD
-                .newOnFlowConstraintInCountryUsageRule().withInstant(Instant.CURATIVE).withCountry(Country.ES).withUsageMethod(UsageMethod.AVAILABLE).add()
-                .newOnContingencyStateUsageRule().withContingency("contingency1Id").withInstant(Instant.CURATIVE).withUsageMethod(UsageMethod.AVAILABLE).add()
-=======
-                .newOnFlowConstraintInCountryUsageRule().withInstant(CURATIVE_INSTANT_ID).withCountry(Country.ES).add()
+                .newOnFlowConstraintInCountryUsageRule().withInstant(CURATIVE_INSTANT_ID).withCountry(Country.ES).withUsageMethod(UsageMethod.AVAILABLE).add()
                 .newOnContingencyStateUsageRule().withContingency("contingency1Id").withInstant(CURATIVE_INSTANT_ID).withUsageMethod(UsageMethod.AVAILABLE).add()
->>>>>>> 893fb408
                 .add();
 
         crac.newCounterTradeRangeAction().withId("counterTradeRange1Id")
@@ -318,13 +287,8 @@
                 .withImportingCountry(Country.DE)
                 .newRange().withMin(-500).withMax(500).add()
                 .newRange().withMin(-1000).withMax(1000).add()
-<<<<<<< HEAD
-                .newOnFlowConstraintInCountryUsageRule().withInstant(Instant.CURATIVE).withCountry(Country.ES).withUsageMethod(UsageMethod.AVAILABLE).add()
-                .newOnContingencyStateUsageRule().withContingency("contingency1Id").withInstant(Instant.CURATIVE).withUsageMethod(UsageMethod.AVAILABLE).add()
-=======
-                .newOnFlowConstraintInCountryUsageRule().withInstant(CURATIVE_INSTANT_ID).withCountry(Country.ES).add()
+                .newOnFlowConstraintInCountryUsageRule().withInstant(CURATIVE_INSTANT_ID).withCountry(Country.ES).withUsageMethod(UsageMethod.AVAILABLE).add()
                 .newOnContingencyStateUsageRule().withContingency("contingency1Id").withInstant(CURATIVE_INSTANT_ID).withUsageMethod(UsageMethod.AVAILABLE).add()
->>>>>>> 893fb408
                 .add();
 
         return crac;
