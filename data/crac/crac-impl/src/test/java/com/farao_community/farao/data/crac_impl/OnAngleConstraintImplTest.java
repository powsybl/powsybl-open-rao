--- conflicted
+++ resolved
@@ -44,11 +44,7 @@
 
     @Test
     void testConstructor() {
-<<<<<<< HEAD
-        OnAngleConstraint onAngleConstraint = new OnAngleConstraintImpl(UsageMethod.AVAILABLE, Instant.PREVENTIVE, angleCnec);
-=======
-        OnAngleConstraint onAngleConstraint = new OnAngleConstraintImpl(PREVENTIVE_INSTANT, angleCnec);
->>>>>>> 893fb408
+        OnAngleConstraint onAngleConstraint = new OnAngleConstraintImpl(UsageMethod.AVAILABLE, PREVENTIVE_INSTANT, angleCnec);
 
         assertEquals(PREVENTIVE_INSTANT, onAngleConstraint.getInstant());
         assertSame(angleCnec, onAngleConstraint.getAngleCnec());
@@ -59,38 +55,22 @@
 
     @Test
     void testEquals() {
-<<<<<<< HEAD
-        OnAngleConstraint onAngleConstraint1 = new OnAngleConstraintImpl(UsageMethod.AVAILABLE, Instant.PREVENTIVE, angleCnec);
-=======
-        OnAngleConstraint onAngleConstraint1 = new OnAngleConstraintImpl(PREVENTIVE_INSTANT, angleCnec);
->>>>>>> 893fb408
+        OnAngleConstraint onAngleConstraint1 = new OnAngleConstraintImpl(UsageMethod.AVAILABLE, PREVENTIVE_INSTANT, angleCnec);
         assertEquals(onAngleConstraint1, onAngleConstraint1);
         assertEquals(onAngleConstraint1.hashCode(), onAngleConstraint1.hashCode());
 
         assertNotNull(onAngleConstraint1);
         assertNotEquals(onAngleConstraint1, Mockito.mock(OnInstantImpl.class));
 
-<<<<<<< HEAD
-        OnAngleConstraint onAngleConstraint2 = new OnAngleConstraintImpl(UsageMethod.AVAILABLE, Instant.PREVENTIVE, angleCnec);
+        OnAngleConstraint onAngleConstraint2 = new OnAngleConstraintImpl(UsageMethod.AVAILABLE, PREVENTIVE_INSTANT, angleCnec);
         assertEquals(onAngleConstraint1, onAngleConstraint2);
         assertEquals(onAngleConstraint1.hashCode(), onAngleConstraint2.hashCode());
 
-        onAngleConstraint2 = new OnAngleConstraintImpl(UsageMethod.AVAILABLE, Instant.CURATIVE, angleCnec);
+        onAngleConstraint2 = new OnAngleConstraintImpl(UsageMethod.AVAILABLE, CURATIVE_INSTANT, angleCnec);
         assertNotEquals(onAngleConstraint1, onAngleConstraint2);
         assertNotEquals(onAngleConstraint1.hashCode(), onAngleConstraint2.hashCode());
 
-        onAngleConstraint2 = new OnAngleConstraintImpl(UsageMethod.AVAILABLE, Instant.PREVENTIVE, Mockito.mock(AngleCnec.class));
-=======
-        OnAngleConstraint onAngleConstraint2 = new OnAngleConstraintImpl(PREVENTIVE_INSTANT, angleCnec);
-        assertEquals(onAngleConstraint1, onAngleConstraint2);
-        assertEquals(onAngleConstraint1.hashCode(), onAngleConstraint2.hashCode());
-
-        onAngleConstraint2 = new OnAngleConstraintImpl(CURATIVE_INSTANT, angleCnec);
-        assertNotEquals(onAngleConstraint1, onAngleConstraint2);
-        assertNotEquals(onAngleConstraint1.hashCode(), onAngleConstraint2.hashCode());
-
-        onAngleConstraint2 = new OnAngleConstraintImpl(PREVENTIVE_INSTANT, Mockito.mock(AngleCnec.class));
->>>>>>> 893fb408
+        onAngleConstraint2 = new OnAngleConstraintImpl(UsageMethod.AVAILABLE, PREVENTIVE_INSTANT, Mockito.mock(AngleCnec.class));
         assertNotEquals(onAngleConstraint1, onAngleConstraint2);
         assertNotEquals(onAngleConstraint1.hashCode(), onAngleConstraint2.hashCode());
     }
@@ -101,22 +81,13 @@
         Mockito.when(curativeState2.getInstant()).thenReturn(CURATIVE_INSTANT);
         Mockito.when(curativeState2.isPreventive()).thenReturn(false);
 
-<<<<<<< HEAD
-        OnAngleConstraint onAngleConstraint = new OnAngleConstraintImpl(UsageMethod.AVAILABLE, Instant.PREVENTIVE, angleCnec);
+        OnAngleConstraint onAngleConstraint = new OnAngleConstraintImpl(UsageMethod.AVAILABLE, PREVENTIVE_INSTANT, angleCnec);
         assertEquals(UsageMethod.AVAILABLE, onAngleConstraint.getUsageMethod(preventiveState));
-=======
-        OnAngleConstraint onAngleConstraint = new OnAngleConstraintImpl(PREVENTIVE_INSTANT, angleCnec);
-        assertEquals(UsageMethod.TO_BE_EVALUATED, onAngleConstraint.getUsageMethod(preventiveState));
->>>>>>> 893fb408
         assertEquals(UsageMethod.UNDEFINED, onAngleConstraint.getUsageMethod(curativeState));
         assertEquals(UsageMethod.UNDEFINED, onAngleConstraint.getUsageMethod(curativeState2));
 
         Mockito.when(angleCnec.getState()).thenReturn(curativeState);
-<<<<<<< HEAD
-        onAngleConstraint = new OnAngleConstraintImpl(UsageMethod.AVAILABLE, Instant.CURATIVE, angleCnec);
-=======
-        onAngleConstraint = new OnAngleConstraintImpl(CURATIVE_INSTANT, angleCnec);
->>>>>>> 893fb408
+        onAngleConstraint = new OnAngleConstraintImpl(UsageMethod.AVAILABLE, CURATIVE_INSTANT, angleCnec);
         assertEquals(UsageMethod.UNDEFINED, onAngleConstraint.getUsageMethod(preventiveState));
         assertEquals(UsageMethod.AVAILABLE, onAngleConstraint.getUsageMethod(curativeState));
         assertEquals(UsageMethod.UNDEFINED, onAngleConstraint.getUsageMethod(curativeState2));
