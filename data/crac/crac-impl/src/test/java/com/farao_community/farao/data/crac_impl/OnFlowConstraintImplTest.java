/*
 * Copyright (c) 2021, RTE (http://www.rte-france.com)
 * This Source Code Form is subject to the terms of the Mozilla Public
 * License, v. 2.0. If a copy of the MPL was not distributed with this
 * file, You can obtain one at http://mozilla.org/MPL/2.0/.
 */
package com.farao_community.farao.data.crac_impl;

import com.farao_community.farao.data.crac_api.Instant;
import com.farao_community.farao.data.crac_api.InstantKind;
import com.farao_community.farao.data.crac_api.State;
import com.farao_community.farao.data.crac_api.cnec.FlowCnec;
import com.farao_community.farao.data.crac_api.usage_rule.OnFlowConstraint;
import com.farao_community.farao.data.crac_api.usage_rule.UsageMethod;
import org.junit.jupiter.api.BeforeEach;
import org.junit.jupiter.api.Test;
import org.mockito.Mockito;

import static org.junit.jupiter.api.Assertions.*;

/**
 * @author Peter Mitri {@literal <peter.mitri at rte-france.com>}
 */
class OnFlowConstraintImplTest {
    private static final Instant PREVENTIVE_INSTANT = new InstantImpl("preventive", InstantKind.PREVENTIVE, null);
    private static final Instant OUTAGE_INSTANT = new InstantImpl("outage", InstantKind.OUTAGE, PREVENTIVE_INSTANT);
    private static final Instant AUTO_INSTANT = new InstantImpl("auto", InstantKind.AUTO, OUTAGE_INSTANT);
    private static final Instant CURATIVE_INSTANT = new InstantImpl("curative", InstantKind.CURATIVE, AUTO_INSTANT);

    FlowCnec flowCnec;
    State preventiveState;
    State curativeState;

    @BeforeEach
    public void setUp() {
        flowCnec = Mockito.mock(FlowCnec.class);
        preventiveState = Mockito.mock(State.class);
        Mockito.when(preventiveState.getInstant()).thenReturn(PREVENTIVE_INSTANT);
        Mockito.when(preventiveState.isPreventive()).thenReturn(true);
        curativeState = Mockito.mock(State.class);
        Mockito.when(curativeState.getInstant()).thenReturn(CURATIVE_INSTANT);
        Mockito.when(curativeState.isPreventive()).thenReturn(false);
    }

    @Test
    void testConstructor() {
<<<<<<< HEAD
        OnFlowConstraint onFlowConstraint = new OnFlowConstraintImpl(UsageMethod.AVAILABLE, Instant.PREVENTIVE, flowCnec);
=======
        OnFlowConstraint onFlowConstraint = new OnFlowConstraintImpl(PREVENTIVE_INSTANT, flowCnec);
>>>>>>> 893fb408

        assertEquals(PREVENTIVE_INSTANT, onFlowConstraint.getInstant());
        assertSame(flowCnec, onFlowConstraint.getFlowCnec());
        assertEquals(UsageMethod.AVAILABLE, onFlowConstraint.getUsageMethod());
        assertEquals(UsageMethod.AVAILABLE, onFlowConstraint.getUsageMethod(preventiveState));
        assertEquals(UsageMethod.UNDEFINED, onFlowConstraint.getUsageMethod(curativeState));
    }

    @Test
    void testEquals() {
<<<<<<< HEAD
        OnFlowConstraint onFlowConstraint1 = new OnFlowConstraintImpl(UsageMethod.AVAILABLE, Instant.PREVENTIVE, flowCnec);
=======
        OnFlowConstraint onFlowConstraint1 = new OnFlowConstraintImpl(PREVENTIVE_INSTANT, flowCnec);
>>>>>>> 893fb408
        assertEquals(onFlowConstraint1, onFlowConstraint1);
        assertEquals(onFlowConstraint1.hashCode(), onFlowConstraint1.hashCode());

        assertNotNull(onFlowConstraint1);
        assertNotEquals(onFlowConstraint1, Mockito.mock(OnInstantImpl.class));

<<<<<<< HEAD
        OnFlowConstraint onFlowConstraint2 = new OnFlowConstraintImpl(UsageMethod.AVAILABLE, Instant.PREVENTIVE, flowCnec);
        assertEquals(onFlowConstraint1, onFlowConstraint2);
        assertEquals(onFlowConstraint1.hashCode(), onFlowConstraint2.hashCode());

        onFlowConstraint2 = new OnFlowConstraintImpl(UsageMethod.AVAILABLE, Instant.CURATIVE, flowCnec);
        assertNotEquals(onFlowConstraint1, onFlowConstraint2);
        assertNotEquals(onFlowConstraint1.hashCode(), onFlowConstraint2.hashCode());

        onFlowConstraint2 = new OnFlowConstraintImpl(UsageMethod.AVAILABLE, Instant.PREVENTIVE, Mockito.mock(FlowCnec.class));
=======
        OnFlowConstraint onFlowConstraint2 = new OnFlowConstraintImpl(PREVENTIVE_INSTANT, flowCnec);
        assertEquals(onFlowConstraint1, onFlowConstraint2);
        assertEquals(onFlowConstraint1.hashCode(), onFlowConstraint2.hashCode());

        onFlowConstraint2 = new OnFlowConstraintImpl(CURATIVE_INSTANT, flowCnec);
        assertNotEquals(onFlowConstraint1, onFlowConstraint2);
        assertNotEquals(onFlowConstraint1.hashCode(), onFlowConstraint2.hashCode());

        onFlowConstraint2 = new OnFlowConstraintImpl(PREVENTIVE_INSTANT, Mockito.mock(FlowCnec.class));
>>>>>>> 893fb408
        assertNotEquals(onFlowConstraint1, onFlowConstraint2);
        assertNotEquals(onFlowConstraint1.hashCode(), onFlowConstraint2.hashCode());
    }

    @Test
    void testGetUsageMethod() {
        State curativeState2 = Mockito.mock(State.class);
        Mockito.when(curativeState2.getInstant()).thenReturn(CURATIVE_INSTANT);
        Mockito.when(curativeState2.isPreventive()).thenReturn(false);

<<<<<<< HEAD
        OnFlowConstraint onFlowConstraint = new OnFlowConstraintImpl(UsageMethod.AVAILABLE, Instant.PREVENTIVE, flowCnec);
        assertEquals(UsageMethod.AVAILABLE, onFlowConstraint.getUsageMethod(preventiveState));
=======
        OnFlowConstraint onFlowConstraint = new OnFlowConstraintImpl(PREVENTIVE_INSTANT, flowCnec);
        assertEquals(UsageMethod.TO_BE_EVALUATED, onFlowConstraint.getUsageMethod(preventiveState));
>>>>>>> 893fb408
        assertEquals(UsageMethod.UNDEFINED, onFlowConstraint.getUsageMethod(curativeState));
        assertEquals(UsageMethod.UNDEFINED, onFlowConstraint.getUsageMethod(curativeState2));

        Mockito.when(flowCnec.getState()).thenReturn(curativeState);
<<<<<<< HEAD
        onFlowConstraint = new OnFlowConstraintImpl(UsageMethod.AVAILABLE, Instant.CURATIVE, flowCnec);
=======
        onFlowConstraint = new OnFlowConstraintImpl(CURATIVE_INSTANT, flowCnec);
>>>>>>> 893fb408
        assertEquals(UsageMethod.UNDEFINED, onFlowConstraint.getUsageMethod(preventiveState));
        assertEquals(UsageMethod.AVAILABLE, onFlowConstraint.getUsageMethod(curativeState));
        assertEquals(UsageMethod.UNDEFINED, onFlowConstraint.getUsageMethod(curativeState2));
    }
}<|MERGE_RESOLUTION|>--- conflicted
+++ resolved
@@ -44,11 +44,7 @@
 
     @Test
     void testConstructor() {
-<<<<<<< HEAD
-        OnFlowConstraint onFlowConstraint = new OnFlowConstraintImpl(UsageMethod.AVAILABLE, Instant.PREVENTIVE, flowCnec);
-=======
-        OnFlowConstraint onFlowConstraint = new OnFlowConstraintImpl(PREVENTIVE_INSTANT, flowCnec);
->>>>>>> 893fb408
+        OnFlowConstraint onFlowConstraint = new OnFlowConstraintImpl(UsageMethod.AVAILABLE, PREVENTIVE_INSTANT, flowCnec);
 
         assertEquals(PREVENTIVE_INSTANT, onFlowConstraint.getInstant());
         assertSame(flowCnec, onFlowConstraint.getFlowCnec());
@@ -59,38 +55,22 @@
 
     @Test
     void testEquals() {
-<<<<<<< HEAD
-        OnFlowConstraint onFlowConstraint1 = new OnFlowConstraintImpl(UsageMethod.AVAILABLE, Instant.PREVENTIVE, flowCnec);
-=======
-        OnFlowConstraint onFlowConstraint1 = new OnFlowConstraintImpl(PREVENTIVE_INSTANT, flowCnec);
->>>>>>> 893fb408
+        OnFlowConstraint onFlowConstraint1 = new OnFlowConstraintImpl(UsageMethod.AVAILABLE, PREVENTIVE_INSTANT, flowCnec);
         assertEquals(onFlowConstraint1, onFlowConstraint1);
         assertEquals(onFlowConstraint1.hashCode(), onFlowConstraint1.hashCode());
 
         assertNotNull(onFlowConstraint1);
         assertNotEquals(onFlowConstraint1, Mockito.mock(OnInstantImpl.class));
 
-<<<<<<< HEAD
-        OnFlowConstraint onFlowConstraint2 = new OnFlowConstraintImpl(UsageMethod.AVAILABLE, Instant.PREVENTIVE, flowCnec);
+        OnFlowConstraint onFlowConstraint2 = new OnFlowConstraintImpl(UsageMethod.AVAILABLE, PREVENTIVE_INSTANT, flowCnec);
         assertEquals(onFlowConstraint1, onFlowConstraint2);
         assertEquals(onFlowConstraint1.hashCode(), onFlowConstraint2.hashCode());
 
-        onFlowConstraint2 = new OnFlowConstraintImpl(UsageMethod.AVAILABLE, Instant.CURATIVE, flowCnec);
+        onFlowConstraint2 = new OnFlowConstraintImpl(UsageMethod.AVAILABLE, CURATIVE_INSTANT, flowCnec);
         assertNotEquals(onFlowConstraint1, onFlowConstraint2);
         assertNotEquals(onFlowConstraint1.hashCode(), onFlowConstraint2.hashCode());
 
-        onFlowConstraint2 = new OnFlowConstraintImpl(UsageMethod.AVAILABLE, Instant.PREVENTIVE, Mockito.mock(FlowCnec.class));
-=======
-        OnFlowConstraint onFlowConstraint2 = new OnFlowConstraintImpl(PREVENTIVE_INSTANT, flowCnec);
-        assertEquals(onFlowConstraint1, onFlowConstraint2);
-        assertEquals(onFlowConstraint1.hashCode(), onFlowConstraint2.hashCode());
-
-        onFlowConstraint2 = new OnFlowConstraintImpl(CURATIVE_INSTANT, flowCnec);
-        assertNotEquals(onFlowConstraint1, onFlowConstraint2);
-        assertNotEquals(onFlowConstraint1.hashCode(), onFlowConstraint2.hashCode());
-
-        onFlowConstraint2 = new OnFlowConstraintImpl(PREVENTIVE_INSTANT, Mockito.mock(FlowCnec.class));
->>>>>>> 893fb408
+        onFlowConstraint2 = new OnFlowConstraintImpl(UsageMethod.AVAILABLE, PREVENTIVE_INSTANT, Mockito.mock(FlowCnec.class));
         assertNotEquals(onFlowConstraint1, onFlowConstraint2);
         assertNotEquals(onFlowConstraint1.hashCode(), onFlowConstraint2.hashCode());
     }
@@ -101,22 +81,13 @@
         Mockito.when(curativeState2.getInstant()).thenReturn(CURATIVE_INSTANT);
         Mockito.when(curativeState2.isPreventive()).thenReturn(false);
 
-<<<<<<< HEAD
-        OnFlowConstraint onFlowConstraint = new OnFlowConstraintImpl(UsageMethod.AVAILABLE, Instant.PREVENTIVE, flowCnec);
+        OnFlowConstraint onFlowConstraint = new OnFlowConstraintImpl(UsageMethod.AVAILABLE, PREVENTIVE_INSTANT, flowCnec);
         assertEquals(UsageMethod.AVAILABLE, onFlowConstraint.getUsageMethod(preventiveState));
-=======
-        OnFlowConstraint onFlowConstraint = new OnFlowConstraintImpl(PREVENTIVE_INSTANT, flowCnec);
-        assertEquals(UsageMethod.TO_BE_EVALUATED, onFlowConstraint.getUsageMethod(preventiveState));
->>>>>>> 893fb408
         assertEquals(UsageMethod.UNDEFINED, onFlowConstraint.getUsageMethod(curativeState));
         assertEquals(UsageMethod.UNDEFINED, onFlowConstraint.getUsageMethod(curativeState2));
 
         Mockito.when(flowCnec.getState()).thenReturn(curativeState);
-<<<<<<< HEAD
-        onFlowConstraint = new OnFlowConstraintImpl(UsageMethod.AVAILABLE, Instant.CURATIVE, flowCnec);
-=======
-        onFlowConstraint = new OnFlowConstraintImpl(CURATIVE_INSTANT, flowCnec);
->>>>>>> 893fb408
+        onFlowConstraint = new OnFlowConstraintImpl(UsageMethod.AVAILABLE, CURATIVE_INSTANT, flowCnec);
         assertEquals(UsageMethod.UNDEFINED, onFlowConstraint.getUsageMethod(preventiveState));
         assertEquals(UsageMethod.AVAILABLE, onFlowConstraint.getUsageMethod(curativeState));
         assertEquals(UsageMethod.UNDEFINED, onFlowConstraint.getUsageMethod(curativeState2));
