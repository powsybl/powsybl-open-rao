--- conflicted
+++ resolved
@@ -87,13 +87,8 @@
 
     @Test
     void testOkPreventive() {
-<<<<<<< HEAD
         RemedialAction<?> remedialAction = remedialActionAdder.newOnFlowConstraintUsageRule()
-            .withInstant(Instant.PREVENTIVE)
-=======
-        RemedialAction remedialAction = remedialActionAdder.newOnFlowConstraintUsageRule()
             .withInstant(PREVENTIVE_INSTANT_ID)
->>>>>>> 893fb408
             .withFlowCnec("cnec2stateCurativeContingency1")
             .withUsageMethod(UsageMethod.AVAILABLE)
             .add()
@@ -103,30 +98,18 @@
         assertEquals(1, remedialAction.getUsageRules().size());
         assertTrue(usageRule instanceof OnFlowConstraint);
         OnFlowConstraint onFlowConstraint = (OnFlowConstraint) usageRule;
-<<<<<<< HEAD
-        assertEquals(Instant.PREVENTIVE, onFlowConstraint.getInstant());
+        assertEquals(preventiveInstant, onFlowConstraint.getInstant());
         assertEquals(UsageMethod.AVAILABLE, onFlowConstraint.getUsageMethod());
         assertEquals(UsageMethod.AVAILABLE, onFlowConstraint.getUsageMethod(crac.getPreventiveState()));
-        assertEquals(UsageMethod.UNDEFINED, onFlowConstraint.getUsageMethod(crac.getState(crac.getContingency("Contingency FR1 FR3"), Instant.CURATIVE)));
-=======
-        assertEquals(preventiveInstant, onFlowConstraint.getInstant());
-        assertEquals(UsageMethod.TO_BE_EVALUATED, onFlowConstraint.getUsageMethod());
-        assertEquals(UsageMethod.TO_BE_EVALUATED, onFlowConstraint.getUsageMethod(crac.getPreventiveState()));
         assertEquals(UsageMethod.UNDEFINED, onFlowConstraint.getUsageMethod(crac.getState(crac.getContingency("Contingency FR1 FR3"), curativeInstant)));
->>>>>>> 893fb408
         assertEquals(2, crac.getStates().size());
         assertNotNull(crac.getPreventiveState());
     }
 
     @Test
     void testOkCurative() {
-<<<<<<< HEAD
         RemedialAction<?> remedialAction = remedialActionAdder.newOnFlowConstraintUsageRule()
-            .withInstant(Instant.CURATIVE)
-=======
-        RemedialAction remedialAction = remedialActionAdder.newOnFlowConstraintUsageRule()
             .withInstant(CURATIVE_INSTANT_ID)
->>>>>>> 893fb408
             .withFlowCnec("cnec2stateCurativeContingency1")
             .withUsageMethod(UsageMethod.AVAILABLE)
             .add()
@@ -136,59 +119,36 @@
         assertEquals(1, remedialAction.getUsageRules().size());
         assertTrue(usageRule instanceof OnFlowConstraint);
         OnFlowConstraint onFlowConstraint = (OnFlowConstraint) usageRule;
-<<<<<<< HEAD
-        assertEquals(Instant.CURATIVE, onFlowConstraint.getInstant());
+        assertEquals(curativeInstant, onFlowConstraint.getInstant());
         assertEquals(UsageMethod.AVAILABLE, onFlowConstraint.getUsageMethod());
-        assertEquals(UsageMethod.AVAILABLE, onFlowConstraint.getUsageMethod(crac.getState(crac.getContingency("Contingency FR1 FR3"), Instant.CURATIVE)));
-=======
-        assertEquals(curativeInstant, onFlowConstraint.getInstant());
-        assertEquals(UsageMethod.TO_BE_EVALUATED, onFlowConstraint.getUsageMethod());
-        assertEquals(UsageMethod.TO_BE_EVALUATED, onFlowConstraint.getUsageMethod(crac.getState(crac.getContingency("Contingency FR1 FR3"), curativeInstant)));
->>>>>>> 893fb408
+        assertEquals(UsageMethod.AVAILABLE, onFlowConstraint.getUsageMethod(crac.getState(crac.getContingency("Contingency FR1 FR3"), curativeInstant)));
         assertEquals(1, crac.getStates().size());
     }
 
     @Test
     void testOutageException() {
-<<<<<<< HEAD
-        OnFlowConstraintAdder<NetworkActionAdder> adder = remedialActionAdder.newOnFlowConstraintUsageRule().withInstant(Instant.OUTAGE).withFlowCnec("cnec2stateCurativeContingency1").withUsageMethod(UsageMethod.AVAILABLE);
-        assertThrows(FaraoException.class, adder::add);
-=======
-        OnFlowConstraintAdder adder = remedialActionAdder.newOnFlowConstraintUsageRule().withInstant(OUTAGE_INSTANT_ID).withFlowCnec("cnec2stateCurativeContingency1");
+        OnFlowConstraintAdder<NetworkActionAdder> adder = remedialActionAdder.newOnFlowConstraintUsageRule().withInstant(OUTAGE_INSTANT_ID).withFlowCnec("cnec2stateCurativeContingency1").withUsageMethod(UsageMethod.AVAILABLE);
         FaraoException exception = assertThrows(FaraoException.class, adder::add);
         assertEquals("OnFlowConstraint usage rules are not allowed for OUTAGE instant.", exception.getMessage());
->>>>>>> 893fb408
     }
 
     @Test
     void testAbsentCnecException() {
-<<<<<<< HEAD
-        OnFlowConstraintAdder<NetworkActionAdder> adder = remedialActionAdder.newOnFlowConstraintUsageRule().withInstant(Instant.PREVENTIVE)
+        OnFlowConstraintAdder<NetworkActionAdder> adder = remedialActionAdder.newOnFlowConstraintUsageRule().withInstant(PREVENTIVE_INSTANT_ID)
             .withFlowCnec("fake_cnec").withUsageMethod(UsageMethod.AVAILABLE);
-        assertThrows(FaraoException.class, adder::add);
-=======
-        OnFlowConstraintAdder adder = remedialActionAdder.newOnFlowConstraintUsageRule().withInstant(PREVENTIVE_INSTANT_ID)
-            .withFlowCnec("fake_cnec");
         FaraoException exception = assertThrows(FaraoException.class, adder::add);
         assertEquals("FlowCnec fake_cnec does not exist in crac. Consider adding it first.", exception.getMessage());
->>>>>>> 893fb408
     }
 
     @Test
     void testNoCnecException() {
-<<<<<<< HEAD
-        OnFlowConstraintAdder<NetworkActionAdder> adder = remedialActionAdder.newOnFlowConstraintUsageRule().withInstant(Instant.PREVENTIVE).withUsageMethod(UsageMethod.AVAILABLE);
-        assertThrows(FaraoException.class, adder::add);
-=======
-        OnFlowConstraintAdder adder = remedialActionAdder.newOnFlowConstraintUsageRule().withInstant(PREVENTIVE_INSTANT_ID);
+        OnFlowConstraintAdder<NetworkActionAdder> adder = remedialActionAdder.newOnFlowConstraintUsageRule().withInstant(PREVENTIVE_INSTANT_ID).withUsageMethod(UsageMethod.AVAILABLE);
         FaraoException exception = assertThrows(FaraoException.class, adder::add);
         assertEquals("Cannot add OnFlowConstraint without a flow cnec. Please use withFlowCnec() with a non null value", exception.getMessage());
->>>>>>> 893fb408
     }
 
     @Test
     void testNoInstantException() {
-<<<<<<< HEAD
         OnFlowConstraintAdder<NetworkActionAdder> adder = remedialActionAdder.newOnFlowConstraintUsageRule().withFlowCnec("cnec2stateCurativeContingency1").withUsageMethod(UsageMethod.AVAILABLE);
         assertThrows(FaraoException.class, adder::add);
     }
@@ -196,12 +156,8 @@
     @Test
     void testNoUsageMethodException() {
         OnFlowConstraintAdder<NetworkActionAdder> adder = remedialActionAdder.newOnFlowConstraintUsageRule().withInstant(Instant.PREVENTIVE).withFlowCnec("cnec2stateCurativeContingency1");
-        assertThrows(FaraoException.class, adder::add);
-=======
-        OnFlowConstraintAdder adder = remedialActionAdder.newOnFlowConstraintUsageRule().withFlowCnec("cnec2stateCurativeContingency1");
         FaraoException exception = assertThrows(FaraoException.class, adder::add);
         assertEquals("Cannot add OnInstant without a instant. Please use withInstant() with a non null value", exception.getMessage());
->>>>>>> 893fb408
     }
 
     private void addCnec(String id, String instantId) {
@@ -232,57 +188,33 @@
         OnFlowConstraintAdder<NetworkActionAdder> adder;
 
         // PREVENTIVE RA
-<<<<<<< HEAD
-        remedialActionAdder.newOnFlowConstraintUsageRule().withInstant(Instant.PREVENTIVE).withFlowCnec("cnec-prev").withUsageMethod(UsageMethod.AVAILABLE).add(); // ok
-        remedialActionAdder.newOnFlowConstraintUsageRule().withInstant(Instant.PREVENTIVE).withFlowCnec("cnec-out").withUsageMethod(UsageMethod.AVAILABLE).add(); // ok
-        adder = remedialActionAdder.newOnFlowConstraintUsageRule().withInstant(Instant.PREVENTIVE).withFlowCnec("cnec-auto").withUsageMethod(UsageMethod.AVAILABLE); // nok
-        assertThrows(FaraoException.class, adder::add);
-        remedialActionAdder.newOnFlowConstraintUsageRule().withInstant(Instant.PREVENTIVE).withFlowCnec("cnec-cur").withUsageMethod(UsageMethod.AVAILABLE).add(); // ok
+        remedialActionAdder.newOnFlowConstraintUsageRule().withInstant(PREVENTIVE_INSTANT_ID).withFlowCnec("cnec-prev").withUsageMethod(UsageMethod.AVAILABLE).add(); // ok
+        remedialActionAdder.newOnFlowConstraintUsageRule().withInstant(PREVENTIVE_INSTANT_ID).withFlowCnec("cnec-out").withUsageMethod(UsageMethod.AVAILABLE).add(); // ok
+        adder = remedialActionAdder.newOnFlowConstraintUsageRule().withInstant(PREVENTIVE_INSTANT_ID).withFlowCnec("cnec-auto").withUsageMethod(UsageMethod.AVAILABLE); // nok
+        Exception exception = assertThrows(FaraoException.class, adder::add);
+        assertEquals("TODO Remedial actions available at instant 'auto' on a CNEC constraint at instant 'preventive' are not allowed.", exception.getMessage());
+        remedialActionAdder.newOnFlowConstraintUsageRule().withInstant(PREVENTIVE_INSTANT_ID).withFlowCnec("cnec-cur").withUsageMethod(UsageMethod.AVAILABLE).add(); // ok
 
         // AUTO RA
-        adder = remedialActionAdder.newOnFlowConstraintUsageRule().withInstant(Instant.AUTO).withFlowCnec("cnec-prev").withUsageMethod(UsageMethod.FORCED); // nok
-        assertThrows(FaraoException.class, adder::add);
-        adder = remedialActionAdder.newOnFlowConstraintUsageRule().withInstant(Instant.AUTO).withFlowCnec("cnec-out").withUsageMethod(UsageMethod.FORCED); // nok
-        assertThrows(FaraoException.class, adder::add);
-        remedialActionAdder.newOnFlowConstraintUsageRule().withInstant(Instant.AUTO).withFlowCnec("cnec-auto").withUsageMethod(UsageMethod.FORCED).add(); // ok
-        adder = remedialActionAdder.newOnFlowConstraintUsageRule().withInstant(Instant.AUTO).withFlowCnec("cnec-cur").withUsageMethod(UsageMethod.FORCED); // nok
-        assertThrows(FaraoException.class, adder::add);
-
-        // CURATIVE RA
-        adder = remedialActionAdder.newOnFlowConstraintUsageRule().withInstant(Instant.CURATIVE).withFlowCnec("cnec-prev").withUsageMethod(UsageMethod.AVAILABLE); // nok
-        assertThrows(FaraoException.class, adder::add);
-        adder = remedialActionAdder.newOnFlowConstraintUsageRule().withInstant(Instant.CURATIVE).withFlowCnec("cnec-out").withUsageMethod(UsageMethod.AVAILABLE); // nok
-        assertThrows(FaraoException.class, adder::add);
-        adder = remedialActionAdder.newOnFlowConstraintUsageRule().withInstant(Instant.CURATIVE).withFlowCnec("cnec-auto").withUsageMethod(UsageMethod.AVAILABLE); // nok
-        assertThrows(FaraoException.class, adder::add);
-        remedialActionAdder.newOnFlowConstraintUsageRule().withInstant(Instant.CURATIVE).withFlowCnec("cnec-cur").withUsageMethod(UsageMethod.AVAILABLE).add(); // ok
-=======
-        remedialActionAdder.newOnFlowConstraintUsageRule().withInstant(PREVENTIVE_INSTANT_ID).withFlowCnec("cnec-prev").add(); // ok
-        remedialActionAdder.newOnFlowConstraintUsageRule().withInstant(PREVENTIVE_INSTANT_ID).withFlowCnec("cnec-out").add(); // ok
-        remedialActionAdder.newOnFlowConstraintUsageRule().withInstant(PREVENTIVE_INSTANT_ID).withFlowCnec("cnec-auto").add(); // ok
-        remedialActionAdder.newOnFlowConstraintUsageRule().withInstant(PREVENTIVE_INSTANT_ID).withFlowCnec("cnec-cur").add(); // ok
-
-        // AUTO RA
-        adder = remedialActionAdder.newOnFlowConstraintUsageRule().withInstant(AUTO_INSTANT_ID).withFlowCnec("cnec-prev"); // nok
+        adder = remedialActionAdder.newOnFlowConstraintUsageRule().withInstant(AUTO_INSTANT_ID).withFlowCnec("cnec-prev").withUsageMethod(UsageMethod.FORCED); // nok
         Exception exception = assertThrows(FaraoException.class, adder::add);
         assertEquals("Remedial actions available at instant 'auto' on a CNEC constraint at instant 'preventive' are not allowed.", exception.getMessage());
-        adder = remedialActionAdder.newOnFlowConstraintUsageRule().withInstant(AUTO_INSTANT_ID).withFlowCnec("cnec-out"); // nok
+        adder = remedialActionAdder.newOnFlowConstraintUsageRule().withInstant(AUTO_INSTANT_ID).withFlowCnec("cnec-out").withUsageMethod(UsageMethod.FORCED); // nok
         exception = assertThrows(FaraoException.class, adder::add);
         assertEquals("Remedial actions available at instant 'auto' on a CNEC constraint at instant 'outage' are not allowed.", exception.getMessage());
-        remedialActionAdder.newOnFlowConstraintUsageRule().withInstant(AUTO_INSTANT_ID).withFlowCnec("cnec-auto").add(); // ok
-        remedialActionAdder.newOnFlowConstraintUsageRule().withInstant(AUTO_INSTANT_ID).withFlowCnec("cnec-cur").add(); // ok
+        remedialActionAdder.newOnFlowConstraintUsageRule().withInstant(AUTO_INSTANT_ID).withFlowCnec("cnec-auto").withUsageMethod(UsageMethod.FORCED).add(); // ok
+        remedialActionAdder.newOnFlowConstraintUsageRule().withInstant(AUTO_INSTANT_ID).withFlowCnec("cnec-cur").withUsageMethod(UsageMethod.FORCED).add(); // ok
 
         // CURATIVE RA
-        adder = remedialActionAdder.newOnFlowConstraintUsageRule().withInstant(CURATIVE_INSTANT_ID).withFlowCnec("cnec-prev"); // nok
+        adder = remedialActionAdder.newOnFlowConstraintUsageRule().withInstant(CURATIVE_INSTANT_ID).withFlowCnec("cnec-prev").withUsageMethod(UsageMethod.AVAILABLE); // nok
         exception = assertThrows(FaraoException.class, adder::add);
         assertEquals("Remedial actions available at instant 'curative' on a CNEC constraint at instant 'preventive' are not allowed.", exception.getMessage());
-        adder = remedialActionAdder.newOnFlowConstraintUsageRule().withInstant(CURATIVE_INSTANT_ID).withFlowCnec("cnec-out"); // nok
+        adder = remedialActionAdder.newOnFlowConstraintUsageRule().withInstant(CURATIVE_INSTANT_ID).withFlowCnec("cnec-out").withUsageMethod(UsageMethod.AVAILABLE); // nok
         exception = assertThrows(FaraoException.class, adder::add);
         assertEquals("Remedial actions available at instant 'curative' on a CNEC constraint at instant 'outage' are not allowed.", exception.getMessage());
-        adder = remedialActionAdder.newOnFlowConstraintUsageRule().withInstant(CURATIVE_INSTANT_ID).withFlowCnec("cnec-auto"); // nok
+        adder = remedialActionAdder.newOnFlowConstraintUsageRule().withInstant(CURATIVE_INSTANT_ID).withFlowCnec("cnec-auto").withUsageMethod(UsageMethod.AVAILABLE); // nok
         exception = assertThrows(FaraoException.class, adder::add);
         assertEquals("Remedial actions available at instant 'curative' on a CNEC constraint at instant 'auto' are not allowed.", exception.getMessage());
-        remedialActionAdder.newOnFlowConstraintUsageRule().withInstant(CURATIVE_INSTANT_ID).withFlowCnec("cnec-cur").add(); // ok
->>>>>>> 893fb408
+        remedialActionAdder.newOnFlowConstraintUsageRule().withInstant(CURATIVE_INSTANT_ID).withFlowCnec("cnec-cur").withUsageMethod(UsageMethod.AVAILABLE).add(); // ok
     }
 }