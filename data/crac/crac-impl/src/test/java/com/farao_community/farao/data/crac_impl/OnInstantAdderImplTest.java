/*
 * Copyright (c) 2021, RTE (http://www.rte-france.com)
 * This Source Code Form is subject to the terms of the Mozilla Public
 * License, v. 2.0. If a copy of the MPL was not distributed with this
 * file, You can obtain one at http://mozilla.org/MPL/2.0/.
 */
package com.farao_community.farao.data.crac_impl;

import com.farao_community.farao.commons.FaraoException;
import com.farao_community.farao.data.crac_api.Crac;
import com.farao_community.farao.data.crac_api.Instant;
import com.farao_community.farao.data.crac_api.InstantKind;
import com.farao_community.farao.data.crac_api.RemedialAction;
import com.farao_community.farao.data.crac_api.network_action.ActionType;
import com.farao_community.farao.data.crac_api.network_action.NetworkActionAdder;
import com.farao_community.farao.data.crac_api.usage_rule.OnInstant;
import com.farao_community.farao.data.crac_api.usage_rule.OnInstantAdder;
import com.farao_community.farao.data.crac_api.usage_rule.UsageMethod;
import com.farao_community.farao.data.crac_api.usage_rule.UsageRule;
import org.junit.jupiter.api.BeforeEach;
import org.junit.jupiter.api.Test;

import static org.junit.jupiter.api.Assertions.assertEquals;
import static org.junit.jupiter.api.Assertions.assertNotNull;
import static org.junit.jupiter.api.Assertions.assertThrows;
import static org.junit.jupiter.api.Assertions.assertTrue;

/**
 * @author Baptiste Seguinot {@literal <baptiste.seguinot at rte-france.com>}
 */
class OnInstantAdderImplTest {

    private static final Instant instantPrev = new InstantImpl("preventive", InstantKind.PREVENTIVE, null);
    private static final Instant instantOutage = new InstantImpl("outage", InstantKind.OUTAGE, instantPrev);
    private static final Instant instantAuto = new InstantImpl("auto", InstantKind.AUTO, instantOutage);
    private static final Instant instantCurative = new InstantImpl("curative", InstantKind.CURATIVE, instantAuto);
    private Crac crac;
    private NetworkActionAdder remedialActionAdder;

    @BeforeEach
    public void setUp() {
        crac = new CracImplFactory().create("cracId");
        crac.newContingency()
            .withId("contingencyId")
            .withNetworkElement("networkElementId")
            .add();
        remedialActionAdder = crac.newNetworkAction()
            .withId("networkActionId")
            .withName("networkActionName")
            .withOperator("operator")
            .newTopologicalAction().withActionType(ActionType.OPEN).withNetworkElement("action-elementId").add();
    }

    @Test
    void testOkPreventive() {
        RemedialAction remedialAction = remedialActionAdder.newOnInstantUsageRule()
            .withInstant(instantPrev)
            .withUsageMethod(UsageMethod.AVAILABLE)
            .add()
            .add();
        UsageRule usageRule = (UsageRule) remedialAction.getUsageRules().iterator().next();

        assertEquals(1, remedialAction.getUsageRules().size());
<<<<<<< HEAD
        assertTrue(remedialAction.getUsageRules().get(0) instanceof OnInstant);
        assertEquals(instantPrev, ((OnInstant) remedialAction.getUsageRules().get(0)).getInstant());
        assertEquals(UsageMethod.AVAILABLE, ((OnInstant) remedialAction.getUsageRules().get(0)).getUsageMethod());
=======
        assertTrue(usageRule instanceof OnInstant);
        assertEquals(Instant.PREVENTIVE, usageRule.getInstant());
        assertEquals(UsageMethod.AVAILABLE, usageRule.getUsageMethod());
>>>>>>> ced8e1b0
        assertEquals(1, crac.getStates().size());
        assertNotNull(crac.getPreventiveState());
    }

    @Test
    void testOkCurative() {
        RemedialAction remedialAction = remedialActionAdder.newOnInstantUsageRule()
            .withInstant(instantCurative)
            .withUsageMethod(UsageMethod.AVAILABLE)
            .add()
            .add();

        UsageRule usageRule = (UsageRule) remedialAction.getUsageRules().iterator().next();

        assertEquals(1, remedialAction.getUsageRules().size());
<<<<<<< HEAD
        assertTrue(remedialAction.getUsageRules().get(0) instanceof OnInstant);
        assertEquals(instantCurative, ((OnInstant) remedialAction.getUsageRules().get(0)).getInstant());
        assertEquals(UsageMethod.AVAILABLE, ((OnInstant) remedialAction.getUsageRules().get(0)).getUsageMethod());
=======
        assertTrue(usageRule instanceof OnInstant);
        assertEquals(Instant.CURATIVE, usageRule.getInstant());
        assertEquals(UsageMethod.AVAILABLE, usageRule.getUsageMethod());
>>>>>>> ced8e1b0
    }

    @Test
    void testNoInstant() {
        OnInstantAdder<NetworkActionAdder> onInstantAdder = remedialActionAdder.newOnInstantUsageRule()
            .withUsageMethod(UsageMethod.AVAILABLE);
        assertThrows(FaraoException.class, onInstantAdder::add);
    }

    @Test
    void testNoUsageMethod() {
        OnInstantAdder<NetworkActionAdder> onInstantAdder = remedialActionAdder.newOnInstantUsageRule()
            .withInstant(instantPrev);
        assertThrows(FaraoException.class, onInstantAdder::add);
    }

    @Test
    void testOutageInstant() {
        OnInstantAdder<NetworkActionAdder> onInstantAdder = remedialActionAdder.newOnInstantUsageRule()
            .withInstant(instantOutage)
            .withUsageMethod(UsageMethod.AVAILABLE);
        assertThrows(FaraoException.class, onInstantAdder::add);
    }
}<|MERGE_RESOLUTION|>--- conflicted
+++ resolved
@@ -61,15 +61,9 @@
         UsageRule usageRule = (UsageRule) remedialAction.getUsageRules().iterator().next();
 
         assertEquals(1, remedialAction.getUsageRules().size());
-<<<<<<< HEAD
-        assertTrue(remedialAction.getUsageRules().get(0) instanceof OnInstant);
-        assertEquals(instantPrev, ((OnInstant) remedialAction.getUsageRules().get(0)).getInstant());
-        assertEquals(UsageMethod.AVAILABLE, ((OnInstant) remedialAction.getUsageRules().get(0)).getUsageMethod());
-=======
         assertTrue(usageRule instanceof OnInstant);
-        assertEquals(Instant.PREVENTIVE, usageRule.getInstant());
+        assertEquals(instantPrev, usageRule.getInstant());
         assertEquals(UsageMethod.AVAILABLE, usageRule.getUsageMethod());
->>>>>>> ced8e1b0
         assertEquals(1, crac.getStates().size());
         assertNotNull(crac.getPreventiveState());
     }
@@ -85,15 +79,9 @@
         UsageRule usageRule = (UsageRule) remedialAction.getUsageRules().iterator().next();
 
         assertEquals(1, remedialAction.getUsageRules().size());
-<<<<<<< HEAD
-        assertTrue(remedialAction.getUsageRules().get(0) instanceof OnInstant);
-        assertEquals(instantCurative, ((OnInstant) remedialAction.getUsageRules().get(0)).getInstant());
-        assertEquals(UsageMethod.AVAILABLE, ((OnInstant) remedialAction.getUsageRules().get(0)).getUsageMethod());
-=======
         assertTrue(usageRule instanceof OnInstant);
-        assertEquals(Instant.CURATIVE, usageRule.getInstant());
+        assertEquals(instantCurative, usageRule.getInstant());
         assertEquals(UsageMethod.AVAILABLE, usageRule.getUsageMethod());
->>>>>>> ced8e1b0
     }
 
     @Test
