--- conflicted
+++ resolved
@@ -84,13 +84,8 @@
 
     @Test
     void testOkPreventive() {
-<<<<<<< HEAD
         RemedialAction<?> remedialAction = remedialActionAdder.newOnFlowConstraintInCountryUsageRule()
-            .withInstant(Instant.PREVENTIVE)
-=======
-        RemedialAction remedialAction = remedialActionAdder.newOnFlowConstraintInCountryUsageRule()
             .withInstant(PREVENTIVE_INSTANT_ID)
->>>>>>> 893fb408
             .withCountry(Country.FR)
             .withUsageMethod(UsageMethod.AVAILABLE)
             .add()
@@ -99,18 +94,11 @@
         assertEquals(1, remedialAction.getUsageRules().size());
         assertTrue(remedialAction.getUsageRules().iterator().next() instanceof OnFlowConstraintInCountry);
         OnFlowConstraintInCountry onFlowConstraint = (OnFlowConstraintInCountry) remedialAction.getUsageRules().iterator().next();
-<<<<<<< HEAD
-        assertEquals(Instant.PREVENTIVE, onFlowConstraint.getInstant());
+        assertEquals(preventiveInstant, onFlowConstraint.getInstant());
         // Default UsageMethod is AVAILABLE
         assertEquals(UsageMethod.AVAILABLE, onFlowConstraint.getUsageMethod());
         assertEquals(UsageMethod.AVAILABLE, onFlowConstraint.getUsageMethod(crac.getPreventiveState()));
-        assertEquals(UsageMethod.UNDEFINED, onFlowConstraint.getUsageMethod(crac.getState(crac.getContingency("Contingency FR1 FR3"), Instant.CURATIVE)));
-=======
-        assertEquals(preventiveInstant, onFlowConstraint.getInstant());
-        assertEquals(UsageMethod.TO_BE_EVALUATED, onFlowConstraint.getUsageMethod());
-        assertEquals(UsageMethod.TO_BE_EVALUATED, onFlowConstraint.getUsageMethod(crac.getPreventiveState()));
         assertEquals(UsageMethod.UNDEFINED, onFlowConstraint.getUsageMethod(crac.getState(crac.getContingency("Contingency FR1 FR3"), curativeInstant)));
->>>>>>> 893fb408
         assertEquals(2, crac.getStates().size());
         assertNotNull(crac.getPreventiveState());
         assertEquals(Country.FR, onFlowConstraint.getCountry());
@@ -118,31 +106,20 @@
 
     @Test
     void testOutageException() {
-<<<<<<< HEAD
-        OnFlowConstraintInCountryAdder<NetworkActionAdder> adder = remedialActionAdder.newOnFlowConstraintInCountryUsageRule().withInstant(Instant.OUTAGE).withCountry(Country.FR).withUsageMethod(UsageMethod.AVAILABLE);
-        assertThrows(FaraoException.class, adder::add);
-=======
-        OnFlowConstraintInCountryAdder adder = remedialActionAdder.newOnFlowConstraintInCountryUsageRule().withInstant(OUTAGE_INSTANT_ID).withCountry(Country.FR);
+        OnFlowConstraintInCountryAdder<NetworkActionAdder> adder = remedialActionAdder.newOnFlowConstraintInCountryUsageRule().withInstant(OUTAGE_INSTANT_ID).withCountry(Country.FR).withUsageMethod(UsageMethod.AVAILABLE);
         FaraoException exception = assertThrows(FaraoException.class, adder::add);
         assertEquals("OnFlowConstraintInCountry usage rules are not allowed for OUTAGE instant.", exception.getMessage());
->>>>>>> 893fb408
     }
 
     @Test
     void testAbsentCountryException() {
-<<<<<<< HEAD
-        OnFlowConstraintInCountryAdder<NetworkActionAdder> adder = remedialActionAdder.newOnFlowConstraintInCountryUsageRule().withInstant(Instant.PREVENTIVE).withUsageMethod(UsageMethod.AVAILABLE);
-        assertThrows(FaraoException.class, adder::add);
-=======
-        OnFlowConstraintInCountryAdder adder = remedialActionAdder.newOnFlowConstraintInCountryUsageRule().withInstant(PREVENTIVE_INSTANT_ID);
+        OnFlowConstraintInCountryAdder<NetworkActionAdder> adder = remedialActionAdder.newOnFlowConstraintInCountryUsageRule().withInstant(PREVENTIVE_INSTANT_ID).withUsageMethod(UsageMethod.AVAILABLE);
         FaraoException exception = assertThrows(FaraoException.class, adder::add);
         assertEquals("Cannot add OnFlowConstraintInCountry without a country. Please use withCountry() with a non null value", exception.getMessage());
->>>>>>> 893fb408
     }
 
     @Test
     void testNoInstantException() {
-<<<<<<< HEAD
         OnFlowConstraintInCountryAdder<NetworkActionAdder> adder = remedialActionAdder.newOnFlowConstraintInCountryUsageRule().withCountry(Country.FR).withUsageMethod(UsageMethod.AVAILABLE);
         assertThrows(FaraoException.class, adder::add);
     }
@@ -150,11 +127,7 @@
     @Test
     void testNoUsageMethodException() {
         OnFlowConstraintInCountryAdder<NetworkActionAdder> adder = remedialActionAdder.newOnFlowConstraintInCountryUsageRule().withInstant(Instant.PREVENTIVE).withCountry(Country.FR);
-        assertThrows(FaraoException.class, adder::add);
-=======
-        OnFlowConstraintInCountryAdder adder = remedialActionAdder.newOnFlowConstraintInCountryUsageRule().withCountry(Country.FR);
         FaraoException exception = assertThrows(FaraoException.class, adder::add);
         assertEquals("Cannot add OnInstant without a instant. Please use withInstant() with a non null value", exception.getMessage());
->>>>>>> 893fb408
     }
 }