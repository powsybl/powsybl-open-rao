--- conflicted
+++ resolved
@@ -87,15 +87,9 @@
             .add();
 
         assertEquals(1, remedialAction.getUsageRules().size());
-<<<<<<< HEAD
-        assertTrue(remedialAction.getUsageRules().get(0) instanceof OnFlowConstraintInCountry);
-        OnFlowConstraintInCountry onFlowConstraint = (OnFlowConstraintInCountry) remedialAction.getUsageRules().get(0);
-        assertEquals(instantPrev, onFlowConstraint.getInstant());
-=======
         assertTrue(remedialAction.getUsageRules().iterator().next() instanceof OnFlowConstraintInCountry);
         OnFlowConstraintInCountry onFlowConstraint = (OnFlowConstraintInCountry) remedialAction.getUsageRules().iterator().next();
-        assertEquals(Instant.PREVENTIVE, onFlowConstraint.getInstant());
->>>>>>> ced8e1b0
+        assertEquals(instantPrev, onFlowConstraint.getInstant());
         assertEquals(UsageMethod.TO_BE_EVALUATED, onFlowConstraint.getUsageMethod());
         assertEquals(UsageMethod.TO_BE_EVALUATED, onFlowConstraint.getUsageMethod(crac.getPreventiveState()));
         assertEquals(UsageMethod.UNDEFINED, onFlowConstraint.getUsageMethod(crac.getState(crac.getContingency("Contingency FR1 FR3"), instantCurative)));
