/*
 * Copyright (c) 2021, RTE (http://www.rte-france.com)
 * This Source Code Form is subject to the terms of the Mozilla Public
 *  License, v. 2.0. If a copy of the MPL was not distributed with this
 * file, You can obtain one at http://mozilla.org/MPL/2.0/.
 */

package com.farao_community.farao.data.crac_impl;

import com.farao_community.farao.commons.FaraoException;
import com.farao_community.farao.data.crac_api.Crac;
import com.farao_community.farao.data.crac_api.InstantKind;
import com.farao_community.farao.data.crac_api.range.StandardRangeAdder;
import com.farao_community.farao.data.crac_api.range_action.*;
import com.farao_community.farao.data.crac_api.usage_rule.UsageMethod;
import com.farao_community.farao.data.crac_impl.utils.NetworkImportsUtil;
import com.powsybl.iidm.network.Country;
import com.powsybl.iidm.network.HvdcLine;
import com.powsybl.iidm.network.Network;
import com.powsybl.iidm.network.extensions.HvdcAngleDroopActivePowerControl;
import org.junit.jupiter.api.BeforeEach;
import org.junit.jupiter.api.Test;

import java.util.Optional;
import java.util.Set;

import static org.junit.jupiter.api.Assertions.*;

/**
 * @author Godelaine de Montmorillon {@literal <godelaine.demontmorillon at rte-france.com>}
 */
class HvdcRangeActionImplTest {
    private HvdcRangeActionAdder hvdcRangeActionAdder;
    private Network network;
    private Network networkWithAngleDroop;
    private HvdcLine hvdcLine;
    private HvdcLine hvdcLineWithAngleDroop;

    @BeforeEach
    public void setUp() {
        Crac crac = new CracImplFactory().create("cracId")
            .newInstant("preventive", InstantKind.PREVENTIVE);
        network = NetworkImportsUtil.import16NodesNetworkWithHvdc();
        networkWithAngleDroop =  NetworkImportsUtil.import16NodesNetworkWithAngleDroopHvdcs();
        String networkElementId = "BBE2AA11 FFR3AA11 1";

        hvdcRangeActionAdder = crac.newHvdcRangeAction()
            .withId("hvdc-range-action-id")
            .withName("hvdc-range-action-name")
            .withNetworkElement("BBE2AA11 FFR3AA11 1")
            .withOperator("operator")
            .newOnInstantUsageRule().withInstant("preventive").withUsageMethod(UsageMethod.AVAILABLE).add();

        hvdcLine = network.getHvdcLine(networkElementId);
        hvdcLineWithAngleDroop = networkWithAngleDroop.getHvdcLine(networkElementId);
        hvdcLineWithAngleDroop.getExtension(HvdcAngleDroopActivePowerControl.class).setEnabled(true);
    }

    @Test
    void getInitialSetpoint() {
        HvdcRangeAction hvdcRa = hvdcRangeActionAdder.newRange().withMin(-5).withMax(10).add()
                .add();
        assertEquals(0, hvdcRa.getCurrentSetpoint(network), 1e-6);
    }

    @Test
    void applyPositiveSetpoint() {
        HvdcRangeAction hvdcRa = hvdcRangeActionAdder.newRange().withMin(-5).withMax(10).add()
                .add();
        hvdcRa.apply(network, 5);
        hvdcRa.apply(networkWithAngleDroop, 6);
        assertEquals(5, hvdcRa.getCurrentSetpoint(network), 1e-6);
        assertEquals(6, hvdcRa.getCurrentSetpoint(networkWithAngleDroop), 1e-6);
        assertFalse(hvdcLineWithAngleDroop.getExtension(HvdcAngleDroopActivePowerControl.class).isEnabled());
    }

    @Test
    void applyNegativeSetpoint() {
        HvdcRangeAction hvdcRa = hvdcRangeActionAdder.newRange().withMin(-5).withMax(10).add()
                .add();
        hvdcRa.apply(network, -3);
        hvdcRa.apply(networkWithAngleDroop, -4);
        assertEquals(-3, hvdcRa.getCurrentSetpoint(network), 1e-6);
        assertEquals(-4, hvdcRa.getCurrentSetpoint(networkWithAngleDroop), 1e-6);
        assertFalse(hvdcLineWithAngleDroop.getExtension(HvdcAngleDroopActivePowerControl.class).isEnabled());
    }

    @Test
    void getPositiveSetpoint() {
        HvdcRangeAction hvdcRa = hvdcRangeActionAdder.newRange().withMin(-5).withMax(10).add()
                .add();
        hvdcRa.apply(network, 5);
        hvdcLine.setConvertersMode(HvdcLine.ConvertersMode.SIDE_1_RECTIFIER_SIDE_2_INVERTER);
        assertEquals(5, hvdcRa.getCurrentSetpoint(network), 1e-6);
    }

    @Test
    void getNegativeSetpoint() {
        HvdcRangeAction hvdcRa = hvdcRangeActionAdder.newRange().withMin(-5).withMax(10).add()
                .add();
        hvdcRa.apply(network, 3);
        hvdcLine.setConvertersMode(HvdcLine.ConvertersMode.SIDE_1_INVERTER_SIDE_2_RECTIFIER);
        assertEquals(-3, hvdcRa.getCurrentSetpoint(network), 1e-6);
    }

    @Test
    void applyOnUnknownHvdc() {
<<<<<<< HEAD
        HvdcRangeAction hvdcRa = (HvdcRangeAction) hvdcRangeActionAdder.newRange().withMin(-5).withMax(10).add()
            .withNetworkElement("unknownNetworkElement").add();
        FaraoException exception = assertThrows(FaraoException.class, () -> hvdcRa.apply(network, 50));
        assertEquals("HvdcLine unknownNetworkElement does not exist in the current network.", exception.getMessage());
=======
        HvdcRangeAction hvdcRa = hvdcRangeActionAdder.newRange().withMin(-5).withMax(10).add()
                .withNetworkElement("unknownNetworkElement").add();
        assertThrows(FaraoException.class, () -> hvdcRa.apply(network, 50));
>>>>>>> 07e0834d
    }

    @Test
    void hvdcWithoutSpecificRange() {
        FaraoException exception = assertThrows(FaraoException.class, () -> hvdcRangeActionAdder.add());
        assertEquals("Cannot add HvdcRangeAction without a range. Please use newRange()", exception.getMessage());
    }

    @Test
    void hvdcWithSpecificRange() {
        HvdcRangeAction hvdcRa = hvdcRangeActionAdder.newRange().withMin(-5).withMax(10).add()
                .add();

        assertEquals(-5, hvdcRa.getMinAdmissibleSetpoint(0), 1e-3);
        assertEquals(10, hvdcRa.getMaxAdmissibleSetpoint(0), 1e-3);
    }

    @Test
    void hvdcWithNoMin() {
        StandardRangeAdder<HvdcRangeActionAdder> standardRangeAdder = hvdcRangeActionAdder.newRange().withMax(10);
        FaraoException exception = assertThrows(FaraoException.class, standardRangeAdder::add);
        assertEquals("StandardRange min value was not defined.", exception.getMessage());
    }

    @Test
    void hvdcWithNoMax() {
        StandardRangeAdder<HvdcRangeActionAdder> standardRangeAdder = hvdcRangeActionAdder.newRange().withMin(10);
        FaraoException exception = assertThrows(FaraoException.class, standardRangeAdder::add);
        assertEquals("StandardRange max value was not defined.", exception.getMessage());
    }

    @Test
    void testGetLocation() {
        HvdcRangeAction hvdcRa = hvdcRangeActionAdder.newRange().withMin(-5).withMax(10).add()
                .add();
        Set<Optional<Country>> countries = hvdcRa.getLocation(network);
        assertEquals(2, countries.size());
        assertTrue(countries.contains(Optional.of(Country.BE)));
        assertTrue(countries.contains(Optional.of(Country.FR)));
    }

    @Test
    void hvdcEquals() {
        HvdcRangeAction hvdcRa1 = hvdcRangeActionAdder.newRange().withMin(-5).withMax(10).add()
                .add();
        HvdcRangeAction hvdcRa2 = hvdcRangeActionAdder.withId("anotherId").newRange().withMin(-5).withMax(10).add()
                .add();

        assertEquals(hvdcRa1.hashCode(), hvdcRa1.hashCode());
        assertEquals(hvdcRa1, hvdcRa1);
        assertNotEquals(hvdcRa1.hashCode(), hvdcRa2.hashCode());
        assertNotEquals(hvdcRa1, hvdcRa2);
    }

}<|MERGE_RESOLUTION|>--- conflicted
+++ resolved
@@ -105,16 +105,10 @@
 
     @Test
     void applyOnUnknownHvdc() {
-<<<<<<< HEAD
-        HvdcRangeAction hvdcRa = (HvdcRangeAction) hvdcRangeActionAdder.newRange().withMin(-5).withMax(10).add()
-            .withNetworkElement("unknownNetworkElement").add();
+        HvdcRangeAction hvdcRa = hvdcRangeActionAdder.newRange().withMin(-5).withMax(10).add()
+                .withNetworkElement("unknownNetworkElement").add();
         FaraoException exception = assertThrows(FaraoException.class, () -> hvdcRa.apply(network, 50));
         assertEquals("HvdcLine unknownNetworkElement does not exist in the current network.", exception.getMessage());
-=======
-        HvdcRangeAction hvdcRa = hvdcRangeActionAdder.newRange().withMin(-5).withMax(10).add()
-                .withNetworkElement("unknownNetworkElement").add();
-        assertThrows(FaraoException.class, () -> hvdcRa.apply(network, 50));
->>>>>>> 07e0834d
     }
 
     @Test
