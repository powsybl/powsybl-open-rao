/*
 * Copyright (c) 2022, RTE (http://www.rte-france.com)
 * This Source Code Form is subject to the terms of the Mozilla Public
 * License, v. 2.0. If a copy of the MPL was not distributed with this
 * file, You can obtain one at http://mozilla.org/MPL/2.0/.
 */
package com.farao_community.farao.data.crac_impl;

import com.farao_community.farao.data.crac_api.Instant;
import com.farao_community.farao.data.crac_api.InstantKind;
import com.farao_community.farao.data.crac_api.State;
import com.farao_community.farao.data.crac_api.usage_rule.OnFlowConstraintInCountry;
import com.farao_community.farao.data.crac_api.usage_rule.UsageMethod;
import com.powsybl.iidm.network.Country;
import org.junit.jupiter.api.BeforeEach;
import org.junit.jupiter.api.Test;
import org.mockito.Mockito;

import static org.junit.jupiter.api.Assertions.*;

/**
 * @author Peter Mitri {@literal <peter.mitri at rte-france.com>}
 */
class OnFlowConstraintInCountryImplTest {
    private static final Instant PREVENTIVE_INSTANT = new InstantImpl("preventive", InstantKind.PREVENTIVE, null);
    private static final Instant OUTAGE_INSTANT = new InstantImpl("outage", InstantKind.OUTAGE, PREVENTIVE_INSTANT);
    private static final Instant AUTO_INSTANT = new InstantImpl("auto", InstantKind.AUTO, OUTAGE_INSTANT);
    private static final Instant CURATIVE_INSTANT = new InstantImpl("curative", InstantKind.CURATIVE, AUTO_INSTANT);

    State preventiveState;
    State curativeState;

    @BeforeEach
    public void setUp() {
        preventiveState = Mockito.mock(State.class);
        Mockito.when(preventiveState.getInstant()).thenReturn(PREVENTIVE_INSTANT);
        curativeState = Mockito.mock(State.class);
        Mockito.when(curativeState.getInstant()).thenReturn(CURATIVE_INSTANT);
    }

    @Test
    void testConstructor() {
<<<<<<< HEAD
        OnFlowConstraintInCountry onFlowConstraint = new OnFlowConstraintInCountryImpl(UsageMethod.AVAILABLE, Instant.PREVENTIVE, Country.EC);
=======
        OnFlowConstraintInCountry onFlowConstraint = new OnFlowConstraintInCountryImpl(PREVENTIVE_INSTANT, Country.EC);
>>>>>>> 893fb408

        assertEquals(PREVENTIVE_INSTANT, onFlowConstraint.getInstant());
        assertEquals(Country.EC, onFlowConstraint.getCountry());
        assertEquals(UsageMethod.AVAILABLE, onFlowConstraint.getUsageMethod());
        assertEquals(UsageMethod.AVAILABLE, onFlowConstraint.getUsageMethod(preventiveState));
        assertEquals(UsageMethod.UNDEFINED, onFlowConstraint.getUsageMethod(curativeState));
    }

    @Test
    void testEquals() {
<<<<<<< HEAD
        OnFlowConstraintInCountry onFlowConstraint1 = new OnFlowConstraintInCountryImpl(UsageMethod.AVAILABLE, Instant.PREVENTIVE, Country.ES);
=======
        OnFlowConstraintInCountry onFlowConstraint1 = new OnFlowConstraintInCountryImpl(PREVENTIVE_INSTANT, Country.ES);
>>>>>>> 893fb408
        assertEquals(onFlowConstraint1, onFlowConstraint1);
        assertEquals(onFlowConstraint1.hashCode(), onFlowConstraint1.hashCode());

        assertNotNull(onFlowConstraint1);
        assertNotEquals(onFlowConstraint1, Mockito.mock(OnInstantImpl.class));

<<<<<<< HEAD
        OnFlowConstraintInCountry onFlowConstraint2 = new OnFlowConstraintInCountryImpl(UsageMethod.AVAILABLE, Instant.PREVENTIVE, Country.ES);
        assertEquals(onFlowConstraint1, onFlowConstraint2);
        assertEquals(onFlowConstraint1.hashCode(), onFlowConstraint2.hashCode());

        onFlowConstraint2 = new OnFlowConstraintInCountryImpl(UsageMethod.AVAILABLE, Instant.CURATIVE, Country.ES);
        assertNotEquals(onFlowConstraint1, onFlowConstraint2);
        assertNotEquals(onFlowConstraint1.hashCode(), onFlowConstraint2.hashCode());

        onFlowConstraint2 = new OnFlowConstraintInCountryImpl(UsageMethod.AVAILABLE, Instant.PREVENTIVE, Country.FR);
=======
        OnFlowConstraintInCountry onFlowConstraint2 = new OnFlowConstraintInCountryImpl(PREVENTIVE_INSTANT, Country.ES);
        assertEquals(onFlowConstraint1, onFlowConstraint2);
        assertEquals(onFlowConstraint1.hashCode(), onFlowConstraint2.hashCode());

        onFlowConstraint2 = new OnFlowConstraintInCountryImpl(CURATIVE_INSTANT, Country.ES);
        assertNotEquals(onFlowConstraint1, onFlowConstraint2);
        assertNotEquals(onFlowConstraint1.hashCode(), onFlowConstraint2.hashCode());

        onFlowConstraint2 = new OnFlowConstraintInCountryImpl(PREVENTIVE_INSTANT, Country.FR);
>>>>>>> 893fb408
        assertNotEquals(onFlowConstraint1, onFlowConstraint2);
        assertNotEquals(onFlowConstraint1.hashCode(), onFlowConstraint2.hashCode());
    }
}<|MERGE_RESOLUTION|>--- conflicted
+++ resolved
@@ -40,11 +40,7 @@
 
     @Test
     void testConstructor() {
-<<<<<<< HEAD
-        OnFlowConstraintInCountry onFlowConstraint = new OnFlowConstraintInCountryImpl(UsageMethod.AVAILABLE, Instant.PREVENTIVE, Country.EC);
-=======
-        OnFlowConstraintInCountry onFlowConstraint = new OnFlowConstraintInCountryImpl(PREVENTIVE_INSTANT, Country.EC);
->>>>>>> 893fb408
+        OnFlowConstraintInCountry onFlowConstraint = new OnFlowConstraintInCountryImpl(UsageMethod.AVAILABLE, PREVENTIVE_INSTANT, Country.EC);
 
         assertEquals(PREVENTIVE_INSTANT, onFlowConstraint.getInstant());
         assertEquals(Country.EC, onFlowConstraint.getCountry());
@@ -55,38 +51,22 @@
 
     @Test
     void testEquals() {
-<<<<<<< HEAD
-        OnFlowConstraintInCountry onFlowConstraint1 = new OnFlowConstraintInCountryImpl(UsageMethod.AVAILABLE, Instant.PREVENTIVE, Country.ES);
-=======
-        OnFlowConstraintInCountry onFlowConstraint1 = new OnFlowConstraintInCountryImpl(PREVENTIVE_INSTANT, Country.ES);
->>>>>>> 893fb408
+        OnFlowConstraintInCountry onFlowConstraint1 = new OnFlowConstraintInCountryImpl(UsageMethod.AVAILABLE, PREVENTIVE_INSTANT, Country.ES);
         assertEquals(onFlowConstraint1, onFlowConstraint1);
         assertEquals(onFlowConstraint1.hashCode(), onFlowConstraint1.hashCode());
 
         assertNotNull(onFlowConstraint1);
         assertNotEquals(onFlowConstraint1, Mockito.mock(OnInstantImpl.class));
 
-<<<<<<< HEAD
-        OnFlowConstraintInCountry onFlowConstraint2 = new OnFlowConstraintInCountryImpl(UsageMethod.AVAILABLE, Instant.PREVENTIVE, Country.ES);
+        OnFlowConstraintInCountry onFlowConstraint2 = new OnFlowConstraintInCountryImpl(UsageMethod.AVAILABLE, PREVENTIVE_INSTANT, Country.ES);
         assertEquals(onFlowConstraint1, onFlowConstraint2);
         assertEquals(onFlowConstraint1.hashCode(), onFlowConstraint2.hashCode());
 
-        onFlowConstraint2 = new OnFlowConstraintInCountryImpl(UsageMethod.AVAILABLE, Instant.CURATIVE, Country.ES);
+        onFlowConstraint2 = new OnFlowConstraintInCountryImpl(UsageMethod.AVAILABLE, CURATIVE_INSTANT, Country.ES);
         assertNotEquals(onFlowConstraint1, onFlowConstraint2);
         assertNotEquals(onFlowConstraint1.hashCode(), onFlowConstraint2.hashCode());
 
-        onFlowConstraint2 = new OnFlowConstraintInCountryImpl(UsageMethod.AVAILABLE, Instant.PREVENTIVE, Country.FR);
-=======
-        OnFlowConstraintInCountry onFlowConstraint2 = new OnFlowConstraintInCountryImpl(PREVENTIVE_INSTANT, Country.ES);
-        assertEquals(onFlowConstraint1, onFlowConstraint2);
-        assertEquals(onFlowConstraint1.hashCode(), onFlowConstraint2.hashCode());
-
-        onFlowConstraint2 = new OnFlowConstraintInCountryImpl(CURATIVE_INSTANT, Country.ES);
-        assertNotEquals(onFlowConstraint1, onFlowConstraint2);
-        assertNotEquals(onFlowConstraint1.hashCode(), onFlowConstraint2.hashCode());
-
-        onFlowConstraint2 = new OnFlowConstraintInCountryImpl(PREVENTIVE_INSTANT, Country.FR);
->>>>>>> 893fb408
+        onFlowConstraint2 = new OnFlowConstraintInCountryImpl(UsageMethod.AVAILABLE, PREVENTIVE_INSTANT, Country.FR);
         assertNotEquals(onFlowConstraint1, onFlowConstraint2);
         assertNotEquals(onFlowConstraint1.hashCode(), onFlowConstraint2.hashCode());
     }
