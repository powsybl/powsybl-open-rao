--- conflicted
+++ resolved
@@ -209,13 +209,8 @@
     @Test
     void pstEquals() {
 
-<<<<<<< HEAD
-        PstRangeAction pstRa1 = (PstRangeAction) pstRangeActionAdder.add();
-        PstRangeAction pstRa2 = (PstRangeAction) pstRangeActionAdder.withId("anotherId").add();
-=======
-        PstRangeAction pstRa1 = pstRangeActionAdder.withGroupId("g1").add();
-        PstRangeAction pstRa2 = pstRangeActionAdder.withId("anotherId").withGroupId("g1").add();
->>>>>>> 541591aa
+        PstRangeAction pstRa1 = (PstRangeAction) pstRangeActionAdder.withGroupId("g1").add();
+        PstRangeAction pstRa2 = (PstRangeAction) pstRangeActionAdder.withId("anotherId").withGroupId("g1").add();
 
         assertEquals(pstRa1.hashCode(), pstRa1.hashCode());
         assertEquals(pstRa1, pstRa1);
