/*
 * Copyright (c) 2020, RTE (http://www.rte-france.com)
 * This Source Code Form is subject to the terms of the Mozilla Public
 * License, v. 2.0. If a copy of the MPL was not distributed with this
 * file, You can obtain one at http://mozilla.org/MPL/2.0/.
 */

package com.farao_community.farao.data.crac_impl.utils;

import com.farao_community.farao.commons.Unit;
import com.farao_community.farao.data.crac_api.*;
import com.farao_community.farao.data.crac_api.usage_rule.UsageMethod;
import com.farao_community.farao.data.crac_api.threshold.BranchThresholdRule;
import com.farao_community.farao.data.crac_impl.ComplexContingency;
import com.farao_community.farao.data.crac_impl.SimpleCrac;
import com.farao_community.farao.data.crac_impl.remedial_action.network_action.NetworkActionImpl;
import com.farao_community.farao.data.crac_impl.remedial_action.network_action.TopologicalActionImpl;
import com.farao_community.farao.data.crac_impl.remedial_action.range_action.PstRangeActionImpl;
import com.farao_community.farao.data.crac_impl.usage_rule.OnStateImpl;

import java.util.*;

/**
 * @author Viktor Terrier {@literal <viktor.terrier at rte-france.com>}
 */
public final class CommonCracCreation {

    private CommonCracCreation() {

    }

    public static SimpleCrac create() {
        SimpleCrac crac = new SimpleCrac("idSimpleCracTestUS", "nameSimpleCracTestUS");

        ComplexContingency contingency1 = new ComplexContingency("Contingency FR1 FR3", "Trip of FFR1AA1 FFR3AA1 1",
            new HashSet<>(Collections.singletonList(new NetworkElement("FFR1AA1  FFR3AA1  1"))));
        crac.addContingency(contingency1);
        ComplexContingency contingency2 = new ComplexContingency("Contingency FR1 FR2", "Trip of FFR1AA1 FFR2AA1 1",
            new HashSet<>(Collections.singletonList(new NetworkElement("FFR1AA1  FFR2AA1  1"))));
        crac.addContingency(contingency2);

<<<<<<< HEAD
        // Instant
        Instant basecase = crac.newInstant().withId("initial").setSeconds(0).add();
        Instant curative = crac.newInstant().withId("curative").setSeconds(1200).add();

=======
>>>>>>> 015124fd
        //NetworkElement
        NetworkElement monitoredElement1 = new NetworkElement("BBE2AA1  FFR3AA1  1");
        NetworkElement monitoredElement2 = new NetworkElement("FFR2AA1  DDE3AA1  1");

        crac.newBranchCnec()
            .withId("cnec1basecase")
            .addNetworkElement(monitoredElement1)
            .newThreshold().setUnit(Unit.MEGAWATT).setRule(BranchThresholdRule.ON_LEFT_SIDE).setMin(-1500.).setMax(1500.).add()
            .setInstant(Instant.PREVENTIVE)
            .optimized()
            .setOperator("operator1")
            .add();

        crac.newBranchCnec()
            .withId("cnec1stateCurativeContingency1")
            .addNetworkElement(monitoredElement1)
            .newThreshold().setUnit(Unit.MEGAWATT).setRule(BranchThresholdRule.ON_LEFT_SIDE).setMin(-1500.).setMax(1500.).add()
            .setInstant(Instant.CURATIVE)
            .setContingency(contingency1)
            .optimized()
            .setOperator("operator1")
            .add();

        crac.newBranchCnec()
            .withId("cnec1stateCurativeContingency2")
            .addNetworkElement(monitoredElement1)
            .newThreshold().setUnit(Unit.MEGAWATT).setRule(BranchThresholdRule.ON_LEFT_SIDE).setMin(-1500.).setMax(1500.).add()
            .setInstant(Instant.CURATIVE)
            .setContingency(contingency2)
            .optimized()
            .setOperator("operator1")
            .add();

        crac.newBranchCnec()
            .withId("cnec2basecase")
            .addNetworkElement(monitoredElement2)
            .newThreshold().setUnit(Unit.MEGAWATT).setRule(BranchThresholdRule.ON_LEFT_SIDE).setMin(-1500.).setMax(1500.).add()
            .newThreshold().setUnit(Unit.PERCENT_IMAX).setRule(BranchThresholdRule.ON_LEFT_SIDE).setMin(-0.3).setMax(0.3).add()
            .setInstant(Instant.PREVENTIVE)
            .optimized()
            .setOperator("operator2")
            .add();

        crac.newBranchCnec()
            .withId("cnec2stateCurativeContingency1")
            .addNetworkElement(monitoredElement2)
            .newThreshold().setUnit(Unit.MEGAWATT).setRule(BranchThresholdRule.ON_LEFT_SIDE).setMin(-1500.).setMax(1500.).add()
            .newThreshold().setUnit(Unit.PERCENT_IMAX).setRule(BranchThresholdRule.ON_LEFT_SIDE).setMin(-0.3).setMax(0.3).add()
            .setInstant(Instant.CURATIVE)
            .setContingency(contingency1)
            .optimized()
            .setOperator("operator2")
            .add();

        crac.newBranchCnec()
            .withId("cnec2stateCurativeContingency2")
            .addNetworkElement(monitoredElement2)
            .newThreshold().setUnit(Unit.MEGAWATT).setRule(BranchThresholdRule.ON_LEFT_SIDE).setMin(-1500.).setMax(1500.).add()
            .newThreshold().setUnit(Unit.PERCENT_IMAX).setRule(BranchThresholdRule.ON_LEFT_SIDE).setMin(-0.3).setMax(0.3).add()
            .setInstant(Instant.CURATIVE)
            .setContingency(contingency2)
            .optimized()
            .add();

        return crac;
    }

    public static SimpleCrac createWithPstRange() {
        SimpleCrac crac = create();

        //NetworkElement
        NetworkElement pstElement = new NetworkElement("BBE2AA1  BBE3AA1  1", "BBE2AA1  BBE3AA1  1 name");

        PstRangeActionImpl pstRangeAction = new PstRangeActionImpl("pst", pstElement);
        pstRangeAction.addUsageRule(new OnStateImpl(UsageMethod.AVAILABLE, crac.getPreventiveState()));
        crac.addRangeAction(pstRangeAction);

        return crac;
    }

    public static SimpleCrac createWithCurativePstRange() {
        SimpleCrac crac = create();

        //NetworkElement
        NetworkElement pstElement = new NetworkElement("BBE2AA1  BBE3AA1  1", "BBE2AA1  BBE3AA1  1 name");

        PstRangeActionImpl pstRangeAction = new PstRangeActionImpl("pst", pstElement);
        pstRangeAction.setOperator("operator1");
        pstRangeAction.addUsageRule(new OnStateImpl(UsageMethod.AVAILABLE, crac.getState("Contingency FR1 FR3", Instant.CURATIVE)));
        crac.addRangeAction(pstRangeAction);

        return crac;
    }

    public static SimpleCrac createWithSwitch() {
        SimpleCrac crac = create();

        NetworkElement switchElement = new NetworkElement("NNL3AA11 NNL3AA12 1", "NNL3AA11 NNL3AA12 1 name");
        TopologicalActionImpl topologicalAction = new TopologicalActionImpl(switchElement, ActionType.OPEN);
        NetworkActionImpl topologicalRa = new NetworkActionImpl(
            "switch_ra",
            "switch_ra_name",
            "OPERATOR",
            List.of(new OnStateImpl(UsageMethod.AVAILABLE, crac.getPreventiveState())),
            Set.of(topologicalAction)
        );

        crac.addNetworkAction(topologicalRa);
        return crac;
    }

}<|MERGE_RESOLUTION|>--- conflicted
+++ resolved
@@ -39,13 +39,6 @@
             new HashSet<>(Collections.singletonList(new NetworkElement("FFR1AA1  FFR2AA1  1"))));
         crac.addContingency(contingency2);
 
-<<<<<<< HEAD
-        // Instant
-        Instant basecase = crac.newInstant().withId("initial").setSeconds(0).add();
-        Instant curative = crac.newInstant().withId("curative").setSeconds(1200).add();
-
-=======
->>>>>>> 015124fd
         //NetworkElement
         NetworkElement monitoredElement1 = new NetworkElement("BBE2AA1  FFR3AA1  1");
         NetworkElement monitoredElement2 = new NetworkElement("FFR2AA1  DDE3AA1  1");
