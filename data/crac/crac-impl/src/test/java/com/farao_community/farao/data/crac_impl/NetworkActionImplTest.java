/*
 * Copyright (c) 2020, RTE (http://www.rte-france.com)
 * This Source Code Form is subject to the terms of the Mozilla Public
 *  License, v. 2.0. If a copy of the MPL was not distributed with this
 * file, You can obtain one at http://mozilla.org/MPL/2.0/.
 */

package com.farao_community.farao.data.crac_impl;

import com.farao_community.farao.data.crac_api.Identifiable;
import com.farao_community.farao.data.crac_api.network_action.ElementaryAction;
import com.farao_community.farao.data.crac_api.network_action.NetworkAction;
import com.farao_community.farao.data.crac_api.usage_rule.UsageRule;
import com.powsybl.iidm.network.Network;
import org.junit.jupiter.api.BeforeEach;
import org.junit.jupiter.api.Test;
import org.mockito.Mockito;

import java.util.*;
import java.util.stream.Collectors;

import static org.junit.jupiter.api.Assertions.assertEquals;
import static org.junit.jupiter.api.Assertions.assertFalse;
import static org.junit.jupiter.api.Assertions.assertTrue;

/**
 * @author Alexandre Montigny {@literal <alexandre.montigny at rte-france.com>}
 */
class NetworkActionImplTest {

    private ElementaryAction mockedElementaryAction1;
    private ElementaryAction mockedElementaryAction2;
    private UsageRule mockedUsageRule1;
    private UsageRule mockedUsageRule2;

    @BeforeEach
    public void setUp() {
        mockedUsageRule1 = Mockito.mock(UsageRule.class);
        mockedUsageRule2 = Mockito.mock(UsageRule.class);
        mockedElementaryAction1 = Mockito.mock(ElementaryAction.class);
        mockedElementaryAction2 = Mockito.mock(ElementaryAction.class);
        Mockito.when(mockedElementaryAction1.getNetworkElements()).thenReturn(Set.of(new NetworkElementImpl("ne1")));
        Mockito.when(mockedElementaryAction2.getNetworkElements()).thenReturn(Set.of(new NetworkElementImpl("ne2"), new NetworkElementImpl("ne3")));
    }

    @Test
    void networkActionWithOneElementaryAction() {
        NetworkAction networkAction = new NetworkActionImpl(
            "id",
            "name",
            "operator",
            new HashSet<>(Collections.singleton(mockedUsageRule1)),
            Collections.singleton(mockedElementaryAction1),
            10
        );

        assertEquals("id", networkAction.getId());
        assertEquals("name", networkAction.getName());
        assertEquals("operator", networkAction.getOperator());
        assertEquals(1, networkAction.getUsageRules().size());
        assertEquals(1, networkAction.getElementaryActions().size());
        assertEquals("ne1", networkAction.getElementaryActions().iterator().next().getNetworkElements().iterator().next().getId());
    }

    @Test
    void networkActionWithTwoElementaryActions() {
        NetworkAction networkAction = new NetworkActionImpl(
            "id",
            "name",
            "operator",
<<<<<<< HEAD
            Arrays.asList(mockedUsageRule1, mockedUsageRule2),
            new HashSet<>(Arrays.asList(mockedElementaryAction1, mockedElementaryAction2)),
            10
=======
                new HashSet<>(Arrays.asList(mockedUsageRule1, mockedUsageRule2)),
                new HashSet<>(Arrays.asList(mockedElementaryAction1, mockedElementaryAction2)),
                10
>>>>>>> ced8e1b0
        );

        assertEquals("id", networkAction.getId());
        assertEquals("name", networkAction.getName());
        assertEquals("operator", networkAction.getOperator());
        assertEquals(2, networkAction.getUsageRules().size());
        assertEquals(2, networkAction.getElementaryActions().size());
        assertEquals(Set.of("ne1", "ne2", "ne3"), networkAction.getNetworkElements().stream().map(Identifiable::getId).collect(Collectors.toSet()));
    }

    @Test
    void testApply() {
        Network network = Mockito.mock(Network.class);
        NetworkAction networkAction = new NetworkActionImpl(
            "id",
            "name",
            "operator",
            new HashSet<>(List.of(mockedUsageRule1, mockedUsageRule2)),
            Set.of(mockedElementaryAction1, mockedElementaryAction2),
            10
        );

        Mockito.when(mockedElementaryAction1.canBeApplied(Mockito.any())).thenReturn(false);
        Mockito.when(mockedElementaryAction2.canBeApplied(Mockito.any())).thenReturn(false);
        assertFalse(networkAction.apply(network));

        Mockito.when(mockedElementaryAction1.canBeApplied(Mockito.any())).thenReturn(true);
        assertFalse(networkAction.apply(network));

        Mockito.when(mockedElementaryAction2.canBeApplied(Mockito.any())).thenReturn(true);
        assertTrue(networkAction.apply(network));
    }

    @Test
    void testHasImpactOnNetworkAction() {
        Network network = Mockito.mock(Network.class);
        NetworkAction networkAction = new NetworkActionImpl(
            "id",
            "name",
            "operator",
            new HashSet<>(List.of(mockedUsageRule1, mockedUsageRule2)),
            Set.of(mockedElementaryAction1, mockedElementaryAction2),
            10
        );

        Mockito.when(mockedElementaryAction1.hasImpactOnNetwork(Mockito.any())).thenReturn(true);
        Mockito.when(mockedElementaryAction2.hasImpactOnNetwork(Mockito.any())).thenReturn(false);
        assertTrue(networkAction.hasImpactOnNetwork(network));

        Mockito.when(mockedElementaryAction1.hasImpactOnNetwork(Mockito.any())).thenReturn(false);
        assertFalse(networkAction.hasImpactOnNetwork(network));
    }
}<|MERGE_RESOLUTION|>--- conflicted
+++ resolved
@@ -68,15 +68,9 @@
             "id",
             "name",
             "operator",
-<<<<<<< HEAD
-            Arrays.asList(mockedUsageRule1, mockedUsageRule2),
+            new HashSet<>(mockedUsageRule1, mockedUsageRule2),
             new HashSet<>(Arrays.asList(mockedElementaryAction1, mockedElementaryAction2)),
             10
-=======
-                new HashSet<>(Arrays.asList(mockedUsageRule1, mockedUsageRule2)),
-                new HashSet<>(Arrays.asList(mockedElementaryAction1, mockedElementaryAction2)),
-                10
->>>>>>> ced8e1b0
         );
 
         assertEquals("id", networkAction.getId());
