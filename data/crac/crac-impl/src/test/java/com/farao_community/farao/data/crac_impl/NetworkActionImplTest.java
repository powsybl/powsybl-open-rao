--- conflicted
+++ resolved
@@ -38,11 +38,7 @@
         mockedElementaryAction1 = Mockito.mock(ElementaryAction.class);
         mockedElementaryAction2 = Mockito.mock(ElementaryAction.class);
         Mockito.when(mockedElementaryAction1.getNetworkElements()).thenReturn(Set.of(new NetworkElementImpl("ne1")));
-<<<<<<< HEAD
-        Mockito.when(mockedElementaryAction2.getNetworkElements()).thenReturn(Set.of(new NetworkElementImpl("ne2")));
-=======
         Mockito.when(mockedElementaryAction2.getNetworkElements()).thenReturn(Set.of(new NetworkElementImpl("ne2"), new NetworkElementImpl("ne3")));
->>>>>>> 1d15be54
     }
 
     @Test
