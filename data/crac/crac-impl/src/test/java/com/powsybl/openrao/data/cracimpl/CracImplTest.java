--- conflicted
+++ resolved
@@ -16,8 +16,11 @@
 import com.powsybl.openrao.commons.PhysicalParameter;
 import com.powsybl.openrao.commons.Unit;
 import com.powsybl.openrao.data.cracapi.*;
-import com.powsybl.openrao.data.cracapi.cnec.*;
+import com.powsybl.openrao.data.cracapi.cnec.AngleCnec;
+import com.powsybl.openrao.data.cracapi.cnec.FlowCnec;
+import com.powsybl.openrao.data.cracapi.cnec.FlowCnecAdder;
 import com.powsybl.iidm.network.TwoSides;
+import com.powsybl.openrao.data.cracapi.cnec.VoltageCnec;
 import com.powsybl.openrao.data.cracapi.networkaction.ActionType;
 import com.powsybl.openrao.data.cracapi.networkaction.NetworkAction;
 import com.powsybl.openrao.data.cracapi.networkaction.NetworkActionAdder;
@@ -149,10 +152,10 @@
     @Test
     void testGetStateWithNotExistingContingency() {
         Contingency contingency = crac.newContingency()
-            .withId("co")
-            .withName("co-name")
-            .withContingencyElement("ne", getRandomTypeContingency())
-            .add();
+                .withId("co")
+                .withName("co-name")
+                .withContingencyElement("ne", getRandomTypeContingency())
+                .add();
 
         assertNull(crac.getState(contingency, curativeInstant));
     }
@@ -162,15 +165,15 @@
 
         crac.newContingency().withId("co").withContingencyElement("ne-co", getRandomTypeContingency()).add();
         crac.newFlowCnec()
-            .withId("cnec-id")
-            .withName("cnec-name")
-            .withNetworkElement("ne")
-            .withOperator("operator")
-            .withOptimized(true)
-            .withInstant(CURATIVE_INSTANT_ID)
-            .withContingency("co")
-            .newThreshold().withMin(-1000.).withUnit(Unit.MEGAWATT).withSide(TwoSides.ONE).add()
-            .add();
+                .withId("cnec-id")
+                .withName("cnec-name")
+                .withNetworkElement("ne")
+                .withOperator("operator")
+                .withOptimized(true)
+                .withInstant(CURATIVE_INSTANT_ID)
+                .withContingency("co")
+                .newThreshold().withMin(-1000.).withUnit(Unit.MEGAWATT).withSide(TwoSides.ONE).add()
+                .add();
 
         assertNotNull(crac.getFlowCnec("cnec-id"));
         assertNotNull(crac.getCnec("cnec-id"));
@@ -215,19 +218,19 @@
 
         crac.newContingency().withId("co").withContingencyElement("ne1", getRandomTypeContingency()).withContingencyElement("ne2", getRandomTypeContingency()).add();
         crac.newFlowCnec()
-            .withId("cnec")
-            .withNetworkElement("ne3")
-            .withOperator("operator")
-            .withInstant(PREVENTIVE_INSTANT_ID)
-            .newThreshold().withMin(-1000.).withUnit(Unit.MEGAWATT).withSide(TwoSides.ONE).add()
-            .add();
+                .withId("cnec")
+                .withNetworkElement("ne3")
+                .withOperator("operator")
+                .withInstant(PREVENTIVE_INSTANT_ID)
+                .newThreshold().withMin(-1000.).withUnit(Unit.MEGAWATT).withSide(TwoSides.ONE).add()
+                .add();
 
         crac.newNetworkAction()
-            .withId("na")
-            .withOperator("operator")
-            .newTerminalsConnectionAction().withActionType(ActionType.OPEN).withNetworkElement("ne4").add()
-            .newSwitchAction().withActionType(ActionType.OPEN).withNetworkElement("ne5").add()
-            .add();
+                .withId("na")
+                .withOperator("operator")
+                .newTerminalsConnectionAction().withActionType(ActionType.OPEN).withNetworkElement("ne4").add()
+                .newSwitchAction().withActionType(ActionType.OPEN).withNetworkElement("ne5").add()
+                .add();
 
         crac.addNetworkElement("ne6", "ne6");
         crac.addNetworkElement("ne7", "ne7");
@@ -249,14 +252,14 @@
     void testSafeRemoveStates() {
 
         Contingency contingency1 = crac.newContingency()
-            .withId("co1")
-            .withContingencyElement("anyNetworkElement", getRandomTypeContingency())
-            .add();
+                .withId("co1")
+                .withContingencyElement("anyNetworkElement", getRandomTypeContingency())
+                .add();
 
         Contingency contingency2 = crac.newContingency()
-            .withId("co2")
-            .withContingencyElement("anyNetworkElement", getRandomTypeContingency())
-            .add();
+                .withId("co2")
+                .withContingencyElement("anyNetworkElement", getRandomTypeContingency())
+                .add();
 
         State curative1 = crac.addState(contingency1, curativeInstant);
         State auto1 = crac.addState(contingency1, autoInstant);
@@ -265,29 +268,29 @@
         crac.addState(contingency2, outageInstant);
 
         crac.newFlowCnec()
-            .withId("cnec")
-            .withNetworkElement("anyNetworkElement")
-            .withOperator("operator")
-            .withContingency("co1")
-            .withInstant(CURATIVE_INSTANT_ID)
-            .newThreshold().withMin(-1000.).withUnit(Unit.MEGAWATT).withSide(TwoSides.ONE).add()
-            .add();
+                .withId("cnec")
+                .withNetworkElement("anyNetworkElement")
+                .withOperator("operator")
+                .withContingency("co1")
+                .withInstant(CURATIVE_INSTANT_ID)
+                .newThreshold().withMin(-1000.).withUnit(Unit.MEGAWATT).withSide(TwoSides.ONE).add()
+                .add();
 
         crac.newNetworkAction()
-            .withId("ra")
-            .withOperator("operator")
-            .newPhaseTapChangerTapPositionAction().withNetworkElement("anyPst").withTapPosition(8).add()
-            .newOnContingencyStateUsageRule()
-            .withContingency("co1")
-            .withInstant(AUTO_INSTANT_ID)
-            .withUsageMethod(UsageMethod.AVAILABLE)
-            .add()
-            .newOnContingencyStateUsageRule()
-            .withContingency("co2")
-            .withInstant(CURATIVE_INSTANT_ID)
-            .withUsageMethod(FORCED)
-            .add()
-            .add();
+                .withId("ra")
+                .withOperator("operator")
+                .newPhaseTapChangerTapPositionAction().withNetworkElement("anyPst").withTapPosition(8).add()
+                .newOnContingencyStateUsageRule()
+                .withContingency("co1")
+                .withInstant(AUTO_INSTANT_ID)
+                .withUsageMethod(UsageMethod.AVAILABLE)
+                .add()
+                .newOnContingencyStateUsageRule()
+                .withContingency("co2")
+                .withInstant(CURATIVE_INSTANT_ID)
+                .withUsageMethod(FORCED)
+                .add()
+                .add();
 
         assertNotNull(crac.getRemedialAction("ra"));
         assertNotNull(crac.getNetworkAction("ra"));
@@ -328,16 +331,16 @@
     void testRemoveUsedContingencyError() {
 
         crac.newContingency()
-            .withId("co1")
-            .withContingencyElement("anyNetworkElement", getRandomTypeContingency())
-            .add();
+                .withId("co1")
+                .withContingencyElement("anyNetworkElement", getRandomTypeContingency())
+                .add();
         crac.newFlowCnec()
-            .withId("cnec")
-            .withNetworkElement("anyNetworkElement")
-            .withInstant(CURATIVE_INSTANT_ID)
-            .withContingency("co1")
-            .newThreshold().withMax(1000.).withUnit(Unit.MEGAWATT).withSide(TwoSides.ONE).add()
-            .add();
+                .withId("cnec")
+                .withNetworkElement("anyNetworkElement")
+                .withInstant(CURATIVE_INSTANT_ID)
+                .withContingency("co1")
+                .newThreshold().withMax(1000.).withUnit(Unit.MEGAWATT).withSide(TwoSides.ONE).add()
+                .add();
 
         assertEquals(1, crac.getContingencies().size());
 
@@ -355,15 +358,15 @@
     void testRemoveUsedContingencyError2() {
 
         crac.newContingency()
-            .withId("co1")
-            .withContingencyElement("anyNetworkElement", getRandomTypeContingency())
-            .add();
+                .withId("co1")
+                .withContingencyElement("anyNetworkElement", getRandomTypeContingency())
+                .add();
         crac.newNetworkAction()
-            .withId("na")
-            .withOperator("operator")
-            .newTerminalsConnectionAction().withNetworkElement("anyNetworkElement").withActionType(ActionType.CLOSE).add()
-            .newOnContingencyStateUsageRule().withInstant(CURATIVE_INSTANT_ID).withContingency("co1").withUsageMethod(AVAILABLE).add()
-            .add();
+                .withId("na")
+                .withOperator("operator")
+                .newTerminalsConnectionAction().withNetworkElement("anyNetworkElement").withActionType(ActionType.CLOSE).add()
+                .newOnContingencyStateUsageRule().withInstant(CURATIVE_INSTANT_ID).withContingency("co1").withUsageMethod(AVAILABLE).add()
+                .add();
 
         assertEquals(1, crac.getContingencies().size());
         try {
@@ -464,34 +467,34 @@
     void testGetCnecsFromState() {
 
         crac.newContingency()
-            .withId("co1")
-            .withContingencyElement("anyNetworkElement", getRandomTypeContingency())
-            .add();
+                .withId("co1")
+                .withContingencyElement("anyNetworkElement", getRandomTypeContingency())
+                .add();
         crac.newContingency()
-            .withId("co2")
-            .withContingencyElement("anyNetworkElement", getRandomTypeContingency())
-            .add();
+                .withId("co2")
+                .withContingencyElement("anyNetworkElement", getRandomTypeContingency())
+                .add();
         FlowCnec cnec1 = crac.newFlowCnec()
-            .withId("cnec1")
-            .withNetworkElement("anyNetworkElement")
-            .withInstant(CURATIVE_INSTANT_ID)
-            .withContingency("co1")
-            .newThreshold().withMax(1000.).withUnit(Unit.MEGAWATT).withSide(TwoSides.ONE).add()
-            .add();
+                .withId("cnec1")
+                .withNetworkElement("anyNetworkElement")
+                .withInstant(CURATIVE_INSTANT_ID)
+                .withContingency("co1")
+                .newThreshold().withMax(1000.).withUnit(Unit.MEGAWATT).withSide(TwoSides.ONE).add()
+                .add();
         FlowCnec cnec2 = crac.newFlowCnec()
-            .withId("cnec2")
-            .withNetworkElement("anyNetworkElement")
-            .withInstant(CURATIVE_INSTANT_ID)
-            .withContingency("co1")
-            .newThreshold().withMax(1000.).withUnit(Unit.MEGAWATT).withSide(TwoSides.ONE).add()
-            .add();
+                .withId("cnec2")
+                .withNetworkElement("anyNetworkElement")
+                .withInstant(CURATIVE_INSTANT_ID)
+                .withContingency("co1")
+                .newThreshold().withMax(1000.).withUnit(Unit.MEGAWATT).withSide(TwoSides.ONE).add()
+                .add();
         FlowCnec cnec3 = crac.newFlowCnec()
-            .withId("cnec3")
-            .withNetworkElement("anyNetworkElement")
-            .withInstant(OUTAGE_INSTANT_ID)
-            .withContingency("co2")
-            .newThreshold().withMax(1000.).withUnit(Unit.MEGAWATT).withSide(TwoSides.ONE).add()
-            .add();
+                .withId("cnec3")
+                .withNetworkElement("anyNetworkElement")
+                .withInstant(OUTAGE_INSTANT_ID)
+                .withContingency("co2")
+                .newThreshold().withMax(1000.).withUnit(Unit.MEGAWATT).withSide(TwoSides.ONE).add()
+                .add();
 
         State curative1 = crac.getState("co1", curativeInstant);
         State outage2 = crac.getState("co2", outageInstant);
@@ -510,41 +513,41 @@
     void testRemoveCnec() {
 
         crac.newContingency()
-            .withId("co1")
-            .withContingencyElement("neCo", getRandomTypeContingency())
-            .add();
+                .withId("co1")
+                .withContingencyElement("neCo", getRandomTypeContingency())
+                .add();
         crac.newContingency()
-            .withId("co2")
-            .withContingencyElement("neCo", getRandomTypeContingency())
-            .add();
+                .withId("co2")
+                .withContingencyElement("neCo", getRandomTypeContingency())
+                .add();
         crac.newFlowCnec()
-            .withId("cnec1")
-            .withNetworkElement("ne1")
-            .withInstant(CURATIVE_INSTANT_ID)
-            .withContingency("co1")
-            .newThreshold().withMax(1000.).withUnit(Unit.MEGAWATT).withSide(TwoSides.ONE).add()
-            .add();
+                .withId("cnec1")
+                .withNetworkElement("ne1")
+                .withInstant(CURATIVE_INSTANT_ID)
+                .withContingency("co1")
+                .newThreshold().withMax(1000.).withUnit(Unit.MEGAWATT).withSide(TwoSides.ONE).add()
+                .add();
         crac.newFlowCnec()
-            .withId("cnec2")
-            .withNetworkElement("ne1")
-            .withInstant(OUTAGE_INSTANT_ID)
-            .withContingency("co1")
-            .newThreshold().withMax(1000.).withUnit(Unit.MEGAWATT).withSide(TwoSides.ONE).add()
-            .add();
+                .withId("cnec2")
+                .withNetworkElement("ne1")
+                .withInstant(OUTAGE_INSTANT_ID)
+                .withContingency("co1")
+                .newThreshold().withMax(1000.).withUnit(Unit.MEGAWATT).withSide(TwoSides.ONE).add()
+                .add();
         crac.newFlowCnec()
-            .withId("cnec3")
-            .withNetworkElement("ne2")
-            .withInstant(CURATIVE_INSTANT_ID)
-            .withContingency("co1")
-            .newThreshold().withMax(1000.).withUnit(Unit.MEGAWATT).withSide(TwoSides.ONE).add()
-            .add();
+                .withId("cnec3")
+                .withNetworkElement("ne2")
+                .withInstant(CURATIVE_INSTANT_ID)
+                .withContingency("co1")
+                .newThreshold().withMax(1000.).withUnit(Unit.MEGAWATT).withSide(TwoSides.ONE).add()
+                .add();
         crac.newFlowCnec()
-            .withId("cnec4")
-            .withNetworkElement("ne2")
-            .withInstant(OUTAGE_INSTANT_ID)
-            .withContingency("co1")
-            .newThreshold().withMax(1000.).withUnit(Unit.MEGAWATT).withSide(TwoSides.ONE).add()
-            .add();
+                .withId("cnec4")
+                .withNetworkElement("ne2")
+                .withInstant(OUTAGE_INSTANT_ID)
+                .withContingency("co1")
+                .newThreshold().withMax(1000.).withUnit(Unit.MEGAWATT).withSide(TwoSides.ONE).add()
+                .add();
 
         assertEquals(4, crac.getFlowCnecs().size());
         crac.removeCnec("doesnt exist 1");
@@ -582,36 +585,6 @@
         crac.newContingency().withId("co1").withContingencyElement("neCo", getRandomTypeContingency()).add();
         crac.newContingency().withId("co2").withContingencyElement("neCo", getRandomTypeContingency()).add();
 
-<<<<<<< HEAD
-        RemedialAction<?> ra1 = crac.newPstRangeAction()
-            .withId("ra1")
-            .withNetworkElement("ne1")
-            .newOnContingencyStateUsageRule().withUsageMethod(AVAILABLE).withContingency("co1").withInstant(CURATIVE_INSTANT_ID).add()
-            .withInitialTap(0)
-            .withTapToAngleConversionMap(Map.of(-1, -1., 0, 0., 1, 1.))
-            .add();
-        RemedialAction<?> ra2 = crac.newPstRangeAction()
-            .withId("ra2")
-            .withNetworkElement("ne1")
-            .newOnContingencyStateUsageRule().withUsageMethod(FORCED).withContingency("co2").withInstant(CURATIVE_INSTANT_ID).add()
-            .withInitialTap(0)
-            .withTapToAngleConversionMap(Map.of(-1, -1., 0, 0., 1, 1.))
-            .add();
-        RemedialAction<?> ra3 = crac.newPstRangeAction()
-            .withId("ra3")
-            .withNetworkElement("ne2")
-            .newOnContingencyStateUsageRule().withUsageMethod(AVAILABLE).withContingency("co1").withInstant(CURATIVE_INSTANT_ID).add()
-            .withInitialTap(0)
-            .withTapToAngleConversionMap(Map.of(-1, -1., 0, 0., 1, 1.))
-            .add();
-        RemedialAction<?> ra4 = crac.newPstRangeAction()
-            .withId("ra4")
-            .withNetworkElement("ne2")
-            .newOnContingencyStateUsageRule().withUsageMethod(FORCED).withContingency("co2").withInstant(CURATIVE_INSTANT_ID).add()
-            .withInitialTap(0)
-            .withTapToAngleConversionMap(Map.of(-1, -1., 0, 0., 1, 1.))
-            .add();
-=======
         ra1 = crac.newPstRangeAction()
                 .withId("ra1")
                 .withNetworkElement("ne1")
@@ -640,7 +613,6 @@
                 .withInitialTap(0)
                 .withTapToAngleConversionMap(Map.of(-1, -1., 0, 0., 1, 1.))
                 .add();
->>>>>>> dc54de8e
 
         state1 = crac.getState("co1", curativeInstant);
         state2 = crac.getState("co2", curativeInstant);
@@ -689,32 +661,6 @@
         crac.newContingency().withId("co1").withContingencyElement("neCo", getRandomTypeContingency()).add();
         crac.newContingency().withId("co2").withContingencyElement("neCo", getRandomTypeContingency()).add();
 
-<<<<<<< HEAD
-        RemedialAction<?> ra1 = crac.newHvdcRangeAction()
-            .withId("ra1")
-            .withNetworkElement("ne1")
-            .newOnContingencyStateUsageRule().withUsageMethod(AVAILABLE).withContingency("co1").withInstant(CURATIVE_INSTANT_ID).add()
-            .newRange().withMin(-5).withMax(10).add()
-            .add();
-        RemedialAction<?> ra2 = crac.newHvdcRangeAction()
-            .withId("ra2")
-            .withNetworkElement("ne1")
-            .newOnContingencyStateUsageRule().withUsageMethod(FORCED).withContingency("co2").withInstant(CURATIVE_INSTANT_ID).add()
-            .newRange().withMin(-5).withMax(10).add()
-            .add();
-        RemedialAction<?> ra3 = crac.newHvdcRangeAction()
-            .withId("ra3")
-            .withNetworkElement("ne2")
-            .newOnContingencyStateUsageRule().withUsageMethod(AVAILABLE).withContingency("co1").withInstant(CURATIVE_INSTANT_ID).add()
-            .newRange().withMin(-5).withMax(10).add()
-            .add();
-        RemedialAction<?> ra4 = crac.newHvdcRangeAction()
-            .withId("ra4")
-            .withNetworkElement("ne2")
-            .newOnContingencyStateUsageRule().withUsageMethod(FORCED).withContingency("co2").withInstant(CURATIVE_INSTANT_ID).add()
-            .newRange().withMin(-5).withMax(10).add()
-            .add();
-=======
         ra1 = crac.newHvdcRangeAction()
                 .withId("ra1")
                 .withNetworkElement("ne1")
@@ -739,7 +685,6 @@
                 .newOnContingencyStateUsageRule().withUsageMethod(FORCED).withContingency("co2").withInstant(CURATIVE_INSTANT_ID).add()
                 .newRange().withMin(-5).withMax(10).add()
                 .add();
->>>>>>> dc54de8e
 
         state1 = crac.getState("co1", curativeInstant);
         state2 = crac.getState("co2", curativeInstant);
@@ -787,36 +732,6 @@
         crac.newContingency().withId("co1").withContingencyElement("neCo", getRandomTypeContingency()).add();
         crac.newContingency().withId("co2").withContingencyElement("neCo", getRandomTypeContingency()).add();
 
-<<<<<<< HEAD
-        RemedialAction<?> ra1 = crac.newPstRangeAction()
-            .withId("ra1")
-            .withNetworkElement("ne1")
-            .newOnContingencyStateUsageRule().withUsageMethod(AVAILABLE).withContingency("co1").withInstant(CURATIVE_INSTANT_ID).add()
-            .withInitialTap(0)
-            .withTapToAngleConversionMap(Map.of(-1, -1., 0, 0., 1, 1.))
-            .add();
-        RemedialAction<?> ra2 = crac.newPstRangeAction()
-            .withId("ra2")
-            .withNetworkElement("ne1")
-            .newOnContingencyStateUsageRule().withUsageMethod(FORCED).withContingency("co1").withInstant(CURATIVE_INSTANT_ID).add()
-            .withInitialTap(0)
-            .withTapToAngleConversionMap(Map.of(-1, -1., 0, 0., 1, 1.))
-            .add();
-        RemedialAction<?> ra3 = crac.newPstRangeAction()
-            .withId("ra3")
-            .withNetworkElement("ne2")
-            .newOnContingencyStateUsageRule().withUsageMethod(AVAILABLE).withContingency("co2").withInstant(CURATIVE_INSTANT_ID).add()
-            .withInitialTap(0)
-            .withTapToAngleConversionMap(Map.of(-1, -1., 0, 0., 1, 1.))
-            .add();
-        RemedialAction<?> ra4 = crac.newPstRangeAction()
-            .withId("ra4")
-            .withNetworkElement("ne2")
-            .newOnContingencyStateUsageRule().withUsageMethod(FORCED).withContingency("co2").withInstant(CURATIVE_INSTANT_ID).add()
-            .withInitialTap(0)
-            .withTapToAngleConversionMap(Map.of(-1, -1., 0, 0., 1, 1.))
-            .add();
-=======
         ra1 = crac.newPstRangeAction()
                 .withId("ra1")
                 .withNetworkElement("ne1")
@@ -845,7 +760,6 @@
                 .withInitialTap(0)
                 .withTapToAngleConversionMap(Map.of(-1, -1., 0, 0., 1, 1.))
                 .add();
->>>>>>> dc54de8e
 
         state1 = crac.getState("co1", curativeInstant);
         state2 = crac.getState("co2", curativeInstant);
@@ -863,32 +777,6 @@
         crac.newContingency().withId("co1").withContingencyElement("neCo", getRandomTypeContingency()).add();
         crac.newContingency().withId("co2").withContingencyElement("neCo", getRandomTypeContingency()).add();
 
-<<<<<<< HEAD
-        RemedialAction<?> ra1 = crac.newHvdcRangeAction()
-            .withId("ra1")
-            .withNetworkElement("ne1")
-            .newOnContingencyStateUsageRule().withUsageMethod(AVAILABLE).withContingency("co1").withInstant(CURATIVE_INSTANT_ID).add()
-            .newRange().withMin(-5).withMax(10).add()
-            .add();
-        RemedialAction<?> ra2 = crac.newHvdcRangeAction()
-            .withId("ra2")
-            .withNetworkElement("ne1")
-            .newOnContingencyStateUsageRule().withUsageMethod(FORCED).withContingency("co1").withInstant(CURATIVE_INSTANT_ID).add()
-            .newRange().withMin(-5).withMax(10).add()
-            .add();
-        RemedialAction<?> ra3 = crac.newHvdcRangeAction()
-            .withId("ra3")
-            .withNetworkElement("ne2")
-            .newOnContingencyStateUsageRule().withUsageMethod(AVAILABLE).withContingency("co2").withInstant(CURATIVE_INSTANT_ID).add()
-            .newRange().withMin(-5).withMax(10).add()
-            .add();
-        RemedialAction<?> ra4 = crac.newHvdcRangeAction()
-            .withId("ra4")
-            .withNetworkElement("ne2")
-            .newOnContingencyStateUsageRule().withUsageMethod(FORCED).withContingency("co2").withInstant(CURATIVE_INSTANT_ID).add()
-            .newRange().withMin(-5).withMax(10).add()
-            .add();
-=======
         ra1 = crac.newHvdcRangeAction()
                 .withId("ra1")
                 .withNetworkElement("ne1")
@@ -913,7 +801,6 @@
                 .newOnContingencyStateUsageRule().withUsageMethod(FORCED).withContingency("co2").withInstant(CURATIVE_INSTANT_ID).add()
                 .newRange().withMin(-5).withMax(10).add()
                 .add();
->>>>>>> dc54de8e
 
         state1 = crac.getState("co1", curativeInstant);
         state2 = crac.getState("co2", curativeInstant);
@@ -1177,54 +1064,6 @@
         assertEquals(new RaUsageLimits(), crac.getRaUsageLimits(fakeInstant));
     }
 
-<<<<<<< HEAD
-    @Test
-    void testGetCnecsWithPhysicalParameter() {
-        crac.newContingency()
-            .withId("co1")
-            .withContingencyElement("neCo", getRandomTypeContingency())
-            .add();
-
-        FlowCnec flowCnec = crac.newFlowCnec()
-            .withId("cnec")
-            .withNetworkElement("anyNetworkElement")
-            .withOperator("operator")
-            .withContingency("co1")
-            .withInstant(CURATIVE_INSTANT_ID)
-            .newThreshold().withMin(-1000.).withUnit(Unit.MEGAWATT).withSide(TwoSides.ONE).add()
-            .add();
-
-        VoltageCnec voltageCnec = crac.newVoltageCnec()
-            .withId("vc")
-            .withInstant(CURATIVE_INSTANT_ID)
-            .withContingency("co1")
-            .withNetworkElement("VL1")
-            .withMonitored()
-            .newThreshold().withUnit(Unit.KILOVOLT).withMin(400.).withMax(450.).add()
-            .add();
-
-        AngleCnec angleCnec = crac.newAngleCnec()
-            .withId("acCur1")
-            .withInstant(CURATIVE_INSTANT_ID)
-            .withContingency("co1")
-            .withImportingNetworkElement("VL1_0")
-            .withExportingNetworkElement("VL2")
-            .withMonitored()
-            .newThreshold().withUnit(Unit.DEGREE).withMin(-8.).withMax(null).add()
-            .add();
-
-        assertEquals(Set.of(flowCnec), crac.getCnecs(PhysicalParameter.FLOW));
-        assertEquals(Set.of(angleCnec), crac.getCnecs(PhysicalParameter.ANGLE));
-        assertEquals(Set.of(voltageCnec), crac.getCnecs(PhysicalParameter.VOLTAGE));
-
-        assertEquals(Collections.emptySet(), crac.getCnecs(PhysicalParameter.FLOW, crac.getPreventiveState()));
-        assertEquals(Collections.emptySet(), crac.getCnecs(PhysicalParameter.ANGLE, crac.getPreventiveState()));
-        assertEquals(Collections.emptySet(), crac.getCnecs(PhysicalParameter.VOLTAGE, crac.getPreventiveState()));
-
-        assertEquals(Set.of(flowCnec), crac.getCnecs(PhysicalParameter.FLOW, crac.getState("co1", crac.getInstant(CURATIVE_INSTANT_ID))));
-        assertEquals(Set.of(angleCnec), crac.getCnecs(PhysicalParameter.ANGLE, crac.getState("co1", crac.getInstant(CURATIVE_INSTANT_ID))));
-        assertEquals(Set.of(voltageCnec), crac.getCnecs(PhysicalParameter.VOLTAGE, crac.getState("co1", crac.getInstant(CURATIVE_INSTANT_ID))));
-=======
     private void setUpCracWithRAs() {
         Contingency contingency1 = crac.newContingency()
             .withId("contingency1")
@@ -1418,6 +1257,53 @@
         assertTrue(crac.isRangeActionAutoOrCurative(ra8));
         // ra9 is preventive with same network element as ra8
         assertFalse(crac.isRangeActionAutoOrCurative(ra9));
->>>>>>> dc54de8e
+    }
+
+    @Test
+    void testGetCnecsWithPhysicalParameter() {
+        crac.newContingency()
+            .withId("co1")
+            .withContingencyElement("neCo", getRandomTypeContingency())
+            .add();
+
+        FlowCnec flowCnec = crac.newFlowCnec()
+            .withId("cnec")
+            .withNetworkElement("anyNetworkElement")
+            .withOperator("operator")
+            .withContingency("co1")
+            .withInstant(CURATIVE_INSTANT_ID)
+            .newThreshold().withMin(-1000.).withUnit(Unit.MEGAWATT).withSide(TwoSides.ONE).add()
+            .add();
+
+        VoltageCnec voltageCnec = crac.newVoltageCnec()
+            .withId("vc")
+            .withInstant(CURATIVE_INSTANT_ID)
+            .withContingency("co1")
+            .withNetworkElement("VL1")
+            .withMonitored()
+            .newThreshold().withUnit(Unit.KILOVOLT).withMin(400.).withMax(450.).add()
+            .add();
+
+        AngleCnec angleCnec = crac.newAngleCnec()
+            .withId("acCur1")
+            .withInstant(CURATIVE_INSTANT_ID)
+            .withContingency("co1")
+            .withImportingNetworkElement("VL1_0")
+            .withExportingNetworkElement("VL2")
+            .withMonitored()
+            .newThreshold().withUnit(Unit.DEGREE).withMin(-8.).withMax(null).add()
+            .add();
+
+        assertEquals(Set.of(flowCnec), crac.getCnecs(PhysicalParameter.FLOW));
+        assertEquals(Set.of(angleCnec), crac.getCnecs(PhysicalParameter.ANGLE));
+        assertEquals(Set.of(voltageCnec), crac.getCnecs(PhysicalParameter.VOLTAGE));
+
+        assertEquals(Collections.emptySet(), crac.getCnecs(PhysicalParameter.FLOW, crac.getPreventiveState()));
+        assertEquals(Collections.emptySet(), crac.getCnecs(PhysicalParameter.ANGLE, crac.getPreventiveState()));
+        assertEquals(Collections.emptySet(), crac.getCnecs(PhysicalParameter.VOLTAGE, crac.getPreventiveState()));
+
+        assertEquals(Set.of(flowCnec), crac.getCnecs(PhysicalParameter.FLOW, crac.getState("co1", crac.getInstant(CURATIVE_INSTANT_ID))));
+        assertEquals(Set.of(angleCnec), crac.getCnecs(PhysicalParameter.ANGLE, crac.getState("co1", crac.getInstant(CURATIVE_INSTANT_ID))));
+        assertEquals(Set.of(voltageCnec), crac.getCnecs(PhysicalParameter.VOLTAGE, crac.getState("co1", crac.getInstant(CURATIVE_INSTANT_ID))));
     }
 }