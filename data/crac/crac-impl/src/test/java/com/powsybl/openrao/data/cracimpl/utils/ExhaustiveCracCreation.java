--- conflicted
+++ resolved
@@ -52,9 +52,6 @@
             .newInstant(AUTO_INSTANT_ID, InstantKind.AUTO)
             .newInstant(CURATIVE_INSTANT_ID, InstantKind.CURATIVE);
 
-<<<<<<< HEAD
-        crac.newRaUsageLimits(CURATIVE_INSTANT_ID).withMaxRa(4).withMaxRaPerTso(new HashMap<>(Map.of("FR", 12))).add();
-=======
         crac.newRaUsageLimits(CURATIVE_INSTANT_ID)
                 .withMaxRa(4)
                 .withMaxTso(2)
@@ -62,7 +59,6 @@
                 .withMaxTopoPerTso(new HashMap<>(Map.of("FR", 5, "BE", 6)))
                 .withMaxRaPerTso(new HashMap<>(Map.of("FR", 12)))
                 .add();
->>>>>>> ed669b2f
 
         String contingency1Id = "contingency1Id";
         crac.newContingency().withId(contingency1Id).withNetworkElement("ne1Id").add();
