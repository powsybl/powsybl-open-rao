--- conflicted
+++ resolved
@@ -7,17 +7,10 @@
     <parent>
         <groupId>com.powsybl</groupId>
         <artifactId>open-rao-data</artifactId>
-<<<<<<< HEAD
-        <version>6.5.0-SNAPSHOT</version>
-    </parent>
-    <artifactId>open-rao-glsk</artifactId>
-    <version>6.5.0-SNAPSHOT</version>
-=======
         <version>6.6.0-SNAPSHOT</version>
     </parent>
     <artifactId>open-rao-glsk</artifactId>
     <version>6.6.0-SNAPSHOT</version>
->>>>>>> 16438a14
     <packaging>pom</packaging>
     <name>GLSK virtual hubs related modules</name>
     <description>Module that regroups all features related to GLSK virtual hubs</description>
