--- conflicted
+++ resolved
@@ -88,7 +88,6 @@
     }
 
     @Test
-<<<<<<< HEAD
     public void checkConversionOfMultiGskSeriesToScalable() {
         Network network = Importers.loadNetwork("testCase.xiidm", getClass().getResourceAsStream("/testCase.xiidm"));
         AbstractGlskPoint multiGlskSeries = UcteGlskDocument.importGlsk(getClass().getResourceAsStream("/ThreeGskSeries.xml")).getGlskPoints("10YFR-RTE------C").get(0);
@@ -104,7 +103,8 @@
         assertEquals(25500.0, generationAfterScale, 0.1);
         assertEquals(2700.0, network.getGenerator("FFR1AA1 _generator").getTargetP(), 0.1);
         assertEquals(2300.0, network.getGenerator("FFR2AA1 _generator").getTargetP(), 0.1);
-=======
+
+    @Test
     public void testMultiShare() {
         Network network = Importers.loadNetwork("testCase.xiidm", getClass().getResourceAsStream("/testCase.xiidm"));
         UcteGlskDocument ucteGlskDocument = UcteGlskDocument.importGlsk(getClass().getResourceAsStream("/TestMultiShare2.xml"));
@@ -162,6 +162,5 @@
         assertEquals(0.3 * 1.0, ucteGlskProvider.getData("10YFR-RTE------C").getGLSKs().get("FFR1AA1 _generator"), EPSILON);
         assertEquals(0.7 * 0.3, ucteGlskProvider.getData("10YFR-RTE------C").getGLSKs().get("FFR1AA1 _load"), EPSILON);
         assertEquals(0.7 * 0.7, ucteGlskProvider.getData("10YFR-RTE------C").getGLSKs().get("FFR2AA1 _load"), EPSILON);
->>>>>>> dd1a8567
     }
 }