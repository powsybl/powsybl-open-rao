--- conflicted
+++ resolved
@@ -4,13 +4,8 @@
          xsi:schemaLocation="http://maven.apache.org/POM/4.0.0 http://maven.apache.org/xsd/maven-4.0.0.xsd">
     <parent>
         <artifactId>farao-glsk</artifactId>
-<<<<<<< HEAD
-        <groupId>com.farao-community.farao</groupId>
+        <groupId>com.powsybl</groupId>
         <version>4.7.0-SNAPSHOT</version>
-=======
-        <groupId>com.powsybl</groupId>
-        <version>4.6.0-SNAPSHOT</version>
->>>>>>> 012a9cb2
     </parent>
     <modelVersion>4.0.0</modelVersion>
 
@@ -32,14 +27,9 @@
             <version>${project.version}</version>
         </dependency>
         <dependency>
-<<<<<<< HEAD
             <groupId>${project.groupId}</groupId>
             <artifactId>farao-virtual-hubs-api</artifactId>
             <version>${project.version}</version>
-=======
-            <groupId>com.farao-community.farao</groupId>
-            <artifactId>farao-virtual-hubs-network-extension</artifactId>
->>>>>>> 012a9cb2
         </dependency>
         <dependency>
             <groupId>com.powsybl</groupId>
@@ -69,7 +59,7 @@
         </dependency>
         <dependency>
             <groupId>com.powsybl</groupId>
-            <artifactId>powsybl-iidm-xml-converter</artifactId>
+            <artifactId>powsybl-iidm-serde</artifactId>
             <scope>test</scope>
         </dependency>
         <dependency>
