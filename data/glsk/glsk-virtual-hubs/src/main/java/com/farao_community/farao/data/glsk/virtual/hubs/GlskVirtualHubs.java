/*
 *  Copyright (c) 2021, RTE (http://www.rte-france.com)
 * This Source Code Form is subject to the terms of the Mozilla Public
 *  License, v. 2.0. If a copy of the MPL was not distributed with this
 *  file, You can obtain one at http://mozilla.org/MPL/2.0/.
 */

package com.farao_community.farao.data.glsk.virtual.hubs;

<<<<<<< HEAD
import com.farao_community.farao.commons.FaraoException;
import com.powsybl.glsk.commons.ZonalData;
import com.powsybl.glsk.commons.ZonalDataImpl;
=======
import com.farao_community.farao.commons.*;
import com.farao_community.farao.commons.logs.FaraoLoggerProvider;
>>>>>>> e77a7249
import com.farao_community.farao.data.refprog.reference_program.ReferenceProgram;
import com.farao_community.farao.virtual_hubs.network_extension.AssignedVirtualHub;
import com.powsybl.iidm.network.Load;
import com.powsybl.iidm.network.Network;
<<<<<<< HEAD
import com.powsybl.sensitivity.SensitivityVariableSet;
import com.powsybl.sensitivity.WeightedSensitivityVariable;
import org.slf4j.Logger;
import org.slf4j.LoggerFactory;
=======
import com.powsybl.sensitivity.factors.variables.LinearGlsk;
>>>>>>> e77a7249

import java.util.*;
import java.util.stream.Collectors;

/**
 * @author Alexandre Montigny {@literal <alexandre.montigny at rte-france.com>}
 */
public final class GlskVirtualHubs {
    private GlskVirtualHubs() {
    }

    /**
     * Build GLSKs of virtual hubs
     *
     * @param network : Network object, which contains AssignedVirtualHub extensions on
     *                Loads which are virtual hubs
     * @param referenceProgram : Reference Program object
     *
     * @return one LinearGlsk for each virtual hub given in the referenceProgram and found
     * in the network
     */
    public static ZonalData<SensitivityVariableSet> getVirtualHubGlsks(Network network, ReferenceProgram referenceProgram) {
        List<String> countryCodes = referenceProgram.getListOfAreas().stream()
            .filter(eiCode -> !eiCode.isCountryCode())
            .map(EICode::getAreaCode)
            .collect(Collectors.toList());
        return getVirtualHubGlsks(network, countryCodes);
    }

    /**
     * Build GLSKs of virtual hubs
     *
     * @param network : Network object, which contains AssignedVirtualHub extensions on
     *                Loads which are virtual hubs
     * @param eiCodes : list of EI Codes of virtual hubs
     *
     * @return one LinearGlsk for each virtual hub given in eiCodes and found in the network
     */
    public static ZonalData<SensitivityVariableSet> getVirtualHubGlsks(Network network, List<String> eiCodes) {
        Map<String, SensitivityVariableSet> glsks = new HashMap<>();
        Map<String, Load> virtualLoads = buildVirtualLoadMap(network);

        eiCodes.forEach(eiCode -> {

            if (!virtualLoads.containsKey(eiCode)) {
                FaraoLoggerProvider.BUSINESS_WARNS.warn("No load found for virtual hub {}", eiCode);
            } else {
<<<<<<< HEAD
                LOGGER.debug("Load {} found for virtual hub {}", virtualLoads.get(eiCode).getId(), eiCode);
                Optional<SensitivityVariableSet> virtualHubGlsk = createGlskFromVirtualHub(virtualLoads.get(eiCode));
=======
                FaraoLoggerProvider.TECHNICAL_LOGS.debug("Load {} found for virtual hub {}", virtualLoads.get(eiCode).getId(), eiCode);
                Optional<LinearGlsk> virtualHubGlsk = createGlskFromVirtualHub(virtualLoads.get(eiCode));
>>>>>>> e77a7249
                virtualHubGlsk.ifPresent(linearGlsk -> glsks.put(eiCode, linearGlsk));
            }
        });
        return new ZonalDataImpl<>(glsks);
    }

    private static Map<String, Load> buildVirtualLoadMap(Network network) {
        Map<String, Load> virtualLoads = new HashMap<>();

        network.getLoadStream()
            .filter(load -> load.getExtension(AssignedVirtualHub.class) != null)
            .forEach(load -> virtualLoads.put(load.getExtension(AssignedVirtualHub.class).getEic(), load));

        return virtualLoads;
    }

    private static Optional<SensitivityVariableSet> createGlskFromVirtualHub(Load virtualLoad) {
        List<WeightedSensitivityVariable> glskList = new ArrayList<>();
        try {
            glskList.add(new WeightedSensitivityVariable(virtualLoad.getId(), 1.0F));
            String eiCode = virtualLoad.getExtension(AssignedVirtualHub.class).getEic();
            return Optional.of(new SensitivityVariableSet(eiCode, glskList));
        } catch (FaraoException e) {
            return Optional.empty();
        }
    }
}<|MERGE_RESOLUTION|>--- conflicted
+++ resolved
@@ -7,26 +7,16 @@
 
 package com.farao_community.farao.data.glsk.virtual.hubs;
 
-<<<<<<< HEAD
-import com.farao_community.farao.commons.FaraoException;
+import com.farao_community.farao.commons.*;
+import com.farao_community.farao.commons.logs.FaraoLoggerProvider;
+import com.farao_community.farao.data.refprog.reference_program.ReferenceProgram;
+import com.farao_community.farao.virtual_hubs.network_extension.AssignedVirtualHub;
 import com.powsybl.glsk.commons.ZonalData;
 import com.powsybl.glsk.commons.ZonalDataImpl;
-=======
-import com.farao_community.farao.commons.*;
-import com.farao_community.farao.commons.logs.FaraoLoggerProvider;
->>>>>>> e77a7249
-import com.farao_community.farao.data.refprog.reference_program.ReferenceProgram;
-import com.farao_community.farao.virtual_hubs.network_extension.AssignedVirtualHub;
 import com.powsybl.iidm.network.Load;
 import com.powsybl.iidm.network.Network;
-<<<<<<< HEAD
 import com.powsybl.sensitivity.SensitivityVariableSet;
 import com.powsybl.sensitivity.WeightedSensitivityVariable;
-import org.slf4j.Logger;
-import org.slf4j.LoggerFactory;
-=======
-import com.powsybl.sensitivity.factors.variables.LinearGlsk;
->>>>>>> e77a7249
 
 import java.util.*;
 import java.util.stream.Collectors;
@@ -74,13 +64,8 @@
             if (!virtualLoads.containsKey(eiCode)) {
                 FaraoLoggerProvider.BUSINESS_WARNS.warn("No load found for virtual hub {}", eiCode);
             } else {
-<<<<<<< HEAD
-                LOGGER.debug("Load {} found for virtual hub {}", virtualLoads.get(eiCode).getId(), eiCode);
+                FaraoLoggerProvider.TECHNICAL_LOGS.debug("Load {} found for virtual hub {}", virtualLoads.get(eiCode).getId(), eiCode);
                 Optional<SensitivityVariableSet> virtualHubGlsk = createGlskFromVirtualHub(virtualLoads.get(eiCode));
-=======
-                FaraoLoggerProvider.TECHNICAL_LOGS.debug("Load {} found for virtual hub {}", virtualLoads.get(eiCode).getId(), eiCode);
-                Optional<LinearGlsk> virtualHubGlsk = createGlskFromVirtualHub(virtualLoads.get(eiCode));
->>>>>>> e77a7249
                 virtualHubGlsk.ifPresent(linearGlsk -> glsks.put(eiCode, linearGlsk));
             }
         });
