--- conflicted
+++ resolved
@@ -120,12 +120,8 @@
 
         if (glskShiftKey.getPsrType().equals("A04")) {
             LOGGER.debug("GLSK Type B42, empty registered resources list --> country (proportional) GSK");
-<<<<<<< HEAD
-            List<Generator> generators = network.getGeneratorStream()
-                    .filter(generator -> country.equals(generator.getTerminal().getVoltageLevel().getSubstation().getNullableCountry()))
-=======
+
             List<Generator> generators = network.getGeneratorStream().filter(generator -> country.equals(generator.getTerminal().getVoltageLevel().getSubstation().getCountry().orElse(null)))
->>>>>>> 52d1e721
                     .filter(generator -> generator.getTerminal().isConnected())
                     .filter(generator -> generator.getTerminal().getBusView().getBus() != null)
                     .filter(generator -> generator.getTerminal().getBusView().getBus().isInMainSynchronousComponent())
@@ -137,12 +133,8 @@
             generators.forEach(generator -> scalables.add(Scalable.onGenerator(generator.getId())));
         } else if (glskShiftKey.getPsrType().equals("A05")) {
             LOGGER.debug("GLSK Type B42, empty registered resources list --> country (proportional) LSK");
-<<<<<<< HEAD
-            List<Load> loads = network.getLoadStream()
-                    .filter(load -> country.equals(load.getTerminal().getVoltageLevel().getSubstation().getNullableCountry()))
-=======
+
             List<Load> loads = network.getLoadStream().filter(load -> country.equals(load.getTerminal().getVoltageLevel().getSubstation().getCountry().orElse(null)))
->>>>>>> 52d1e721
                     .filter(load -> load.getTerminal().isConnected())
                     .filter(load -> load.getTerminal().getBusView().getConnectableBus().isInMainSynchronousComponent())
                     .collect(Collectors.toList());
@@ -164,11 +156,8 @@
     private static void convertExplicitProportional(Network network, GlskShiftKey glskShiftKey, List<Float> percentages, List<Scalable> scalables, TypeGlskFile typeGlskFile) {
         if (glskShiftKey.getPsrType().equals("A04")) {
             LOGGER.debug("GLSK Type B42, not empty registered resources list --> (explicit/manual) proportional GSK");
-<<<<<<< HEAD
+
             List<Generator> generators = glskShiftKey.getRegisteredResourceArrayList().stream()
-=======
-            List<Generator> generatorsList = glskShiftKey.getRegisteredResourceArrayList().stream()
->>>>>>> 52d1e721
                     .map(generatorResource -> generatorResource.getGeneratorId(typeGlskFile))
                     .filter(generatorId -> network.getGenerator(generatorId) != null)
                     .map(network::getGenerator)
@@ -176,7 +165,7 @@
                     .filter(generator -> generator.getTerminal().getBusView().getBus() != null)
                     .filter(generator -> generator.getTerminal().getBusView().getBus().isInMainSynchronousComponent())
                     .collect(Collectors.toList());
-<<<<<<< HEAD
+
             double totalP = generators.stream().mapToDouble(Generator::getTargetP).sum();
             //calculate factor of each generator
             generators.forEach(generator -> percentages.add(100 * glskShiftKey.getQuantity().floatValue() * (float) generator.getTargetP() / (float) totalP));
@@ -184,15 +173,6 @@
         } else if (glskShiftKey.getPsrType().equals("A05")) {
             LOGGER.debug("GLSK Type B42, not empty registered resources list --> (explicit/manual) proportional LSK");
             List<Load> loads = glskShiftKey.getRegisteredResourceArrayList().stream()
-=======
-            double totalP = generatorsList.stream().mapToDouble(Generator::getTargetP).sum();
-            //calculate factor of each generator
-            generatorsList.forEach(generator -> percentages.add(100 * glskShiftKey.getQuantity().floatValue() * (float) generator.getTargetP() / (float) totalP));
-            generatorsList.forEach(generator -> scalables.add(Scalable.onGenerator(generator.getId())));
-        } else if (glskShiftKey.getPsrType().equals("A05")) {
-            LOGGER.debug("GLSK Type B42, not empty registered resources list --> (explicit/manual) proportional LSK");
-            List<Load> loadsList = glskShiftKey.getRegisteredResourceArrayList().stream()
->>>>>>> 52d1e721
                     .map(loadResource -> loadResource.getLoadId(typeGlskFile))
                     .filter(loadId -> network.getLoad(loadId) != null)
                     .map(network::getLoad)
@@ -200,15 +180,10 @@
                     .filter(load -> load.getTerminal().getBusView().getBus() != null)
                     .filter(load -> load.getTerminal().getBusView().getBus().isInMainSynchronousComponent())
                     .collect(Collectors.toList());
-<<<<<<< HEAD
+
             double totalP = loads.stream().mapToDouble(Load::getP0).sum();
             loads.forEach(load -> percentages.add(100 * glskShiftKey.getQuantity().floatValue() * (float) load.getP0() / (float) totalP));
             loads.forEach(load -> scalables.add(Scalable.onLoad(load.getId(), -Double.MAX_VALUE, Double.MAX_VALUE)));
-=======
-            double totalP = loadsList.stream().mapToDouble(Load::getP0).sum();
-            loadsList.forEach(load -> percentages.add(100 * glskShiftKey.getQuantity().floatValue() * (float) load.getP0() / (float) totalP));
-            loadsList.forEach(load -> scalables.add(Scalable.onLoad(load.getId(), -Double.MAX_VALUE, Double.MAX_VALUE)));
->>>>>>> 52d1e721
         }
     }
 
@@ -223,17 +198,14 @@
     private static void convertParticipationFactor(Network network, GlskShiftKey glskShiftKey, List<Float> percentages, List<Scalable> scalables, TypeGlskFile typeGlskFile) {
         if (glskShiftKey.getPsrType().equals("A04")) {
             LOGGER.debug("GLSK Type B43 GSK");
-<<<<<<< HEAD
+
             List<GlskRegisteredResource> generatorResources = glskShiftKey.getRegisteredResourceArrayList().stream()
-=======
-            List<GlskRegisteredResource> generatorsList = glskShiftKey.getRegisteredResourceArrayList().stream()
->>>>>>> 52d1e721
                     .filter(generatorResource -> network.getGenerator(generatorResource.getGeneratorId(typeGlskFile)) != null)
                     .filter(generatorResource -> network.getGenerator(generatorResource.getGeneratorId(typeGlskFile)).getTerminal().isConnected())
                     .filter(generatorResource -> network.getGenerator(generatorResource.getGeneratorId(typeGlskFile)).getTerminal().getBusView().getBus() != null)
                     .filter(generatorResource -> network.getGenerator(generatorResource.getGeneratorId(typeGlskFile)).getTerminal().getBusView().getBus().isInMainSynchronousComponent())
                     .collect(Collectors.toList());
-<<<<<<< HEAD
+
             double totalFactor = generatorResources.stream().mapToDouble(GlskRegisteredResource::getParticipationFactor).sum();
 
             generatorResources.forEach(generatorResource -> percentages.add(100 * glskShiftKey.getQuantity().floatValue() * (float) generatorResource.getParticipationFactor() / (float) totalFactor));
@@ -241,33 +213,17 @@
         } else if (glskShiftKey.getPsrType().equals("A05")) {
             LOGGER.debug("GLSK Type B43 LSK");
             List<GlskRegisteredResource> loadResources = glskShiftKey.getRegisteredResourceArrayList().stream()
-=======
-            double totalFactor = generatorsList.stream().mapToDouble(GlskRegisteredResource::getParticipationFactor).sum();
-
-            generatorsList.forEach(generatorResource -> percentages.add(100 * glskShiftKey.getQuantity().floatValue() * (float) generatorResource.getParticipationFactor() / (float) totalFactor));
-            generatorsList.forEach(generatorResource -> scalables.add(Scalable.onGenerator(generatorResource.getGeneratorId(typeGlskFile))));
-        } else if (glskShiftKey.getPsrType().equals("A05")) {
-            LOGGER.debug("GLSK Type B43 LSK");
-            List<GlskRegisteredResource> loadsList = glskShiftKey.getRegisteredResourceArrayList().stream()
->>>>>>> 52d1e721
                     .filter(loadResource -> network.getLoad(loadResource.getLoadId(typeGlskFile)) != null)
                     .filter(loadResource -> network.getLoad(loadResource.getLoadId(typeGlskFile)).getTerminal().isConnected())
                     .filter(loadResource -> network.getLoad(loadResource.getLoadId(typeGlskFile)).getTerminal().getBusView().getBus() != null)
                     .filter(loadResource -> network.getLoad(loadResource.getLoadId(typeGlskFile)).getTerminal().getBusView().getBus().isInMainSynchronousComponent())
                     .collect(Collectors.toList());
-<<<<<<< HEAD
+
             double totalFactor = loadResources.stream()
                     .mapToDouble(GlskRegisteredResource::getParticipationFactor).sum();
 
             loadResources.forEach(loadResource -> percentages.add(100 * glskShiftKey.getQuantity().floatValue() * (float) loadResource.getParticipationFactor() / (float) totalFactor));
             loadResources.forEach(loadResource -> scalables.add(Scalable.onLoad(loadResource.getLoadId(typeGlskFile), -Double.MAX_VALUE, Double.MAX_VALUE)));
-=======
-            double totalFactor = loadsList.stream()
-                    .mapToDouble(GlskRegisteredResource::getParticipationFactor).sum();
-
-            loadsList.forEach(loadResource -> percentages.add(100 * glskShiftKey.getQuantity().floatValue() * (float) loadResource.getParticipationFactor() / (float) totalFactor));
-            loadsList.forEach(loadResource -> scalables.add(Scalable.onLoad(loadResource.getLoadId(typeGlskFile), -Double.MAX_VALUE, Double.MAX_VALUE)));
->>>>>>> 52d1e721
         }
     }
 }