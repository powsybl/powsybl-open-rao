<?xml version="1.0" encoding="UTF-8"?>
<project xmlns="http://maven.apache.org/POM/4.0.0"
         xmlns:xsi="http://www.w3.org/2001/XMLSchema-instance"
         xsi:schemaLocation="http://maven.apache.org/POM/4.0.0 http://maven.apache.org/xsd/maven-4.0.0.xsd">
    <modelVersion>4.0.0</modelVersion>

    <parent>
        <groupId>com.powsybl</groupId>
        <artifactId>open-rao-virtual-hubs</artifactId>
<<<<<<< HEAD
        <version>6.5.0-SNAPSHOT</version>
=======
        <version>6.6.0-SNAPSHOT</version>
>>>>>>> 16438a14
    </parent>

    <artifactId>open-rao-virtual-hubs-network-extension</artifactId>

    <dependencies>
        <!-- Compile dependencies -->
        <dependency>
            <groupId>com.powsybl</groupId>
            <artifactId>powsybl-commons</artifactId>
        </dependency>
        <dependency>
            <groupId>com.powsybl</groupId>
            <artifactId>powsybl-iidm-api</artifactId>
        </dependency>

        <!-- Test dependencies -->
        <dependency>
            <groupId>com.powsybl</groupId>
            <artifactId>powsybl-config-test</artifactId>
            <scope>test</scope>
        </dependency>
        <dependency>
            <groupId>com.powsybl</groupId>
            <artifactId>powsybl-iidm-impl</artifactId>
            <scope>test</scope>
        </dependency>
        <dependency>
            <groupId>com.powsybl</groupId>
            <artifactId>powsybl-iidm-serde</artifactId>
            <scope>test</scope>
        </dependency>
        <dependency>
            <groupId>org.junit.jupiter</groupId>
            <artifactId>junit-jupiter</artifactId>
            <scope>test</scope>
        </dependency>
    </dependencies>
    
</project><|MERGE_RESOLUTION|>--- conflicted
+++ resolved
@@ -7,11 +7,7 @@
     <parent>
         <groupId>com.powsybl</groupId>
         <artifactId>open-rao-virtual-hubs</artifactId>
-<<<<<<< HEAD
-        <version>6.5.0-SNAPSHOT</version>
-=======
         <version>6.6.0-SNAPSHOT</version>
->>>>>>> 16438a14
     </parent>
 
     <artifactId>open-rao-virtual-hubs-network-extension</artifactId>
