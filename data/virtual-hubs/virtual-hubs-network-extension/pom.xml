<?xml version="1.0" encoding="UTF-8"?>
<project xmlns="http://maven.apache.org/POM/4.0.0"
         xmlns:xsi="http://www.w3.org/2001/XMLSchema-instance"
         xsi:schemaLocation="http://maven.apache.org/POM/4.0.0 http://maven.apache.org/xsd/maven-4.0.0.xsd">
    <modelVersion>4.0.0</modelVersion>

    <parent>
<<<<<<< HEAD
        <groupId>com.powsybl</groupId>
        <artifactId>open-rao-virtual-hubs</artifactId>
        <version>4.7.0-SNAPSHOT</version>
=======
        <groupId>com.farao-community.farao</groupId>
        <artifactId>farao-virtual-hubs</artifactId>
        <version>5.1.0-SNAPSHOT</version>
>>>>>>> 273f6760
    </parent>

    <artifactId>open-rao-virtual-hubs-network-extension</artifactId>

    <dependencies>
        <!-- Compile dependencies -->
        <dependency>
            <groupId>com.powsybl</groupId>
            <artifactId>powsybl-commons</artifactId>
        </dependency>
        <dependency>
            <groupId>com.powsybl</groupId>
            <artifactId>powsybl-iidm-api</artifactId>
        </dependency>

        <!-- Test dependencies -->
        <dependency>
            <groupId>com.powsybl</groupId>
            <artifactId>powsybl-config-test</artifactId>
            <scope>test</scope>
        </dependency>
        <dependency>
            <groupId>com.powsybl</groupId>
            <artifactId>powsybl-iidm-impl</artifactId>
            <scope>test</scope>
        </dependency>
        <dependency>
            <groupId>com.powsybl</groupId>
            <artifactId>powsybl-iidm-serde</artifactId>
            <scope>test</scope>
        </dependency>
        <dependency>
            <groupId>org.junit.jupiter</groupId>
            <artifactId>junit-jupiter</artifactId>
            <scope>test</scope>
        </dependency>
    </dependencies>
    
</project><|MERGE_RESOLUTION|>--- conflicted
+++ resolved
@@ -5,15 +5,9 @@
     <modelVersion>4.0.0</modelVersion>
 
     <parent>
-<<<<<<< HEAD
         <groupId>com.powsybl</groupId>
         <artifactId>open-rao-virtual-hubs</artifactId>
-        <version>4.7.0-SNAPSHOT</version>
-=======
-        <groupId>com.farao-community.farao</groupId>
-        <artifactId>farao-virtual-hubs</artifactId>
         <version>5.1.0-SNAPSHOT</version>
->>>>>>> 273f6760
     </parent>
 
     <artifactId>open-rao-virtual-hubs-network-extension</artifactId>
