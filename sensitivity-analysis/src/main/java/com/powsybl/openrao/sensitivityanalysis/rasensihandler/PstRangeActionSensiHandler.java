/*
 * Copyright (c) 2022, RTE (http://www.rte-france.com)
 * This Source Code Form is subject to the terms of the Mozilla Public
 * License, v. 2.0. If a copy of the MPL was not distributed with this
 * file, You can obtain one at http://mozilla.org/MPL/2.0/.
 */
package com.powsybl.openrao.sensitivityanalysis.rasensihandler;

import com.powsybl.openrao.commons.OpenRaoException;
import com.powsybl.openrao.data.cracapi.Instant;
import com.powsybl.openrao.data.cracapi.cnec.FlowCnec;
import com.powsybl.iidm.network.TwoSides;
import com.powsybl.openrao.data.cracapi.rangeaction.PstRangeAction;
import com.powsybl.openrao.sensitivityanalysis.SystematicSensitivityResult;
import com.powsybl.iidm.network.*;

/**
 * @author Philippe Edwards {@literal <philippe.edwards at rte-france.com>}
 */
public class PstRangeActionSensiHandler implements RangeActionSensiHandler {

    private final PstRangeAction pstRangeAction;

    public PstRangeActionSensiHandler(PstRangeAction pstRangeAction) {
        this.pstRangeAction = pstRangeAction;
    }

    @Override
<<<<<<< HEAD
    public double getSensitivityOnFlow(FlowCnec cnec, Side side, SystematicSensitivityResult sensitivityResult, Instant instant) {
        return sensitivityResult.getSensitivityOnFlow(pstRangeAction.getNetworkElement().getId(), cnec, side, instant);
=======
    public double getSensitivityOnFlow(FlowCnec cnec, TwoSides side, SystematicSensitivityResult sensitivityResult) {
        return sensitivityResult.getSensitivityOnFlow(pstRangeAction.getNetworkElement().getId(), cnec, side);
>>>>>>> a30659ba
    }

    @Override
    public void checkConsistency(Network network) {
        Identifiable<?> identifiable = network.getIdentifiable(pstRangeAction.getNetworkElement().getId());
        if (!(identifiable instanceof TwoWindingsTransformer)) {
            throw new OpenRaoException(String.format("Unable to create sensitivity variable for PstRangeAction %s, on element %s", pstRangeAction.getId(), pstRangeAction.getNetworkElement().getId()));
        }
    }
}<|MERGE_RESOLUTION|>--- conflicted
+++ resolved
@@ -26,13 +26,8 @@
     }
 
     @Override
-<<<<<<< HEAD
-    public double getSensitivityOnFlow(FlowCnec cnec, Side side, SystematicSensitivityResult sensitivityResult, Instant instant) {
+    public double getSensitivityOnFlow(FlowCnec cnec, TwoSides side, SystematicSensitivityResult sensitivityResult, Instant instant) {
         return sensitivityResult.getSensitivityOnFlow(pstRangeAction.getNetworkElement().getId(), cnec, side, instant);
-=======
-    public double getSensitivityOnFlow(FlowCnec cnec, TwoSides side, SystematicSensitivityResult sensitivityResult) {
-        return sensitivityResult.getSensitivityOnFlow(pstRangeAction.getNetworkElement().getId(), cnec, side);
->>>>>>> a30659ba
     }
 
     @Override
