--- conflicted
+++ resolved
@@ -234,25 +234,6 @@
         return postContingencyResults.values().stream().flatMap(contingencyResult -> contingencyResult.keySet().stream()).collect(Collectors.toSet());
     }
 
-<<<<<<< HEAD
-    public double getReferenceFlow(FlowCnec cnec, Side side, Instant instant) {
-        StateResult stateResult = getCnecStateResult(cnec, instant);
-=======
-    public double getReferenceFlow(FlowCnec cnec, TwoSides side) {
-        StateResult stateResult = getCnecStateResult(cnec);
->>>>>>> a30659ba
-        if (stateResult == null ||
-            !stateResult.getReferenceFlows().containsKey(cnec.getNetworkElement().getId()) ||
-            !stateResult.getReferenceFlows().get(cnec.getNetworkElement().getId()).containsKey(side)) {
-            return 0.0;
-        }
-        return stateResult.getReferenceFlows().get(cnec.getNetworkElement().getId()).get(side);
-    }
-
-<<<<<<< HEAD
-    public double getReferenceIntensity(FlowCnec cnec, Side side, Instant instant) {
-        StateResult stateResult = getCnecStateResult(cnec, instant);
-=======
     public double getReferenceFlow(FlowCnec cnec, TwoSides side, Instant instant) {
         StateResult stateResult = getCnecStateResult(cnec, instant);
         if (stateResult == null ||
@@ -263,29 +244,6 @@
         return stateResult.getReferenceFlows().get(cnec.getNetworkElement().getId()).get(side);
     }
 
-    public double getReferenceIntensity(FlowCnec cnec, TwoSides side) {
-        StateResult stateResult = getCnecStateResult(cnec);
->>>>>>> a30659ba
-        if (stateResult == null ||
-            !stateResult.getReferenceIntensities().containsKey(cnec.getNetworkElement().getId()) ||
-            !stateResult.getReferenceIntensities().get(cnec.getNetworkElement().getId()).containsKey(side)) {
-            return 0.0;
-        }
-        return stateResult.getReferenceIntensities().get(cnec.getNetworkElement().getId()).get(side);
-    }
-
-<<<<<<< HEAD
-    public double getSensitivityOnFlow(RangeAction<?> rangeAction, FlowCnec cnec, Side side, Instant instant) {
-        return RangeActionSensiHandler.get(rangeAction).getSensitivityOnFlow(cnec, side, this, instant);
-    }
-
-    public double getSensitivityOnFlow(SensitivityVariableSet glsk, FlowCnec cnec, Side side) {
-        return getSensitivityOnFlow(glsk.getId(), cnec, side, cnec.getState().getInstant());
-    }
-
-    public double getSensitivityOnFlow(String variableId, FlowCnec cnec, Side side, Instant instant) {
-        StateResult stateResult = getCnecStateResult(cnec, instant);
-=======
     public double getReferenceIntensity(FlowCnec cnec, TwoSides side, Instant instant) {
         StateResult stateResult = getCnecStateResult(cnec, instant);
         if (stateResult == null ||
@@ -296,17 +254,16 @@
         return stateResult.getReferenceIntensities().get(cnec.getNetworkElement().getId()).get(side);
     }
 
-    public double getSensitivityOnFlow(RangeAction<?> rangeAction, FlowCnec cnec, TwoSides side) {
-        return RangeActionSensiHandler.get(rangeAction).getSensitivityOnFlow(cnec, side, this);
+    public double getSensitivityOnFlow(RangeAction<?> rangeAction, FlowCnec cnec, TwoSides side, Instant instant) {
+        return RangeActionSensiHandler.get(rangeAction).getSensitivityOnFlow(cnec, side, this, instant);
     }
 
     public double getSensitivityOnFlow(SensitivityVariableSet glsk, FlowCnec cnec, TwoSides side) {
-        return getSensitivityOnFlow(glsk.getId(), cnec, side);
-    }
-
-    public double getSensitivityOnFlow(String variableId, FlowCnec cnec, TwoSides side) {
-        StateResult stateResult = getCnecStateResult(cnec);
->>>>>>> a30659ba
+        return getSensitivityOnFlow(glsk.getId(), cnec, side, cnec.getState().getInstant());
+    }
+
+    public double getSensitivityOnFlow(String variableId, FlowCnec cnec, TwoSides side, Instant instant) {
+        StateResult stateResult = getCnecStateResult(cnec, instant);
         if (stateResult == null ||
             !stateResult.getFlowSensitivities().containsKey(cnec.getNetworkElement().getId()) ||
             !stateResult.getFlowSensitivities().get(cnec.getNetworkElement().getId()).containsKey(variableId) ||
@@ -352,10 +309,7 @@
     }
 
     private StateResult getCnecStateResult(Cnec<?> cnec, Instant instant) {
-<<<<<<< HEAD
         // TODO: memoize stuff
-=======
->>>>>>> a30659ba
         Optional<Contingency> optionalContingency = cnec.getState().getContingency();
         if (optionalContingency.isPresent()) {
             int maxAdmissibleInstantOrder = instant == null ? 1 : Math.max(1, instant.getOrder()); // when dealing with post-contingency CNECs, a null instant refers to the outage instant
