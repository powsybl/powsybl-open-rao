--- conflicted
+++ resolved
@@ -78,15 +78,8 @@
             return this;
         }
 
-<<<<<<< HEAD
-        public SystematicSensitivityInterfaceBuilder withPtdfSensitivities(GlskProvider glskProvider, Set<Cnec> cnecs, Set<Unit> units) {
-            return this.withSensitivityProvider(new PtdfSensitivityProvider(glskProvider, cnecs, units));
-=======
-        public SystematicSensitivityInterfaceBuilder withPtdfSensitivities(ZonalData<LinearGlsk> glsk, Set<Cnec> cnecs) {
-            PtdfSensitivityProvider ptdfSensitivityProvider = new PtdfSensitivityProvider(glsk);
-            ptdfSensitivityProvider.addCnecs(cnecs);
-            return this.withSensitivityProvider(ptdfSensitivityProvider);
->>>>>>> d5ec4e2f
+        public SystematicSensitivityInterfaceBuilder withPtdfSensitivities(ZonalData<LinearGlsk> glsk, Set<Cnec> cnecs, Set<Unit> units) {
+            return this.withSensitivityProvider(new PtdfSensitivityProvider(glsk, cnecs, units));
         }
 
         public SystematicSensitivityInterfaceBuilder withRangeActionSensitivities(Set<RangeAction> rangeActions, Set<Cnec> cnecs, Set<Unit> units) {
