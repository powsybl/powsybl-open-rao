/*
 * Copyright (c) 2020, RTE (http://www.rte-france.com)
 * This Source Code Form is subject to the terms of the Mozilla Public
 * License, v. 2.0. If a copy of the MPL was not distributed with this
 * file, You can obtain one at http://mozilla.org/MPL/2.0/.
 */
package com.farao_community.farao.sensitivity_analysis;

<<<<<<< HEAD
import com.farao_community.farao.commons.Unit;
=======
import com.farao_community.farao.commons.ZonalData;
>>>>>>> d5ec4e2f
import com.farao_community.farao.data.crac_api.Cnec;
import com.powsybl.iidm.network.*;
import com.powsybl.sensitivity.SensitivityFactor;
import com.powsybl.sensitivity.factors.BranchFlowPerLinearGlsk;
import com.powsybl.sensitivity.factors.functions.BranchFlow;
import com.powsybl.sensitivity.factors.variables.LinearGlsk;
import org.slf4j.Logger;
import org.slf4j.LoggerFactory;

import java.util.*;

/**
 * @author Philippe Edwards {@literal <philippe.edwards at rte-france.com>}
 */
public class PtdfSensitivityProvider extends AbstractSimpleSensitivityProvider {
<<<<<<< HEAD

    private static final Logger LOGGER = LoggerFactory.getLogger(PtdfSensitivityProvider.class);

    private final GlskProvider glskProvider;

    PtdfSensitivityProvider(GlskProvider glskProvider, Set<Cnec> cnecs, Set<Unit> units) {
        super(cnecs, units);

        // todo : handle PTDFs in AMPERE
        if (factorsInAmpere || !factorsInMegawatt) {
            LOGGER.warn("PtdfSensitivity provider currently only handle Megawatt unit");
            factorsInMegawatt = true;
            factorsInAmpere = false;
        }

        this.glskProvider = Objects.requireNonNull(glskProvider);
=======
    private final ZonalData<LinearGlsk> glsk;

    PtdfSensitivityProvider(ZonalData<LinearGlsk> glsk) {
        super();
        this.glsk = Objects.requireNonNull(glsk);
>>>>>>> d5ec4e2f
    }

    @Override
    public List<SensitivityFactor> getFactors(Network network) {
        List<SensitivityFactor> factors = new ArrayList<>();
        Map<String, LinearGlsk> mapCountryLinearGlsk = glsk.getDataPerZone();

        cnecs.stream().map(Cnec::getNetworkElement)
            .distinct()
            .forEach(ne -> mapCountryLinearGlsk.values().stream()
                .map(linearGlsk -> new BranchFlowPerLinearGlsk(new BranchFlow(ne.getId(), ne.getName(), ne.getId()), linearGlsk))
                .forEach(factors::add));

        return factors;
    }

}<|MERGE_RESOLUTION|>--- conflicted
+++ resolved
@@ -6,11 +6,8 @@
  */
 package com.farao_community.farao.sensitivity_analysis;
 
-<<<<<<< HEAD
 import com.farao_community.farao.commons.Unit;
-=======
 import com.farao_community.farao.commons.ZonalData;
->>>>>>> d5ec4e2f
 import com.farao_community.farao.data.crac_api.Cnec;
 import com.powsybl.iidm.network.*;
 import com.powsybl.sensitivity.SensitivityFactor;
@@ -26,13 +23,11 @@
  * @author Philippe Edwards {@literal <philippe.edwards at rte-france.com>}
  */
 public class PtdfSensitivityProvider extends AbstractSimpleSensitivityProvider {
-<<<<<<< HEAD
+    private final ZonalData<LinearGlsk> glsk;
 
     private static final Logger LOGGER = LoggerFactory.getLogger(PtdfSensitivityProvider.class);
 
-    private final GlskProvider glskProvider;
-
-    PtdfSensitivityProvider(GlskProvider glskProvider, Set<Cnec> cnecs, Set<Unit> units) {
+    PtdfSensitivityProvider(ZonalData<LinearGlsk> glsk, Set<Cnec> cnecs, Set<Unit> units) {
         super(cnecs, units);
 
         // todo : handle PTDFs in AMPERE
@@ -41,15 +36,7 @@
             factorsInMegawatt = true;
             factorsInAmpere = false;
         }
-
-        this.glskProvider = Objects.requireNonNull(glskProvider);
-=======
-    private final ZonalData<LinearGlsk> glsk;
-
-    PtdfSensitivityProvider(ZonalData<LinearGlsk> glsk) {
-        super();
         this.glsk = Objects.requireNonNull(glsk);
->>>>>>> d5ec4e2f
     }
 
     @Override
