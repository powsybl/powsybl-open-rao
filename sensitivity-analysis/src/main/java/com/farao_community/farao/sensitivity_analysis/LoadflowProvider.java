--- conflicted
+++ resolved
@@ -119,24 +119,16 @@
     }
 
     List<Pair<String, SensitivityFunctionType>> getSensitivityFunctions(Network network, String contingencyId) {
-<<<<<<< HEAD
         Set<FlowCnec> flowCnecs;
-=======
-        Set<NetworkElement> networkElements;
->>>>>>> 4755edbd
         if (Objects.isNull(contingencyId)) {
             flowCnecs = cnecs.stream()
                 .filter(cnec -> cnec.getState().getContingency().isEmpty())
-<<<<<<< HEAD
-=======
                 .filter(cnec -> cnec.isConnected(network))
-                .map(FlowCnec::getNetworkElement)
->>>>>>> 4755edbd
                 .collect(Collectors.toSet());
         } else {
             flowCnecs = cnecs.stream()
                 .filter(cnec -> cnec.getState().getContingency().isPresent() && cnec.getState().getContingency().get().getId().equals(contingencyId))
-<<<<<<< HEAD
+                .filter(cnec -> cnec.isConnected(network))
                 .collect(Collectors.toSet());
         }
 
@@ -154,39 +146,6 @@
         Identifiable<?> networkIdentifiable = network.getIdentifiable(networkElementId);
         if (networkIdentifiable instanceof Branch || networkIdentifiable instanceof DanglingLine) {
             return getSensitivityFunctionTypes(sides).stream().map(functionType -> Pair.of(networkElementId, functionType)).collect(Collectors.toList());
-=======
-                .filter(cnec -> cnec.isConnected(network))
-                .map(FlowCnec::getNetworkElement)
-                .collect(Collectors.toSet());
-        }
-        List<Pair<String, SensitivityFunctionType>> sensitivityFunctions = new ArrayList<>();
-        networkElements.forEach(networkElement -> sensitivityFunctions.addAll(cnecToSensitivityFunctions(network, networkElement)));
-        return sensitivityFunctions;
-    }
-
-    private List<Pair<String, SensitivityFunctionType>> cnecToSensitivityFunctions(Network network, NetworkElement networkElement) {
-        String id = networkElement.getId();
-        Identifiable<?> networkIdentifiable = network.getIdentifiable(id);
-
-        if (networkIdentifiable instanceof Branch || networkIdentifiable instanceof DanglingLine) {
-            List<Pair<String, SensitivityFunctionType>> sensitivityFunctions = new ArrayList<>();
-            if (factorsInMegawatt) {
-                sensitivityFunctions.add(Pair.of(id, SensitivityFunctionType.BRANCH_ACTIVE_POWER_1));
-            }
-            if (factorsInAmpere) {
-                sensitivityFunctions.add(Pair.of(id, SensitivityFunctionType.BRANCH_CURRENT_1));
-                // For branches with a single voltage level and for dangling lines, get max current on both sides
-                if (networkIdentifiable instanceof DanglingLine) {
-                    sensitivityFunctions.add(Pair.of(id, SensitivityFunctionType.BRANCH_CURRENT_2));
-                } else {
-                    Branch<?> branch = (Branch<?>) networkIdentifiable;
-                    if (branch.getTerminal1().getVoltageLevel().getNominalV() == branch.getTerminal2().getVoltageLevel().getNominalV()) {
-                        sensitivityFunctions.add(Pair.of(id, SensitivityFunctionType.BRANCH_CURRENT_2));
-                    }
-                }
-            }
-            return sensitivityFunctions;
->>>>>>> 4755edbd
         } else {
             throw new FaraoException("Unable to create sensitivity function for " + networkElementId);
         }
