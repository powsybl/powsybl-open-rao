/*
 * Copyright (c) 2019, RTE (http://www.rte-france.com)
 * This Source Code Form is subject to the terms of the Mozilla Public
 * License, v. 2.0. If a copy of the MPL was not distributed with this
 * file, You can obtain one at http://mozilla.org/MPL/2.0/.
 */
package com.farao_community.farao.sensitivity_analysis;

import com.farao_community.farao.commons.FaraoException;
import com.farao_community.farao.commons.RandomizedString;
import com.farao_community.farao.data.crac_api.State;
import com.farao_community.farao.data.crac_api.cnec.Cnec;
import com.powsybl.contingency.Contingency;
import com.powsybl.iidm.network.Network;
import com.powsybl.sensitivity.SensitivityAnalysis;
import com.powsybl.sensitivity.SensitivityAnalysisParameters;
import com.powsybl.sensitivity.SensitivityAnalysisResult;

import java.util.Collections;
import java.util.List;
import java.util.Optional;
import java.util.Set;
import java.util.stream.Collectors;

import static com.farao_community.farao.sensitivity_analysis.SensitivityAnalysisUtil.convertCracContingencyToPowsybl;
import static com.farao_community.farao.commons.logs.FaraoLoggerProvider.TECHNICAL_LOGS;

/**
 * @author Pengbo Wang {@literal <pengbo.wang at rte-international.com>}
 * @author Sebastien Murgey {@literal <sebastien.murgey at rte-france.com>}
 */
final class SystematicSensitivityAdapter {
    private SystematicSensitivityAdapter() {
    }

    static SystematicSensitivityResult runSensitivity(Network network,
                                                      CnecSensitivityProvider cnecSensitivityProvider,
<<<<<<< HEAD
                                                      SensitivityAnalysisParameters sensitivityComputationParameters) {
        LOGGER.debug("Systematic sensitivity analysis [start]");
        // TODO: replace find() with find(providerName)
        SensitivityAnalysisResult result = SensitivityAnalysis.find().run(network,
            network.getVariantManager().getWorkingVariantId(),
            cnecSensitivityProvider.getAllFactors(network),
            cnecSensitivityProvider.getContingencies(network),
            cnecSensitivityProvider.getVariableSets(),
            sensitivityComputationParameters);
        LOGGER.debug("Systematic sensitivity analysis [end]");
=======
                                                      SensitivityAnalysisParameters sensitivityComputationParameters,
                                                      String sensitivityProvider) {
        TECHNICAL_LOGS.debug("Systematic sensitivity analysis [start]");
        SensitivityAnalysisResult result = SensitivityAnalysis.find(sensitivityProvider).run(network, cnecSensitivityProvider, cnecSensitivityProvider.getContingencies(network), sensitivityComputationParameters);
        TECHNICAL_LOGS.debug("Systematic sensitivity analysis [end]");
>>>>>>> e77a7249
        return new SystematicSensitivityResult().completeData(result, false).postTreatIntensities();
    }

    static SystematicSensitivityResult runSensitivity(Network network,
                                                      CnecSensitivityProvider cnecSensitivityProvider,
                                                      AppliedRemedialActions appliedRemedialActions,
                                                      SensitivityAnalysisParameters sensitivityComputationParameters,
                                                      String sensitivityProvider) {

        if (appliedRemedialActions == null || appliedRemedialActions.isEmpty()) {
            return runSensitivity(network, cnecSensitivityProvider, sensitivityComputationParameters, sensitivityProvider);
        }

        TECHNICAL_LOGS.debug("Systematic sensitivity analysis with applied RA [start]");

        Set<State> statesWithRa = appliedRemedialActions.getStatesWithRa();
        Set<State> statesWithoutRa = cnecSensitivityProvider.getFlowCnecs().stream().map(Cnec::getState).collect(Collectors.toSet());
        statesWithoutRa.removeAll(statesWithRa);

        // systematic analysis for states without RA
        TECHNICAL_LOGS.debug("... (1/{}) {} state(s) without RA ", statesWithRa.size() + 1, statesWithoutRa.size());

        List<Contingency> contingenciesWithoutRa = statesWithoutRa.stream()
            .filter(state -> state.getContingency().isPresent())
            .map(state -> convertCracContingencyToPowsybl(state.getContingency().get(), network))
            .collect(Collectors.toList());

        SystematicSensitivityResult result = new SystematicSensitivityResult();
<<<<<<< HEAD
        List<SensitivityFactor> allFactorsWithoutRa = cnecSensitivityProvider.getBasecaseFactors(network);
        allFactorsWithoutRa.addAll(cnecSensitivityProvider.getContingencyFactors(network, contingenciesWithoutRa));
        result.completeData(SensitivityAnalysis.find().run(network,
            network.getVariantManager().getWorkingVariantId(),
            allFactorsWithoutRa,
            contingenciesWithoutRa,
            cnecSensitivityProvider.getVariableSets(),
            sensitivityComputationParameters), false);
=======
        result.completeData(SensitivityAnalysis.find(sensitivityProvider).run(network, cnecSensitivityProvider, contingenciesWithoutRa, sensitivityComputationParameters), false);
>>>>>>> e77a7249

        // systematic analyses for states with RA
        cnecSensitivityProvider.disableFactorsForBaseCaseSituation();
        String workingVariantId = network.getVariantManager().getWorkingVariantId();
        int counterForLogs = 2;
        for (State state : appliedRemedialActions.getStatesWithRa()) {

            Optional<com.farao_community.farao.data.crac_api.Contingency> optContingency = state.getContingency();

            if (optContingency.isEmpty()) {
                throw new FaraoException("Sensitivity analysis with applied RA does not handled preventive RA.");
            }

            TECHNICAL_LOGS.debug("... ({}/{}) curative state {}", counterForLogs, appliedRemedialActions.getStatesWithRa().size() + 1, optContingency.get().getId());

            String variantForState = RandomizedString.getRandomizedString();
            network.getVariantManager().cloneVariant(workingVariantId, variantForState);
            network.getVariantManager().setWorkingVariant(variantForState);

            appliedRemedialActions.applyOnNetwork(state, network);

            List<Contingency> contingencyList = Collections.singletonList(convertCracContingencyToPowsybl(optContingency.get(), network));

<<<<<<< HEAD
            result.completeData(SensitivityAnalysis.find().run(network,
                network.getVariantManager().getWorkingVariantId(),
                cnecSensitivityProvider.getContingencyFactors(network, contingencyList),
                contingencyList,
                cnecSensitivityProvider.getVariableSets(),
                sensitivityComputationParameters), true);
=======
            result.completeData(SensitivityAnalysis.find(sensitivityProvider).run(network, variantForState, cnecSensitivityProvider, contingencyList, sensitivityComputationParameters), true);
>>>>>>> e77a7249
            network.getVariantManager().removeVariant(variantForState);
            counterForLogs++;
        }

        TECHNICAL_LOGS.debug("Systematic sensitivity analysis with applied RA [end]");

        network.getVariantManager().setWorkingVariant(workingVariantId);
        return result.postTreatIntensities();
    }
}<|MERGE_RESOLUTION|>--- conflicted
+++ resolved
@@ -15,6 +15,7 @@
 import com.powsybl.sensitivity.SensitivityAnalysis;
 import com.powsybl.sensitivity.SensitivityAnalysisParameters;
 import com.powsybl.sensitivity.SensitivityAnalysisResult;
+import com.powsybl.sensitivity.SensitivityFactor;
 
 import java.util.Collections;
 import java.util.List;
@@ -35,24 +36,16 @@
 
     static SystematicSensitivityResult runSensitivity(Network network,
                                                       CnecSensitivityProvider cnecSensitivityProvider,
-<<<<<<< HEAD
-                                                      SensitivityAnalysisParameters sensitivityComputationParameters) {
-        LOGGER.debug("Systematic sensitivity analysis [start]");
-        // TODO: replace find() with find(providerName)
-        SensitivityAnalysisResult result = SensitivityAnalysis.find().run(network,
+                                                      SensitivityAnalysisParameters sensitivityComputationParameters,
+                                                      String sensitivityProvider) {
+        TECHNICAL_LOGS.debug("Systematic sensitivity analysis [start]");
+        SensitivityAnalysisResult result = SensitivityAnalysis.find(sensitivityProvider).run(network,
             network.getVariantManager().getWorkingVariantId(),
             cnecSensitivityProvider.getAllFactors(network),
             cnecSensitivityProvider.getContingencies(network),
             cnecSensitivityProvider.getVariableSets(),
             sensitivityComputationParameters);
-        LOGGER.debug("Systematic sensitivity analysis [end]");
-=======
-                                                      SensitivityAnalysisParameters sensitivityComputationParameters,
-                                                      String sensitivityProvider) {
-        TECHNICAL_LOGS.debug("Systematic sensitivity analysis [start]");
-        SensitivityAnalysisResult result = SensitivityAnalysis.find(sensitivityProvider).run(network, cnecSensitivityProvider, cnecSensitivityProvider.getContingencies(network), sensitivityComputationParameters);
         TECHNICAL_LOGS.debug("Systematic sensitivity analysis [end]");
->>>>>>> e77a7249
         return new SystematicSensitivityResult().completeData(result, false).postTreatIntensities();
     }
 
@@ -81,18 +74,14 @@
             .collect(Collectors.toList());
 
         SystematicSensitivityResult result = new SystematicSensitivityResult();
-<<<<<<< HEAD
         List<SensitivityFactor> allFactorsWithoutRa = cnecSensitivityProvider.getBasecaseFactors(network);
         allFactorsWithoutRa.addAll(cnecSensitivityProvider.getContingencyFactors(network, contingenciesWithoutRa));
-        result.completeData(SensitivityAnalysis.find().run(network,
+        result.completeData(SensitivityAnalysis.find(sensitivityProvider).run(network,
             network.getVariantManager().getWorkingVariantId(),
             allFactorsWithoutRa,
             contingenciesWithoutRa,
             cnecSensitivityProvider.getVariableSets(),
             sensitivityComputationParameters), false);
-=======
-        result.completeData(SensitivityAnalysis.find(sensitivityProvider).run(network, cnecSensitivityProvider, contingenciesWithoutRa, sensitivityComputationParameters), false);
->>>>>>> e77a7249
 
         // systematic analyses for states with RA
         cnecSensitivityProvider.disableFactorsForBaseCaseSituation();
@@ -116,16 +105,12 @@
 
             List<Contingency> contingencyList = Collections.singletonList(convertCracContingencyToPowsybl(optContingency.get(), network));
 
-<<<<<<< HEAD
-            result.completeData(SensitivityAnalysis.find().run(network,
+            result.completeData(SensitivityAnalysis.find(sensitivityProvider).run(network,
                 network.getVariantManager().getWorkingVariantId(),
                 cnecSensitivityProvider.getContingencyFactors(network, contingencyList),
                 contingencyList,
                 cnecSensitivityProvider.getVariableSets(),
                 sensitivityComputationParameters), true);
-=======
-            result.completeData(SensitivityAnalysis.find(sensitivityProvider).run(network, variantForState, cnecSensitivityProvider, contingencyList, sensitivityComputationParameters), true);
->>>>>>> e77a7249
             network.getVariantManager().removeVariant(variantForState);
             counterForLogs++;
         }
