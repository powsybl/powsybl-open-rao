--- conflicted
+++ resolved
@@ -35,18 +35,11 @@
 
     static SystematicSensitivityResult runSensitivity(Network network,
                                                       CnecSensitivityProvider cnecSensitivityProvider,
-<<<<<<< HEAD
                                                       SensitivityAnalysisParameters sensitivityComputationParameters,
-                                                      String sensitivityProvider) {
-        LOGGER.debug("Systematic sensitivity analysis [start]");
+                                                      String sensitivityProvider) {  
+        TECHNICAL_LOGS.debug("Systematic sensitivity analysis [start]");
         SensitivityAnalysisResult result = SensitivityAnalysis.find(sensitivityProvider).run(network, cnecSensitivityProvider, cnecSensitivityProvider.getContingencies(network), sensitivityComputationParameters);
-        LOGGER.debug("Systematic sensitivity analysis [end]");
-=======
-                                                      SensitivityAnalysisParameters sensitivityComputationParameters) {
-        TECHNICAL_LOGS.debug("Systematic sensitivity analysis [start]");
-        SensitivityAnalysisResult result = SensitivityAnalysis.run(network, cnecSensitivityProvider, cnecSensitivityProvider.getContingencies(network), sensitivityComputationParameters);
         TECHNICAL_LOGS.debug("Systematic sensitivity analysis [end]");
->>>>>>> 605702ec
         return new SystematicSensitivityResult().completeData(result, false).postTreatIntensities();
     }
 
