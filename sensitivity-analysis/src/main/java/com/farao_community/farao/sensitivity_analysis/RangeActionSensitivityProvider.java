--- conflicted
+++ resolved
@@ -9,36 +9,30 @@
 import com.farao_community.farao.commons.Unit;
 import com.farao_community.farao.data.crac_api.cnec.FlowCnec;
 import com.farao_community.farao.data.crac_api.range_action.HvdcRangeAction;
+import com.farao_community.farao.data.crac_api.range_action.InjectionRangeAction;
 import com.farao_community.farao.data.crac_api.range_action.PstRangeAction;
 import com.farao_community.farao.data.crac_api.range_action.RangeAction;
-<<<<<<< HEAD
+import com.farao_community.farao.sensitivity_analysis.ra_sensi_handler.InjectionRangeActionSensiHandler;
 import com.powsybl.contingency.Contingency;
 import com.powsybl.contingency.ContingencyContext;
 import com.powsybl.contingency.ContingencyContextType;
 import com.powsybl.iidm.network.*;
-import com.powsybl.sensitivity.SensitivityFactor;
-import com.powsybl.sensitivity.SensitivityFunctionType;
-import com.powsybl.sensitivity.SensitivityVariableType;
+import com.powsybl.sensitivity.*;
 import org.apache.commons.lang3.tuple.Pair;
-=======
-import com.farao_community.farao.sensitivity_analysis.ra_sensi_handler.RangeActionSensiHandler;
-import com.powsybl.iidm.network.*;
-import com.powsybl.sensitivity.SensitivityFactor;
-import com.powsybl.sensitivity.SensitivityVariable;
->>>>>>> e77a7249
 
 import java.util.*;
-import java.util.stream.Collectors;
 
 /**
  * @author Philippe Edwards {@literal <philippe.edwards at rte-france.com>}
  */
 public class RangeActionSensitivityProvider extends LoadflowProvider {
     private final Set<RangeAction<?>> rangeActions;
+    private List<SensitivityVariableSet> glsks;
 
     RangeActionSensitivityProvider(Set<RangeAction<?>> rangeActions, Set<FlowCnec> cnecs, Set<Unit> units) {
         super(cnecs, units);
         this.rangeActions = rangeActions;
+        glsks = new ArrayList<>();
     }
 
     @Override
@@ -49,16 +43,19 @@
             return factors;
         }
 
-        Map<String, SensitivityVariableType> sensitivityVariables = rangeActions.stream()
-            .collect(Collectors.toMap(ra -> ra.getNetworkElements().iterator().next().getId(), ra -> {
-                if (ra instanceof PstRangeAction) {
-                    return SensitivityVariableType.TRANSFORMER_PHASE;
-                } else if (ra instanceof HvdcRangeAction) {
-                    return SensitivityVariableType.HVDC_LINE_ACTIVE_POWER;
-                } else {
-                    throw new SensitivityAnalysisException(String.format("Range action type of %s not implemented yet", ra.getId()));
-                }
-            }, (k1, k2) -> k1));
+        Map<String, SensitivityVariableType> sensitivityVariables = new HashMap<>();
+        Set<String> glskIds = new HashSet<>();
+        for (RangeAction<?> ra : rangeActions) {
+            if (ra instanceof PstRangeAction) {
+                sensitivityVariables.put(((PstRangeAction) ra).getNetworkElement().getId(), SensitivityVariableType.TRANSFORMER_PHASE);
+            } else if (ra instanceof HvdcRangeAction) {
+                sensitivityVariables.put(((HvdcRangeAction) ra).getNetworkElement().getId(), SensitivityVariableType.HVDC_LINE_ACTIVE_POWER);
+            } else if (ra instanceof InjectionRangeAction) {
+                createPositiveAndNegativeGlsks((InjectionRangeAction) ra, sensitivityVariables, glskIds);
+            } else {
+                throw new SensitivityAnalysisException(String.format("Range action type of %s not implemented yet", ra.getId()));
+            }
+        }
 
         // Case no RangeAction is provided, we still want to get reference flows
         if (sensitivityVariables.isEmpty()) {
@@ -71,10 +68,31 @@
         ContingencyContext preContingencyContext = new ContingencyContext(null, ContingencyContextType.NONE);
         sensitivityFunctions.forEach(function -> {
             sensitivityVariables.entrySet().forEach(variable -> {
-                factors.add(new SensitivityFactor(function.getValue(), function.getKey(), variable.getValue(), variable.getKey(), false, preContingencyContext));
+                factors.add(new SensitivityFactor(function.getValue(), function.getKey(), variable.getValue(), variable.getKey(),
+                    glskIds.contains(variable.getKey()), preContingencyContext));
             });
         });
         return factors;
+    }
+
+    private void createPositiveAndNegativeGlsks(InjectionRangeAction rangeAction, Map<String, SensitivityVariableType> sensitivityVariables, Set<String> glskIds) {
+        InjectionRangeActionSensiHandler injectionRangeActionSensiHandler = new InjectionRangeActionSensiHandler(rangeAction);
+        Map<String, Float> positiveGlskMap = injectionRangeActionSensiHandler.getPositiveGlskMap();
+        Map<String, Float> negativeGlskMap = injectionRangeActionSensiHandler.getNegativeGlskMap();
+
+        if (!positiveGlskMap.isEmpty()) {
+            List<WeightedSensitivityVariable> positiveGlsk = injectionRangeActionSensiHandler.rescaleGlskMap(positiveGlskMap);
+            sensitivityVariables.put(injectionRangeActionSensiHandler.getPositiveGlskMapId(), SensitivityVariableType.INJECTION_ACTIVE_POWER);
+            glsks.add(new SensitivityVariableSet(injectionRangeActionSensiHandler.getPositiveGlskMapId(), positiveGlsk));
+            glskIds.add(injectionRangeActionSensiHandler.getPositiveGlskMapId());
+        }
+
+        if (!negativeGlskMap.isEmpty()) {
+            List<WeightedSensitivityVariable> negativeGlsk = injectionRangeActionSensiHandler.rescaleGlskMap(negativeGlskMap);
+            sensitivityVariables.put(injectionRangeActionSensiHandler.getNegativeGlskMapId(), SensitivityVariableType.INJECTION_ACTIVE_POWER);
+            glsks.add(new SensitivityVariableSet(injectionRangeActionSensiHandler.getNegativeGlskMapId(), negativeGlsk));
+            glskIds.add(injectionRangeActionSensiHandler.getNegativeGlskMapId());
+        }
     }
 
     @Override
@@ -82,39 +100,41 @@
         List<SensitivityFactor> factors = new ArrayList<>();
         for (Contingency contingency : contingencies) {
             String contingencyId = contingency.getId();
-            Map<String, SensitivityVariableType> sensitivityVariables = rangeActions.stream()
-                .collect(Collectors.toMap(ra -> ra.getNetworkElements().iterator().next().getId(), ra -> {
-                    if (ra instanceof PstRangeAction) {
-                        return SensitivityVariableType.TRANSFORMER_PHASE;
-                    } else if (ra instanceof HvdcRangeAction) {
-                        return SensitivityVariableType.HVDC_LINE_ACTIVE_POWER;
-                    } else {
-                        throw new SensitivityAnalysisException(String.format("Range action type of %s not implemented yet", ra.getId()));
-                    }
-                }, (k1, k2) -> k1));
+            Map<String, SensitivityVariableType> sensitivityVariables = new HashMap<>();
+            Set<String> glskIds = new HashSet<>();
+            for (RangeAction<?> ra : rangeActions) {
+                if (ra instanceof PstRangeAction) {
+                    sensitivityVariables.put(((PstRangeAction) ra).getNetworkElement().getId(), SensitivityVariableType.TRANSFORMER_PHASE);
+                } else if (ra instanceof HvdcRangeAction) {
+                    sensitivityVariables.put(((HvdcRangeAction) ra).getNetworkElement().getId(), SensitivityVariableType.HVDC_LINE_ACTIVE_POWER);
+                } else if (ra instanceof InjectionRangeAction) {
+                    createPositiveAndNegativeGlsks((InjectionRangeAction) ra, sensitivityVariables, glskIds);
+                } else {
+                    throw new SensitivityAnalysisException(String.format("Range action type of %s not implemented yet", ra.getId()));
+                }
+            }
 
             // Case no RangeAction is provided, we still want to get reference flows
             if (sensitivityVariables.isEmpty()) {
                 addDefaultSensitivityVariable(network, sensitivityVariables);
             }
 
-<<<<<<< HEAD
             List<Pair<String, SensitivityFunctionType> > sensitivityFunctions = getSensitivityFunctions(network, contingencyId);
 
             //According to ContingencyContext doc, contingencyId should be null for preContingency context
             ContingencyContext contingencyContext = new ContingencyContext(contingencyId, ContingencyContextType.SPECIFIC);
             sensitivityFunctions.forEach(function -> {
                 sensitivityVariables.entrySet().forEach(variable -> {
-                    factors.add(new SensitivityFactor(function.getValue(), function.getKey(), variable.getValue(), variable.getKey(), false, contingencyContext));
+                    factors.add(new SensitivityFactor(function.getValue(), function.getKey(), variable.getValue(), variable.getKey(),
+                        glskIds.contains(variable.getKey()), contingencyContext));
                 });
             });
         }
         return factors;
-=======
-    private List<SensitivityVariable> rangeActionToSensitivityVariables(Network network, RangeAction<?> rangeAction) {
-        RangeActionSensiHandler sensiHandler = RangeActionSensiHandler.get(rangeAction);
-        sensiHandler.checkConsistency(network);
-        return sensiHandler.rangeActionToSensitivityVariable();
->>>>>>> e77a7249
+    }
+
+    @Override
+    public List<SensitivityVariableSet> getVariableSets() {
+        return glsks;
     }
 }