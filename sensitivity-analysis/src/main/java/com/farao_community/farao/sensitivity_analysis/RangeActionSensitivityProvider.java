/*
 * Copyright (c) 2020, RTE (http://www.rte-france.com)
 * This Source Code Form is subject to the terms of the Mozilla Public
 * License, v. 2.0. If a copy of the MPL was not distributed with this
 * file, You can obtain one at http://mozilla.org/MPL/2.0/.
 */
package com.farao_community.farao.sensitivity_analysis;

import com.farao_community.farao.commons.Unit;
import com.farao_community.farao.data.crac_api.cnec.FlowCnec;
import com.farao_community.farao.data.crac_api.range_action.HvdcRangeAction;
import com.farao_community.farao.data.crac_api.range_action.InjectionRangeAction;
import com.farao_community.farao.data.crac_api.range_action.PstRangeAction;
import com.farao_community.farao.data.crac_api.range_action.RangeAction;
import com.farao_community.farao.sensitivity_analysis.ra_sensi_handler.InjectionRangeActionSensiHandler;
import com.powsybl.contingency.Contingency;
import com.powsybl.contingency.ContingencyContext;
import com.powsybl.contingency.ContingencyContextType;
import com.powsybl.iidm.network.*;
import com.powsybl.sensitivity.*;
import org.apache.commons.lang3.tuple.Pair;

import java.util.*;

/**
 * @author Philippe Edwards {@literal <philippe.edwards at rte-france.com>}
 */
public class RangeActionSensitivityProvider extends LoadflowProvider {
    private final Set<RangeAction<?>> rangeActions;
<<<<<<< HEAD
    private final List<SensitivityVariableSet> glsks;
=======
    private final Map<String, SensitivityVariableSet> glsks;
>>>>>>> b9f6eb4e

    RangeActionSensitivityProvider(Set<RangeAction<?>> rangeActions, Set<FlowCnec> cnecs, Set<Unit> units) {
        super(cnecs, units);
        this.rangeActions = rangeActions;
<<<<<<< HEAD
        this.glsks = new ArrayList<>();
=======
        glsks = new HashMap<>();
>>>>>>> b9f6eb4e
    }

    @Override
    public List<SensitivityFactor> getBasecaseFactors(Network network) {
        List<SensitivityFactor> factors = new ArrayList<>();

        if (afterContingencyOnly) {
            return factors;
        }

        Map<String, SensitivityVariableType> sensitivityVariables = new HashMap<>();
        Set<String> glskIds = new HashSet<>();
        fillSensitivityVariablesAndGlskIds(network, sensitivityVariables, glskIds);

        List<Pair<String, SensitivityFunctionType>> sensitivityFunctions = getSensitivityFunctions(network, null);

        //According to ContingencyContext doc, contingencyId should be null for preContingency context
        ContingencyContext preContingencyContext = new ContingencyContext(null, ContingencyContextType.NONE);
        sensitivityFunctions.forEach(function ->
            sensitivityVariables.forEach((key, value) -> factors.add(new SensitivityFactor(function.getValue(), function.getKey(), value, key,
                glskIds.contains(key), preContingencyContext)))
        );
        return factors;
    }

    @Override
    public List<SensitivityFactor> getContingencyFactors(Network network, List<Contingency> contingencies) {
        List<SensitivityFactor> factors = new ArrayList<>();
        for (Contingency contingency : contingencies) {
            String contingencyId = contingency.getId();
            Map<String, SensitivityVariableType> sensitivityVariables = new HashMap<>();
            Set<String> glskIds = new HashSet<>();
            fillSensitivityVariablesAndGlskIds(network, sensitivityVariables, glskIds);

            List<Pair<String, SensitivityFunctionType> > sensitivityFunctions = getSensitivityFunctions(network, contingencyId);

            //According to ContingencyContext doc, contingencyId should be null for preContingency context
            ContingencyContext contingencyContext = new ContingencyContext(contingencyId, ContingencyContextType.SPECIFIC);
            sensitivityFunctions.forEach(function ->
                sensitivityVariables.forEach((key, value) -> factors.add(new SensitivityFactor(function.getValue(), function.getKey(), value, key,
                    glskIds.contains(key), contingencyContext)))
            );
        }
        return factors;
    }

    private void fillSensitivityVariablesAndGlskIds(Network network, Map<String, SensitivityVariableType> sensitivityVariables, Set<String> glskIds) {
        for (RangeAction<?> ra : rangeActions) {
            if (ra instanceof PstRangeAction) {
                sensitivityVariables.put(((PstRangeAction) ra).getNetworkElement().getId(), SensitivityVariableType.TRANSFORMER_PHASE);
            } else if (ra instanceof HvdcRangeAction) {
                sensitivityVariables.put(((HvdcRangeAction) ra).getNetworkElement().getId(), SensitivityVariableType.HVDC_LINE_ACTIVE_POWER);
            } else if (ra instanceof InjectionRangeAction) {
                createPositiveAndNegativeGlsks((InjectionRangeAction) ra, sensitivityVariables, glskIds);
            } else {
                throw new SensitivityAnalysisException(String.format("Range action type of %s not implemented yet", ra.getId()));
            }
        }

        // Case no RangeAction is provided, we still want to get reference flows
        if (sensitivityVariables.isEmpty()) {
            addDefaultSensitivityVariable(network, sensitivityVariables);
        }
    }

    private void createPositiveAndNegativeGlsks(InjectionRangeAction rangeAction, Map<String, SensitivityVariableType> sensitivityVariables, Set<String> glskIds) {
        InjectionRangeActionSensiHandler injectionRangeActionSensiHandler = new InjectionRangeActionSensiHandler(rangeAction);
        Map<String, Float> positiveGlskMap = injectionRangeActionSensiHandler.getPositiveGlskMap();
        Map<String, Float> negativeGlskMap = injectionRangeActionSensiHandler.getNegativeGlskMap();

        if (!positiveGlskMap.isEmpty()) {
            List<WeightedSensitivityVariable> positiveGlsk = injectionRangeActionSensiHandler.rescaleGlskMap(positiveGlskMap);
            sensitivityVariables.put(injectionRangeActionSensiHandler.getPositiveGlskMapId(), SensitivityVariableType.INJECTION_ACTIVE_POWER);
            glsks.putIfAbsent(injectionRangeActionSensiHandler.getPositiveGlskMapId(), new SensitivityVariableSet(injectionRangeActionSensiHandler.getPositiveGlskMapId(), positiveGlsk));
            glskIds.add(injectionRangeActionSensiHandler.getPositiveGlskMapId());

        }

        if (!negativeGlskMap.isEmpty()) {
            List<WeightedSensitivityVariable> negativeGlsk = injectionRangeActionSensiHandler.rescaleGlskMap(negativeGlskMap);
            sensitivityVariables.put(injectionRangeActionSensiHandler.getNegativeGlskMapId(), SensitivityVariableType.INJECTION_ACTIVE_POWER);
            glsks.putIfAbsent(injectionRangeActionSensiHandler.getNegativeGlskMapId(), new SensitivityVariableSet(injectionRangeActionSensiHandler.getNegativeGlskMapId(), negativeGlsk));
            glskIds.add(injectionRangeActionSensiHandler.getNegativeGlskMapId());
        }
    }

    @Override
    public List<SensitivityVariableSet> getVariableSets() {
        return new ArrayList<>(glsks.values());
    }
}<|MERGE_RESOLUTION|>--- conflicted
+++ resolved
@@ -27,20 +27,12 @@
  */
 public class RangeActionSensitivityProvider extends LoadflowProvider {
     private final Set<RangeAction<?>> rangeActions;
-<<<<<<< HEAD
-    private final List<SensitivityVariableSet> glsks;
-=======
     private final Map<String, SensitivityVariableSet> glsks;
->>>>>>> b9f6eb4e
 
     RangeActionSensitivityProvider(Set<RangeAction<?>> rangeActions, Set<FlowCnec> cnecs, Set<Unit> units) {
         super(cnecs, units);
         this.rangeActions = rangeActions;
-<<<<<<< HEAD
-        this.glsks = new ArrayList<>();
-=======
         glsks = new HashMap<>();
->>>>>>> b9f6eb4e
     }
 
     @Override
