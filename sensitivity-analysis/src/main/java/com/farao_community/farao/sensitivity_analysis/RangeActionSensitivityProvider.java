/*
 * Copyright (c) 2020, RTE (http://www.rte-france.com)
 * This Source Code Form is subject to the terms of the Mozilla Public
 * License, v. 2.0. If a copy of the MPL was not distributed with this
 * file, You can obtain one at http://mozilla.org/MPL/2.0/.
 */
package com.farao_community.farao.sensitivity_analysis;

import com.farao_community.farao.commons.Unit;
import com.farao_community.farao.data.crac_api.cnec.BranchCnec;
import com.farao_community.farao.data.crac_api.NetworkElement;
import com.farao_community.farao.data.crac_api.RangeAction;
import com.powsybl.iidm.network.*;
import com.powsybl.sensitivity.SensitivityFactor;
import com.powsybl.sensitivity.SensitivityVariable;
import com.powsybl.sensitivity.factors.variables.PhaseTapChangerAngle;

import java.util.*;
import java.util.stream.Collectors;

/**
 * @author Philippe Edwards {@literal <philippe.edwards at rte-france.com>}
 */
public class RangeActionSensitivityProvider extends LoadflowProvider {
    private Set<RangeAction> rangeActions;

    RangeActionSensitivityProvider(Set<RangeAction> rangeActions, Set<BranchCnec> cnecs, Set<Unit> units) {
        super(cnecs, units);
        this.rangeActions = rangeActions;
    }

    @Override
    public List<SensitivityFactor> getFactors(Network network) {
        List<SensitivityFactor> factors = new ArrayList<>();
        List<SensitivityVariable> sensitivityVariables = rangeActions.stream()
            .map(ra -> rangeActionToSensitivityVariables(network, ra))
            .flatMap(Collection::stream)
            .collect(Collectors.toList());

        // Case no RangeAction is provided, we still want to get reference flows
        if (sensitivityVariables.isEmpty()) {
            sensitivityVariables.add(defaultSensitivityVariable(network));
        }

        getSensitivityFunctions(network).forEach(fun -> sensitivityVariables.forEach(var -> factors.add(sensitivityFactorMapping(fun, var))));
        return factors;
    }

    private List<SensitivityVariable> rangeActionToSensitivityVariables(Network network, RangeAction rangeAction) {
        Set<NetworkElement> networkElements = rangeAction.getNetworkElements();
        return networkElements.stream()
            .map(el -> networkElementToSensitivityVariable(network, el))
            .collect(Collectors.toList());
    }

    private SensitivityVariable networkElementToSensitivityVariable(Network network, NetworkElement networkElement) {
        String elementId = networkElement.getId();
        Identifiable<?> networkIdentifiable = network.getIdentifiable(elementId);
        if (networkIdentifiable instanceof TwoWindingsTransformer) {
            return new PhaseTapChangerAngle(elementId, elementId, elementId);
        } else {
            throw new SensitivityAnalysisException("Unable to create sensitivity variable for " + elementId);
        }
    }
<<<<<<< HEAD

    @Override
    public List<SensitivityFactor> getFactors(Network network) {
        List<SensitivityFactor> factors = new ArrayList<>();
        List<SensitivityVariable> sensitivityVariables = rangeActions.stream()
            .map(ra -> rangeActionToSensitivityVariables(network, ra))
            .flatMap(Collection::stream)
            .collect(Collectors.toList());

        // Case no RangeAction is provided, we still want to get reference flows
        if (sensitivityVariables.isEmpty()) {
            sensitivityVariables.add(defaultSensitivityVariable(network));
        }

        Set<NetworkElement> networkElements = new HashSet<>();
        cnecs.forEach(cnec -> networkElements.add(cnec.getNetworkElement()));
        List<SensitivityFunction> sensitivityFunctions = networkElements.stream()
            .map(networkElement -> cnecToSensitivityFunctions(network, networkElement))
            .flatMap(Collection::stream)
            .collect(Collectors.toList());

        sensitivityFunctions.forEach(fun -> sensitivityVariables.forEach(var -> factors.add(sensitivityFactorMapping(fun, var))));
        return factors;
    }

    @Override
    public List<SensitivityFactor> getFactors(Network network, String contingencyId) {
        List<SensitivityFactor> factors = new ArrayList<>();
        List<SensitivityVariable> sensitivityVariables = rangeActions.stream()
            .map(ra -> rangeActionToSensitivityVariables(network, ra))
            .flatMap(Collection::stream)
            .collect(Collectors.toList());

        // Case no RangeAction is provided, we still want to get reference flows
        if (sensitivityVariables.isEmpty()) {
            sensitivityVariables.add(defaultSensitivityVariable(network));
        }

        List<SensitivityFunction> sensitivityFunctions;
        if (Objects.isNull(contingencyId)) {
            Set<NetworkElement> networkElements = cnecs.stream()
                .filter(cnec -> cnec.getState().getContingency().isEmpty())
                .map(cnec -> cnec.getNetworkElement())
                .collect(Collectors.toSet());
            sensitivityFunctions = networkElements.stream()
                .map(networkElement -> cnecToSensitivityFunctions(network, networkElement))
                .flatMap(Collection::stream)
                .collect(Collectors.toList());
        } else {
            Set<NetworkElement> networkElements = cnecs.stream()
                .filter(cnec -> !cnec.getState().getContingency().isEmpty() && cnec.getState().getContingency().get().getId().equals(contingencyId))
                .map(cnec -> cnec.getNetworkElement())
                .collect(Collectors.toSet());
            sensitivityFunctions = networkElements.stream()
                .map(networkElement -> cnecToSensitivityFunctions(network, networkElement))
                .flatMap(Collection::stream)
                .collect(Collectors.toList());
        }
        sensitivityFunctions.forEach(fun -> sensitivityVariables.forEach(var -> factors.add(sensitivityFactorMapping(fun, var))));
        return factors;
    }
=======
>>>>>>> 4169ad34
}<|MERGE_RESOLUTION|>--- conflicted
+++ resolved
@@ -12,8 +12,11 @@
 import com.farao_community.farao.data.crac_api.RangeAction;
 import com.powsybl.iidm.network.*;
 import com.powsybl.sensitivity.SensitivityFactor;
+import com.powsybl.sensitivity.SensitivityFunction;
 import com.powsybl.sensitivity.SensitivityVariable;
 import com.powsybl.sensitivity.factors.variables.PhaseTapChangerAngle;
+import org.slf4j.Logger;
+import org.slf4j.LoggerFactory;
 
 import java.util.*;
 import java.util.stream.Collectors;
@@ -27,6 +30,28 @@
     RangeActionSensitivityProvider(Set<RangeAction> rangeActions, Set<BranchCnec> cnecs, Set<Unit> units) {
         super(cnecs, units);
         this.rangeActions = rangeActions;
+    }
+
+    public void addSensitivityFactors(Set<RangeAction> rangeActions, Set<Cnec> cnecs) {
+        this.rangeActions.addAll(rangeActions);
+        super.addCnecs(cnecs);
+    }
+
+    private List<SensitivityVariable> rangeActionToSensitivityVariables(Network network, RangeAction rangeAction) {
+        Set<NetworkElement> networkElements = rangeAction.getNetworkElements();
+        return networkElements.stream()
+            .map(el -> networkElementToSensitivityVariable(network, el))
+            .collect(Collectors.toList());
+    }
+
+    private SensitivityVariable networkElementToSensitivityVariable(Network network, NetworkElement networkElement) {
+        String elementId = networkElement.getId();
+        Identifiable<?> networkIdentifiable = network.getIdentifiable(elementId);
+        if (networkIdentifiable instanceof TwoWindingsTransformer) {
+            return new PhaseTapChangerAngle(elementId, elementId, elementId);
+        } else {
+            throw new SensitivityAnalysisException("Unable to create sensitivity variable for " + elementId);
+        }
     }
 
     @Override
@@ -46,48 +71,6 @@
         return factors;
     }
 
-    private List<SensitivityVariable> rangeActionToSensitivityVariables(Network network, RangeAction rangeAction) {
-        Set<NetworkElement> networkElements = rangeAction.getNetworkElements();
-        return networkElements.stream()
-            .map(el -> networkElementToSensitivityVariable(network, el))
-            .collect(Collectors.toList());
-    }
-
-    private SensitivityVariable networkElementToSensitivityVariable(Network network, NetworkElement networkElement) {
-        String elementId = networkElement.getId();
-        Identifiable<?> networkIdentifiable = network.getIdentifiable(elementId);
-        if (networkIdentifiable instanceof TwoWindingsTransformer) {
-            return new PhaseTapChangerAngle(elementId, elementId, elementId);
-        } else {
-            throw new SensitivityAnalysisException("Unable to create sensitivity variable for " + elementId);
-        }
-    }
-<<<<<<< HEAD
-
-    @Override
-    public List<SensitivityFactor> getFactors(Network network) {
-        List<SensitivityFactor> factors = new ArrayList<>();
-        List<SensitivityVariable> sensitivityVariables = rangeActions.stream()
-            .map(ra -> rangeActionToSensitivityVariables(network, ra))
-            .flatMap(Collection::stream)
-            .collect(Collectors.toList());
-
-        // Case no RangeAction is provided, we still want to get reference flows
-        if (sensitivityVariables.isEmpty()) {
-            sensitivityVariables.add(defaultSensitivityVariable(network));
-        }
-
-        Set<NetworkElement> networkElements = new HashSet<>();
-        cnecs.forEach(cnec -> networkElements.add(cnec.getNetworkElement()));
-        List<SensitivityFunction> sensitivityFunctions = networkElements.stream()
-            .map(networkElement -> cnecToSensitivityFunctions(network, networkElement))
-            .flatMap(Collection::stream)
-            .collect(Collectors.toList());
-
-        sensitivityFunctions.forEach(fun -> sensitivityVariables.forEach(var -> factors.add(sensitivityFactorMapping(fun, var))));
-        return factors;
-    }
-
     @Override
     public List<SensitivityFactor> getFactors(Network network, String contingencyId) {
         List<SensitivityFactor> factors = new ArrayList<>();
@@ -101,29 +84,7 @@
             sensitivityVariables.add(defaultSensitivityVariable(network));
         }
 
-        List<SensitivityFunction> sensitivityFunctions;
-        if (Objects.isNull(contingencyId)) {
-            Set<NetworkElement> networkElements = cnecs.stream()
-                .filter(cnec -> cnec.getState().getContingency().isEmpty())
-                .map(cnec -> cnec.getNetworkElement())
-                .collect(Collectors.toSet());
-            sensitivityFunctions = networkElements.stream()
-                .map(networkElement -> cnecToSensitivityFunctions(network, networkElement))
-                .flatMap(Collection::stream)
-                .collect(Collectors.toList());
-        } else {
-            Set<NetworkElement> networkElements = cnecs.stream()
-                .filter(cnec -> !cnec.getState().getContingency().isEmpty() && cnec.getState().getContingency().get().getId().equals(contingencyId))
-                .map(cnec -> cnec.getNetworkElement())
-                .collect(Collectors.toSet());
-            sensitivityFunctions = networkElements.stream()
-                .map(networkElement -> cnecToSensitivityFunctions(network, networkElement))
-                .flatMap(Collection::stream)
-                .collect(Collectors.toList());
-        }
-        sensitivityFunctions.forEach(fun -> sensitivityVariables.forEach(var -> factors.add(sensitivityFactorMapping(fun, var))));
+        getSensitivityFunctions(network, contingencyId).forEach(fun -> sensitivityVariables.forEach(var -> factors.add(sensitivityFactorMapping(fun, var))));
         return factors;
     }
-=======
->>>>>>> 4169ad34
 }