--- conflicted
+++ resolved
@@ -28,11 +28,11 @@
 public class SystematicSensitivityResult {
 
     private static class StateResult {
+        private SensitivityComputationStatus status;
         private final Map<String, Map<Side, Double>> referenceFlows = new HashMap<>();
         private final Map<String, Map<Side, Double>> referenceIntensities = new HashMap<>();
         private final Map<String, Map<String, Map<Side, Double>>> flowSensitivities = new HashMap<>();
         private final Map<String, Map<String, Map<Side, Double>>> intensitySensitivities = new HashMap<>();
-        private SensitivityComputationStatus status;
 
         private SensitivityComputationStatus getSensitivityComputationStatus() {
             return status;
@@ -60,16 +60,11 @@
         FAILURE
     }
 
+    private SensitivityComputationStatus status;
     private final StateResult nStateResult = new StateResult();
-<<<<<<< HEAD
     private final Map<Integer, Map<String, StateResult>> postContingencyResults = new HashMap<>();
-    private final Map<Cnec, StateResult> memoizedStateResultPerCnec = new HashMap<>();
-    private SensitivityComputationStatus status;
-=======
-    private final Map<Instant, Map<String, StateResult>> postContingencyResults = new EnumMap<>(Instant.class);
 
     private final Map<Cnec, StateResult> memoizedStateResultPerCnec = new ConcurrentHashMap<>();
->>>>>>> 290a1d08
 
     public SystematicSensitivityResult() {
         this.status = SensitivityComputationStatus.SUCCESS;
@@ -211,10 +206,6 @@
         return status;
     }
 
-    public void setStatus(SensitivityComputationStatus status) {
-        this.status = status;
-    }
-
     public SensitivityComputationStatus getStatus(State state) {
         Optional<Contingency> optionalContingency = state.getContingency();
         if (optionalContingency.isPresent()) {
@@ -232,6 +223,10 @@
         } else {
             return nStateResult.getSensitivityComputationStatus();
         }
+    }
+
+    public void setStatus(SensitivityComputationStatus status) {
+        this.status = status;
     }
 
     public Set<String> getContingencies() {
