/*
 * Copyright (c) 2020, RTE (http://www.rte-france.com)
 * This Source Code Form is subject to the terms of the Mozilla Public
 * License, v. 2.0. If a copy of the MPL was not distributed with this
 * file, You can obtain one at http://mozilla.org/MPL/2.0/.
 */

package com.powsybl.openrao.sensitivityanalysis;

import com.powsybl.iidm.network.TwoSides;
import com.powsybl.openrao.commons.Unit;
import com.powsybl.openrao.data.crac.api.Crac;
import com.powsybl.openrao.data.crac.impl.utils.CommonCracCreation;
import com.powsybl.openrao.data.crac.impl.utils.NetworkImportsUtil;
import com.powsybl.contingency.Contingency;
import com.powsybl.glsk.commons.ZonalData;
import com.powsybl.glsk.commons.ZonalDataImpl;
import com.powsybl.iidm.network.Network;
import com.powsybl.sensitivity.SensitivityFactor;
import com.powsybl.sensitivity.SensitivityFunctionType;
import com.powsybl.sensitivity.SensitivityVariableSet;
import com.powsybl.sensitivity.WeightedSensitivityVariable;
import org.junit.jupiter.api.BeforeEach;
import org.junit.jupiter.api.Test;

import java.util.*;

import static org.junit.jupiter.api.Assertions.*;

/**
 * @author Pengbo Wang {@literal <pengbo.wang at rte-international.com>}
 */
class PtdfSensitivityProviderTest {

    Network network;
    Crac crac;
    ZonalData<SensitivityVariableSet> glskMock;

    @BeforeEach
    public void setUp() {
        network = NetworkImportsUtil.import12NodesNetwork();
        crac = CommonCracCreation.create(Set.of(TwoSides.ONE, TwoSides.TWO));
        glskMock = glsk();
    }

    private static ZonalData<SensitivityVariableSet> glsk() {
        Map<String, SensitivityVariableSet> glsks = new HashMap<>();
        glsks.put("FR", new SensitivityVariableSet("10YFR-RTE------C", List.of(new WeightedSensitivityVariable("Generator FR", 1.f))));
        glsks.put("BE", new SensitivityVariableSet("10YBE----------2", List.of(new WeightedSensitivityVariable("Generator BE", 1.f))));
        glsks.put("DE", new SensitivityVariableSet("10YCB-GERMANY--8", List.of(new WeightedSensitivityVariable("Generator DE", 1.f))));
        glsks.put("NL", new SensitivityVariableSet("10YNL----------L", List.of(new WeightedSensitivityVariable("Generator NL", 1.f))));
        return new ZonalDataImpl<>(glsks);
    }

    @Test
    void getFactorsOnCommonCracInMegawatt() {
        PtdfSensitivityProvider ptdfSensitivityProvider = new PtdfSensitivityProvider(glskMock, crac.getFlowCnecs(), Collections.singleton(Unit.MEGAWATT));
        List<SensitivityFactor> sensitivityFactors = ptdfSensitivityProvider.getBasecaseFactors(network);
        assertEquals(16, sensitivityFactors.size());
        assertTrue(sensitivityFactors.stream().anyMatch(sensitivityFactor -> sensitivityFactor.getFunctionId().contains("FFR2AA1  DDE3AA1  1")
                                                                          && sensitivityFactor.getVariableId().contains("10YCB-GERMANY--8")));
        assertTrue(sensitivityFactors.stream().allMatch(sensitivityFactor -> sensitivityFactor.getFunctionType().equals(SensitivityFunctionType.BRANCH_ACTIVE_POWER_1) || sensitivityFactor.getFunctionType().equals(SensitivityFunctionType.BRANCH_ACTIVE_POWER_2)));

        sensitivityFactors = ptdfSensitivityProvider.getContingencyFactors(network, List.of(new Contingency(crac.getContingencies().iterator().next().getId(), new ArrayList<>())));
<<<<<<< HEAD
        assertEquals(12, sensitivityFactors.size()); //12 and not 16 because in contingency FR1 FR2, monitor just side one of network elemeent "FFR2AA1  DDE3AA1  1".
=======
        assertEquals(12, sensitivityFactors.size()); // 12 and not 16 because in contingency FR1 FR2, monitor just side one of network elemeent "FFR2AA1  DDE3AA1  1".
>>>>>>> c90fdb59
        assertTrue(sensitivityFactors.stream().anyMatch(sensitivityFactor -> sensitivityFactor.getFunctionId().contains("FFR2AA1  DDE3AA1  1")
            && sensitivityFactor.getVariableId().contains("10YCB-GERMANY--8")));
    }

    @Test
    void getFactorsOnCommonCracInAmpere() {
        PtdfSensitivityProvider ptdfSensitivityProvider = new PtdfSensitivityProvider(glskMock, crac.getFlowCnecs(), Collections.singleton(Unit.AMPERE));
        List<SensitivityFactor> sensitivityFactors = ptdfSensitivityProvider.getBasecaseFactors(network);
        assertEquals(16, sensitivityFactors.size());
        assertTrue(sensitivityFactors.stream().anyMatch(sensitivityFactor -> sensitivityFactor.getFunctionId().contains("FFR2AA1  DDE3AA1  1")
            && sensitivityFactor.getVariableId().contains("10YCB-GERMANY--8")));
        assertTrue(sensitivityFactors.stream().allMatch(sensitivityFactor -> sensitivityFactor.getFunctionType().equals(SensitivityFunctionType.BRANCH_CURRENT_1) || sensitivityFactor.getFunctionType().equals(SensitivityFunctionType.BRANCH_CURRENT_2)));

        sensitivityFactors = ptdfSensitivityProvider.getContingencyFactors(network, List.of(new Contingency(crac.getContingencies().iterator().next().getId(), new ArrayList<>())));
<<<<<<< HEAD
        assertEquals(12, sensitivityFactors.size()); //12 and not 16 because in contingency FR1 FR2, monitor just side one of network elemeent "FFR2AA1  DDE3AA1  1".
=======
        assertEquals(12, sensitivityFactors.size()); // 12 and not 16 because in contingency FR1 FR2, monitor just side one of network elemeent "FFR2AA1  DDE3AA1  1".
>>>>>>> c90fdb59
        assertTrue(sensitivityFactors.stream().anyMatch(sensitivityFactor -> sensitivityFactor.getFunctionId().contains("FFR2AA1  DDE3AA1  1")
            && sensitivityFactor.getVariableId().contains("10YCB-GERMANY--8")));
    }

    @Test
    void testDisableFactorForBaseCase() {
        PtdfSensitivityProvider ptdfSensitivityProvider = new PtdfSensitivityProvider(glskMock, crac.getFlowCnecs(), Collections.singleton(Unit.MEGAWATT));

        // factors with basecase and contingency
        assertEquals(16, ptdfSensitivityProvider.getBasecaseFactors(network).size());
        assertEquals(16, ptdfSensitivityProvider.getContingencyFactors(network, List.of(new Contingency("Contingency FR1 FR3", new ArrayList<>()))).size());

        ptdfSensitivityProvider.disableFactorsForBaseCaseSituation();

        // factors after disabling basecase
        assertEquals(0, ptdfSensitivityProvider.getBasecaseFactors(network).size());
        assertEquals(16, ptdfSensitivityProvider.getContingencyFactors(network, List.of(new Contingency("Contingency FR1 FR3", new ArrayList<>()))).size());
    }

    @Test
    void testDoHandleAmpere() {
        // Simple test to check that we can handle PDTF Sensitivity in both Ampere and MW.
        PtdfSensitivityProvider ptdfSensitivityProvider = new PtdfSensitivityProvider(glskMock, crac.getFlowCnecs(), Set.of(Unit.AMPERE, Unit.MEGAWATT));
        assertTrue(ptdfSensitivityProvider.factorsInAmpere);
        assertTrue(ptdfSensitivityProvider.factorsInMegawatt);
    }
}<|MERGE_RESOLUTION|>--- conflicted
+++ resolved
@@ -62,11 +62,7 @@
         assertTrue(sensitivityFactors.stream().allMatch(sensitivityFactor -> sensitivityFactor.getFunctionType().equals(SensitivityFunctionType.BRANCH_ACTIVE_POWER_1) || sensitivityFactor.getFunctionType().equals(SensitivityFunctionType.BRANCH_ACTIVE_POWER_2)));
 
         sensitivityFactors = ptdfSensitivityProvider.getContingencyFactors(network, List.of(new Contingency(crac.getContingencies().iterator().next().getId(), new ArrayList<>())));
-<<<<<<< HEAD
-        assertEquals(12, sensitivityFactors.size()); //12 and not 16 because in contingency FR1 FR2, monitor just side one of network elemeent "FFR2AA1  DDE3AA1  1".
-=======
         assertEquals(12, sensitivityFactors.size()); // 12 and not 16 because in contingency FR1 FR2, monitor just side one of network elemeent "FFR2AA1  DDE3AA1  1".
->>>>>>> c90fdb59
         assertTrue(sensitivityFactors.stream().anyMatch(sensitivityFactor -> sensitivityFactor.getFunctionId().contains("FFR2AA1  DDE3AA1  1")
             && sensitivityFactor.getVariableId().contains("10YCB-GERMANY--8")));
     }
@@ -81,11 +77,7 @@
         assertTrue(sensitivityFactors.stream().allMatch(sensitivityFactor -> sensitivityFactor.getFunctionType().equals(SensitivityFunctionType.BRANCH_CURRENT_1) || sensitivityFactor.getFunctionType().equals(SensitivityFunctionType.BRANCH_CURRENT_2)));
 
         sensitivityFactors = ptdfSensitivityProvider.getContingencyFactors(network, List.of(new Contingency(crac.getContingencies().iterator().next().getId(), new ArrayList<>())));
-<<<<<<< HEAD
-        assertEquals(12, sensitivityFactors.size()); //12 and not 16 because in contingency FR1 FR2, monitor just side one of network elemeent "FFR2AA1  DDE3AA1  1".
-=======
         assertEquals(12, sensitivityFactors.size()); // 12 and not 16 because in contingency FR1 FR2, monitor just side one of network elemeent "FFR2AA1  DDE3AA1  1".
->>>>>>> c90fdb59
         assertTrue(sensitivityFactors.stream().anyMatch(sensitivityFactor -> sensitivityFactor.getFunctionId().contains("FFR2AA1  DDE3AA1  1")
             && sensitivityFactor.getVariableId().contains("10YCB-GERMANY--8")));
     }
