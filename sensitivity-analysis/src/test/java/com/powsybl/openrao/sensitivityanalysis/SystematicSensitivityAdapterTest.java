--- conflicted
+++ resolved
@@ -51,37 +51,6 @@
         SystematicSensitivityResult result = SystematicSensitivityAdapter.runSensitivity(network, factorProvider, new SensitivityAnalysisParameters(), "MockSensi", outageInstant, reportNode);
 
         // "standard results" of the MockSensiProvider are expected
-<<<<<<< HEAD
-        assertEquals(10, result.getReferenceFlow(crac.getFlowCnec("cnec2basecase"), LEFT), DOUBLE_TOLERANCE);
-        assertEquals(-15, result.getReferenceFlow(crac.getFlowCnec("cnec2basecase"), RIGHT), DOUBLE_TOLERANCE);
-
-        assertEquals(-20, result.getReferenceFlow(crac.getFlowCnec("cnec1stateCurativeContingency2"), LEFT), DOUBLE_TOLERANCE);
-        assertEquals(-20, result.getReferenceFlow(crac.getFlowCnec("cnec2stateCurativeContingency1"), LEFT), DOUBLE_TOLERANCE);
-        assertEquals(25, result.getReferenceFlow(crac.getFlowCnec("cnec1stateCurativeContingency2"), RIGHT), DOUBLE_TOLERANCE);
-        assertEquals(25, result.getReferenceFlow(crac.getFlowCnec("cnec2stateCurativeContingency1"), RIGHT), DOUBLE_TOLERANCE);
-
-        assertEquals(25, result.getReferenceIntensity(crac.getFlowCnec("cnec2basecase"), LEFT), DOUBLE_TOLERANCE);
-        assertEquals(-30, result.getReferenceIntensity(crac.getFlowCnec("cnec2basecase"), RIGHT), DOUBLE_TOLERANCE);
-
-        assertEquals(-200, result.getReferenceIntensity(crac.getFlowCnec("cnec1stateCurativeContingency2"), LEFT), DOUBLE_TOLERANCE);
-        assertEquals(-200, result.getReferenceIntensity(crac.getFlowCnec("cnec2stateCurativeContingency1"), LEFT), DOUBLE_TOLERANCE);
-        assertEquals(205, result.getReferenceIntensity(crac.getFlowCnec("cnec1stateCurativeContingency2"), RIGHT), DOUBLE_TOLERANCE);
-        assertEquals(205, result.getReferenceIntensity(crac.getFlowCnec("cnec2stateCurativeContingency1"), RIGHT), DOUBLE_TOLERANCE);
-
-        assertEquals(0.5, result.getSensitivityOnFlow(crac.getRangeAction("pst"), crac.getFlowCnec("cnec2basecase"), LEFT), DOUBLE_TOLERANCE);
-        assertEquals(-5, result.getSensitivityOnFlow(crac.getRangeAction("pst"), crac.getFlowCnec("cnec1stateCurativeContingency2"), LEFT), DOUBLE_TOLERANCE);
-        assertEquals(-5, result.getSensitivityOnFlow(crac.getRangeAction("pst"), crac.getFlowCnec("cnec2stateCurativeContingency1"), LEFT), DOUBLE_TOLERANCE);
-        assertEquals(-0.55, result.getSensitivityOnFlow(crac.getRangeAction("pst"), crac.getFlowCnec("cnec2basecase"), RIGHT), DOUBLE_TOLERANCE);
-        assertEquals(5.5, result.getSensitivityOnFlow(crac.getRangeAction("pst"), crac.getFlowCnec("cnec1stateCurativeContingency2"), RIGHT), DOUBLE_TOLERANCE);
-        assertEquals(5.5, result.getSensitivityOnFlow(crac.getRangeAction("pst"), crac.getFlowCnec("cnec2stateCurativeContingency1"), RIGHT), DOUBLE_TOLERANCE);
-
-        String expected = Files.readString(Path.of(getClass().getResource("/reports/expectedReportNodeSystematicSensitivityWithoutAppliedRa.txt").toURI()));
-        try (StringWriter writer = new StringWriter()) {
-            reportNode.print(writer);
-            String actual = writer.toString();
-            assertEquals(expected, actual);
-        }
-=======
         assertEquals(10, result.getReferenceFlow(crac.getFlowCnec("cnec2basecase"), ONE), DOUBLE_TOLERANCE);
         assertEquals(-15, result.getReferenceFlow(crac.getFlowCnec("cnec2basecase"), TWO), DOUBLE_TOLERANCE);
 
@@ -104,7 +73,13 @@
         assertEquals(-0.55, result.getSensitivityOnFlow(crac.getRangeAction("pst"), crac.getFlowCnec("cnec2basecase"), TWO), DOUBLE_TOLERANCE);
         assertEquals(5.5, result.getSensitivityOnFlow(crac.getRangeAction("pst"), crac.getFlowCnec("cnec1stateCurativeContingency2"), TWO), DOUBLE_TOLERANCE);
         assertEquals(5.5, result.getSensitivityOnFlow(crac.getRangeAction("pst"), crac.getFlowCnec("cnec2stateCurativeContingency1"), TWO), DOUBLE_TOLERANCE);
->>>>>>> f0a6cb98
+
+        String expected = Files.readString(Path.of(getClass().getResource("/reports/expectedReportNodeSystematicSensitivityWithoutAppliedRa.txt").toURI()));
+        try (StringWriter writer = new StringWriter()) {
+            reportNode.print(writer);
+            String actual = writer.toString();
+            assertEquals(expected, actual);
+        }
     }
 
     @Test
@@ -203,9 +178,8 @@
         assertEquals(-200, result.getReferenceIntensity(crac.getFlowCnec("cnec2stateOutageContingency1"), ONE), DOUBLE_TOLERANCE);
         assertEquals(205, result.getReferenceIntensity(crac.getFlowCnec("cnec2stateOutageContingency1"), TWO), DOUBLE_TOLERANCE);
 
-<<<<<<< HEAD
-        assertEquals(-5, result.getSensitivityOnFlow(crac.getRangeAction("pst"), crac.getFlowCnec("cnec2stateOutageContingency1"), LEFT), DOUBLE_TOLERANCE);
-        assertEquals(5.5, result.getSensitivityOnFlow(crac.getRangeAction("pst"), crac.getFlowCnec("cnec2stateOutageContingency1"), RIGHT), DOUBLE_TOLERANCE);
+        assertEquals(-5, result.getSensitivityOnFlow(crac.getRangeAction("pst"), crac.getFlowCnec("cnec2stateOutageContingency1"), ONE), DOUBLE_TOLERANCE);
+        assertEquals(5.5, result.getSensitivityOnFlow(crac.getRangeAction("pst"), crac.getFlowCnec("cnec2stateOutageContingency1"), TWO), DOUBLE_TOLERANCE);
 
         String expected = Files.readString(Path.of(getClass().getResource("/reports/expectedReportNodeSystematicSensitivityWithAppliedRa.txt").toURI()));
         try (StringWriter writer = new StringWriter()) {
@@ -213,9 +187,5 @@
             String actual = writer.toString();
             assertEquals(expected, actual);
         }
-=======
-        assertEquals(-5, result.getSensitivityOnFlow(crac.getRangeAction("pst"), crac.getFlowCnec("cnec2stateOutageContingency1"), ONE), DOUBLE_TOLERANCE);
-        assertEquals(5.5, result.getSensitivityOnFlow(crac.getRangeAction("pst"), crac.getFlowCnec("cnec2stateOutageContingency1"), TWO), DOUBLE_TOLERANCE);
->>>>>>> f0a6cb98
     }
 }