--- conflicted
+++ resolved
@@ -61,19 +61,11 @@
         InjectionRangeActionSensiHandler sensiHandler = new InjectionRangeActionSensiHandler(injectionRangeAction);
 
         SystematicSensitivityResult sensiResult = Mockito.mock(SystematicSensitivityResult.class);
-<<<<<<< HEAD
-        Mockito.when(sensiResult.getSensitivityOnFlow("injectionRangeId-positiveInjections", flowCnec, Side.LEFT, null)).thenReturn(-1.56);
-        Mockito.when(sensiResult.getSensitivityOnFlow("injectionRangeId-positiveInjections", flowCnec, Side.RIGHT, null)).thenReturn(-0.56);
+        Mockito.when(sensiResult.getSensitivityOnFlow("injectionRangeId-positiveInjections", flowCnec, TwoSides.ONE, null)).thenReturn(-1.56);
+        Mockito.when(sensiResult.getSensitivityOnFlow("injectionRangeId-positiveInjections", flowCnec, TwoSides.TWO, null)).thenReturn(-0.56);
 
-        assertEquals(-1.56, sensiHandler.getSensitivityOnFlow(flowCnec, Side.LEFT, sensiResult, null), 1e-3);
-        assertEquals(-0.56, sensiHandler.getSensitivityOnFlow(flowCnec, Side.RIGHT, sensiResult, null), 1e-3);
-=======
-        Mockito.when(sensiResult.getSensitivityOnFlow("injectionRangeId-positiveInjections", flowCnec, TwoSides.ONE)).thenReturn(-1.56);
-        Mockito.when(sensiResult.getSensitivityOnFlow("injectionRangeId-positiveInjections", flowCnec, TwoSides.TWO)).thenReturn(-0.56);
-
-        assertEquals(-1.56, sensiHandler.getSensitivityOnFlow(flowCnec, TwoSides.ONE, sensiResult), 1e-3);
-        assertEquals(-0.56, sensiHandler.getSensitivityOnFlow(flowCnec, TwoSides.TWO, sensiResult), 1e-3);
->>>>>>> a30659ba
+        assertEquals(-1.56, sensiHandler.getSensitivityOnFlow(flowCnec, TwoSides.ONE, sensiResult, null), 1e-3);
+        assertEquals(-0.56, sensiHandler.getSensitivityOnFlow(flowCnec, TwoSides.TWO, sensiResult, null), 1e-3);
     }
 
     @Test
@@ -92,23 +84,14 @@
         InjectionRangeActionSensiHandler sensiHandler = new InjectionRangeActionSensiHandler(injectionRangeAction);
 
         SystematicSensitivityResult sensiResult = Mockito.mock(SystematicSensitivityResult.class);
-<<<<<<< HEAD
-        Mockito.when(sensiResult.getSensitivityOnFlow("injectionRangeId-positiveInjections", flowCnec, Side.LEFT, null)).thenReturn(4.);
-        Mockito.when(sensiResult.getSensitivityOnFlow("injectionRangeId-negativeInjections", flowCnec, Side.LEFT, null)).thenReturn(7.);
-        Mockito.when(sensiResult.getSensitivityOnFlow("injectionRangeId-positiveInjections", flowCnec, Side.RIGHT, null)).thenReturn(10.);
-        Mockito.when(sensiResult.getSensitivityOnFlow("injectionRangeId-negativeInjections", flowCnec, Side.RIGHT, null)).thenReturn(30.);
+        // TODO: why null?
+        Mockito.when(sensiResult.getSensitivityOnFlow("injectionRangeId-positiveInjections", flowCnec, TwoSides.ONE, null)).thenReturn(4.);
+        Mockito.when(sensiResult.getSensitivityOnFlow("injectionRangeId-negativeInjections", flowCnec, TwoSides.ONE)).thenReturn(7.);
+        Mockito.when(sensiResult.getSensitivityOnFlow("injectionRangeId-positiveInjections", flowCnec, TwoSides.TWO, null)).thenReturn(10.);
+        Mockito.when(sensiResult.getSensitivityOnFlow("injectionRangeId-negativeInjections", flowCnec, TwoSides.TWO, null)).thenReturn(30.);
 
-        assertEquals(4 * 0.8 - 7 * 0.5, sensiHandler.getSensitivityOnFlow(flowCnec, Side.LEFT, sensiResult, null), 1e-3);
-        assertEquals(10 * 0.8 - 30 * 0.5, sensiHandler.getSensitivityOnFlow(flowCnec, Side.RIGHT, sensiResult, null), 1e-3);
-=======
-        Mockito.when(sensiResult.getSensitivityOnFlow("injectionRangeId-positiveInjections", flowCnec, TwoSides.ONE)).thenReturn(4.);
-        Mockito.when(sensiResult.getSensitivityOnFlow("injectionRangeId-negativeInjections", flowCnec, TwoSides.ONE)).thenReturn(7.);
-        Mockito.when(sensiResult.getSensitivityOnFlow("injectionRangeId-positiveInjections", flowCnec, TwoSides.TWO)).thenReturn(10.);
-        Mockito.when(sensiResult.getSensitivityOnFlow("injectionRangeId-negativeInjections", flowCnec, TwoSides.TWO)).thenReturn(30.);
-
-        assertEquals(4 * 0.8 - 7 * 0.5, sensiHandler.getSensitivityOnFlow(flowCnec, TwoSides.ONE, sensiResult), 1e-3);
-        assertEquals(10 * 0.8 - 30 * 0.5, sensiHandler.getSensitivityOnFlow(flowCnec, TwoSides.TWO, sensiResult), 1e-3);
->>>>>>> a30659ba
+        assertEquals(4 * 0.8 - 7 * 0.5, sensiHandler.getSensitivityOnFlow(flowCnec, TwoSides.ONE, sensiResult, null), 1e-3);
+        assertEquals(10 * 0.8 - 30 * 0.5, sensiHandler.getSensitivityOnFlow(flowCnec, TwoSides.TWO, sensiResult, null), 1e-3);
     }
 
     @Test
