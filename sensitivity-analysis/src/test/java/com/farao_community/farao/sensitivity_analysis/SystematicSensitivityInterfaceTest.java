/*
 * Copyright (c) 2020, RTE (http://www.rte-france.com)
 * This Source Code Form is subject to the terms of the Mozilla Public
 * License, v. 2.0. If a copy of the MPL was not distributed with this
 * file, You can obtain one at http://mozilla.org/MPL/2.0/.
 */

package com.farao_community.farao.sensitivity_analysis;

import com.farao_community.farao.data.crac_api.cnec.Cnec;
import com.farao_community.farao.data.crac_api.Crac;
import com.farao_community.farao.data.crac_impl.utils.CommonCracCreation;
import com.farao_community.farao.data.crac_impl.utils.NetworkImportsUtil;
import com.powsybl.computation.ComputationManager;
import com.powsybl.iidm.network.Network;
import com.powsybl.sensitivity.SensitivityAnalysisParameters;
import com.powsybl.sensitivity.json.SensitivityJson;
import org.junit.Before;
import org.junit.Test;
import org.junit.runner.RunWith;
import org.mockito.ArgumentMatchers;
import org.mockito.Mockito;
import org.powermock.api.mockito.PowerMockito;
import org.powermock.core.classloader.annotations.PowerMockIgnore;
import org.powermock.core.classloader.annotations.PrepareForTest;
import org.powermock.modules.junit4.PowerMockRunner;

import java.io.IOException;
import java.util.Random;

import static org.junit.Assert.*;

/**
 * @author Philippe Edwards {@literal <philippe.edwards at rte-france.com>}
 * @author Baptiste Seguinot {@literal <baptiste.seguinot at rte-france.com>}
 */
@RunWith(PowerMockRunner.class)
@PrepareForTest({SystematicSensitivityAdapter.class})
@PowerMockIgnore({"com.sun.org.apache.xerces.*", "javax.xml.*", "org.xml.*", "javax.management.*"})
public class SystematicSensitivityInterfaceTest {

    private static final double FLOW_TOLERANCE = 0.1;

    private Crac crac;
    private Network network;
    private SystematicSensitivityResult systematicAnalysisResultOk;
    private SystematicSensitivityResult systematicAnalysisResultFailed;
    private SensitivityAnalysisParameters defaultParameters;
    private SensitivityAnalysisParameters fallbackParameters;
    private ComputationManager computationManager;

    @Before
    public void setUp() {

        network = NetworkImportsUtil.import12NodesNetwork();
        crac = CommonCracCreation.create();
        systematicAnalysisResultOk = buildSystematicAnalysisResultOk();
        systematicAnalysisResultFailed = buildSystematicAnalysisResultFailed();

        PowerMockito.mockStatic(SystematicSensitivityAdapter.class);
        computationManager = Mockito.mock(ComputationManager.class);

        try {
            defaultParameters = SensitivityJson.createObjectMapper().readValue(getClass().getResourceAsStream("/DefaultSensitivityComputationParameters.json"), SensitivityAnalysisParameters.class);
            fallbackParameters = SensitivityJson.createObjectMapper().readValue(getClass().getResourceAsStream("/FallbackSystematicSensitivityComputationParameters.json"), SensitivityAnalysisParameters.class);
        } catch (IOException e) {
            e.printStackTrace();
        }
    }

    @Test
    public void testRunDefaultConfigOk() {
        // mock sensi service - run OK
        Mockito.when(SystematicSensitivityAdapter.runSensitivity(Mockito.any(), Mockito.any(), Mockito.any(), Mockito.any(), Mockito.anyString()))
            .thenAnswer(invocationOnMock -> systematicAnalysisResultOk);

        // run engine
        SystematicSensitivityInterface systematicSensitivityInterface = SystematicSensitivityInterface.builder()
            .withSensitivityProviderName("default-impl-name")
            .withDefaultParameters(defaultParameters)
            .withSensitivityProvider(Mockito.mock(CnecSensitivityProvider.class))
            .build();
        SystematicSensitivityResult systematicSensitivityAnalysisResult = systematicSensitivityInterface.run(network);

        // assert results
        assertNotNull(systematicSensitivityAnalysisResult);
        assertFalse(systematicSensitivityInterface.isFallback());
        for (Cnec cnec: crac.getFlowCnecs()) {
            if (cnec.getId().equals("cnec2basecase")) {
                assertEquals(1400., systematicSensitivityAnalysisResult.getReferenceFlow(cnec), FLOW_TOLERANCE);
                assertEquals(2000., systematicSensitivityAnalysisResult.getReferenceIntensity(cnec), FLOW_TOLERANCE);
            } else {
                assertEquals(0., systematicSensitivityAnalysisResult.getReferenceFlow(cnec), FLOW_TOLERANCE);
                assertEquals(0., systematicSensitivityAnalysisResult.getReferenceIntensity(cnec), FLOW_TOLERANCE);
            }
        }
    }

    @Test
    public void testRunDefaultConfigFailsAndNoFallback() {
        // mock sensi service - run with null sensi
<<<<<<< HEAD
        Mockito.when(SystematicSensitivityAdapter.runSensitivity(Mockito.any(), Mockito.any(), Mockito.any(), Mockito.any()))
=======
        Mockito.when(SystematicSensitivityAdapter.runSensitivity(Mockito.any(), Mockito.any(), Mockito.any(), Mockito.anyString()))
>>>>>>> e77a7249
            .thenAnswer(invocationOnMock -> systematicAnalysisResultFailed);

        SystematicSensitivityInterface systematicSensitivityInterface = SystematicSensitivityInterface.builder()
            .withSensitivityProviderName("default-impl-name")
            .withDefaultParameters(defaultParameters)
            .withSensitivityProvider(Mockito.mock(CnecSensitivityProvider.class))
            .build();

        // run - expected failure
        try {
            systematicSensitivityInterface.run(network);
            fail();
        } catch (SensitivityAnalysisException e) {
            assertTrue(e.getMessage().contains("Sensitivity analysis failed with default parameters. No fallback parameters available."));
        }
    }

    @Test
    public void testRunDefaultConfigFailsButFallbackOk() {
        // mock sensi service - run with null sensi
        Mockito.when(SystematicSensitivityAdapter.runSensitivity(Mockito.any(), Mockito.any(), Mockito.any(), ArgumentMatchers.eq(defaultParameters), Mockito.anyString()))
            .thenAnswer(invocationOnMock -> systematicAnalysisResultFailed);

        Mockito.when(SystematicSensitivityAdapter.runSensitivity(Mockito.any(), Mockito.any(), Mockito.any(), ArgumentMatchers.eq(fallbackParameters), Mockito.anyString()))
            .thenAnswer(invocationOnMock -> systematicAnalysisResultOk);

        SystematicSensitivityInterface systematicSensitivityInterface = SystematicSensitivityInterface.builder()
            .withSensitivityProviderName("default-impl-name")
            .withDefaultParameters(defaultParameters)
            .withFallbackParameters(fallbackParameters)
            .withSensitivityProvider(Mockito.mock(CnecSensitivityProvider.class))
            .build();

        // run
        SystematicSensitivityResult systematicSensitivityAnalysisResult = systematicSensitivityInterface.run(network);

        // assert results
        assertNotNull(systematicSensitivityAnalysisResult);
        assertTrue(systematicSensitivityInterface.isFallback());
        for (Cnec cnec: crac.getFlowCnecs()) {
            if (cnec.getId().equals("cnec2basecase")) {
                assertEquals(1400., systematicSensitivityAnalysisResult.getReferenceFlow(cnec), FLOW_TOLERANCE);
                assertEquals(2000., systematicSensitivityAnalysisResult.getReferenceIntensity(cnec), FLOW_TOLERANCE);
            } else {
                assertEquals(0., systematicSensitivityAnalysisResult.getReferenceFlow(cnec), FLOW_TOLERANCE);
                assertEquals(0., systematicSensitivityAnalysisResult.getReferenceIntensity(cnec), FLOW_TOLERANCE);
            }
        }
    }

    @Test
    public void testRunDefaultConfigAndFallbackFail() {
        // mock sensi service - run with null sensi
        Mockito.when(SystematicSensitivityAdapter.runSensitivity(Mockito.any(), Mockito.any(), Mockito.any(), ArgumentMatchers.eq(defaultParameters), Mockito.anyString()))
            .thenAnswer(invocationOnMock -> systematicAnalysisResultFailed);

        Mockito.when(SystematicSensitivityAdapter.runSensitivity(Mockito.any(), Mockito.any(), Mockito.any(), ArgumentMatchers.eq(fallbackParameters), Mockito.anyString()))
            .thenAnswer(invocationOnMock -> systematicAnalysisResultFailed);

        SystematicSensitivityInterface systematicSensitivityInterface = SystematicSensitivityInterface.builder()
            .withSensitivityProviderName("default-impl-name")
            .withDefaultParameters(defaultParameters)
            .withFallbackParameters(fallbackParameters)
            .withSensitivityProvider(Mockito.mock(CnecSensitivityProvider.class))
            .build();

        // run - expected failure
        try {
            systematicSensitivityInterface.run(network);
            fail();
        } catch (SensitivityAnalysisException e) {
            assertTrue(e.getMessage().contains("Sensitivity analysis failed with all available sensitivity parameters."));
        }
    }

    private SystematicSensitivityResult buildSystematicAnalysisResultOk() {
        Random random = new Random();
        random.setSeed(42L);
        SystematicSensitivityResult result = Mockito.mock(SystematicSensitivityResult.class);
        Mockito.when(result.isSuccess()).thenReturn(true);
        crac.getFlowCnecs().forEach(cnec -> {
            if (cnec.getId().equals("cnec2basecase")) {
                Mockito.when(result.getReferenceFlow(cnec)).thenReturn(1400.);
                Mockito.when(result.getReferenceIntensity(cnec)).thenReturn(2000.);
                crac.getRangeActions().forEach(rangeAction -> {
                    Mockito.when(result.getSensitivityOnFlow(rangeAction, cnec)).thenReturn(random.nextDouble());
                    Mockito.when(result.getSensitivityOnIntensity(rangeAction, cnec)).thenReturn(random.nextDouble());
                });
            } else {
                Mockito.when(result.getReferenceFlow(cnec)).thenReturn(0.0);
                Mockito.when(result.getReferenceIntensity(cnec)).thenReturn(0.0);
                crac.getRangeActions().forEach(rangeAction -> {
                    Mockito.when(result.getSensitivityOnFlow(rangeAction, cnec)).thenReturn(random.nextDouble());
                    Mockito.when(result.getSensitivityOnIntensity(rangeAction, cnec)).thenReturn(random.nextDouble());
                });
            }
        });
        return result;
    }

    private SystematicSensitivityResult buildSystematicAnalysisResultFailed() {
        SystematicSensitivityResult result = Mockito.mock(SystematicSensitivityResult.class);
        Mockito.when(result.isSuccess()).thenReturn(false);
        return result;
    }
}<|MERGE_RESOLUTION|>--- conflicted
+++ resolved
@@ -99,11 +99,7 @@
     @Test
     public void testRunDefaultConfigFailsAndNoFallback() {
         // mock sensi service - run with null sensi
-<<<<<<< HEAD
         Mockito.when(SystematicSensitivityAdapter.runSensitivity(Mockito.any(), Mockito.any(), Mockito.any(), Mockito.any()))
-=======
-        Mockito.when(SystematicSensitivityAdapter.runSensitivity(Mockito.any(), Mockito.any(), Mockito.any(), Mockito.anyString()))
->>>>>>> e77a7249
             .thenAnswer(invocationOnMock -> systematicAnalysisResultFailed);
 
         SystematicSensitivityInterface systematicSensitivityInterface = SystematicSensitivityInterface.builder()
