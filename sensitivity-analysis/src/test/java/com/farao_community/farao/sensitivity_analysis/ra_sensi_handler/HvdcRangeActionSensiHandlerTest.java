/*
 * Copyright (c) 2022, RTE (http://www.rte-france.com)
 * This Source Code Form is subject to the terms of the Mozilla Public
 * License, v. 2.0. If a copy of the MPL was not distributed with this
 * file, You can obtain one at http://mozilla.org/MPL/2.0/.
 */
package com.farao_community.farao.sensitivity_analysis.ra_sensi_handler;

import com.farao_community.farao.commons.FaraoException;
import com.farao_community.farao.data.crac_api.Crac;
import com.farao_community.farao.data.crac_api.CracFactory;
import com.farao_community.farao.data.crac_api.InstantKind;
import com.farao_community.farao.data.crac_api.cnec.FlowCnec;
import com.farao_community.farao.data.crac_api.cnec.Side;
import com.farao_community.farao.data.crac_api.range_action.HvdcRangeAction;
import com.farao_community.farao.data.crac_api.usage_rule.UsageMethod;
import com.farao_community.farao.data.crac_impl.utils.CommonCracCreation;
import com.farao_community.farao.sensitivity_analysis.SystematicSensitivityResult;
import com.powsybl.iidm.network.Network;
import org.junit.jupiter.api.Test;
import org.mockito.Mockito;

import static org.junit.jupiter.api.Assertions.assertEquals;
import static org.junit.jupiter.api.Assertions.assertThrows;

/**
 * @author Baptiste Seguinot {@literal <baptiste.seguinot at rte-france.com>}
 */
class HvdcRangeActionSensiHandlerTest {
    private static final String PREVENTIVE_INSTANT_ID = "preventive";

    @Test
    void checkConsistencyOKTest() {
        Network network = Network.read("TestCase16NodesWithHvdc.xiidm", getClass().getResourceAsStream("/TestCase16NodesWithHvdc.xiidm"));
<<<<<<< HEAD
        Crac crac = CracFactory.findDefault().create("test-crac")
            .newInstant(PREVENTIVE_INSTANT_ID, InstantKind.PREVENTIVE);
        HvdcRangeAction hvdcRangeAction = (HvdcRangeAction) crac.newHvdcRangeAction().withId("hvdcRangeId")
=======
        Crac crac = CracFactory.findDefault().create("test-crac");
        HvdcRangeAction hvdcRangeAction = crac.newHvdcRangeAction().withId("hvdcRangeId")
>>>>>>> 07e0834d
                .withNetworkElement("BBE2AA11 FFR3AA11 1")
                .newRange().withMin(-1000).withMax(1000).add()
                .newOnInstantUsageRule().withInstant(PREVENTIVE_INSTANT_ID).withUsageMethod(UsageMethod.AVAILABLE).add()
                .add();

        HvdcRangeActionSensiHandler sensiHandler = new HvdcRangeActionSensiHandler(hvdcRangeAction);

        sensiHandler.checkConsistency(network); // should not throw
    }

    @Test
    void getSensitivityOnFlowTest() {
        Crac crac = CommonCracCreation.create();
        FlowCnec flowCnec = crac.getFlowCnec("cnec1basecase");
        HvdcRangeAction hvdcRangeAction = crac.newHvdcRangeAction().withId("hvdcRangeId")
                .withNetworkElement("BBE2AA11 FFR3AA11 1")
                .newRange().withMin(-1000).withMax(1000).add()
                .newOnInstantUsageRule().withInstant(PREVENTIVE_INSTANT_ID).withUsageMethod(UsageMethod.AVAILABLE).add()
                .add();

        HvdcRangeActionSensiHandler sensiHandler = new HvdcRangeActionSensiHandler(hvdcRangeAction);

        SystematicSensitivityResult sensiResult = Mockito.mock(SystematicSensitivityResult.class);
        Mockito.when(sensiResult.getSensitivityOnFlow("BBE2AA11 FFR3AA11 1", flowCnec, Side.LEFT)).thenReturn(-12.56);
        Mockito.when(sensiResult.getSensitivityOnFlow("BBE2AA11 FFR3AA11 1", flowCnec, Side.RIGHT)).thenReturn(-10.56);

        assertEquals(-12.56, sensiHandler.getSensitivityOnFlow(flowCnec, Side.LEFT, sensiResult), 1e-3);
        assertEquals(-10.56, sensiHandler.getSensitivityOnFlow(flowCnec, Side.RIGHT, sensiResult), 1e-3);
    }

    @Test
    void checkConsistencyNotAHvdc() {
        Network network = Network.read("TestCase16NodesWithHvdc.xiidm", getClass().getResourceAsStream("/TestCase16NodesWithHvdc.xiidm"));
        Crac crac = CracFactory.findDefault().create("test-crac")
            .newInstant(PREVENTIVE_INSTANT_ID, InstantKind.PREVENTIVE);

        HvdcRangeAction hvdcRangeAction = crac.newHvdcRangeAction().withId("hvdcRangeId")
                .withNetworkElement("BBE1AA11 BBE2AA11 1")
                .newRange().withMin(-1000).withMax(1000).add()
                .newOnInstantUsageRule().withInstant(PREVENTIVE_INSTANT_ID).withUsageMethod(UsageMethod.AVAILABLE).add()
                .add();

        HvdcRangeActionSensiHandler sensiHandler = new HvdcRangeActionSensiHandler(hvdcRangeAction);

        FaraoException exception = assertThrows(FaraoException.class, () -> sensiHandler.checkConsistency(network));
        assertEquals("Unable to create sensitivity variable for HvdcRangeAction hvdcRangeId, on element BBE1AA11 BBE2AA11 1", exception.getMessage());
    }

    @Test
    void checkConsistencyNotANetworkElement() {
        Network network = Network.read("TestCase16NodesWithHvdc.xiidm", getClass().getResourceAsStream("/TestCase16NodesWithHvdc.xiidm"));
        Crac crac = CracFactory.findDefault().create("test-crac")
            .newInstant(PREVENTIVE_INSTANT_ID, InstantKind.PREVENTIVE);

        HvdcRangeAction hvdcRangeAction = crac.newHvdcRangeAction().withId("hvdcRangeId")
                .withNetworkElement("unknownNetworkElement")
                .newRange().withMin(-1000).withMax(1000).add()
                .newOnInstantUsageRule().withInstant(PREVENTIVE_INSTANT_ID).withUsageMethod(UsageMethod.AVAILABLE).add()
                .add();

        HvdcRangeActionSensiHandler sensiHandler = new HvdcRangeActionSensiHandler(hvdcRangeAction);

        FaraoException exception = assertThrows(FaraoException.class, () -> sensiHandler.checkConsistency(network));
        assertEquals("Unable to create sensitivity variable for HvdcRangeAction hvdcRangeId, on element unknownNetworkElement", exception.getMessage());
    }
}<|MERGE_RESOLUTION|>--- conflicted
+++ resolved
@@ -32,14 +32,9 @@
     @Test
     void checkConsistencyOKTest() {
         Network network = Network.read("TestCase16NodesWithHvdc.xiidm", getClass().getResourceAsStream("/TestCase16NodesWithHvdc.xiidm"));
-<<<<<<< HEAD
         Crac crac = CracFactory.findDefault().create("test-crac")
             .newInstant(PREVENTIVE_INSTANT_ID, InstantKind.PREVENTIVE);
-        HvdcRangeAction hvdcRangeAction = (HvdcRangeAction) crac.newHvdcRangeAction().withId("hvdcRangeId")
-=======
-        Crac crac = CracFactory.findDefault().create("test-crac");
         HvdcRangeAction hvdcRangeAction = crac.newHvdcRangeAction().withId("hvdcRangeId")
->>>>>>> 07e0834d
                 .withNetworkElement("BBE2AA11 FFR3AA11 1")
                 .newRange().withMin(-1000).withMax(1000).add()
                 .newOnInstantUsageRule().withInstant(PREVENTIVE_INSTANT_ID).withUsageMethod(UsageMethod.AVAILABLE).add()
