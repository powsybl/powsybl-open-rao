/*
 * Copyright (c) 2020, RTE (http://www.rte-france.com)
 * This Source Code Form is subject to the terms of the Mozilla Public
 * License, v. 2.0. If a copy of the MPL was not distributed with this
 * file, You can obtain one at http://mozilla.org/MPL/2.0/.
 */
package com.farao_community.farao.sensitivity_analysis;

import com.farao_community.farao.commons.Unit;
import com.farao_community.farao.commons.ZonalData;
import com.farao_community.farao.data.crac_api.Crac;
import com.farao_community.farao.data.crac_api.cnec.FlowCnec;
import com.farao_community.farao.data.crac_api.range_action.RangeAction;
import com.farao_community.farao.data.crac_impl.utils.CommonCracCreation;
import com.farao_community.farao.data.crac_impl.utils.NetworkImportsUtil;
import com.farao_community.farao.data.glsk.ucte.UcteGlskDocument;
import com.powsybl.iidm.network.Network;
import com.powsybl.sensitivity.*;
import com.powsybl.sensitivity.factors.variables.LinearGlsk;
import org.junit.Before;
import org.junit.Test;
import org.mockito.Mockito;

import java.time.Instant;
import java.util.Collections;
import java.util.stream.Collectors;
import java.util.stream.Stream;

import static org.junit.Assert.*;

/**
 * @author Sebastien Murgey {@literal <sebastien.murgey at rte-france.com>}
 */
public class SystematicSensitivityResultTest {
    private static final double EPSILON = 1e-2;

    private Network network;
    private FlowCnec nStateCnec;
    private FlowCnec contingencyCnec;
    private RangeAction rangeAction;
    private LinearGlsk linearGlsk;

    private RangeActionSensitivityProvider rangeActionSensitivityProvider;
    private PtdfSensitivityProvider ptdfSensitivityProvider;

    @Before
    public void setUp() {
        network = NetworkImportsUtil.import12NodesNetwork();
        Crac crac = CommonCracCreation.createWithPreventivePstRange();

        ZonalData<LinearGlsk> glskProvider = UcteGlskDocument.importGlsk(getClass().getResourceAsStream("/glsk_proportional_12nodes.xml"))
            .getZonalGlsks(network, Instant.parse("2016-07-28T22:30:00Z"));

        // Ra Provider
        rangeActionSensitivityProvider = new RangeActionSensitivityProvider(crac.getRangeActions(), crac.getFlowCnecs(), Stream.of(Unit.MEGAWATT, Unit.AMPERE).collect(Collectors.toSet()));

        // Ptdf Provider
        ptdfSensitivityProvider = new PtdfSensitivityProvider(glskProvider, crac.getFlowCnecs(), Collections.singleton(Unit.MEGAWATT));

        nStateCnec = crac.getFlowCnec("cnec1basecase");
        rangeAction = crac.getRangeAction("pst");
        contingencyCnec = crac.getFlowCnec("cnec1stateCurativeContingency1");
        linearGlsk = glskProvider.getData("10YFR-RTE------C");
    }

    @Test
    public void testPostTreatIntensities() {
        // When
        SensitivityAnalysisResult sensitivityAnalysisResult = SensitivityAnalysis.run(network, network.getVariantManager().getWorkingVariantId(), rangeActionSensitivityProvider, ptdfSensitivityProvider.getContingencies(network), SensitivityAnalysisParameters.load());
        SystematicSensitivityResult result = new SystematicSensitivityResult().completeData(sensitivityAnalysisResult, false);

        // Before postTreating intensities
        assertEquals(-20, result.getReferenceFlow(contingencyCnec), EPSILON);
        assertEquals(200, result.getReferenceIntensity(contingencyCnec), EPSILON);

        // After postTreating intensities
        result.postTreatIntensities();
        assertEquals(-20, result.getReferenceFlow(contingencyCnec), EPSILON);
        assertEquals(-200, result.getReferenceIntensity(contingencyCnec), EPSILON);
    }

    @Test
    public void testPstResultManipulation() {
        // When
        SensitivityAnalysisResult sensitivityAnalysisResult = SensitivityAnalysis.run(network, network.getVariantManager().getWorkingVariantId(), rangeActionSensitivityProvider, rangeActionSensitivityProvider.getContingencies(network), SensitivityAnalysisParameters.load());
        SystematicSensitivityResult result = new SystematicSensitivityResult().completeData(sensitivityAnalysisResult, false).postTreatIntensities();

        // Then
        assertTrue(result.isSuccess());

        //  in basecase
        assertEquals(10, result.getReferenceFlow(nStateCnec), EPSILON);
        assertEquals(25, result.getReferenceIntensity(nStateCnec), EPSILON);
        assertEquals(0.5, result.getSensitivityOnFlow(rangeAction, nStateCnec), EPSILON);
        assertEquals(0.25, result.getSensitivityOnIntensity(rangeAction, nStateCnec), EPSILON);

        //  after contingency
        assertEquals(-20, result.getReferenceFlow(contingencyCnec), EPSILON);
        assertEquals(-200, result.getReferenceIntensity(contingencyCnec), EPSILON);
        assertEquals(-5, result.getSensitivityOnFlow(rangeAction, contingencyCnec), EPSILON);
        assertEquals(-5, result.getSensitivityOnIntensity(rangeAction, contingencyCnec), EPSILON);
    }

    @Test
    public void testPtdfResultManipulation() {
        // When
        SensitivityAnalysisResult sensitivityAnalysisResult = SensitivityAnalysis.run(network, network.getVariantManager().getWorkingVariantId(), ptdfSensitivityProvider, ptdfSensitivityProvider.getContingencies(network), SensitivityAnalysisParameters.load());
        SystematicSensitivityResult result = new SystematicSensitivityResult().completeData(sensitivityAnalysisResult, false).postTreatIntensities();

        // Then
        assertTrue(result.isSuccess());

        //  in basecase
        assertEquals(10, result.getReferenceFlow(nStateCnec), EPSILON);
        assertEquals(0.140, result.getSensitivityOnFlow(linearGlsk, nStateCnec), EPSILON);

        //  after contingency
        assertEquals(-20, result.getReferenceFlow(contingencyCnec), EPSILON);
        assertEquals(6, result.getSensitivityOnFlow(linearGlsk, contingencyCnec), EPSILON);
    }

    @Test
    public void testNokSensiResult() {
        // When
        SensitivityAnalysisResult sensitivityAnalysisResult = Mockito.mock(SensitivityAnalysisResult.class);
        Mockito.when(sensitivityAnalysisResult.isOk()).thenReturn(false);
        SystematicSensitivityResult result = new SystematicSensitivityResult().completeData(sensitivityAnalysisResult, false).postTreatIntensities();

        // Then
        assertFalse(result.isSuccess());
    }

<<<<<<< HEAD
    @Test
    public void checkIfPstToBranchIntensityIsDisconnectedTest() {
        BranchIntensity funcOnBranch = new BranchIntensity("FFR2AA1  FFR3AA1  1", "FFR2AA1  FFR3AA1  1", "FFR2AA1  FFR3AA1  1");
        PhaseTapChangerAngle varOnPst = new PhaseTapChangerAngle("BBE2AA1  BBE3AA1  1", "BBE2AA1  BBE3AA1  1", "BBE2AA1  BBE3AA1  1");

        SensitivityValue pstOnBranchFlow = new SensitivityValue(
                new BranchIntensityPerPSTAngle(funcOnBranch, varOnPst),
                10., 10., 10.
        );

        // branch and PST connected
        assertFalse(SystematicSensitivityResult.isfFunctionOrVariableDisconnected(pstOnBranchFlow, network));

        // branch disconnected
        network.getBranch("FFR2AA1  FFR3AA1  1").getTerminal1().disconnect();
        assertTrue(SystematicSensitivityResult.isfFunctionOrVariableDisconnected(pstOnBranchFlow, network));

        // pst out of main component
        network = NetworkImportsUtil.import12NodesNetwork();
        network.getBranch("BBE2AA1  FFR3AA1  1").getTerminal1().disconnect();
        network.getBranch("NNL2AA1  BBE3AA1  1").getTerminal2().disconnect();
        assertTrue(SystematicSensitivityResult.isfFunctionOrVariableDisconnected(pstOnBranchFlow, network));
    }

    @Test
    public void checkIfGlskToBranchFlowIsDisconnectedTest() {
        BranchFlow funcOnBranch = new BranchFlow("DDE2AA1  DDE3AA1  1", "DDE2AA1  DDE3AA1  1", "DDE2AA1  DDE3AA1  1");
        LinearGlsk varOnGlsk = new LinearGlsk("10YFR-RTE------C", "10YFR-RTE------C", linearGlsk.getGLSKs());

        SensitivityValue pstOnBranchFlow = new SensitivityValue(
                new BranchFlowPerLinearGlsk(funcOnBranch, varOnGlsk),
                10., 10., 10.
        );

        // branch and GLSK connected
        assertFalse(SystematicSensitivityResult.isfFunctionOrVariableDisconnected(pstOnBranchFlow, network));

        // branch disconnected
        network.getBranch("DDE2AA1  DDE3AA1  1").getTerminal1().disconnect();
        assertTrue(SystematicSensitivityResult.isfFunctionOrVariableDisconnected(pstOnBranchFlow, network));

        // GLSK out of main component
        network = NetworkImportsUtil.import12NodesNetwork();
        network.getBranch("BBE2AA1  FFR3AA1  1").getTerminal2().disconnect();
        network.getBranch("FFR2AA1  DDE3AA1  1").getTerminal1().disconnect();
        assertTrue(SystematicSensitivityResult.isfFunctionOrVariableDisconnected(pstOnBranchFlow, network));
    }

    @Test
    public void uncoveredFunctionAndVariablesTest() {
        BranchFlow funcOnBranch = new BranchFlow("DDE2AA1  DDE3AA1  1", "DDE2AA1  DDE3AA1  1", "DDE2AA1  DDE3AA1  1");
        BusVoltage busVoltage = new BusVoltage("DDE2AA1", "DDE2AA1", Mockito.mock(BusRef.class));
        TargetVoltage targetVoltage = new TargetVoltage("FFR3AA1", "FFR3AA1", "FFR3AA1");
        InjectionIncrease injectionIncrease = new InjectionIncrease("FFR3AA1", "FFR3AA1", "FFR3AA1");

        SensitivityValue sensiOnBusVoltage = new SensitivityValue(
                new BusVoltagePerTargetV(busVoltage, targetVoltage),
                10., 10., 10.
        );

        SensitivityValue sensiOfInjectionIncrease = new SensitivityValue(
                new BranchFlowPerInjectionIncrease(funcOnBranch, injectionIncrease),
                10., 10., 10.
        );

        try {
            SystematicSensitivityResult.isfFunctionOrVariableDisconnected(sensiOnBusVoltage, network);
            fail();
        } catch (NotImplementedException e) {
            // should throw
        }

        try {
            SystematicSensitivityResult.isfFunctionOrVariableDisconnected(sensiOfInjectionIncrease, network);
            fail();
        } catch (NotImplementedException e) {
            // should throw
        }
    }

=======
>>>>>>> 9334d683
}<|MERGE_RESOLUTION|>--- conflicted
+++ resolved
@@ -130,87 +130,4 @@
         assertFalse(result.isSuccess());
     }
 
-<<<<<<< HEAD
-    @Test
-    public void checkIfPstToBranchIntensityIsDisconnectedTest() {
-        BranchIntensity funcOnBranch = new BranchIntensity("FFR2AA1  FFR3AA1  1", "FFR2AA1  FFR3AA1  1", "FFR2AA1  FFR3AA1  1");
-        PhaseTapChangerAngle varOnPst = new PhaseTapChangerAngle("BBE2AA1  BBE3AA1  1", "BBE2AA1  BBE3AA1  1", "BBE2AA1  BBE3AA1  1");
-
-        SensitivityValue pstOnBranchFlow = new SensitivityValue(
-                new BranchIntensityPerPSTAngle(funcOnBranch, varOnPst),
-                10., 10., 10.
-        );
-
-        // branch and PST connected
-        assertFalse(SystematicSensitivityResult.isfFunctionOrVariableDisconnected(pstOnBranchFlow, network));
-
-        // branch disconnected
-        network.getBranch("FFR2AA1  FFR3AA1  1").getTerminal1().disconnect();
-        assertTrue(SystematicSensitivityResult.isfFunctionOrVariableDisconnected(pstOnBranchFlow, network));
-
-        // pst out of main component
-        network = NetworkImportsUtil.import12NodesNetwork();
-        network.getBranch("BBE2AA1  FFR3AA1  1").getTerminal1().disconnect();
-        network.getBranch("NNL2AA1  BBE3AA1  1").getTerminal2().disconnect();
-        assertTrue(SystematicSensitivityResult.isfFunctionOrVariableDisconnected(pstOnBranchFlow, network));
-    }
-
-    @Test
-    public void checkIfGlskToBranchFlowIsDisconnectedTest() {
-        BranchFlow funcOnBranch = new BranchFlow("DDE2AA1  DDE3AA1  1", "DDE2AA1  DDE3AA1  1", "DDE2AA1  DDE3AA1  1");
-        LinearGlsk varOnGlsk = new LinearGlsk("10YFR-RTE------C", "10YFR-RTE------C", linearGlsk.getGLSKs());
-
-        SensitivityValue pstOnBranchFlow = new SensitivityValue(
-                new BranchFlowPerLinearGlsk(funcOnBranch, varOnGlsk),
-                10., 10., 10.
-        );
-
-        // branch and GLSK connected
-        assertFalse(SystematicSensitivityResult.isfFunctionOrVariableDisconnected(pstOnBranchFlow, network));
-
-        // branch disconnected
-        network.getBranch("DDE2AA1  DDE3AA1  1").getTerminal1().disconnect();
-        assertTrue(SystematicSensitivityResult.isfFunctionOrVariableDisconnected(pstOnBranchFlow, network));
-
-        // GLSK out of main component
-        network = NetworkImportsUtil.import12NodesNetwork();
-        network.getBranch("BBE2AA1  FFR3AA1  1").getTerminal2().disconnect();
-        network.getBranch("FFR2AA1  DDE3AA1  1").getTerminal1().disconnect();
-        assertTrue(SystematicSensitivityResult.isfFunctionOrVariableDisconnected(pstOnBranchFlow, network));
-    }
-
-    @Test
-    public void uncoveredFunctionAndVariablesTest() {
-        BranchFlow funcOnBranch = new BranchFlow("DDE2AA1  DDE3AA1  1", "DDE2AA1  DDE3AA1  1", "DDE2AA1  DDE3AA1  1");
-        BusVoltage busVoltage = new BusVoltage("DDE2AA1", "DDE2AA1", Mockito.mock(BusRef.class));
-        TargetVoltage targetVoltage = new TargetVoltage("FFR3AA1", "FFR3AA1", "FFR3AA1");
-        InjectionIncrease injectionIncrease = new InjectionIncrease("FFR3AA1", "FFR3AA1", "FFR3AA1");
-
-        SensitivityValue sensiOnBusVoltage = new SensitivityValue(
-                new BusVoltagePerTargetV(busVoltage, targetVoltage),
-                10., 10., 10.
-        );
-
-        SensitivityValue sensiOfInjectionIncrease = new SensitivityValue(
-                new BranchFlowPerInjectionIncrease(funcOnBranch, injectionIncrease),
-                10., 10., 10.
-        );
-
-        try {
-            SystematicSensitivityResult.isfFunctionOrVariableDisconnected(sensiOnBusVoltage, network);
-            fail();
-        } catch (NotImplementedException e) {
-            // should throw
-        }
-
-        try {
-            SystematicSensitivityResult.isfFunctionOrVariableDisconnected(sensiOfInjectionIncrease, network);
-            fail();
-        } catch (NotImplementedException e) {
-            // should throw
-        }
-    }
-
-=======
->>>>>>> 9334d683
 }