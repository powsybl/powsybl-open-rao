/*
 * Copyright (c) 2022, RTE (http://www.rte-france.com)
 * This Source Code Form is subject to the terms of the Mozilla Public
 * License, v. 2.0. If a copy of the MPL was not distributed with this
 * file, You can obtain one at http://mozilla.org/MPL/2.0/.
 */
package com.farao_community.farao.sensitivity_analysis.ra_sensi_handler;

import com.farao_community.farao.commons.FaraoException;
import com.farao_community.farao.data.crac_api.Crac;
import com.farao_community.farao.data.crac_api.CracFactory;
import com.farao_community.farao.data.crac_api.InstantKind;
import com.farao_community.farao.data.crac_api.cnec.FlowCnec;
import com.farao_community.farao.data.crac_api.cnec.Side;
import com.farao_community.farao.data.crac_api.range_action.InjectionRangeAction;
import com.farao_community.farao.data.crac_api.usage_rule.UsageMethod;
import com.farao_community.farao.data.crac_impl.utils.CommonCracCreation;
import com.farao_community.farao.sensitivity_analysis.SystematicSensitivityResult;
import com.powsybl.iidm.network.Network;
import org.junit.jupiter.api.Test;
import org.mockito.Mockito;

import static org.junit.jupiter.api.Assertions.assertEquals;
import static org.junit.jupiter.api.Assertions.assertThrows;

/**
 * @author Baptiste Seguinot {@literal <baptiste.seguinot at rte-france.com>}
 */
class InjectionRangeActionSensiHandlerTest {
    private static final String PREVENTIVE_INSTANT_ID = "preventive";

    @Test
    void checkConsistencyOKTest() {
        Network network = Network.read("TestCase16NodesWithUcteHvdc.uct", getClass().getResourceAsStream("/TestCase16NodesWithUcteHvdc.uct"));
<<<<<<< HEAD
        Crac crac = CracFactory.findDefault().create("test-crac")
            .newInstant(PREVENTIVE_INSTANT_ID, InstantKind.PREVENTIVE);
        InjectionRangeAction injectionRangeAction = (InjectionRangeAction) crac.newInjectionRangeAction().withId("injectionRangeId")
=======
        Crac crac = CracFactory.findDefault().create("test-crac");
        InjectionRangeAction injectionRangeAction = crac.newInjectionRangeAction().withId("injectionRangeId")
>>>>>>> 07e0834d
                .withNetworkElementAndKey(0.4, "BBE2AA12_generator")
                .withNetworkElementAndKey(0.4, "BBE2AA12_load")
                .withNetworkElementAndKey(-0.2, "FFR3AA12_generator")
                .withNetworkElementAndKey(-0.3, "FFR3AA12_load")
                .newRange().withMin(-1000).withMax(1000).add()
                .newOnInstantUsageRule().withInstant(PREVENTIVE_INSTANT_ID).withUsageMethod(UsageMethod.AVAILABLE).add()
                .add();

        InjectionRangeActionSensiHandler sensiHandler = new InjectionRangeActionSensiHandler(injectionRangeAction);

        sensiHandler.checkConsistency(network); // should not throw
    }

    @Test
    void getSensitivityOnFlowSimpleTest() {
        Crac crac = CommonCracCreation.create();
        FlowCnec flowCnec = crac.getFlowCnec("cnec1basecase");
        InjectionRangeAction injectionRangeAction = crac.newInjectionRangeAction().withId("injectionRangeId")
                .withNetworkElementAndKey(1, "BBE2AA12_generator")
                .newRange().withMin(-1000).withMax(1000).add()
                .newOnInstantUsageRule().withInstant(PREVENTIVE_INSTANT_ID).withUsageMethod(UsageMethod.AVAILABLE).add()
                .add();

        InjectionRangeActionSensiHandler sensiHandler = new InjectionRangeActionSensiHandler(injectionRangeAction);

        SystematicSensitivityResult sensiResult = Mockito.mock(SystematicSensitivityResult.class);
        Mockito.when(sensiResult.getSensitivityOnFlow("injectionRangeId-positiveInjections", flowCnec, Side.LEFT)).thenReturn(-1.56);
        Mockito.when(sensiResult.getSensitivityOnFlow("injectionRangeId-positiveInjections", flowCnec, Side.RIGHT)).thenReturn(-0.56);

        assertEquals(-1.56, sensiHandler.getSensitivityOnFlow(flowCnec, Side.LEFT, sensiResult), 1e-3);
        assertEquals(-0.56, sensiHandler.getSensitivityOnFlow(flowCnec, Side.RIGHT, sensiResult), 1e-3);
    }

    @Test
    void getSensitivityOnFlowComplexTest() {
        Crac crac = CommonCracCreation.create();
        FlowCnec flowCnec = crac.getFlowCnec("cnec1basecase");
        InjectionRangeAction injectionRangeAction = crac.newInjectionRangeAction().withId("injectionRangeId")
                .withNetworkElementAndKey(0.4, "BBE2AA12_generator")
                .withNetworkElementAndKey(0.4, "BBE2AA12_load")
                .withNetworkElementAndKey(-0.2, "FFR3AA12_generator")
                .withNetworkElementAndKey(-0.3, "FFR3AA12_load")
                .newRange().withMin(-1000).withMax(1000).add()
                .newOnInstantUsageRule().withInstant(PREVENTIVE_INSTANT_ID).withUsageMethod(UsageMethod.AVAILABLE).add()
                .add();

        InjectionRangeActionSensiHandler sensiHandler = new InjectionRangeActionSensiHandler(injectionRangeAction);

        SystematicSensitivityResult sensiResult = Mockito.mock(SystematicSensitivityResult.class);
        Mockito.when(sensiResult.getSensitivityOnFlow("injectionRangeId-positiveInjections", flowCnec, Side.LEFT)).thenReturn(4.);
        Mockito.when(sensiResult.getSensitivityOnFlow("injectionRangeId-negativeInjections", flowCnec, Side.LEFT)).thenReturn(7.);
        Mockito.when(sensiResult.getSensitivityOnFlow("injectionRangeId-positiveInjections", flowCnec, Side.RIGHT)).thenReturn(10.);
        Mockito.when(sensiResult.getSensitivityOnFlow("injectionRangeId-negativeInjections", flowCnec, Side.RIGHT)).thenReturn(30.);

        assertEquals(4 * 0.8 - 7 * 0.5, sensiHandler.getSensitivityOnFlow(flowCnec, Side.LEFT, sensiResult), 1e-3);
        assertEquals(10 * 0.8 - 30 * 0.5, sensiHandler.getSensitivityOnFlow(flowCnec, Side.RIGHT, sensiResult), 1e-3);
    }

    @Test
    void checkConsistencyNotAnInjection() {
        Network network = Network.read("TestCase16NodesWithUcteHvdc.uct", getClass().getResourceAsStream("/TestCase16NodesWithUcteHvdc.uct"));
<<<<<<< HEAD
        Crac crac = CracFactory.findDefault().create("test-crac")
            .newInstant(PREVENTIVE_INSTANT_ID, InstantKind.PREVENTIVE);
        InjectionRangeAction injectionRangeAction = (InjectionRangeAction) crac.newInjectionRangeAction().withId("injectionRangeId")
=======
        Crac crac = CracFactory.findDefault().create("test-crac");
        InjectionRangeAction injectionRangeAction = crac.newInjectionRangeAction().withId("injectionRangeId")
>>>>>>> 07e0834d
                .withNetworkElementAndKey(1, "BBE1AA11 BBE2AA11 1")
                .newRange().withMin(-1000).withMax(1000).add()
                .newOnInstantUsageRule().withInstant(PREVENTIVE_INSTANT_ID).withUsageMethod(UsageMethod.AVAILABLE).add()
                .add();

        InjectionRangeActionSensiHandler sensiHandler = new InjectionRangeActionSensiHandler(injectionRangeAction);

        FaraoException exception = assertThrows(FaraoException.class, () -> sensiHandler.checkConsistency(network));
        assertEquals("Unable to create sensitivity variable for InjectionRangeAction injectionRangeId, on element BBE1AA11 BBE2AA11 1", exception.getMessage());
    }

    @Test
    void checkConsistencyNotANetworkElement() {
        Network network = Network.read("TestCase16NodesWithUcteHvdc.uct", getClass().getResourceAsStream("/TestCase16NodesWithUcteHvdc.uct"));
<<<<<<< HEAD
        Crac crac = CracFactory.findDefault().create("test-crac")
            .newInstant(PREVENTIVE_INSTANT_ID, InstantKind.PREVENTIVE);
        InjectionRangeAction injectionRangeAction = (InjectionRangeAction) crac.newInjectionRangeAction().withId("injectionRangeId")
=======
        Crac crac = CracFactory.findDefault().create("test-crac");
        InjectionRangeAction injectionRangeAction = crac.newInjectionRangeAction().withId("injectionRangeId")
>>>>>>> 07e0834d
                .withNetworkElementAndKey(1, "unknown")
                .newRange().withMin(-1000).withMax(1000).add()
                .newOnInstantUsageRule().withInstant(PREVENTIVE_INSTANT_ID).withUsageMethod(UsageMethod.AVAILABLE).add()
                .add();

        InjectionRangeActionSensiHandler sensiHandler = new InjectionRangeActionSensiHandler(injectionRangeAction);

        FaraoException exception = assertThrows(FaraoException.class, () -> sensiHandler.checkConsistency(network));
        assertEquals("Unable to create sensitivity variable for InjectionRangeAction injectionRangeId, on element unknown", exception.getMessage());
    }
}<|MERGE_RESOLUTION|>--- conflicted
+++ resolved
@@ -32,14 +32,9 @@
     @Test
     void checkConsistencyOKTest() {
         Network network = Network.read("TestCase16NodesWithUcteHvdc.uct", getClass().getResourceAsStream("/TestCase16NodesWithUcteHvdc.uct"));
-<<<<<<< HEAD
         Crac crac = CracFactory.findDefault().create("test-crac")
             .newInstant(PREVENTIVE_INSTANT_ID, InstantKind.PREVENTIVE);
-        InjectionRangeAction injectionRangeAction = (InjectionRangeAction) crac.newInjectionRangeAction().withId("injectionRangeId")
-=======
-        Crac crac = CracFactory.findDefault().create("test-crac");
         InjectionRangeAction injectionRangeAction = crac.newInjectionRangeAction().withId("injectionRangeId")
->>>>>>> 07e0834d
                 .withNetworkElementAndKey(0.4, "BBE2AA12_generator")
                 .withNetworkElementAndKey(0.4, "BBE2AA12_load")
                 .withNetworkElementAndKey(-0.2, "FFR3AA12_generator")
@@ -101,14 +96,9 @@
     @Test
     void checkConsistencyNotAnInjection() {
         Network network = Network.read("TestCase16NodesWithUcteHvdc.uct", getClass().getResourceAsStream("/TestCase16NodesWithUcteHvdc.uct"));
-<<<<<<< HEAD
         Crac crac = CracFactory.findDefault().create("test-crac")
             .newInstant(PREVENTIVE_INSTANT_ID, InstantKind.PREVENTIVE);
-        InjectionRangeAction injectionRangeAction = (InjectionRangeAction) crac.newInjectionRangeAction().withId("injectionRangeId")
-=======
-        Crac crac = CracFactory.findDefault().create("test-crac");
         InjectionRangeAction injectionRangeAction = crac.newInjectionRangeAction().withId("injectionRangeId")
->>>>>>> 07e0834d
                 .withNetworkElementAndKey(1, "BBE1AA11 BBE2AA11 1")
                 .newRange().withMin(-1000).withMax(1000).add()
                 .newOnInstantUsageRule().withInstant(PREVENTIVE_INSTANT_ID).withUsageMethod(UsageMethod.AVAILABLE).add()
@@ -123,14 +113,9 @@
     @Test
     void checkConsistencyNotANetworkElement() {
         Network network = Network.read("TestCase16NodesWithUcteHvdc.uct", getClass().getResourceAsStream("/TestCase16NodesWithUcteHvdc.uct"));
-<<<<<<< HEAD
         Crac crac = CracFactory.findDefault().create("test-crac")
             .newInstant(PREVENTIVE_INSTANT_ID, InstantKind.PREVENTIVE);
-        InjectionRangeAction injectionRangeAction = (InjectionRangeAction) crac.newInjectionRangeAction().withId("injectionRangeId")
-=======
-        Crac crac = CracFactory.findDefault().create("test-crac");
         InjectionRangeAction injectionRangeAction = crac.newInjectionRangeAction().withId("injectionRangeId")
->>>>>>> 07e0834d
                 .withNetworkElementAndKey(1, "unknown")
                 .newRange().withMin(-1000).withMax(1000).add()
                 .newOnInstantUsageRule().withInstant(PREVENTIVE_INSTANT_ID).withUsageMethod(UsageMethod.AVAILABLE).add()
