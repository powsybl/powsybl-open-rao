--- conflicted
+++ resolved
@@ -68,9 +68,5 @@
     ac-to-dc-fallback: false
 
 search-tree-rao-paramters:
-<<<<<<< HEAD
     range-action-rao : LinearRao
-=======
-    range-action-rao : LinearRao
-    rao-with-loop-flow: false
->>>>>>> d9e55f75
+    rao-with-loop-flow: false