--- conflicted
+++ resolved
@@ -64,10 +64,7 @@
 rao-parameters:
     rao-with-loop-flow-limitation: false
     loopflow-approximation: false
-<<<<<<< HEAD
-=======
     loopflow-constraint-adjustment-coefficient: 0.0
->>>>>>> f4fe262e
 
 linear-rao-parameters:
     max-number-of-iterations: 10
