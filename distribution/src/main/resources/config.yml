componentDefaultConfig:
    SensitivityComputationFactory: com.rte_france.powsybl.hades2.sensitivity.Hades2SensitivityFactory
    SensitivityFactorsProviderFactory: com.powsybl.sensitivity.JsonSensitivityFactorsProviderFactory
    FlowDecompositionFactory: com.farao_community.farao.flow_decomposition.full_line_decomposition.FullLineDecompositionFactory
    RaoComputationFactory: com.farao_community.farao.closed_optimisation_rao.ClosedOptimisationRaoFactory
    FlowBasedComputationFactory: com.farao_community.farao.flowbased_computation.FlowBasedComputationFactoryImpl

hades2:
    homeDir: $HOME/farao-dep/runtime/hades2
    timeout: -1
    debug: false

hades2-default-parameters:
    dcMode: true
    balanceType: PROPORTIONAL_TO_GENERATION_P
    countriesToBalance: AL,AT,BA,BE,BG,CH,CZ,DE,ES,FR,GR,HR,HU,IT,ME,MK,NL,PL,PT,RO,RS,SI,SK,TR,UA

hades2-default-sensitivity-parameters:
    computeInitialLoadflow: true
    computeSensitivityToPsts: true
    computeSensitivityToInjections: true
    equationTypePst: ANGLE_SHIFT_EQ
    resultsThreshold: -1
    hubPtdf: -1

closed-optimisation-rao-parameters:
    solver-type: CBC_MIXED_INTEGER_PROGRAMMING
    problem-fillers:
        - com.farao_community.farao.closed_optimisation_rao.fillers.BranchMarginsPositivityConstraintFiller
        - com.farao_community.farao.closed_optimisation_rao.fillers.BranchMarginsVariablesFiller
        - com.farao_community.farao.closed_optimisation_rao.fillers.GeneratorRedispatchCostsFiller
        - com.farao_community.farao.closed_optimisation_rao.fillers.GeneratorRedispatchVariablesFiller
        - com.farao_community.farao.closed_optimisation_rao.fillers.PstAngleImpactOnBranchFlowFiller
        - com.farao_community.farao.closed_optimisation_rao.fillers.PstAngleVariablesFiller
        - com.farao_community.farao.closed_optimisation_rao.fillers.RedispatchEquilibriumConstraintFiller
        - com.farao_community.farao.closed_optimisation_rao.fillers.RedispatchImpactOnBranchFlowFiller
        - com.farao_community.farao.closed_optimisation_rao.fillers.RedispatchCostMinimizationObjectiveFiller
        - com.farao_community.farao.closed_optimisation_rao.fillers.BranchOverloadVariablesFiller
        - com.farao_community.farao.closed_optimisation_rao.fillers.MinimizationObjectiveFiller
        - com.farao_community.farao.closed_optimisation_rao.fillers.OverloadPenaltyCostFiller
    pre-processors:
        - com.farao_community.farao.closed_optimisation_rao.pre_processors.SensitivityPreProcessor
    post-processors:
        - com.farao_community.farao.closed_optimisation_rao.post_processors.BranchResultsPostProcessor
        - com.farao_community.farao.closed_optimisation_rao.post_processors.PstElementResultsPostProcessor
        - com.farao_community.farao.closed_optimisation_rao.post_processors.RedispatchElementResultsPostProcessor

load-flow-default-parameters:
    voltageInitMode: DC_VALUES
    transformerVoltageControlOn: false
    specificCompatibility: true

local-app-file-system:
    drive-name: Local
    root-dir: $HOME

mapdb-app-file-system:
    drive-name: Database
    db-file: $HOME/farao.db

rao:
    default: SearchTreeRao

rao-parameters:
<<<<<<< HEAD
    dc-mode: false
    ac-to-dc-fallback: false
    rao-with-loop-flow-limitation: false
=======
>>>>>>> ca220bab

linear-rao-parameters:
    max-number-of-iterations: 10
    security-analysis-without-rao: false

search-tree-rao-parameters:
    range-action-rao : LinearRao<|MERGE_RESOLUTION|>--- conflicted
+++ resolved
@@ -62,12 +62,7 @@
     default: SearchTreeRao
 
 rao-parameters:
-<<<<<<< HEAD
-    dc-mode: false
-    ac-to-dc-fallback: false
     rao-with-loop-flow-limitation: false
-=======
->>>>>>> ca220bab
 
 linear-rao-parameters:
     max-number-of-iterations: 10
