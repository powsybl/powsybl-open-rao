--- conflicted
+++ resolved
@@ -54,11 +54,7 @@
 #      | 2024-09-26 22:30 | 20240926_2230_2D4_UX0_FEXPORTGRIDMODEL_CGM_10V1001C--00264T.uct |
 #      | 2024-09-26 23:30 | 20240926_2330_2D4_UX0_FEXPORTGRIDMODEL_CGM_10V1001C--00264T.uct |
 #    When I launch marmot
-<<<<<<< HEAD
-##
-=======
 #
->>>>>>> 21947aae
 #  @fast @rao @dc @redispatching @preventive-only
 #  Scenario: US 93.2.3: Test for CORE IDCC 3
 #    Given network files are in folder "20240926-FID2-620-v4-10V1001C--00264T-to-10V1001C--00085T"
