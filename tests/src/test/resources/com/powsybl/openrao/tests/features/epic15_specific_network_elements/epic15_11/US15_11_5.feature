--- conflicted
+++ resolved
@@ -70,18 +70,7 @@
     Given crac file is "epic15/crac_15_11_5_1.json"
     Given configuration file is "epic15/RaoParameters_ep15us11-5-3-3.json"
     When I launch search_tree_rao
-<<<<<<< HEAD
-    Then the optimization steps executed by the RAO should be "FIRST_PREVENTIVE_FELLBACK_TO_INITIAL_SITUATION"
-=======
-    And the remedial action "open_de1_de2_open_nl2_be3 - prev" is not used in preventive
-    And the remedial action "open_de2_nl3 - co1 - auto" is not used after "co1_fr2_de3" at "auto"
-    And the remedial action "close_fr2_de3 - co1 - auto" is used after "co1_fr2_de3" at "auto"
-    And the tap of PstRangeAction "pst_be" should be -16 after "co1_fr2_de3" at "curative"
-    And the margin on cnec "be1_be3_co1 - BBE1AA11->BBE3AA11  - co1_fr2_de3 - curative" after PRA should be -302.38 MW
-    And the margin on cnec "be1_be3_co1 - BBE1AA11->BBE3AA11  - co1_fr2_de3 - auto" after ARA should be -223.44 MW
-    And the margin on cnec "be1_be3_co1 - BBE1AA11->BBE3AA11  - co1_fr2_de3 - curative" after CRA should be 240.61 MW
-    And the execution details should be "The RAO only went through first preventive"
->>>>>>> 625d646f
+    Then the execution details should be "First preventive fell back to initial situation"
 
   @fast @rao @mock @dc @second-preventive
   Scenario: US 15.11.5.6: Considering ARA in 2P improves 2P optimization
