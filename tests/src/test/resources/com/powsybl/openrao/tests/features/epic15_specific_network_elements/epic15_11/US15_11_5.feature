# Copyright (c) 2024, RTE (http://www.rte-france.com)
# This Source Code Form is subject to the terms of the Mozilla Public
# License, v. 2.0. If a copy of the MPL was not distributed with this
# file, You can obtain one at http://mozilla.org/MPL/2.0/.

Feature: US 15.11.5: Additional tests to check various fixes concerning automaton state

  @fast @rao @mock @dc @second-preventive
  Scenario: US 15.11.5.1: test fix apply auto for curative cnecs post 2P
    Given network file is "epic15/TestCase12Nodes_15_11_5_1.uct"
    Given crac file is "epic15/crac_15_11_5_1bis.json"
    Given configuration file is "epic15/RaoParameters_ep15us11-5-1.json"
    When I launch search_tree_rao
    And the remedial action "open_de1_de2_open_nl2_be3 - prev" is used in preventive
    And the remedial action "open_de2_nl3 - co1 - auto" is used after "co1_fr2_de3" at "auto"
    And the tap of PstRangeAction "pst_be" should be -16 after "co1_fr2_de3" at "curative"
    And the margin on cnec "be1_be3_co1 - BBE1AA11->BBE3AA11  - co1_fr2_de3 - curative" after CRA should be 327.73 MW

  @fast @rao @mock @dc @second-preventive
  Scenario: US 15.11.5.2: test fix condition 2P
    Given network file is "epic15/TestCase12Nodes_15_11_5_3_2.uct"
    Given crac file is "epic15/crac_15_11_5_2bis.json"
    Given configuration file is "epic15/RaoParameters_ep15us11-5-2.json"
    When I launch search_tree_rao
    And the margin on cnec "de2_nl3_co1 - DDE2AA11->NNL3AA11  - co1_de2_nl3 - curative" after PRA should be -2519.05 MW
    And the execution details should be "The RAO only went through first preventive"

  @fast @rao @mock @dc @contingency-scenarios
  Scenario: US 15.11.5.3.1: test get highest functional cost worst cnec is a curative after 1PRAO
    Given network file is "epic15/TestCase12Nodes_15_11_5_3_2.uct"
    Given crac file is "epic15/crac_15_11_5_3_1.json"
    Given configuration file is "epic15/RaoParameters_ep15us11-5-3-3.json"
    When I launch search_tree_rao
    And the worst margin is -773.0 MW on cnec "be1_be3_co2 - BBE1AA11->BBE3AA11  - co2_de1_de3 - curative"

  @fast @rao @mock @dc @contingency-scenarios
  Scenario: US 15.11.5.3.2: test get highest functional cost worst cnec is auto after 1ARAO
    Given network file is "epic15/TestCase12Nodes_15_11_5_3_2.uct"
    Given crac file is "epic15/crac_15_11_5_3_2.json"
    Given configuration file is "epic15/RaoParameters_ep15us11-5-3-3.json"
    When I launch search_tree_rao
    And the worst margin is -1945.45 MW on cnec "de2_nl3_co1 - DDE2AA11->NNL3AA11  - co1_de1_de2 - auto"

  @fast @rao @mock @dc @contingency-scenarios
  Scenario: US 15.11.5.3.3: test get highest functional cost worst cnec is curative after 1CRAO
    Given network file is "epic15/TestCase12Nodes_15_11_5_3_2.uct"
    Given crac file is "epic15/crac_15_11_5_3_3.json"
    Given configuration file is "epic15/RaoParameters_ep15us11-5-3-3.json"
    When I launch search_tree_rao
    And the worst margin is -543.5 MW on cnec "be1_be3_co1 - BBE1AA11->BBE3AA11  - co1_de1_de2 - curative"
    
  @fast @rao @mock @dc @second-preventive
  Scenario: US 15.11.5.4: RaoResult AFTER PRA fixed for curative cnecs, with 2P
    Given network file is "epic15/TestCase12Nodes_15_11_5_1.uct"
    Given crac file is "epic15/crac_15_11_5_1.json"
    Given configuration file is "epic15/RaoParameters_ep15us11-5-1.json"
    When I launch search_tree_rao
    And the remedial action "open_de1_de2_open_nl2_be3 - prev" is used in preventive
    And the remedial action "open_de2_nl3 - co1 - auto" is used after "co1_fr2_de3" at "auto"
    And the remedial action "close_fr2_de3 - co1 - auto" is not used after "co1_fr2_de3" at "auto"
    And the tap of PstRangeAction "pst_be" should be -16 after "co1_fr2_de3" at "curative"
    And the margin on cnec "be1_be3_co1 - BBE1AA11->BBE3AA11  - co1_fr2_de3 - curative" after PRA should be -293.5 MW
    And the margin on cnec "be1_be3_co1 - BBE1AA11->BBE3AA11  - co1_fr2_de3 - auto" after ARA should be -360.65 MW
<<<<<<< HEAD
    And the margin on cnec "be1_be3_co1 - BBE1AA11->BBE3AA11  - co1_fr2_de3 - curative" after CRA should be 327.73 MW
    And the optimization steps executed by the RAO should be "SECOND_PREVENTIVE_IMPROVED_FIRST"
=======
    And the margin on cnec "be1_be3_co1 - BBE1AA11->BBE3AA11  - co1_fr2_de3 - curative" after CRA should be 112.7 MW
    And the execution details should be "Second preventive improved first preventive results"
>>>>>>> 20cb4a04

  @fast @rao @mock @dc @contingency-scenarios
  Scenario: US 15.11.5.5: RaoResult AFTER PRA fixed for curative cnecs, without 2P
    Given network file is "epic15/TestCase12Nodes_15_11_5_1.uct"
    Given crac file is "epic15/crac_15_11_5_1.json"
    Given configuration file is "epic15/RaoParameters_ep15us11-5-3-3.json"
    When I launch search_tree_rao
<<<<<<< HEAD
    And the remedial action "open_de1_de2_open_nl2_be3 - prev" is not used in preventive
    And the remedial action "open_de2_nl3 - co1 - auto" is not used after "co1_fr2_de3" at "auto"
    And the remedial action "close_fr2_de3 - co1 - auto" is used after "co1_fr2_de3" at "auto"
    And the tap of PstRangeAction "pst_be" should be -16 after "co1_fr2_de3" at "curative"
    And the margin on cnec "be1_be3_co1 - BBE1AA11->BBE3AA11  - co1_fr2_de3 - curative" after PRA should be -302.38 MW
    And the margin on cnec "be1_be3_co1 - BBE1AA11->BBE3AA11  - co1_fr2_de3 - auto" after ARA should be -223.44 MW
    And the margin on cnec "be1_be3_co1 - BBE1AA11->BBE3AA11  - co1_fr2_de3 - curative" after CRA should be 414.58 MW
    And the optimization steps executed by the RAO should be "FIRST_PREVENTIVE_ONLY"
=======
    Then the execution details should be "First preventive fell back to initial situation"
>>>>>>> 20cb4a04

  @fast @rao @mock @dc @second-preventive
  Scenario: US 15.11.5.6: Considering ARA in 2P improves 2P optimization
    Given network file is "epic15/TestCase12Nodes_15_automaton.uct"
    Given crac file is "epic15/crac_15_11_5_2.json"
    Given configuration file is "epic15/RaoParameters_ep15us11-5-1.json"
    When I launch search_tree_rao
    And the remedial action "Open line BE1-BE2" is used in preventive
    And the remedial action "Open line FR2-DE3" is used after "Contingency_FR1_FR2" at "auto"
    And the margin on cnec "BE1-BE3 - preventive" after PRA should be 1500 MW
    And the margin on cnec "NL3-DE2 - curative" after PRA should be -1444 MW
    And the margin on cnec "NL3-DE2 - curative" after CRA should be 1385 MW
    And the execution details should be "Second preventive improved first preventive results"<|MERGE_RESOLUTION|>--- conflicted
+++ resolved
@@ -61,13 +61,8 @@
     And the tap of PstRangeAction "pst_be" should be -16 after "co1_fr2_de3" at "curative"
     And the margin on cnec "be1_be3_co1 - BBE1AA11->BBE3AA11  - co1_fr2_de3 - curative" after PRA should be -293.5 MW
     And the margin on cnec "be1_be3_co1 - BBE1AA11->BBE3AA11  - co1_fr2_de3 - auto" after ARA should be -360.65 MW
-<<<<<<< HEAD
     And the margin on cnec "be1_be3_co1 - BBE1AA11->BBE3AA11  - co1_fr2_de3 - curative" after CRA should be 327.73 MW
-    And the optimization steps executed by the RAO should be "SECOND_PREVENTIVE_IMPROVED_FIRST"
-=======
-    And the margin on cnec "be1_be3_co1 - BBE1AA11->BBE3AA11  - co1_fr2_de3 - curative" after CRA should be 112.7 MW
     And the execution details should be "Second preventive improved first preventive results"
->>>>>>> 20cb4a04
 
   @fast @rao @mock @dc @contingency-scenarios
   Scenario: US 15.11.5.5: RaoResult AFTER PRA fixed for curative cnecs, without 2P
@@ -75,7 +70,6 @@
     Given crac file is "epic15/crac_15_11_5_1.json"
     Given configuration file is "epic15/RaoParameters_ep15us11-5-3-3.json"
     When I launch search_tree_rao
-<<<<<<< HEAD
     And the remedial action "open_de1_de2_open_nl2_be3 - prev" is not used in preventive
     And the remedial action "open_de2_nl3 - co1 - auto" is not used after "co1_fr2_de3" at "auto"
     And the remedial action "close_fr2_de3 - co1 - auto" is used after "co1_fr2_de3" at "auto"
@@ -84,9 +78,6 @@
     And the margin on cnec "be1_be3_co1 - BBE1AA11->BBE3AA11  - co1_fr2_de3 - auto" after ARA should be -223.44 MW
     And the margin on cnec "be1_be3_co1 - BBE1AA11->BBE3AA11  - co1_fr2_de3 - curative" after CRA should be 414.58 MW
     And the optimization steps executed by the RAO should be "FIRST_PREVENTIVE_ONLY"
-=======
-    Then the execution details should be "First preventive fell back to initial situation"
->>>>>>> 20cb4a04
 
   @fast @rao @mock @dc @second-preventive
   Scenario: US 15.11.5.6: Considering ARA in 2P improves 2P optimization
