# Copyright (c) 2024, RTE (http://www.rte-france.com)
# This Source Code Form is subject to the terms of the Mozilla Public
# License, v. 2.0. If a copy of the MPL was not distributed with this
# file, You can obtain one at http://mozilla.org/MPL/2.0/.

Feature: US 15.17: Optimize HVDC range actions initially in AC emulation mode

<<<<<<< HEAD
  @fast @rao @mock @dc @preventive-only @hvdc
  Scenario: US 15.17.1: HVDC range action with one preventive CNEC
    # Copy of test case 15.12.5.1, except HVDC is initially in AC emulation mode
    Given network file is "epic15/TestCase16NodesWithHvdc_AC_emulation.xiidm"
    Given crac file is "epic15/jsonCrac_ep15us12-5case1.json"
    Given configuration file is "common/RaoParameters_maxMargin_megawatt_dc.json"
    When I launch rao
    Then 1 remedial actions are used in preventive
    And the setpoint of RangeAction "PRA_HVDC" should be 1422 MW in preventive
    And the worst margin is 400 MW
    And the margin on cnec "be1_fr5_n - BBE1AA11->FFR5AA11 - preventive" after PRA should be 400 MW

  @fast @rao @mock @dc @preventive-only @hvdc
  Scenario: US 15.17.2: HVDC range action with two preventive CNECs
    # Copy of test case 15.12.5.2, except HVDC is initially in AC emulation mode
    Given network file is "epic15/TestCase16NodesWithHvdc_AC_emulation.xiidm"
    Given crac file is "epic15/jsonCrac_ep15us12-5case2.json"
    Given configuration file is "common/RaoParameters_maxMargin_megawatt_dc.json"
    When I launch rao
    Then 1 remedial actions are used in preventive
    And the setpoint of RangeAction "PRA_HVDC" should be 2008 MW in preventive
    And the worst margin is 191 MW
    And the margin on cnec "be1_be2_n - BBE1AA11->BBE2AA11 - preventive" after PRA should be 191 MW
    And the margin on cnec "be1_fr5_n - BBE1AA11->FFR5AA11 - preventive" after PRA should be 191 MW

  @fast @rao @mock @dc @preventive-only @hvdc
  Scenario: US 15.17.3: HVDC range action with PST range action and two preventive CNECs
    # Copy of test case 15.12.5.3, except HVDC is initially in AC emulation mode
    Given network file is "epic15/TestCase16NodesWithHvdc_AC_emulation.xiidm"
    Given crac file is "epic15/jsonCrac_ep15us12-5case3.json"
    Given configuration file is "common/RaoParameters_maxMargin_megawatt_dc.json"
    When I launch rao
    Then 2 remedial actions are used in preventive
    And the setpoint of RangeAction "PRA_HVDC" should be 810 MW in preventive
    And the tap of PstRangeAction "PST_PRA_PST_be_BBE2AA11 BBE3AA11 1" should be 14 in preventive
    And the worst margin is 187 MW
    And the margin on cnec "be1_be2_n - BBE1AA11->BBE2AA11 - preventive" after PRA should be 187 MW
    And the margin on cnec "be1_fr5_n - BBE1AA11->FFR5AA11 - preventive" after PRA should be 201 MW

  @fast @rao @mock @dc @preventive-only @hvdc
  Scenario: US 15.17.4: HVDC range action with outage CNEC
    # Copy of test case 15.12.5.4, except HVDC is initially in AC emulation mode
    Given network file is "epic15/TestCase16NodesWithHvdc_AC_emulation.xiidm"
    Given crac file is "epic15/jsonCrac_ep15us12-5case4.json"
    Given configuration file is "common/RaoParameters_maxMargin_megawatt_dc.json"
    When I launch rao
    Then 2 remedial actions are used in preventive
    And the setpoint of RangeAction "PRA_HVDC" should be 917 MW in preventive
    And the tap of PstRangeAction "PST_PRA_PST_be_BBE2AA11 BBE3AA11 1" should be 13 in preventive
    And the worst margin is 177 MW
    And the margin on cnec "be1_be2_n - BBE1AA11->BBE2AA11 - preventive" after PRA should be 177 MW
    And the margin on cnec "be4_fr5_co1 - BBE4AA11->FFR5AA11  - co1_be1_fr5 - outage" after PRA should be 201 MW
    And the margin on cnec "be4_fr5_co1 - BBE4AA11->FFR5AA11  - co1_be1_fr5 - curative" after CRA should be 201 MW
    And the margin on cnec "be1_fr5_n - BBE1AA11->FFR5AA11 - preventive" after PRA should be 237 MW

  @fast @rao @mock @dc @contingency-scenarios @hvdc
  Scenario: US 15.17.5: HVDC range action with one curative perimeter
    # Copy of test case 15.12.5.5, except HVDC is initially in AC emulation mode
    Given network file is "epic15/TestCase16NodesWithHvdc_AC_emulation.xiidm"
    Given crac file is "epic15/jsonCrac_ep15us12-5case5.json"
    Given configuration file is "common/RaoParameters_maxMargin_megawatt_dc.json"
    When I launch rao
    Then 2 remedial actions are used in preventive
    And the setpoint of RangeAction "PRA_HVDC" should be 1236 MW in preventive
    And the tap of PstRangeAction "PST_PRA_PST_be_BBE2AA11 BBE3AA11 1" should be 9 in preventive
    And 1 remedial actions are used after "co1_be1_fr5" at "curative"
    And the setpoint of RangeAction "CRA_HVDC" should be 1388 MW after "co1_be1_fr5" at "curative"
    And the worst margin is 196 MW
    And the margin on cnec "be1_be2_n - BBE1AA11->BBE2AA11 - preventive" after PRA should be 196 MW
    And the margin on cnec "be4_fr5_co1 - BBE4AA11->FFR5AA11  - co1_be1_fr5 - outage" after PRA should be 200 MW
    And the margin on cnec "be4_fr5_co1 - BBE4AA11->FFR5AA11  - co1_be1_fr5 - curative" after CRA should be 300 MW
    And the margin on cnec "be1_fr5_n - BBE1AA11->FFR5AA11 - preventive" after PRA should be 346 MW

  @fast @rao @mock @dc @contingency-scenarios @hvdc
  Scenario: US 15.17.6: HVDC range action with two curative perimeters and negative initial flow
    # Copy of test case 15.12.5.6, except HVDC is initially in AC emulation mode
    Given network file is "epic15/TestCase16NodesWithHvdc_AC_emulation.xiidm"
    Given crac file is "epic15/jsonCrac_ep15us12-5case6.json"
    Given configuration file is "common/RaoParameters_maxMargin_megawatt_dc.json"
    When I launch rao
    Then 2 remedial actions are used in preventive
    And the setpoint of RangeAction "PRA_HVDC" should be 1652 MW in preventive
    And the tap of PstRangeAction "PST_PRA_PST_be_BBE2AA11 BBE3AA11 1" should be 3 in preventive
    And 1 remedial actions are used after "co1_be1_fr5" at "curative"
    And the setpoint of RangeAction "CRA_HVDC" should be 1411 MW after "co1_be1_fr5" at "curative"
    And 1 remedial actions are used after "co1_be1_fr5" at "curative"
    And the setpoint of RangeAction "CRA_HVDC" should be 2000 MW after "co2_be1fr5_be4fr5" at "curative"
    And the worst margin is 141 MW
    And the margin on cnec "nl2_be3_co2 - NNL2AA11->BBE3AA11  - co2_be1fr5_be4fr5 - outage" after PRA should be 141 MW
    And the margin on cnec "be4_fr5_co1 - BBE4AA11->FFR5AA11  - co1_be1_fr5 - outage" after PRA should be 142 MW
    And the margin on cnec "be1_be2_n - BBE1AA11->BBE2AA11 - preventive" after PRA should be 143 MW
    And the margin on cnec "nl2_be3_co2 - NNL2AA11->BBE3AA11  - co2_be1fr5_be4fr5 - curative" after CRA should be 187 MW
    And the margin on cnec "be4_fr5_co1 - BBE4AA11->FFR5AA11  - co1_be1_fr5 - curative" after CRA should be 300 MW
    And the margin on cnec "be1_fr5_n - BBE1AA11->FFR5AA11 - preventive" after PRA should be 314 MW

  @fast @rao @mock @dc @preventive-only @hvdc
  Scenario: US 15.17.7: HVDC with a negative optimal setpoint
    # Copy of test case 15.12.5.7, except HVDC is initially in AC emulation mode
    Given network file is "epic15/TestCase16NodesWithHvdc_AC_emulation.xiidm"
    Given crac file is "epic15/jsonCrac_ep15us12-5case7.json"
    Given configuration file is "common/RaoParameters_maxMargin_megawatt_dc.json"
    When I launch rao
    Then 1 remedial actions are used in preventive
    And the setpoint of RangeAction "PRA_HVDC" should be -309 MW in preventive
    And the worst margin is 50 MW
    And the margin on cnec "de2_de3_n - DDE2AA11->DDE3AA11 - preventive" after PRA should be 50 MW

  @fast @rao @mock @dc @contingency-scenarios @hvdc
  Scenario: US 15.17.8: HVDC and PST filtering
    # Copy of test case 15.12.5.8, except HVDC is initially in AC emulation mode
    Given network file is "epic15/TestCase16NodesWithHvdc_AC_emulation.xiidm"
    Given crac file is "epic15/jsonCrac_ep15us12-5case8.json"
    Given configuration file is "common/RaoParameters_maxMargin_megawatt_dc.json"
    When I launch rao
    Then 0 remedial actions are used in preventive
    And 1 remedial actions are used after "co1_be1_fr5" at "curative"
    And the setpoint of RangeAction "CRA_HVDC" should be 1422 MW after "co1_be1_fr5" at "curative"
    And the worst margin is 300 MW
    And the margin on cnec "be4_fr5_co1 - BBE4AA11->FFR5AA11  - co1_be1_fr5 - curative" after CRA should be 300 MW

  @fast @rao @mock @dc @preventive-only @hvdc
  Scenario: US 15.17.9: HVDC inverted in CRAC file
    # Copy of test case 15.12.5.9, except HVDC is initially in AC emulation mode
    Given network file is "epic15/TestCase16NodesWithHvdc_AC_emulation.xiidm"
    Given crac file is "epic15/jsonCrac_ep15us12-5case9.json"
    Given configuration file is "common/RaoParameters_maxMargin_megawatt_dc.json"
    When I launch rao
    Then 1 remedial actions are used in preventive
    And the setpoint of RangeAction "PRA_HVDC" should be -309 MW in preventive
    And the worst margin is 50 MW
    And the margin on cnec "de2_de3_n - DDE2AA11->DDE3AA11 - preventive" after PRA should be 50 MW
=======
>>>>>>> 84cbf2fb

  @fast @rao @mock @dc @contingency-scenarios @hvdc
  Scenario: US 15.17.10: HVDC useless in preventive but used in curative
    Given network file is "epic15/TestCase16NodesWithHvdcAcEmulation_HvdcCnec.xiidm"
    Given crac file is "epic15/jsonCrac_ep15us17case10.json"
    Given configuration file is "epic15/RaoParameters_ep15us17case10.json"
    When I launch rao
    Then 0 remedial actions are used in preventive
    And 1 remedial actions are used after "co1_be1_fr5" at "curative"
    And the setpoint of RangeAction "PRA_CRA_HVDC" should be 1364 MW after "co1_be1_fr5" at "curative"
    And the worst margin is 433 A
    And the margin on cnec "be4_fr5_co1 - BBE4AA11->FFR5AA11  - co1_be1_fr5 - curative" after CRA should be 433 A
    And the initial flow on cnec "be2_be5_n - BBE2AA11->BBE5AA11 - preventive" should be 0 A
    And the flow on cnec "be2_be5_n - BBE2AA11->BBE5AA11 - preventive" after PRA should be 0 A
    And the flow on cnec "be2_be5_n - BBE2AA11->BBE5AA11 - preventive" after CRA should be 0 A
    And the initial flow on cnec "be2_be5_co1 - BBE2AA11->BBE5AA11 - co1_be1_fr5 - curative" should be 0 A
    And the flow on cnec "be2_be5_co1 - BBE2AA11->BBE5AA11 - co1_be1_fr5 - curative" after PRA should be 0 A
    And the flow on cnec "be2_be5_co1 - BBE2AA11->BBE5AA11 - co1_be1_fr5 - curative" after CRA should be 1971 A

  @fast @rao @mock @dc @contingency-scenarios @hvdc
  Scenario: US 15.17.11: HVDC useless in preventive and in curative
    Given network file is "epic15/TestCase16NodesWithHvdcAcEmulation_HvdcCnec.xiidm"
    Given crac file is "epic15/jsonCrac_ep15us17case11.json"
    Given configuration file is "epic15/RaoParameters_ep15us17case11.json"
    When I launch rao
    Then 0 remedial actions are used in preventive
    And 0 remedial actions are used after "co1_be1_fr5" at "curative"
    And the initial flow on cnec "be2_be5_n - BBE2AA11->BBE5AA11 - preventive" should be 0 A
    And the flow on cnec "be2_be5_n - BBE2AA11->BBE5AA11 - preventive" after PRA should be 0 A
    And the flow on cnec "be2_be5_n - BBE2AA11->BBE5AA11 - preventive" after CRA should be 0 A
    And the initial flow on cnec "be2_be5_co1 - BBE2AA11->BBE5AA11 - co1_be1_fr5 - curative" should be 0 A
    And the flow on cnec "be2_be5_co1 - BBE2AA11->BBE5AA11 - co1_be1_fr5 - curative" after PRA should be 0 A
    And the flow on cnec "be2_be5_co1 - BBE2AA11->BBE5AA11 - co1_be1_fr5 - curative" after CRA should be 0 A

  @fast @rao @mock @dc @preventive-only @hvdc
  Scenario: US 15.17.12: HVDC range action with one preventive CNEC, no impact on worst CNEC
    Given network file is "epic15/TestCase16NodesWithHvdcAcEmulation_HvdcCnec.xiidm"
    Given crac file is "epic15/jsonCrac_ep15us17case12.json"
    Given configuration file is "epic15/RaoParameters_ep15us17case12.json"
    When I launch rao
    Then 0 remedial actions are used in preventive
    And the initial flow on cnec "be2_be5_n - BBE2AA11->BBE5AA11 - preventive" should be 0 A
    And the flow on cnec "be2_be5_n - BBE2AA11->BBE5AA11 - preventive" after PRA should be 0 A<|MERGE_RESOLUTION|>--- conflicted
+++ resolved
@@ -5,140 +5,6 @@
 
 Feature: US 15.17: Optimize HVDC range actions initially in AC emulation mode
 
-<<<<<<< HEAD
-  @fast @rao @mock @dc @preventive-only @hvdc
-  Scenario: US 15.17.1: HVDC range action with one preventive CNEC
-    # Copy of test case 15.12.5.1, except HVDC is initially in AC emulation mode
-    Given network file is "epic15/TestCase16NodesWithHvdc_AC_emulation.xiidm"
-    Given crac file is "epic15/jsonCrac_ep15us12-5case1.json"
-    Given configuration file is "common/RaoParameters_maxMargin_megawatt_dc.json"
-    When I launch rao
-    Then 1 remedial actions are used in preventive
-    And the setpoint of RangeAction "PRA_HVDC" should be 1422 MW in preventive
-    And the worst margin is 400 MW
-    And the margin on cnec "be1_fr5_n - BBE1AA11->FFR5AA11 - preventive" after PRA should be 400 MW
-
-  @fast @rao @mock @dc @preventive-only @hvdc
-  Scenario: US 15.17.2: HVDC range action with two preventive CNECs
-    # Copy of test case 15.12.5.2, except HVDC is initially in AC emulation mode
-    Given network file is "epic15/TestCase16NodesWithHvdc_AC_emulation.xiidm"
-    Given crac file is "epic15/jsonCrac_ep15us12-5case2.json"
-    Given configuration file is "common/RaoParameters_maxMargin_megawatt_dc.json"
-    When I launch rao
-    Then 1 remedial actions are used in preventive
-    And the setpoint of RangeAction "PRA_HVDC" should be 2008 MW in preventive
-    And the worst margin is 191 MW
-    And the margin on cnec "be1_be2_n - BBE1AA11->BBE2AA11 - preventive" after PRA should be 191 MW
-    And the margin on cnec "be1_fr5_n - BBE1AA11->FFR5AA11 - preventive" after PRA should be 191 MW
-
-  @fast @rao @mock @dc @preventive-only @hvdc
-  Scenario: US 15.17.3: HVDC range action with PST range action and two preventive CNECs
-    # Copy of test case 15.12.5.3, except HVDC is initially in AC emulation mode
-    Given network file is "epic15/TestCase16NodesWithHvdc_AC_emulation.xiidm"
-    Given crac file is "epic15/jsonCrac_ep15us12-5case3.json"
-    Given configuration file is "common/RaoParameters_maxMargin_megawatt_dc.json"
-    When I launch rao
-    Then 2 remedial actions are used in preventive
-    And the setpoint of RangeAction "PRA_HVDC" should be 810 MW in preventive
-    And the tap of PstRangeAction "PST_PRA_PST_be_BBE2AA11 BBE3AA11 1" should be 14 in preventive
-    And the worst margin is 187 MW
-    And the margin on cnec "be1_be2_n - BBE1AA11->BBE2AA11 - preventive" after PRA should be 187 MW
-    And the margin on cnec "be1_fr5_n - BBE1AA11->FFR5AA11 - preventive" after PRA should be 201 MW
-
-  @fast @rao @mock @dc @preventive-only @hvdc
-  Scenario: US 15.17.4: HVDC range action with outage CNEC
-    # Copy of test case 15.12.5.4, except HVDC is initially in AC emulation mode
-    Given network file is "epic15/TestCase16NodesWithHvdc_AC_emulation.xiidm"
-    Given crac file is "epic15/jsonCrac_ep15us12-5case4.json"
-    Given configuration file is "common/RaoParameters_maxMargin_megawatt_dc.json"
-    When I launch rao
-    Then 2 remedial actions are used in preventive
-    And the setpoint of RangeAction "PRA_HVDC" should be 917 MW in preventive
-    And the tap of PstRangeAction "PST_PRA_PST_be_BBE2AA11 BBE3AA11 1" should be 13 in preventive
-    And the worst margin is 177 MW
-    And the margin on cnec "be1_be2_n - BBE1AA11->BBE2AA11 - preventive" after PRA should be 177 MW
-    And the margin on cnec "be4_fr5_co1 - BBE4AA11->FFR5AA11  - co1_be1_fr5 - outage" after PRA should be 201 MW
-    And the margin on cnec "be4_fr5_co1 - BBE4AA11->FFR5AA11  - co1_be1_fr5 - curative" after CRA should be 201 MW
-    And the margin on cnec "be1_fr5_n - BBE1AA11->FFR5AA11 - preventive" after PRA should be 237 MW
-
-  @fast @rao @mock @dc @contingency-scenarios @hvdc
-  Scenario: US 15.17.5: HVDC range action with one curative perimeter
-    # Copy of test case 15.12.5.5, except HVDC is initially in AC emulation mode
-    Given network file is "epic15/TestCase16NodesWithHvdc_AC_emulation.xiidm"
-    Given crac file is "epic15/jsonCrac_ep15us12-5case5.json"
-    Given configuration file is "common/RaoParameters_maxMargin_megawatt_dc.json"
-    When I launch rao
-    Then 2 remedial actions are used in preventive
-    And the setpoint of RangeAction "PRA_HVDC" should be 1236 MW in preventive
-    And the tap of PstRangeAction "PST_PRA_PST_be_BBE2AA11 BBE3AA11 1" should be 9 in preventive
-    And 1 remedial actions are used after "co1_be1_fr5" at "curative"
-    And the setpoint of RangeAction "CRA_HVDC" should be 1388 MW after "co1_be1_fr5" at "curative"
-    And the worst margin is 196 MW
-    And the margin on cnec "be1_be2_n - BBE1AA11->BBE2AA11 - preventive" after PRA should be 196 MW
-    And the margin on cnec "be4_fr5_co1 - BBE4AA11->FFR5AA11  - co1_be1_fr5 - outage" after PRA should be 200 MW
-    And the margin on cnec "be4_fr5_co1 - BBE4AA11->FFR5AA11  - co1_be1_fr5 - curative" after CRA should be 300 MW
-    And the margin on cnec "be1_fr5_n - BBE1AA11->FFR5AA11 - preventive" after PRA should be 346 MW
-
-  @fast @rao @mock @dc @contingency-scenarios @hvdc
-  Scenario: US 15.17.6: HVDC range action with two curative perimeters and negative initial flow
-    # Copy of test case 15.12.5.6, except HVDC is initially in AC emulation mode
-    Given network file is "epic15/TestCase16NodesWithHvdc_AC_emulation.xiidm"
-    Given crac file is "epic15/jsonCrac_ep15us12-5case6.json"
-    Given configuration file is "common/RaoParameters_maxMargin_megawatt_dc.json"
-    When I launch rao
-    Then 2 remedial actions are used in preventive
-    And the setpoint of RangeAction "PRA_HVDC" should be 1652 MW in preventive
-    And the tap of PstRangeAction "PST_PRA_PST_be_BBE2AA11 BBE3AA11 1" should be 3 in preventive
-    And 1 remedial actions are used after "co1_be1_fr5" at "curative"
-    And the setpoint of RangeAction "CRA_HVDC" should be 1411 MW after "co1_be1_fr5" at "curative"
-    And 1 remedial actions are used after "co1_be1_fr5" at "curative"
-    And the setpoint of RangeAction "CRA_HVDC" should be 2000 MW after "co2_be1fr5_be4fr5" at "curative"
-    And the worst margin is 141 MW
-    And the margin on cnec "nl2_be3_co2 - NNL2AA11->BBE3AA11  - co2_be1fr5_be4fr5 - outage" after PRA should be 141 MW
-    And the margin on cnec "be4_fr5_co1 - BBE4AA11->FFR5AA11  - co1_be1_fr5 - outage" after PRA should be 142 MW
-    And the margin on cnec "be1_be2_n - BBE1AA11->BBE2AA11 - preventive" after PRA should be 143 MW
-    And the margin on cnec "nl2_be3_co2 - NNL2AA11->BBE3AA11  - co2_be1fr5_be4fr5 - curative" after CRA should be 187 MW
-    And the margin on cnec "be4_fr5_co1 - BBE4AA11->FFR5AA11  - co1_be1_fr5 - curative" after CRA should be 300 MW
-    And the margin on cnec "be1_fr5_n - BBE1AA11->FFR5AA11 - preventive" after PRA should be 314 MW
-
-  @fast @rao @mock @dc @preventive-only @hvdc
-  Scenario: US 15.17.7: HVDC with a negative optimal setpoint
-    # Copy of test case 15.12.5.7, except HVDC is initially in AC emulation mode
-    Given network file is "epic15/TestCase16NodesWithHvdc_AC_emulation.xiidm"
-    Given crac file is "epic15/jsonCrac_ep15us12-5case7.json"
-    Given configuration file is "common/RaoParameters_maxMargin_megawatt_dc.json"
-    When I launch rao
-    Then 1 remedial actions are used in preventive
-    And the setpoint of RangeAction "PRA_HVDC" should be -309 MW in preventive
-    And the worst margin is 50 MW
-    And the margin on cnec "de2_de3_n - DDE2AA11->DDE3AA11 - preventive" after PRA should be 50 MW
-
-  @fast @rao @mock @dc @contingency-scenarios @hvdc
-  Scenario: US 15.17.8: HVDC and PST filtering
-    # Copy of test case 15.12.5.8, except HVDC is initially in AC emulation mode
-    Given network file is "epic15/TestCase16NodesWithHvdc_AC_emulation.xiidm"
-    Given crac file is "epic15/jsonCrac_ep15us12-5case8.json"
-    Given configuration file is "common/RaoParameters_maxMargin_megawatt_dc.json"
-    When I launch rao
-    Then 0 remedial actions are used in preventive
-    And 1 remedial actions are used after "co1_be1_fr5" at "curative"
-    And the setpoint of RangeAction "CRA_HVDC" should be 1422 MW after "co1_be1_fr5" at "curative"
-    And the worst margin is 300 MW
-    And the margin on cnec "be4_fr5_co1 - BBE4AA11->FFR5AA11  - co1_be1_fr5 - curative" after CRA should be 300 MW
-
-  @fast @rao @mock @dc @preventive-only @hvdc
-  Scenario: US 15.17.9: HVDC inverted in CRAC file
-    # Copy of test case 15.12.5.9, except HVDC is initially in AC emulation mode
-    Given network file is "epic15/TestCase16NodesWithHvdc_AC_emulation.xiidm"
-    Given crac file is "epic15/jsonCrac_ep15us12-5case9.json"
-    Given configuration file is "common/RaoParameters_maxMargin_megawatt_dc.json"
-    When I launch rao
-    Then 1 remedial actions are used in preventive
-    And the setpoint of RangeAction "PRA_HVDC" should be -309 MW in preventive
-    And the worst margin is 50 MW
-    And the margin on cnec "de2_de3_n - DDE2AA11->DDE3AA11 - preventive" after PRA should be 50 MW
-=======
->>>>>>> 84cbf2fb
 
   @fast @rao @mock @dc @contingency-scenarios @hvdc
   Scenario: US 15.17.10: HVDC useless in preventive but used in curative
