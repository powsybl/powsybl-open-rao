--- conflicted
+++ resolved
@@ -90,11 +90,7 @@
     Given network file is "epic15/TestCase16NodesWithHvdc.xiidm" for CORE CC
     Given crac file is "epic15/jsonCrac_ep15us12-5case7.json"
     Given configuration file is "common/RaoParameters_maxMargin_megawatt_dc.json"
-<<<<<<< HEAD
-    When I launch search_tree_rao
-=======
     When I launch rao
->>>>>>> 0b7b2187
     Then the setpoint of RangeAction "PRA_HVDC" should be -309 MW in preventive
     And the worst margin is 50 MW
     And the margin on cnec "de2_de3_n - DDE2AA11->DDE3AA11 - preventive" after PRA should be 50 MW
@@ -114,11 +110,7 @@
     Given network file is "epic15/TestCase16NodesWithHvdc.xiidm" for CORE CC
     Given crac file is "epic15/jsonCrac_ep15us12-5case9.json"
     Given configuration file is "common/RaoParameters_maxMargin_megawatt_dc.json"
-<<<<<<< HEAD
-    When I launch search_tree_rao
-=======
     When I launch rao
->>>>>>> 0b7b2187
     Then the setpoint of RangeAction "PRA_HVDC" should be -309 MW in preventive
     And the worst margin is 50 MW
     And the margin on cnec "de2_de3_n - DDE2AA11->DDE3AA11 - preventive" after PRA should be 50 MW