--- conflicted
+++ resolved
@@ -90,13 +90,8 @@
     Given network file is "epic15/TestCase16NodesWithHvdc.xiidm" for CORE CC
     Given crac file is "epic15/jsonCrac_ep15us12-5case7.json"
     Given configuration file is "common/RaoParameters_maxMargin_megawatt_dc.json"
-<<<<<<< HEAD
     When I launch rao
-    Then the setpoint of RangeAction "PRA_HVDC" should be -354 MW in preventive
-=======
-    When I launch search_tree_rao
     Then the setpoint of RangeAction "PRA_HVDC" should be -309 MW in preventive
->>>>>>> 84cbf2fb
     And the worst margin is 50 MW
     And the margin on cnec "de2_de3_n - DDE2AA11->DDE3AA11 - preventive" after PRA should be 50 MW
 
@@ -115,12 +110,7 @@
     Given network file is "epic15/TestCase16NodesWithHvdc.xiidm" for CORE CC
     Given crac file is "epic15/jsonCrac_ep15us12-5case9.json"
     Given configuration file is "common/RaoParameters_maxMargin_megawatt_dc.json"
-<<<<<<< HEAD
     When I launch rao
-    Then the setpoint of RangeAction "PRA_HVDC" should be -354 MW in preventive
-=======
-    When I launch search_tree_rao
     Then the setpoint of RangeAction "PRA_HVDC" should be -309 MW in preventive
->>>>>>> 84cbf2fb
     And the worst margin is 50 MW
     And the margin on cnec "de2_de3_n - DDE2AA11->DDE3AA11 - preventive" after PRA should be 50 MW