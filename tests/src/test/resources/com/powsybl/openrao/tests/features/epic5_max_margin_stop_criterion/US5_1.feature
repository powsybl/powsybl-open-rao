--- conflicted
+++ resolved
@@ -19,13 +19,8 @@
   Scenario: US 5.1.0.b: use relevant number of decimals for margin and cost logging
     Given network file is "common/TestCase12Nodes.uct"
     Given crac file is "epic5/SL_ep5us1b.json"
-<<<<<<< HEAD
-    Given configuration file is "common/RaoParameters_posMargin_ampere.json"
+    Given configuration file is "common/RaoParameters_posMargin_megawatt_dc.json"
     When I launch rao
-=======
-    Given configuration file is "common/RaoParameters_posMargin_megawatt_dc.json"
-    When I launch search_tree_rao
->>>>>>> 84cbf2fb
     Then its security status should be "UNSECURED"
     Then the worst margin is -0.0001 MW with a tolerance of 0.00000001 MW
     Then 0 remedial actions are used in preventive
