# Copyright (c) 2025, RTE (http://www.rte-france.com)
# This Source Code Form is subject to the terms of the Mozilla Public
# License, v. 2.0. If a copy of the MPL was not distributed with this
# file, You can obtain one at http://mozilla.org/MPL/2.0/.

Feature: US 93.3: US Godelaine

  @slow @rao @idcc @philippe
  Scenario: US 93.3.19: 20240910
    Given network files are in folder "idcc/20240910-FID2-734-v1-10V1001C--00264T-to-10V1001C--00085T 1"
    Given crac file is "idcc/20240910-FSC-ID2-CB-v1-10V1001C--00264T-to-10XFR-RTE------Q.xml"
    Given ics static file is "_10V1001C–00275O_CSA-COMRA-RDSTATIC-D_CORE-20240910-V001_.csv"
    Given ics series file is "_10V1001C–00275O_CSA-COMRA-RDSERIES-D_CORE-20240910-V001_.csv"
    Given ics gsk file is "_10V1001C--00275O_CSA-INDRA-GSK-D_D7-20240910-V001_.csv"
    Given configuration file is "idcc/RaoParameters_idcc_low_improvement_2_max.json"
    Given intertemporal rao inputs are:
      | Timestamp        | Network                                                         |
      | 2024-09-10 00:30 | 20240910_0030_2D2_UX2_FINIT_EXPORTGRIDMODEL_DC_CGM_10V1001C--00264T.uct |
      | 2024-09-10 01:30 | 20240910_0130_2D2_UX2_FINIT_EXPORTGRIDMODEL_DC_CGM_10V1001C--00264T.uct |
      | 2024-09-10 02:30 | 20240910_0230_2D2_UX2_FINIT_EXPORTGRIDMODEL_DC_CGM_10V1001C--00264T.uct |
      | 2024-09-10 03:30 | 20240910_0330_2D2_UX2_FINIT_EXPORTGRIDMODEL_DC_CGM_10V1001C--00264T.uct |
      | 2024-09-10 04:30 | 20240910_0430_2D2_UX2_FINIT_EXPORTGRIDMODEL_DC_CGM_10V1001C--00264T.uct |
      | 2024-09-10 05:30 | 20240910_0530_2D2_UX2_FINIT_EXPORTGRIDMODEL_DC_CGM_10V1001C--00264T.uct |
      | 2024-09-10 06:30 | 20240910_0630_2D2_UX2_FINIT_EXPORTGRIDMODEL_DC_CGM_10V1001C--00264T.uct |
      | 2024-09-10 07:30 | 20240910_0730_2D2_UX2_FINIT_EXPORTGRIDMODEL_DC_CGM_10V1001C--00264T.uct |
      | 2024-09-10 08:30 | 20240910_0830_2D2_UX2_FINIT_EXPORTGRIDMODEL_DC_CGM_10V1001C--00264T.uct |
      | 2024-09-10 09:30 | 20240910_0930_2D2_UX2_FINIT_EXPORTGRIDMODEL_DC_CGM_10V1001C--00264T.uct |
      | 2024-09-10 10:30 | 20240910_1030_2D2_UX2_FINIT_EXPORTGRIDMODEL_DC_CGM_10V1001C--00264T.uct |
      | 2024-09-10 11:30 | 20240910_1130_2D2_UX2_FINIT_EXPORTGRIDMODEL_DC_CGM_10V1001C--00264T.uct |
      | 2024-09-10 12:30 | 20240910_1230_2D2_UX2_FINIT_EXPORTGRIDMODEL_DC_CGM_10V1001C--00264T.uct |
      | 2024-09-10 13:30 | 20240910_1330_2D2_UX2_FINIT_EXPORTGRIDMODEL_DC_CGM_10V1001C--00264T.uct |
      | 2024-09-10 14:30 | 20240910_1430_2D2_UX2_FINIT_EXPORTGRIDMODEL_DC_CGM_10V1001C--00264T.uct |
      | 2024-09-10 15:30 | 20240910_1530_2D2_UX2_FINIT_EXPORTGRIDMODEL_DC_CGM_10V1001C--00264T.uct |
      | 2024-09-10 16:30 | 20240910_1630_2D2_UX2_FINIT_EXPORTGRIDMODEL_DC_CGM_10V1001C--00264T.uct |
      | 2024-09-10 17:30 | 20240910_1730_2D2_UX2_FINIT_EXPORTGRIDMODEL_DC_CGM_10V1001C--00264T.uct |
      | 2024-09-10 18:30 | 20240910_1830_2D2_UX2_FINIT_EXPORTGRIDMODEL_DC_CGM_10V1001C--00264T.uct |
      | 2024-09-10 19:30 | 20240910_1930_2D2_UX2_FINIT_EXPORTGRIDMODEL_DC_CGM_10V1001C--00264T.uct |
      | 2024-09-10 20:30 | 20240910_2030_2D2_UX2_FINIT_EXPORTGRIDMODEL_DC_CGM_10V1001C--00264T.uct |
      | 2024-09-10 21:30 | 20240910_2130_2D2_UX2_FINIT_EXPORTGRIDMODEL_DC_CGM_10V1001C--00264T.uct |
      | 2024-09-10 22:30 | 20240910_2230_2D2_UX2_FINIT_EXPORTGRIDMODEL_DC_CGM_10V1001C--00264T.uct |
      | 2024-09-10 23:30 | 20240910_2330_2D2_UX2_FINIT_EXPORTGRIDMODEL_DC_CGM_10V1001C--00264T.uct |
    When I launch marmot
    When I export marmot results to "raoresults/results_20240910.zip"
    When I export networks with PRAs to "raoresults/networkWithPras_20240910.zip"
    When I export F711 for business date "20240910"

  @slow @rao @idcc @philippe
  Scenario: US 93.3.22: 20241028
    Given network files are in folder "idcc/20241028-FID2-734-v1-10V1001C--00264T-to-10V1001C--00085T 1"
    Given crac file is "idcc/20241028-FSC-ID2-CB-v1-10V1001C--00264T-to-10XFR-RTE------Q.xml"
    Given ics static file is "_10V1001C–00275O_CSA-COMRA-RDSTATIC-D_CORE-20241028-V001_.csv"
    Given ics series file is "_10V1001C–00275O_CSA-COMRA-RDSERIES-D_CORE-20241028-V001_.csv"
    Given ics gsk file is "_10V1001C--00275O_CSA-INDRA-GSK-D_D7-20241028-V001_.csv"
    Given configuration file is "idcc/RaoParameters_idcc_low_improvement_2_max.json"
    Given intertemporal RefProg file is "20241028-FID2-632-v2-10V1001C--00264T-to-10V1001C--00085T.xml"
    Given intertemporal rao inputs are:
      | Timestamp        | Network                                                                 |
      | 2024-10-28 00:30 | 20241028_0030_2D1_UX2_FINIT_EXPORTGRIDMODEL_DC_CGM_10V1001C--00264T.uct |
      | 2024-10-28 01:30 | 20241028_0130_2D1_UX2_FINIT_EXPORTGRIDMODEL_DC_CGM_10V1001C--00264T.uct |
      | 2024-10-28 02:30 | 20241028_0230_2D1_UX2_FINIT_EXPORTGRIDMODEL_DC_CGM_10V1001C--00264T.uct |
      | 2024-10-28 03:30 | 20241028_0330_2D1_UX2_FINIT_EXPORTGRIDMODEL_DC_CGM_10V1001C--00264T.uct |
      | 2024-10-28 04:30 | 20241028_0430_2D1_UX2_FINIT_EXPORTGRIDMODEL_DC_CGM_10V1001C--00264T.uct |
      | 2024-10-28 05:30 | 20241028_0530_2D1_UX2_FINIT_EXPORTGRIDMODEL_DC_CGM_10V1001C--00264T.uct |
      | 2024-10-28 06:30 | 20241028_0630_2D1_UX2_FINIT_EXPORTGRIDMODEL_DC_CGM_10V1001C--00264T.uct |
      | 2024-10-28 07:30 | 20241028_0730_2D1_UX2_FINIT_EXPORTGRIDMODEL_DC_CGM_10V1001C--00264T.uct |
      | 2024-10-28 08:30 | 20241028_0830_2D1_UX2_FINIT_EXPORTGRIDMODEL_DC_CGM_10V1001C--00264T.uct |
      | 2024-10-28 09:30 | 20241028_0930_2D1_UX2_FINIT_EXPORTGRIDMODEL_DC_CGM_10V1001C--00264T.uct |
      | 2024-10-28 10:30 | 20241028_1030_2D1_UX2_FINIT_EXPORTGRIDMODEL_DC_CGM_10V1001C--00264T.uct |
      | 2024-10-28 11:30 | 20241028_1130_2D1_UX2_FINIT_EXPORTGRIDMODEL_DC_CGM_10V1001C--00264T.uct |
      | 2024-10-28 12:30 | 20241028_1230_2D1_UX2_FINIT_EXPORTGRIDMODEL_DC_CGM_10V1001C--00264T.uct |
      | 2024-10-28 13:30 | 20241028_1330_2D1_UX2_FINIT_EXPORTGRIDMODEL_DC_CGM_10V1001C--00264T.uct |
      | 2024-10-28 14:30 | 20241028_1430_2D1_UX2_FINIT_EXPORTGRIDMODEL_DC_CGM_10V1001C--00264T.uct |
      | 2024-10-28 15:30 | 20241028_1530_2D1_UX2_FINIT_EXPORTGRIDMODEL_DC_CGM_10V1001C--00264T.uct |
      | 2024-10-28 16:30 | 20241028_1630_2D1_UX2_FINIT_EXPORTGRIDMODEL_DC_CGM_10V1001C--00264T.uct |
      | 2024-10-28 17:30 | 20241028_1730_2D1_UX2_FINIT_EXPORTGRIDMODEL_DC_CGM_10V1001C--00264T.uct |
      | 2024-10-28 18:30 | 20241028_1830_2D1_UX2_FINIT_EXPORTGRIDMODEL_DC_CGM_10V1001C--00264T.uct |
      | 2024-10-28 19:30 | 20241028_1930_2D1_UX2_FINIT_EXPORTGRIDMODEL_DC_CGM_10V1001C--00264T.uct |
      | 2024-10-28 20:30 | 20241028_2030_2D1_UX2_FINIT_EXPORTGRIDMODEL_DC_CGM_10V1001C--00264T.uct |
      | 2024-10-28 21:30 | 20241028_2130_2D1_UX2_FINIT_EXPORTGRIDMODEL_DC_CGM_10V1001C--00264T.uct |
      | 2024-10-28 22:30 | 20241028_2230_2D1_UX2_FINIT_EXPORTGRIDMODEL_DC_CGM_10V1001C--00264T.uct |
      | 2024-10-28 23:30 | 20241028_2330_2D1_UX2_FINIT_EXPORTGRIDMODEL_DC_CGM_10V1001C--00264T.uct |
<<<<<<< HEAD
#    When I launch marmot
#    When I export marmot results to "raoresults/results_20241028.zip"
#    When I export networks with PRAs to "raoresults/networkWithPras_20241028.zip"
    When I export RefProg after redispatching to "generatedRefProgs/20241028-FID2-632-v2-10V1001C--00264T-to-10V1001C--00085T.xml" based on raoResults folder "raoresults/results_20241028/"
#    When I export RefProg after redispatching to "generatedRefProgs/20241028-FID2-632-v2-10V1001C--00264T-to-10V1001C--00085T.xml" based on networkWithPras folder "raoresults/networkWithPras_20241028/"
=======
    When I launch marmot
    When I export marmot results to "raoresults/results_20241028.zip"
    When I export networks with PRAs to "raoresults/networkWithPras_20241028.zip"
    When I export F711 for business date "20241028"
>>>>>>> 5450b98c



  @slow @rao @idcc @philippe
  Scenario: US 93.3.20: 20240926
    Given network files are in folder "idcc/20240926-FID2-734-v1-10V1001C--00264T-to-10V1001C--00085T 1"
    Given crac file is "idcc/20240926-FSC-ID2-CB-v1-10V1001C--00264T-to-10XFR-RTE------Q.xml"
    Given ics static file is "_10V1001C–00275O_CSA-COMRA-RDSTATIC-D_CORE-20240926-V001_.csv"
    Given ics series file is "_10V1001C–00275O_CSA-COMRA-RDSERIES-D_CORE-20240926-V001_.csv"
    Given ics gsk file is "_10V1001C--00275O_CSA-INDRA-GSK-D_D7-20240926-V001_.csv"
    Given configuration file is "idcc/RaoParameters_idcc_low_improvement_2_max.json"
    Given intertemporal rao inputs are:
      | Timestamp        | Network                                                                 |
      | 2024-09-26 00:30 | 20240926_0030_2D4_UX2_FINIT_EXPORTGRIDMODEL_DC_CGM_10V1001C--00264T.uct |
      | 2024-09-26 01:30 | 20240926_0130_2D4_UX2_FINIT_EXPORTGRIDMODEL_DC_CGM_10V1001C--00264T.uct |
      | 2024-09-26 02:30 | 20240926_0230_2D4_UX2_FINIT_EXPORTGRIDMODEL_DC_CGM_10V1001C--00264T.uct |
      | 2024-09-26 03:30 | 20240926_0330_2D4_UX2_FINIT_EXPORTGRIDMODEL_DC_CGM_10V1001C--00264T.uct |
      | 2024-09-26 04:30 | 20240926_0430_2D4_UX2_FINIT_EXPORTGRIDMODEL_DC_CGM_10V1001C--00264T.uct |
      | 2024-09-26 05:30 | 20240926_0530_2D4_UX2_FINIT_EXPORTGRIDMODEL_DC_CGM_10V1001C--00264T.uct |
      | 2024-09-26 06:30 | 20240926_0630_2D4_UX2_FINIT_EXPORTGRIDMODEL_DC_CGM_10V1001C--00264T.uct |
      | 2024-09-26 07:30 | 20240926_0730_2D4_UX2_FINIT_EXPORTGRIDMODEL_DC_CGM_10V1001C--00264T.uct |
      | 2024-09-26 08:30 | 20240926_0830_2D4_UX2_FINIT_EXPORTGRIDMODEL_DC_CGM_10V1001C--00264T.uct |
      | 2024-09-26 09:30 | 20240926_0930_2D4_UX2_FINIT_EXPORTGRIDMODEL_DC_CGM_10V1001C--00264T.uct |
      | 2024-09-26 10:30 | 20240926_1030_2D4_UX2_FINIT_EXPORTGRIDMODEL_DC_CGM_10V1001C--00264T.uct |
      | 2024-09-26 11:30 | 20240926_1130_2D4_UX2_FINIT_EXPORTGRIDMODEL_DC_CGM_10V1001C--00264T.uct |
      | 2024-09-26 12:30 | 20240926_1230_2D4_UX2_FINIT_EXPORTGRIDMODEL_DC_CGM_10V1001C--00264T.uct |
      | 2024-09-26 13:30 | 20240926_1330_2D4_UX2_FINIT_EXPORTGRIDMODEL_DC_CGM_10V1001C--00264T.uct |
      | 2024-09-26 14:30 | 20240926_1430_2D4_UX2_FINIT_EXPORTGRIDMODEL_DC_CGM_10V1001C--00264T.uct |
      | 2024-09-26 15:30 | 20240926_1530_2D4_UX2_FINIT_EXPORTGRIDMODEL_DC_CGM_10V1001C--00264T.uct |
      | 2024-09-26 16:30 | 20240926_1630_2D4_UX2_FINIT_EXPORTGRIDMODEL_DC_CGM_10V1001C--00264T.uct |
      | 2024-09-26 17:30 | 20240926_1730_2D4_UX2_FINIT_EXPORTGRIDMODEL_DC_CGM_10V1001C--00264T.uct |
      | 2024-09-26 18:30 | 20240926_1830_2D4_UX2_FINIT_EXPORTGRIDMODEL_DC_CGM_10V1001C--00264T.uct |
      | 2024-09-26 19:30 | 20240926_1930_2D4_UX2_FINIT_EXPORTGRIDMODEL_DC_CGM_10V1001C--00264T.uct |
      | 2024-09-26 20:30 | 20240926_2030_2D4_UX2_FINIT_EXPORTGRIDMODEL_DC_CGM_10V1001C--00264T.uct |
      | 2024-09-26 21:30 | 20240926_2130_2D4_UX2_FINIT_EXPORTGRIDMODEL_DC_CGM_10V1001C--00264T.uct |
      | 2024-09-26 22:30 | 20240926_2230_2D4_UX2_FINIT_EXPORTGRIDMODEL_DC_CGM_10V1001C--00264T.uct |
      | 2024-09-26 23:30 | 20240926_2330_2D4_UX2_FINIT_EXPORTGRIDMODEL_DC_CGM_10V1001C--00264T.uct |
    When I launch marmot
    When I export marmot results to "raoresults/results_20240926.zip"
    When I export networks with PRAs to "raoresults/networkWithPras_20240926.zip"
    When I export F711 for business date "20240926"


  @slow @rao @idcc @philippe
  Scenario: US 93.3.21: 20241013
    Given network files are in folder "idcc/20241013-FID2-734-v1-10V1001C--00264T-to-10V1001C--00085T 1"
    Given crac file is "idcc/20241013-FSC-ID2-CB-v1-10V1001C--00264T-to-10XFR-RTE------Q.xml"
    Given ics static file is "_10V1001C–00275O_CSA-COMRA-RDSTATIC-D_CORE-20241013-V001_.csv"
    Given ics series file is "_10V1001C–00275O_CSA-COMRA-RDSERIES-D_CORE-20241013-V001_.csv"
    Given ics gsk file is "_10V1001C--00275O_CSA-INDRA-GSK-D_D7-20241013-V001_.csv"
    Given configuration file is "idcc/RaoParameters_idcc_low_improvement_2_max.json"
    Given intertemporal rao inputs are:
      | Timestamp        | Network                                                                 |
      | 2024-10-13 00:30 | 20241013_0030_2D7_UX2_FINIT_EXPORTGRIDMODEL_DC_CGM_10V1001C--00264T.uct |
      | 2024-10-13 01:30 | 20241013_0130_2D7_UX2_FINIT_EXPORTGRIDMODEL_DC_CGM_10V1001C--00264T.uct |
      | 2024-10-13 02:30 | 20241013_0230_2D7_UX2_FINIT_EXPORTGRIDMODEL_DC_CGM_10V1001C--00264T.uct |
      | 2024-10-13 03:30 | 20241013_0330_2D7_UX2_FINIT_EXPORTGRIDMODEL_DC_CGM_10V1001C--00264T.uct |
      | 2024-10-13 04:30 | 20241013_0430_2D7_UX2_FINIT_EXPORTGRIDMODEL_DC_CGM_10V1001C--00264T.uct |
      | 2024-10-13 05:30 | 20241013_0530_2D7_UX2_FINIT_EXPORTGRIDMODEL_DC_CGM_10V1001C--00264T.uct |
      | 2024-10-13 06:30 | 20241013_0630_2D7_UX2_FINIT_EXPORTGRIDMODEL_DC_CGM_10V1001C--00264T.uct |
      | 2024-10-13 07:30 | 20241013_0730_2D7_UX2_FINIT_EXPORTGRIDMODEL_DC_CGM_10V1001C--00264T.uct |
      | 2024-10-13 08:30 | 20241013_0830_2D7_UX2_FINIT_EXPORTGRIDMODEL_DC_CGM_10V1001C--00264T.uct |
      | 2024-10-13 09:30 | 20241013_0930_2D7_UX2_FINIT_EXPORTGRIDMODEL_DC_CGM_10V1001C--00264T.uct |
      | 2024-10-13 10:30 | 20241013_1030_2D7_UX2_FINIT_EXPORTGRIDMODEL_DC_CGM_10V1001C--00264T.uct |
      | 2024-10-13 11:30 | 20241013_1130_2D7_UX2_FINIT_EXPORTGRIDMODEL_DC_CGM_10V1001C--00264T.uct |
      | 2024-10-13 12:30 | 20241013_1230_2D7_UX2_FINIT_EXPORTGRIDMODEL_DC_CGM_10V1001C--00264T.uct |
      | 2024-10-13 13:30 | 20241013_1330_2D7_UX2_FINIT_EXPORTGRIDMODEL_DC_CGM_10V1001C--00264T.uct |
      | 2024-10-13 14:30 | 20241013_1430_2D7_UX2_FINIT_EXPORTGRIDMODEL_DC_CGM_10V1001C--00264T.uct |
      | 2024-10-13 15:30 | 20241013_1530_2D7_UX2_FINIT_EXPORTGRIDMODEL_DC_CGM_10V1001C--00264T.uct |
      | 2024-10-13 16:30 | 20241013_1630_2D7_UX2_FINIT_EXPORTGRIDMODEL_DC_CGM_10V1001C--00264T.uct |
      | 2024-10-13 17:30 | 20241013_1730_2D7_UX2_FINIT_EXPORTGRIDMODEL_DC_CGM_10V1001C--00264T.uct |
      | 2024-10-13 18:30 | 20241013_1830_2D7_UX2_FINIT_EXPORTGRIDMODEL_DC_CGM_10V1001C--00264T.uct |
      | 2024-10-13 19:30 | 20241013_1930_2D7_UX2_FINIT_EXPORTGRIDMODEL_DC_CGM_10V1001C--00264T.uct |
      | 2024-10-13 20:30 | 20241013_2030_2D7_UX2_FINIT_EXPORTGRIDMODEL_DC_CGM_10V1001C--00264T.uct |
      | 2024-10-13 21:30 | 20241013_2130_2D7_UX2_FINIT_EXPORTGRIDMODEL_DC_CGM_10V1001C--00264T.uct |
      | 2024-10-13 22:30 | 20241013_2230_2D7_UX2_FINIT_EXPORTGRIDMODEL_DC_CGM_10V1001C--00264T.uct |
      | 2024-10-13 23:30 | 20241013_2330_2D7_UX2_FINIT_EXPORTGRIDMODEL_DC_CGM_10V1001C--00264T.uct |
    When I launch marmot
    When I export marmot results to "raoresults/results_20241013.zip"
    When I export networks with PRAs to "raoresults/networkWithPras_20241013.zip"
    When I export F711 for business date "20241013"

  @slow @rao @idcc @roxane
  Scenario: US 93.3.1: 20240122
    Given network files are in folder "idcc/20240122-FID2-734-v1-10V1001C--00264T-to-10V1001C--00085T"
    Given crac file is "idcc/20240122-FSC-ID2-CB-v1-10V1001C--00264T-to-10XFR-RTE------Q.xml"
    Given ics static file is "_110V1001C--00200I_CSA-COMRA-RDSTATIC-D_CORE-20240122-V001_.csv"
    Given ics series file is "_110V1001C--00200I_CSA-COMRA-RDSERIES-D_CORE-20240122-V001_.csv"
    Given ics gsk file is "_110V1001C--00200I_CSA-COMRA-GSK-D_CORE-20240122-V001_.csv"
    Given configuration file is "idcc/RaoParameters_idcc_low_improvement_2_max.json"
    Given intertemporal rao inputs are:
      | Timestamp        | Network                                                                 |
      | 2024-01-22 00:30 | 20240122_0030_2D1_UX2_FINIT_EXPORTGRIDMODEL_DC_CGM_10V1001C--00264T.uct |
      | 2024-01-22 01:30 | 20240122_0130_2D1_UX2_FINIT_EXPORTGRIDMODEL_DC_CGM_10V1001C--00264T.uct |
      | 2024-01-22 02:30 | 20240122_0230_2D1_UX2_FINIT_EXPORTGRIDMODEL_DC_CGM_10V1001C--00264T.uct |
      | 2024-01-22 03:30 | 20240122_0330_2D1_UX2_FINIT_EXPORTGRIDMODEL_DC_CGM_10V1001C--00264T.uct |
      | 2024-01-22 04:30 | 20240122_0430_2D1_UX2_FINIT_EXPORTGRIDMODEL_DC_CGM_10V1001C--00264T.uct |
      | 2024-01-22 05:30 | 20240122_0530_2D1_UX2_FINIT_EXPORTGRIDMODEL_DC_CGM_10V1001C--00264T.uct |
      | 2024-01-22 06:30 | 20240122_0630_2D1_UX2_FINIT_EXPORTGRIDMODEL_DC_CGM_10V1001C--00264T.uct |
      | 2024-01-22 07:30 | 20240122_0730_2D1_UX2_FINIT_EXPORTGRIDMODEL_DC_CGM_10V1001C--00264T.uct |
      | 2024-01-22 08:30 | 20240122_0830_2D1_UX2_FINIT_EXPORTGRIDMODEL_DC_CGM_10V1001C--00264T.uct |
      | 2024-01-22 09:30 | 20240122_0930_2D1_UX2_FINIT_EXPORTGRIDMODEL_DC_CGM_10V1001C--00264T.uct |
      | 2024-01-22 10:30 | 20240122_1030_2D1_UX2_FINIT_EXPORTGRIDMODEL_DC_CGM_10V1001C--00264T.uct |
      | 2024-01-22 11:30 | 20240122_1130_2D1_UX2_FINIT_EXPORTGRIDMODEL_DC_CGM_10V1001C--00264T.uct |
      | 2024-01-22 12:30 | 20240122_1230_2D1_UX2_FINIT_EXPORTGRIDMODEL_DC_CGM_10V1001C--00264T.uct |
      | 2024-01-22 13:30 | 20240122_1330_2D1_UX2_FINIT_EXPORTGRIDMODEL_DC_CGM_10V1001C--00264T.uct |
      | 2024-01-22 14:30 | 20240122_1430_2D1_UX2_FINIT_EXPORTGRIDMODEL_DC_CGM_10V1001C--00264T.uct |
      | 2024-01-22 15:30 | 20240122_1530_2D1_UX2_FINIT_EXPORTGRIDMODEL_DC_CGM_10V1001C--00264T.uct |
      | 2024-01-22 16:30 | 20240122_1630_2D1_UX2_FINIT_EXPORTGRIDMODEL_DC_CGM_10V1001C--00264T.uct |
      | 2024-01-22 17:30 | 20240122_1730_2D1_UX2_FINIT_EXPORTGRIDMODEL_DC_CGM_10V1001C--00264T.uct |
      | 2024-01-22 18:30 | 20240122_1830_2D1_UX2_FINIT_EXPORTGRIDMODEL_DC_CGM_10V1001C--00264T.uct |
      | 2024-01-22 19:30 | 20240122_1930_2D1_UX2_FINIT_EXPORTGRIDMODEL_DC_CGM_10V1001C--00264T.uct |
      | 2024-01-22 20:30 | 20240122_2030_2D1_UX2_FINIT_EXPORTGRIDMODEL_DC_CGM_10V1001C--00264T.uct |
      | 2024-01-22 21:30 | 20240122_2130_2D1_UX2_FINIT_EXPORTGRIDMODEL_DC_CGM_10V1001C--00264T.uct |
      | 2024-01-22 22:30 | 20240122_2230_2D1_UX2_FINIT_EXPORTGRIDMODEL_DC_CGM_10V1001C--00264T.uct |
      | 2024-01-22 23:30 | 20240122_2330_2D1_UX2_FINIT_EXPORTGRIDMODEL_DC_CGM_10V1001C--00264T.uct |
    When I launch marmot
    When I export marmot results to "raoresults/results_20240122.zip"
    When I export networks with PRAs to "raoresults/networkWithPras_20240122.zip"
    When I export F711 for business date "20240122"

  @slow @rao @idcc @roxane
  Scenario: US 93.3.4: 20240224
    Given network files are in folder "idcc/20240224-FID2-734-v1-10V1001C--00264T-to-10V1001C--00085T"
    Given crac file is "idcc/20240224-FSC-ID2-CB-v1-10V1001C--00264T-to-10XFR-RTE------Q.xml"
    Given ics static file is "_110V1001C--00200I_CSA-COMRA-RDSTATIC-D_CORE-20240224-V001_.csv"
    Given ics series file is "_110V1001C--00200I_CSA-COMRA-RDSERIES-D_CORE-20240224-V001_.csv"
    Given ics gsk file is "_10V1001C--00200I_CSA-INDRA-GSK-D_D7-20240224-V001_.csv"
    Given configuration file is "idcc/RaoParameters_idcc_low_improvement_2_max.json"
    Given intertemporal rao inputs are:
      | Timestamp        | Network                                                         |
      | 2024-02-24 00:30 | 20240224_0030_2D6_UX2_FINIT_EXPORTGRIDMODEL_DC_CGM_10V1001C--00264T.uct |
      | 2024-02-24 01:30 | 20240224_0130_2D6_UX2_FINIT_EXPORTGRIDMODEL_DC_CGM_10V1001C--00264T.uct |
      | 2024-02-24 02:30 | 20240224_0230_2D6_UX2_FINIT_EXPORTGRIDMODEL_DC_CGM_10V1001C--00264T.uct |
      | 2024-02-24 03:30 | 20240224_0330_2D6_UX2_FINIT_EXPORTGRIDMODEL_DC_CGM_10V1001C--00264T.uct |
      | 2024-02-24 04:30 | 20240224_0430_2D6_UX2_FINIT_EXPORTGRIDMODEL_DC_CGM_10V1001C--00264T.uct |
      | 2024-02-24 05:30 | 20240224_0530_2D6_UX2_FINIT_EXPORTGRIDMODEL_DC_CGM_10V1001C--00264T.uct |
      | 2024-02-24 06:30 | 20240224_0630_2D6_UX2_FINIT_EXPORTGRIDMODEL_DC_CGM_10V1001C--00264T.uct |
      | 2024-02-24 07:30 | 20240224_0730_2D6_UX2_FINIT_EXPORTGRIDMODEL_DC_CGM_10V1001C--00264T.uct |
      | 2024-02-24 08:30 | 20240224_0830_2D6_UX2_FINIT_EXPORTGRIDMODEL_DC_CGM_10V1001C--00264T.uct |
      | 2024-02-24 09:30 | 20240224_0930_2D6_UX2_FINIT_EXPORTGRIDMODEL_DC_CGM_10V1001C--00264T.uct |
      | 2024-02-24 10:30 | 20240224_1030_2D6_UX2_FINIT_EXPORTGRIDMODEL_DC_CGM_10V1001C--00264T.uct |
      | 2024-02-24 11:30 | 20240224_1130_2D6_UX2_FINIT_EXPORTGRIDMODEL_DC_CGM_10V1001C--00264T.uct |
      | 2024-02-24 12:30 | 20240224_1230_2D6_UX2_FINIT_EXPORTGRIDMODEL_DC_CGM_10V1001C--00264T.uct |
      | 2024-02-24 13:30 | 20240224_1330_2D6_UX2_FINIT_EXPORTGRIDMODEL_DC_CGM_10V1001C--00264T.uct |
      | 2024-02-24 14:30 | 20240224_1430_2D6_UX2_FINIT_EXPORTGRIDMODEL_DC_CGM_10V1001C--00264T.uct |
      | 2024-02-24 15:30 | 20240224_1530_2D6_UX2_FINIT_EXPORTGRIDMODEL_DC_CGM_10V1001C--00264T.uct |
      | 2024-02-24 16:30 | 20240224_1630_2D6_UX2_FINIT_EXPORTGRIDMODEL_DC_CGM_10V1001C--00264T.uct |
      | 2024-02-24 17:30 | 20240224_1730_2D6_UX2_FINIT_EXPORTGRIDMODEL_DC_CGM_10V1001C--00264T.uct |
      | 2024-02-24 18:30 | 20240224_1830_2D6_UX2_FINIT_EXPORTGRIDMODEL_DC_CGM_10V1001C--00264T.uct |
      | 2024-02-24 19:30 | 20240224_1930_2D6_UX2_FINIT_EXPORTGRIDMODEL_DC_CGM_10V1001C--00264T.uct |
      | 2024-02-24 20:30 | 20240224_2030_2D6_UX2_FINIT_EXPORTGRIDMODEL_DC_CGM_10V1001C--00264T.uct |
      | 2024-02-24 21:30 | 20240224_2130_2D6_UX2_FINIT_EXPORTGRIDMODEL_DC_CGM_10V1001C--00264T.uct |
      | 2024-02-24 22:30 | 20240224_2230_2D6_UX2_FINIT_EXPORTGRIDMODEL_DC_CGM_10V1001C--00264T.uct |
      | 2024-02-24 23:30 | 20240224_2330_2D6_UX2_FINIT_EXPORTGRIDMODEL_DC_CGM_10V1001C--00264T.uct |
    When I launch marmot
    When I export marmot results to "raoresults/results_20240224.zip"
    When I export networks with PRAs to "raoresults/networkWithPras_20240224.zip"
    When I export F711 for business date "20240224"


  @slow @rao @idcc @thomas
  Scenario: US 93.3.6: 20240526
    Given network files are in folder "idcc/20240526-FID2-734-v1-10V1001C--00264T-to-10V1001C--00085T"
    Given crac file is "idcc/20240526-FSC-ID2-CB-v1-10V1001C--00264T-to-10XFR-RTE------Q.xml"
    Given ics static file is "_10V1001C–00275O_CSA-COMRA-RDSTATIC-D_CORE-20240526-V001_.csv"
    Given ics series file is "_10V1001C–00275O_CSA-COMRA-RDSERIES-D_CORE-20240526-V001_.csv"
    Given ics gsk file is "_10V1001C--00275O_CSA-INDRA-GSK-D_D7-20240526-V001_.csv"
    Given configuration file is "idcc/RaoParameters_idcc_low_improvement_2_max.json"
    Given intertemporal rao inputs are:
      | Timestamp        | Network                                                         |
      | 2024-05-26 00:30 | 20240526_0030_2D7_UX2_FINIT_EXPORTGRIDMODEL_DC_CGM_10V1001C--00264T.uct |
      | 2024-05-26 01:30 | 20240526_0130_2D7_UX2_FINIT_EXPORTGRIDMODEL_DC_CGM_10V1001C--00264T.uct |
      | 2024-05-26 02:30 | 20240526_0230_2D7_UX2_FINIT_EXPORTGRIDMODEL_DC_CGM_10V1001C--00264T.uct |
      | 2024-05-26 03:30 | 20240526_0330_2D7_UX2_FINIT_EXPORTGRIDMODEL_DC_CGM_10V1001C--00264T.uct |
      | 2024-05-26 04:30 | 20240526_0430_2D7_UX2_FINIT_EXPORTGRIDMODEL_DC_CGM_10V1001C--00264T.uct |
      | 2024-05-26 05:30 | 20240526_0530_2D7_UX2_FINIT_EXPORTGRIDMODEL_DC_CGM_10V1001C--00264T.uct |
      | 2024-05-26 06:30 | 20240526_0630_2D7_UX2_FINIT_EXPORTGRIDMODEL_DC_CGM_10V1001C--00264T.uct |
      | 2024-05-26 07:30 | 20240526_0730_2D7_UX2_FINIT_EXPORTGRIDMODEL_DC_CGM_10V1001C--00264T.uct |
      | 2024-05-26 08:30 | 20240526_0830_2D7_UX2_FINIT_EXPORTGRIDMODEL_DC_CGM_10V1001C--00264T.uct |
      | 2024-05-26 09:30 | 20240526_0930_2D7_UX2_FINIT_EXPORTGRIDMODEL_DC_CGM_10V1001C--00264T.uct |
      | 2024-05-26 10:30 | 20240526_1030_2D7_UX2_FINIT_EXPORTGRIDMODEL_DC_CGM_10V1001C--00264T.uct |
      | 2024-05-26 11:30 | 20240526_1130_2D7_UX2_FINIT_EXPORTGRIDMODEL_DC_CGM_10V1001C--00264T.uct |
      | 2024-05-26 12:30 | 20240526_1230_2D7_UX2_FINIT_EXPORTGRIDMODEL_DC_CGM_10V1001C--00264T.uct |
      | 2024-05-26 13:30 | 20240526_1330_2D7_UX2_FINIT_EXPORTGRIDMODEL_DC_CGM_10V1001C--00264T.uct |
      | 2024-05-26 14:30 | 20240526_1430_2D7_UX2_FINIT_EXPORTGRIDMODEL_DC_CGM_10V1001C--00264T.uct |
      | 2024-05-26 15:30 | 20240526_1530_2D7_UX2_FINIT_EXPORTGRIDMODEL_DC_CGM_10V1001C--00264T.uct |
      | 2024-05-26 16:30 | 20240526_1630_2D7_UX2_FINIT_EXPORTGRIDMODEL_DC_CGM_10V1001C--00264T.uct |
      | 2024-05-26 17:30 | 20240526_1730_2D7_UX2_FINIT_EXPORTGRIDMODEL_DC_CGM_10V1001C--00264T.uct |
      | 2024-05-26 18:30 | 20240526_1830_2D7_UX2_FINIT_EXPORTGRIDMODEL_DC_CGM_10V1001C--00264T.uct |
      | 2024-05-26 19:30 | 20240526_1930_2D7_UX2_FINIT_EXPORTGRIDMODEL_DC_CGM_10V1001C--00264T.uct |
      | 2024-05-26 20:30 | 20240526_2030_2D7_UX2_FINIT_EXPORTGRIDMODEL_DC_CGM_10V1001C--00264T.uct |
      | 2024-05-26 21:30 | 20240526_2130_2D7_UX2_FINIT_EXPORTGRIDMODEL_DC_CGM_10V1001C--00264T.uct |
      | 2024-05-26 22:30 | 20240526_2230_2D7_UX2_FINIT_EXPORTGRIDMODEL_DC_CGM_10V1001C--00264T.uct |
      | 2024-05-26 23:30 | 20240526_2330_2D7_UX2_FINIT_EXPORTGRIDMODEL_DC_CGM_10V1001C--00264T.uct |
    When I launch marmot
    When I export marmot results to "raoresults/results_20240526.zip"
    When I export networks with PRAs to "raoresults/networkWithPras_20240526.zip"
    When I export F711 for business date "20240526"

  @slow @rao @idcc @thomas
  Scenario: US 93.3.8: 20240606
    Given network files are in folder "idcc/20240606-FID2-734-v1-10V1001C--00264T-to-10V1001C--00085T"
    Given crac file is "idcc/20240606-FSC-ID2-CB-v1-10V1001C--00264T-to-10XFR-RTE------Q.xml"
    Given ics static file is "_10V1001C–00275O_CSA-COMRA-RDSTATIC-D_CORE-20240606-V001_.csv"
    Given ics series file is "_10V1001C–00275O_CSA-COMRA-RDSERIES-D_CORE-20240606-V001_.csv"
    Given ics gsk file is "_10V1001C--00275O_CSA-INDRA-GSK-D_D7-20240606-V001_.csv"
    Given configuration file is "idcc/RaoParameters_idcc_low_improvement_2_max.json"
    Given intertemporal rao inputs are:
      | Timestamp        | Network                   |
      | 2024-06-06 00:30 | 20240606_0030_2D4_UX2_FINIT_EXPORTGRIDMODEL_DC_CGM_10V1001C--00264T.uct |
      | 2024-06-06 01:30 | 20240606_0130_2D4_UX2_FINIT_EXPORTGRIDMODEL_DC_CGM_10V1001C--00264T.uct |
      | 2024-06-06 02:30 | 20240606_0230_2D4_UX2_FINIT_EXPORTGRIDMODEL_DC_CGM_10V1001C--00264T.uct |
      | 2024-06-06 03:30 | 20240606_0330_2D4_UX2_FINIT_EXPORTGRIDMODEL_DC_CGM_10V1001C--00264T.uct |
      | 2024-06-06 04:30 | 20240606_0430_2D4_UX2_FINIT_EXPORTGRIDMODEL_DC_CGM_10V1001C--00264T.uct |
      | 2024-06-06 05:30 | 20240606_0530_2D4_UX2_FINIT_EXPORTGRIDMODEL_DC_CGM_10V1001C--00264T.uct |
      | 2024-06-06 06:30 | 20240606_0630_2D4_UX2_FINIT_EXPORTGRIDMODEL_DC_CGM_10V1001C--00264T.uct |
      | 2024-06-06 07:30 | 20240606_0730_2D4_UX2_FINIT_EXPORTGRIDMODEL_DC_CGM_10V1001C--00264T.uct |
      | 2024-06-06 08:30 | 20240606_0830_2D4_UX2_FINIT_EXPORTGRIDMODEL_DC_CGM_10V1001C--00264T.uct |
      | 2024-06-06 09:30 | 20240606_0930_2D4_UX2_FINIT_EXPORTGRIDMODEL_DC_CGM_10V1001C--00264T.uct |
      | 2024-06-06 10:30 | 20240606_1030_2D4_UX2_FINIT_EXPORTGRIDMODEL_DC_CGM_10V1001C--00264T.uct |
      | 2024-06-06 11:30 | 20240606_1130_2D4_UX2_FINIT_EXPORTGRIDMODEL_DC_CGM_10V1001C--00264T.uct |
      | 2024-06-06 12:30 | 20240606_1230_2D4_UX2_FINIT_EXPORTGRIDMODEL_DC_CGM_10V1001C--00264T.uct |
      | 2024-06-06 13:30 | 20240606_1330_2D4_UX2_FINIT_EXPORTGRIDMODEL_DC_CGM_10V1001C--00264T.uct |
      | 2024-06-06 14:30 | 20240606_1430_2D4_UX2_FINIT_EXPORTGRIDMODEL_DC_CGM_10V1001C--00264T.uct |
      | 2024-06-06 15:30 | 20240606_1530_2D4_UX2_FINIT_EXPORTGRIDMODEL_DC_CGM_10V1001C--00264T.uct |
      | 2024-06-06 16:30 | 20240606_1630_2D4_UX2_FINIT_EXPORTGRIDMODEL_DC_CGM_10V1001C--00264T.uct |
      | 2024-06-06 17:30 | 20240606_1730_2D4_UX2_FINIT_EXPORTGRIDMODEL_DC_CGM_10V1001C--00264T.uct |
      | 2024-06-06 18:30 | 20240606_1830_2D4_UX2_FINIT_EXPORTGRIDMODEL_DC_CGM_10V1001C--00264T.uct |
      | 2024-06-06 19:30 | 20240606_1930_2D4_UX2_FINIT_EXPORTGRIDMODEL_DC_CGM_10V1001C--00264T.uct |
      | 2024-06-06 20:30 | 20240606_2030_2D4_UX2_FINIT_EXPORTGRIDMODEL_DC_CGM_10V1001C--00264T.uct |
      | 2024-06-06 21:30 | 20240606_2130_2D4_UX2_FINIT_EXPORTGRIDMODEL_DC_CGM_10V1001C--00264T.uct |
      | 2024-06-06 22:30 | 20240606_2230_2D4_UX2_FINIT_EXPORTGRIDMODEL_DC_CGM_10V1001C--00264T.uct |
      | 2024-06-06 23:30 | 20240606_2330_2D4_UX2_FINIT_EXPORTGRIDMODEL_DC_CGM_10V1001C--00264T.uct |
    When I launch marmot
    When I export marmot results to "raoresults/results_20240606.zip"
    When I export networks with PRAs to "raoresults/networkWithPras_20240606.zip"
    When I export F711 for business date "20240606"

  @slow @rao @idcc @thomas
  Scenario: US 93.3.9: 20240628
    Given network files are in folder "idcc/20240628-FID2-734-v1-10V1001C--00264T-to-10V1001C--00085T"
    Given crac file is "idcc/20240628-FSC-ID2-CB-v1-10V1001C--00264T-to-10XFR-RTE------Q.xml"
    Given ics static file is "_10V1001C–00275O_CSA-COMRA-RDSTATIC-D_CORE-20240628-V001_.csv"
    Given ics series file is "_10V1001C–00275O_CSA-COMRA-RDSERIES-D_CORE-20240628-V001_.csv"
    Given ics gsk file is "_10V1001C--00275O_CSA-INDRA-GSK-D_D7-20240628-V001_.csv"
    Given configuration file is "idcc/RaoParameters_idcc_low_improvement_2_max.json"
    Given intertemporal rao inputs are:
      | Timestamp        | Network                                                         |
      | 2024-06-28 00:30 | 20240628_0030_2D5_UX2_FINIT_EXPORTGRIDMODEL_DC_CGM_10V1001C--00264T.uct |
      | 2024-06-28 01:30 | 20240628_0130_2D5_UX2_FINIT_EXPORTGRIDMODEL_DC_CGM_10V1001C--00264T.uct |
      | 2024-06-28 02:30 | 20240628_0230_2D5_UX2_FINIT_EXPORTGRIDMODEL_DC_CGM_10V1001C--00264T.uct |
      | 2024-06-28 03:30 | 20240628_0330_2D5_UX2_FINIT_EXPORTGRIDMODEL_DC_CGM_10V1001C--00264T.uct |
      | 2024-06-28 04:30 | 20240628_0430_2D5_UX2_FINIT_EXPORTGRIDMODEL_DC_CGM_10V1001C--00264T.uct |
      | 2024-06-28 05:30 | 20240628_0530_2D5_UX2_FINIT_EXPORTGRIDMODEL_DC_CGM_10V1001C--00264T.uct |
      | 2024-06-28 06:30 | 20240628_0630_2D5_UX2_FINIT_EXPORTGRIDMODEL_DC_CGM_10V1001C--00264T.uct |
      | 2024-06-28 07:30 | 20240628_0730_2D5_UX2_FINIT_EXPORTGRIDMODEL_DC_CGM_10V1001C--00264T.uct |
      | 2024-06-28 08:30 | 20240628_0830_2D5_UX2_FINIT_EXPORTGRIDMODEL_DC_CGM_10V1001C--00264T.uct |
      | 2024-06-28 09:30 | 20240628_0930_2D5_UX2_FINIT_EXPORTGRIDMODEL_DC_CGM_10V1001C--00264T.uct |
      | 2024-06-28 10:30 | 20240628_1030_2D5_UX2_FINIT_EXPORTGRIDMODEL_DC_CGM_10V1001C--00264T.uct |
      | 2024-06-28 11:30 | 20240628_1130_2D5_UX2_FINIT_EXPORTGRIDMODEL_DC_CGM_10V1001C--00264T.uct |
      | 2024-06-28 12:30 | 20240628_1230_2D5_UX2_FINIT_EXPORTGRIDMODEL_DC_CGM_10V1001C--00264T.uct |
      | 2024-06-28 13:30 | 20240628_1330_2D5_UX2_FINIT_EXPORTGRIDMODEL_DC_CGM_10V1001C--00264T.uct |
      | 2024-06-28 14:30 | 20240628_1430_2D5_UX2_FINIT_EXPORTGRIDMODEL_DC_CGM_10V1001C--00264T.uct |
      | 2024-06-28 15:30 | 20240628_1530_2D5_UX2_FINIT_EXPORTGRIDMODEL_DC_CGM_10V1001C--00264T.uct |
      | 2024-06-28 16:30 | 20240628_1630_2D5_UX2_FINIT_EXPORTGRIDMODEL_DC_CGM_10V1001C--00264T.uct |
      | 2024-06-28 17:30 | 20240628_1730_2D5_UX2_FINIT_EXPORTGRIDMODEL_DC_CGM_10V1001C--00264T.uct |
      | 2024-06-28 18:30 | 20240628_1830_2D5_UX2_FINIT_EXPORTGRIDMODEL_DC_CGM_10V1001C--00264T.uct |
      | 2024-06-28 19:30 | 20240628_1930_2D5_UX2_FINIT_EXPORTGRIDMODEL_DC_CGM_10V1001C--00264T.uct |
      | 2024-06-28 20:30 | 20240628_2030_2D5_UX2_FINIT_EXPORTGRIDMODEL_DC_CGM_10V1001C--00264T.uct |
      | 2024-06-28 21:30 | 20240628_2130_2D5_UX2_FINIT_EXPORTGRIDMODEL_DC_CGM_10V1001C--00264T.uct |
      | 2024-06-28 22:30 | 20240628_2230_2D5_UX2_FINIT_EXPORTGRIDMODEL_DC_CGM_10V1001C--00264T.uct |
      | 2024-06-28 23:30 | 20240628_2330_2D5_UX2_FINIT_EXPORTGRIDMODEL_DC_CGM_10V1001C--00264T.uct |
    When I launch marmot
    When I export marmot results to "raoresults/results_20240628.zip"
    When I export networks with PRAs to "raoresults/networkWithPras_20240628.zip"
    When I export F711 for business date "20240628"

  @slow @rao @idcc @roxane
  Scenario: US 93.3.5: 20240502
    Given network files are in folder "idcc/20240502-FID2-734-v1-10V1001C--00264T-to-10V1001C--00085T"
    Given crac file is "idcc/20240502-FSC-ID2-CB-v1-10V1001C--00264T-to-10XFR-RTE------Q.xml"
    Given ics static file is "_10V1001C–00275O_CSA-COMRA-RDSTATIC-D_CORE-20240502-V001_.csv"
    Given ics series file is "_10V1001C–00275O_CSA-COMRA-RDSERIES-D_CORE-20240502-V001_.csv"
    Given ics gsk file is "_10V1001C--00200I_CSA-INDRA-GSK-D_D7-20240502-V001_.csv"
    Given configuration file is "idcc/RaoParameters_idcc_low_improvement_2_max.json"
    Given intertemporal rao inputs are:
      | Timestamp        | Network                                                         |
      | 2024-05-02 00:30 | 20240502_0030_2D4_UX2_FINIT_EXPORTGRIDMODEL_DC_CGM_10V1001C--00264T.uct |
      | 2024-05-02 01:30 | 20240502_0130_2D4_UX2_FINIT_EXPORTGRIDMODEL_DC_CGM_10V1001C--00264T.uct |
      | 2024-05-02 02:30 | 20240502_0230_2D4_UX2_FINIT_EXPORTGRIDMODEL_DC_CGM_10V1001C--00264T.uct |
      | 2024-05-02 03:30 | 20240502_0330_2D4_UX2_FINIT_EXPORTGRIDMODEL_DC_CGM_10V1001C--00264T.uct |
      | 2024-05-02 04:30 | 20240502_0430_2D4_UX2_FINIT_EXPORTGRIDMODEL_DC_CGM_10V1001C--00264T.uct |
      | 2024-05-02 05:30 | 20240502_0530_2D4_UX2_FINIT_EXPORTGRIDMODEL_DC_CGM_10V1001C--00264T.uct |
      | 2024-05-02 06:30 | 20240502_0630_2D4_UX2_FINIT_EXPORTGRIDMODEL_DC_CGM_10V1001C--00264T.uct |
      | 2024-05-02 07:30 | 20240502_0730_2D4_UX2_FINIT_EXPORTGRIDMODEL_DC_CGM_10V1001C--00264T.uct |
      | 2024-05-02 08:30 | 20240502_0830_2D4_UX2_FINIT_EXPORTGRIDMODEL_DC_CGM_10V1001C--00264T.uct |
      | 2024-05-02 09:30 | 20240502_0930_2D4_UX2_FINIT_EXPORTGRIDMODEL_DC_CGM_10V1001C--00264T.uct |
      | 2024-05-02 10:30 | 20240502_1030_2D4_UX2_FINIT_EXPORTGRIDMODEL_DC_CGM_10V1001C--00264T.uct |
      | 2024-05-02 11:30 | 20240502_1130_2D4_UX2_FINIT_EXPORTGRIDMODEL_DC_CGM_10V1001C--00264T.uct |
      | 2024-05-02 12:30 | 20240502_1230_2D4_UX2_FINIT_EXPORTGRIDMODEL_DC_CGM_10V1001C--00264T.uct |
      | 2024-05-02 13:30 | 20240502_1330_2D4_UX2_FINIT_EXPORTGRIDMODEL_DC_CGM_10V1001C--00264T.uct |
      | 2024-05-02 14:30 | 20240502_1430_2D4_UX2_FINIT_EXPORTGRIDMODEL_DC_CGM_10V1001C--00264T.uct |
      | 2024-05-02 15:30 | 20240502_1530_2D4_UX2_FINIT_EXPORTGRIDMODEL_DC_CGM_10V1001C--00264T.uct |
      | 2024-05-02 16:30 | 20240502_1630_2D4_UX2_FINIT_EXPORTGRIDMODEL_DC_CGM_10V1001C--00264T.uct |
      | 2024-05-02 17:30 | 20240502_1730_2D4_UX2_FINIT_EXPORTGRIDMODEL_DC_CGM_10V1001C--00264T.uct |
      | 2024-05-02 18:30 | 20240502_1830_2D4_UX2_FINIT_EXPORTGRIDMODEL_DC_CGM_10V1001C--00264T.uct |
      | 2024-05-02 19:30 | 20240502_1930_2D4_UX2_FINIT_EXPORTGRIDMODEL_DC_CGM_10V1001C--00264T.uct |
      | 2024-05-02 20:30 | 20240502_2030_2D4_UX2_FINIT_EXPORTGRIDMODEL_DC_CGM_10V1001C--00264T.uct |
      | 2024-05-02 21:30 | 20240502_2130_2D4_UX2_FINIT_EXPORTGRIDMODEL_DC_CGM_10V1001C--00264T.uct |
      | 2024-05-02 22:30 | 20240502_2230_2D4_UX2_FINIT_EXPORTGRIDMODEL_DC_CGM_10V1001C--00264T.uct |
      | 2024-05-02 23:30 | 20240502_2330_2D4_UX2_FINIT_EXPORTGRIDMODEL_DC_CGM_10V1001C--00264T.uct |
    When I launch marmot
    When I export marmot results to "raoresults/results_20240502.zip"
    When I export networks with PRAs to "raoresults/networkWithPras_20240502.zip"
    When I export F711 for business date "20240502"


  @slow @rao @idcc @roxane
  Scenario: US 93.3.2: 20240131
    Given network files are in folder "idcc/20240131-FID2-734-v1-10V1001C--00264T-to-10V1001C--00085T"
    Given crac file is "idcc/20240131-FSC-ID2-CB-v1-10V1001C--00264T-to-10XFR-RTE------Q.xml"
    Given ics static file is "_110V1001C--00200I_CSA-COMRA-RDSTATIC-D_CORE-20240131-V001_.csv"
    Given ics series file is "_110V1001C--00200I_CSA-COMRA-RDSERIES-D_CORE-20240131-V001_.csv"
    Given ics gsk file is "_110V1001C--00200I_CSA-COMRA-GSK-D_CORE-20240131-V001_.csv"
    Given configuration file is "idcc/RaoParameters_idcc_low_improvement_2_max.json"
    Given intertemporal rao inputs are:
      | Timestamp        | Network                                                         |
      | 2024-01-31 00:30 | 20240131_0030_2D3_UX2_FINIT_EXPORTGRIDMODEL_DC_CGM_10V1001C--00264T.uct |
      | 2024-01-31 01:30 | 20240131_0130_2D3_UX2_FINIT_EXPORTGRIDMODEL_DC_CGM_10V1001C--00264T.uct |
      | 2024-01-31 02:30 | 20240131_0230_2D3_UX2_FINIT_EXPORTGRIDMODEL_DC_CGM_10V1001C--00264T.uct |
      | 2024-01-31 03:30 | 20240131_0330_2D3_UX2_FINIT_EXPORTGRIDMODEL_DC_CGM_10V1001C--00264T.uct |
      | 2024-01-31 04:30 | 20240131_0430_2D3_UX2_FINIT_EXPORTGRIDMODEL_DC_CGM_10V1001C--00264T.uct |
      | 2024-01-31 05:30 | 20240131_0530_2D3_UX2_FINIT_EXPORTGRIDMODEL_DC_CGM_10V1001C--00264T.uct |
      | 2024-01-31 06:30 | 20240131_0630_2D3_UX2_FINIT_EXPORTGRIDMODEL_DC_CGM_10V1001C--00264T.uct |
      | 2024-01-31 07:30 | 20240131_0730_2D3_UX2_FINIT_EXPORTGRIDMODEL_DC_CGM_10V1001C--00264T.uct |
      | 2024-01-31 08:30 | 20240131_0830_2D3_UX2_FINIT_EXPORTGRIDMODEL_DC_CGM_10V1001C--00264T.uct |
      | 2024-01-31 09:30 | 20240131_0930_2D3_UX2_FINIT_EXPORTGRIDMODEL_DC_CGM_10V1001C--00264T.uct |
      | 2024-01-31 10:30 | 20240131_1030_2D3_UX2_FINIT_EXPORTGRIDMODEL_DC_CGM_10V1001C--00264T.uct |
      | 2024-01-31 11:30 | 20240131_1130_2D3_UX2_FINIT_EXPORTGRIDMODEL_DC_CGM_10V1001C--00264T.uct |
      | 2024-01-31 12:30 | 20240131_1230_2D3_UX2_FINIT_EXPORTGRIDMODEL_DC_CGM_10V1001C--00264T.uct |
      | 2024-01-31 13:30 | 20240131_1330_2D3_UX2_FINIT_EXPORTGRIDMODEL_DC_CGM_10V1001C--00264T.uct |
      | 2024-01-31 14:30 | 20240131_1430_2D3_UX2_FINIT_EXPORTGRIDMODEL_DC_CGM_10V1001C--00264T.uct |
      | 2024-01-31 15:30 | 20240131_1530_2D3_UX2_FINIT_EXPORTGRIDMODEL_DC_CGM_10V1001C--00264T.uct |
      | 2024-01-31 16:30 | 20240131_1630_2D3_UX2_FINIT_EXPORTGRIDMODEL_DC_CGM_10V1001C--00264T.uct |
      | 2024-01-31 17:30 | 20240131_1730_2D3_UX2_FINIT_EXPORTGRIDMODEL_DC_CGM_10V1001C--00264T.uct |
      | 2024-01-31 18:30 | 20240131_1830_2D3_UX2_FINIT_EXPORTGRIDMODEL_DC_CGM_10V1001C--00264T.uct |
      | 2024-01-31 19:30 | 20240131_1930_2D3_UX2_FINIT_EXPORTGRIDMODEL_DC_CGM_10V1001C--00264T.uct |
      | 2024-01-31 20:30 | 20240131_2030_2D3_UX2_FINIT_EXPORTGRIDMODEL_DC_CGM_10V1001C--00264T.uct |
      | 2024-01-31 21:30 | 20240131_2130_2D3_UX2_FINIT_EXPORTGRIDMODEL_DC_CGM_10V1001C--00264T.uct |
      | 2024-01-31 22:30 | 20240131_2230_2D3_UX2_FINIT_EXPORTGRIDMODEL_DC_CGM_10V1001C--00264T.uct |
      | 2024-01-31 23:30 | 20240131_2330_2D3_UX2_FINIT_EXPORTGRIDMODEL_DC_CGM_10V1001C--00264T.uct |
    When I launch marmot
    When I export marmot results to "raoresults/results_20240131.zip"
    When I export networks with PRAs to "raoresults/networkWithPras_20240131.zip"
    When I export F711 for business date "20240131"
<|MERGE_RESOLUTION|>--- conflicted
+++ resolved
@@ -79,18 +79,11 @@
       | 2024-10-28 21:30 | 20241028_2130_2D1_UX2_FINIT_EXPORTGRIDMODEL_DC_CGM_10V1001C--00264T.uct |
       | 2024-10-28 22:30 | 20241028_2230_2D1_UX2_FINIT_EXPORTGRIDMODEL_DC_CGM_10V1001C--00264T.uct |
       | 2024-10-28 23:30 | 20241028_2330_2D1_UX2_FINIT_EXPORTGRIDMODEL_DC_CGM_10V1001C--00264T.uct |
-<<<<<<< HEAD
-#    When I launch marmot
-#    When I export marmot results to "raoresults/results_20241028.zip"
-#    When I export networks with PRAs to "raoresults/networkWithPras_20241028.zip"
+    When I launch marmot
+    When I export marmot results to "raoresults/results_20241028.zip"
     When I export RefProg after redispatching to "generatedRefProgs/20241028-FID2-632-v2-10V1001C--00264T-to-10V1001C--00085T.xml" based on raoResults folder "raoresults/results_20241028/"
-#    When I export RefProg after redispatching to "generatedRefProgs/20241028-FID2-632-v2-10V1001C--00264T-to-10V1001C--00085T.xml" based on networkWithPras folder "raoresults/networkWithPras_20241028/"
-=======
-    When I launch marmot
-    When I export marmot results to "raoresults/results_20241028.zip"
     When I export networks with PRAs to "raoresults/networkWithPras_20241028.zip"
     When I export F711 for business date "20241028"
->>>>>>> 5450b98c
 
 
 
