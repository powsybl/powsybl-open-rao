--- conflicted
+++ resolved
@@ -136,18 +136,10 @@
     And the tap of PstRangeAction "pst_fr" should be 3 in preventive
     And 1 remedial actions are used after "co1_fr2_fr3_1" at "curative"
     And the remedial action "open_fr1_fr3" is used after "co1_fr2_fr3_1" at "curative"
-<<<<<<< HEAD
     And the worst margin is 718 A
     And the margin on cnec "FFR4AA1  DDE1AA1  1 - preventive" after PRA should be 718 A
     And the margin on cnec "FFR1AA1  FFR4AA1  1 - co1_fr2_fr3_1 - curative" after CRA should be 752 A
-    Then the optimization steps executed by the RAO should be "SECOND_PREVENTIVE_IMPROVED_FIRST"
-=======
-    And the tap of PstRangeAction "pst_be" should be -16 after "co1_fr2_fr3_1" at "curative"
-    And the worst margin is 638 A
-    And the margin on cnec "FFR4AA1  DDE1AA1  1 - preventive" after PRA should be 638 A
-    And the margin on cnec "FFR1AA1  FFR4AA1  1 - co1_fr2_fr3_1 - curative" after CRA should be 645 A
-    Then the execution details should be "Second preventive improved first preventive results"
->>>>>>> 20cb4a04
+    Then the execution details should be "Second preventive improved first preventive results"
 
   @fast @rao @mock @ac @second-preventive
   Scenario: US 20.1.3: Preventive and curative network actions 2/3
@@ -159,19 +151,11 @@
     And the tap of PstRangeAction "pst_be" should be -16 in preventive
     And 0 remedial actions are used after "co1_fr2_fr3_1" at "curative"
     And the tap of PstRangeAction "pst_be" should be -16 after "co1_fr2_fr3_1" at "curative"
-<<<<<<< HEAD
     And the worst margin is -462 A
     And the margin on cnec "FFR4AA1  DDE1AA1  1 - co1_fr2_fr3_1 - curative" after CRA should be -462 A
     And the margin on cnec "FFR2AA1  DDE3AA1  1 - preventive" after PRA should be -87 A
     And the margin on cnec "FFR2AA1  DDE3AA1  1 - co1_fr2_fr3_1 - outage" after PRA should be 236 A
-    Then the optimization steps executed by the RAO should be "SECOND_PREVENTIVE_IMPROVED_FIRST"
-=======
-    And the worst margin is -291 A
-    And the margin on cnec "FFR4AA1  DDE1AA1  1 - co1_fr2_fr3_1 - curative" after CRA should be -291 A
-    And the margin on cnec "FFR2AA1  DDE3AA1  1 - preventive" after PRA should be -277 A
-    And the margin on cnec "FFR2AA1  DDE3AA1  1 - co1_fr2_fr3_1 - outage" after PRA should be 36 A
-    Then the execution details should be "Second preventive improved first preventive results"
->>>>>>> 20cb4a04
+    Then the execution details should be "Second preventive improved first preventive results"
 
   @fast @rao @mock @ac @second-preventive
   Scenario: US 20.1.4: Preventive and curative network actions 3/3
@@ -183,19 +167,11 @@
     And the tap of PstRangeAction "pst_be" should be -16 in preventive
     And 0 remedial actions are used after "co1_fr2_fr3_1" at "curative"
     And the tap of PstRangeAction "pst_be" should be -16 after "co1_fr2_fr3_1" at "curative"
-<<<<<<< HEAD
     And the worst margin is -462 A
     And the margin on cnec "FFR4AA1  DDE1AA1  1 - co1_fr2_fr3_1 - curative" after CRA should be -462 A
     And the margin on cnec "FFR2AA1  DDE3AA1  1 - preventive" after PRA should be -87 A
     And the margin on cnec "FFR2AA1  DDE3AA1  1 - co1_fr2_fr3_1 - outage" after PRA should be 236 A
-    Then the optimization steps executed by the RAO should be "SECOND_PREVENTIVE_IMPROVED_FIRST"
-=======
-    And the worst margin is -291 A
-    And the margin on cnec "FFR4AA1  DDE1AA1  1 - co1_fr2_fr3_1 - curative" after CRA should be -291 A
-    And the margin on cnec "FFR2AA1  DDE3AA1  1 - preventive" after PRA should be -277 A
-    And the margin on cnec "FFR2AA1  DDE3AA1  1 - co1_fr2_fr3_1 - outage" after PRA should be 36 A
-    Then the execution details should be "Second preventive improved first preventive results"
->>>>>>> 20cb4a04
+    Then the execution details should be "Second preventive improved first preventive results"
 
   @fast @rao @mock @ac @second-preventive
   Scenario: US 20.1.5: Duplicated RA on the same PST, one being a PRA and the other one being a CRA
@@ -248,21 +224,10 @@
     And the tap of PstRangeAction "pst_fr" should be 3 in preventive
     And 1 remedial actions are used after "CO1_fr2_fr3_1" at "curative"
     And the remedial action "open_fr1_fr3" is used after "CO1_fr2_fr3_1" at "curative"
-<<<<<<< HEAD
     And the worst margin is 717 A
     And the margin on cnec "fr4_de1_N - preventive" after PRA should be 717 A
     And the margin on cnec "fr1_fr4_CO1 - curative" after CRA should be 752 A
     And the margin on cnec "fr3_fr5_CO1 - OPP - curative" after CRA should be 806 A
     And the margin on cnec "fr3_fr5_CO1 - OPP - outage" after CRA should be 874 A
     And the margin on cnec "fr4_de1_CO1 - curative" after CRA should be 1002 A
-    Then the optimization steps executed by the RAO should be "SECOND_PREVENTIVE_IMPROVED_FIRST"
-=======
-    And the tap of PstRangeAction "pst_be" should be -16 after "CO1_fr2_fr3_1" at "curative"
-    And the worst margin is 638 A
-    And the margin on cnec "fr4_de1_N - preventive" after PRA should be 638 A
-    And the margin on cnec "fr1_fr4_CO1 - curative" after CRA should be 645 A
-    And the margin on cnec "fr4_de1_CO1 - curative" after CRA should be 738 A
-    And the margin on cnec "fr4_de1_CO1 - outage" after PRA should be 848 A
-    And the margin on cnec "fr3_fr5_CO1 - DIR - curative" after CRA should be 861 A
-    Then the execution details should be "Second preventive improved first preventive results"
->>>>>>> 20cb4a04
+    Then the execution details should be "Second preventive improved first preventive results"