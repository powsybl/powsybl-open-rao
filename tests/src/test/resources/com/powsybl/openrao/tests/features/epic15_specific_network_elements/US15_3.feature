--- conflicted
+++ resolved
@@ -15,17 +15,6 @@
     And the remedial action "open_be1_fr1" is used in preventive
     And the remedial action "open_be1_be2" is used in preventive
     And the tap of PstRangeAction "pst_be" should be -16 in preventive
-<<<<<<< HEAD
-    And the worst margin is 79.12 MW
-    And the margin on cnec "BBE2AA2  BBE2AA1  2 - preventive" after PRA should be 79.12 MW
-    And the margin on cnec "BBE2AA2  BBE2AA1  2 - co_fr - outage" after PRA should be 136.19 MW
-    And the margin on cnec "BBE1AA1  BBE1AA2  1 - preventive" after PRA should be 192.82 MW
-    And the margin on cnec "FFR3AA1  FFR3AA2  1 - preventive" after PRA should be 195.34 MW
-    And the margin on cnec "FFR3AA1  FFR3AA2  1 - co_fr - outage" after PRA should be 207.61 MW
-    And the margin on cnec "FFR1AA2  FFR1AA1  5 - preventive" after PRA should be 293.2 MW
-    And the margin on cnec "BBE1AA1  BBE1AA2  1 - co_fr - outage" after PRA should be 296.74 MW
-    And the margin on cnec "FFR1AA2  FFR1AA1  5 - co_fr - outage" after PRA should be 544 MW
-=======
     And the worst margin is 73 MW
     And the margin on cnec "BBE2AA2  BBE2AA1  2 - preventive" after PRA should be 73 MW
     And the margin on cnec "BBE2AA2  BBE2AA1  2 - co_fr - outage" after PRA should be 129 MW
@@ -35,7 +24,6 @@
     And the margin on cnec "FFR1AA2  FFR1AA1  5 - preventive" after PRA should be 297 MW
     And the margin on cnec "BBE1AA1  BBE1AA2  1 - co_fr - outage" after PRA should be 296 MW
     And the margin on cnec "FFR1AA2  FFR1AA1  5 - co_fr - outage" after PRA should be 550 MW
->>>>>>> e0330977
 
   @fast @rao @mock @ac @preventive-only
   Scenario: US 15.3.2: Handle transformers on a small test case in AC - On side 1
