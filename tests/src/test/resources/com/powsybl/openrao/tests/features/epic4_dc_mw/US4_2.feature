# Copyright (c) 2024, RTE (http://www.rte-france.com)
# This Source Code Form is subject to the terms of the Mozilla Public
# License, v. 2.0. If a copy of the MPL was not distributed with this
# file, You can obtain one at http://mozilla.org/MPL/2.0/.

Feature: US 4.2: Optimization in A/MW, thresholds in A/MW, computation in AC/DC

  @fast @rao @mock @dc @preventive-only
  Scenario: US 4.2.1: MW thresholds in DC mode and min margin in MW
    Given network file is "common/TestCase12Nodes.uct"
    Given crac file is "epic4/SL_ep4us2_4MR_MW.json"
    Given configuration file is "common/RaoParameters_maxMargin_megawatt_dc.json"
    When I launch rao
    Then the worst margin is 22 MW
    And the value of the objective function after CRA should be -22.0
    And the tap of PstRangeAction "PRA_PST_BE" should be 5 in preventive
    And the margin on cnec "FFR2AA1  DDE3AA1  1 - N-1 NL1-NL3 - outage" after PRA should be 22.4 MW
    And the margin on cnec "NNL2AA1  BBE3AA1  1 - preventive" after PRA should be 24.1 MW
    And the margin on cnec "FFR2AA1  DDE3AA1  1 - preventive" after PRA should be 44.0 MW

  @fast @rao @mock @ac @preventive-only
  Scenario: US 4.2.2: MW thresholds in AC mode and min margin in MW
    Given network file is "common/TestCase12Nodes.uct"
    Given crac file is "epic4/SL_ep4us2_4MR_MW.json"
    Given configuration file is "common/RaoParameters_maxMargin_megawatt_ac.json"
    When I launch rao
    Then the worst margin is 18.0 MW
    And the value of the objective function after CRA should be -18.0
    And the tap of PstRangeAction "PRA_PST_BE" should be 4 in preventive
    And the margin on cnec "FFR2AA1  DDE3AA1  1 - N-1 NL1-NL3 - outage" after PRA should be 28.1 MW
    And the margin on cnec "NNL2AA1  BBE3AA1  1 - preventive" after PRA should be 19.0 MW
    And the margin on cnec "FFR2AA1  DDE3AA1  1 - preventive" after PRA should be 49.0 MW

  @fast @rao @mock @dc @preventive-only
  Scenario: US 4.2.3: A thresholds in DC mode and min margin in MW
    Given network file is "common/TestCase12Nodes.uct" for CORE CC
    Given crac file is "epic4/SL_ep4us2_4MR_A.json"
    Given configuration file is "common/RaoParameters_maxMargin_megawatt_dc.json"
<<<<<<< HEAD
    When I launch rao
    Then the worst margin is 18.1 MW
    Then the value of the objective function after CRA should be -18.0
    Then the tap of PstRangeAction "PRA_PST_BE" should be 5 in preventive
    And the margin on cnec "FFR2AA1  DDE3AA1  1 - N-1 NL1-NL3 - outage" after PRA should be 18.1 MW
    And the margin on cnec "NNL2AA1  BBE3AA1  1 - preventive" after PRA should be 20.0 MW
    And the margin on cnec "FFR2AA1  DDE3AA1  1 - preventive" after PRA should be 40.0 MW
=======
    When I launch search_tree_rao
    Then the worst margin is 15.07 MW
    Then the value of the objective function after CRA should be -15.07
    Then the tap of PstRangeAction "PRA_PST_BE" should be 4 in preventive
    And the margin on cnec "FFR2AA1  DDE3AA1  1 - N-1 NL1-NL3 - outage" after PRA should be 23.38 MW
    And the margin on cnec "NNL2AA1  BBE3AA1  1 - preventive" after PRA should be 15.07 MW
    And the margin on cnec "FFR2AA1  DDE3AA1  1 - preventive" after PRA should be 45.12 MW
>>>>>>> 84cbf2fb

  @fast @rao @mock @ac @preventive-only
  Scenario: US 4.2.4: A thresholds in AC mode and min margin in A
    Given network file is "common/TestCase12Nodes.uct"
    Given crac file is "epic4/SL_ep4us2_4MR_A.json"
    Given configuration file is "common/RaoParameters_maxMargin_ampere.json"
    When I launch rao
    Then the worst margin is 19.0 A
    Then the value of the objective function after CRA should be -19.0
    Then the tap of PstRangeAction "PRA_PST_BE" should be 4 in preventive
    And the margin on cnec "NNL2AA1  BBE3AA1  1 - preventive" after PRA should be 19.0 A
    And the margin on cnec "FFR2AA1  DDE3AA1  1 - N-1 NL1-NL3 - outage" after PRA should be 31.0 A
    And the margin on cnec "NNL2AA1  BBE3AA1  1 - N-1 NL1-NL3 - outage" after PRA should be 51.0 A
    And the margin on cnec "FFR2AA1  DDE3AA1  1 - preventive" after PRA should be 63.0 A

  @fast @rao @mock @dc @preventive-only
  Scenario: US 4.2.5: mixed thresholds in DC mode and min margin in MW
    Given network file is "common/TestCase12Nodes.uct" for CORE CC
    Given crac file is "epic4/SL_ep4us2_4MR_mixed.json"
    Given configuration file is "common/RaoParameters_maxMargin_megawatt_dc.json"
<<<<<<< HEAD
    When I launch rao
    Then the worst margin is 19.0 MW
    Then the value of the objective function after CRA should be -19.0
    Then the tap of PstRangeAction "PRA_PST_BE" should be 5 in preventive
    And the margin on cnec "NNL2AA1  BBE3AA1  1 - preventive" after PRA should be 24.0 MW
    And the margin on cnec "FFR2AA1  DDE3AA1  1 - N-1 NL1-NL3 - outage" after PRA should be 23.0 MW
=======
    When I launch search_tree_rao
    Then the worst margin is 18.52 MW
    Then the value of the objective function after CRA should be -18.52
    Then the tap of PstRangeAction "PRA_PST_BE" should be 4 in preventive
    And the margin on cnec "NNL2AA1  BBE3AA1  1 - preventive" after PRA should be 18.52 MW
    And the margin on cnec "FFR2AA1  DDE3AA1  1 - N-1 NL1-NL3 - outage" after PRA should be 23.38 MW
>>>>>>> 84cbf2fb

  @fast @rao @mock @ac @preventive-only
  Scenario: US 4.2.6: mixed thresholds in AC mode and min margin in MW
    Given network file is "common/TestCase12Nodes.uct" for CORE CC
    Given crac file is "epic4/SL_ep4us2_4MR_mixed.json"
    Given configuration file is "common/RaoParameters_maxMargin_megawatt_ac.json"
    When I launch rao
    Then the worst margin is 19.0 MW
    Then the value of the objective function after CRA should be -19.0
    Then the tap of PstRangeAction "PRA_PST_BE" should be 4 in preventive
    And the margin on cnec "NNL2AA1  BBE3AA1  1 - preventive" after PRA should be 19.0 MW
    And the margin on cnec "FFR2AA1  DDE3AA1  1 - N-1 NL1-NL3 - outage" after PRA should be 23.0 MW<|MERGE_RESOLUTION|>--- conflicted
+++ resolved
@@ -36,23 +36,13 @@
     Given network file is "common/TestCase12Nodes.uct" for CORE CC
     Given crac file is "epic4/SL_ep4us2_4MR_A.json"
     Given configuration file is "common/RaoParameters_maxMargin_megawatt_dc.json"
-<<<<<<< HEAD
     When I launch rao
-    Then the worst margin is 18.1 MW
-    Then the value of the objective function after CRA should be -18.0
-    Then the tap of PstRangeAction "PRA_PST_BE" should be 5 in preventive
-    And the margin on cnec "FFR2AA1  DDE3AA1  1 - N-1 NL1-NL3 - outage" after PRA should be 18.1 MW
-    And the margin on cnec "NNL2AA1  BBE3AA1  1 - preventive" after PRA should be 20.0 MW
-    And the margin on cnec "FFR2AA1  DDE3AA1  1 - preventive" after PRA should be 40.0 MW
-=======
-    When I launch search_tree_rao
     Then the worst margin is 15.07 MW
     Then the value of the objective function after CRA should be -15.07
     Then the tap of PstRangeAction "PRA_PST_BE" should be 4 in preventive
     And the margin on cnec "FFR2AA1  DDE3AA1  1 - N-1 NL1-NL3 - outage" after PRA should be 23.38 MW
     And the margin on cnec "NNL2AA1  BBE3AA1  1 - preventive" after PRA should be 15.07 MW
     And the margin on cnec "FFR2AA1  DDE3AA1  1 - preventive" after PRA should be 45.12 MW
->>>>>>> 84cbf2fb
 
   @fast @rao @mock @ac @preventive-only
   Scenario: US 4.2.4: A thresholds in AC mode and min margin in A
@@ -73,21 +63,12 @@
     Given network file is "common/TestCase12Nodes.uct" for CORE CC
     Given crac file is "epic4/SL_ep4us2_4MR_mixed.json"
     Given configuration file is "common/RaoParameters_maxMargin_megawatt_dc.json"
-<<<<<<< HEAD
     When I launch rao
-    Then the worst margin is 19.0 MW
-    Then the value of the objective function after CRA should be -19.0
-    Then the tap of PstRangeAction "PRA_PST_BE" should be 5 in preventive
-    And the margin on cnec "NNL2AA1  BBE3AA1  1 - preventive" after PRA should be 24.0 MW
-    And the margin on cnec "FFR2AA1  DDE3AA1  1 - N-1 NL1-NL3 - outage" after PRA should be 23.0 MW
-=======
-    When I launch search_tree_rao
     Then the worst margin is 18.52 MW
     Then the value of the objective function after CRA should be -18.52
     Then the tap of PstRangeAction "PRA_PST_BE" should be 4 in preventive
     And the margin on cnec "NNL2AA1  BBE3AA1  1 - preventive" after PRA should be 18.52 MW
     And the margin on cnec "FFR2AA1  DDE3AA1  1 - N-1 NL1-NL3 - outage" after PRA should be 23.38 MW
->>>>>>> 84cbf2fb
 
   @fast @rao @mock @ac @preventive-only
   Scenario: US 4.2.6: mixed thresholds in AC mode and min margin in MW
