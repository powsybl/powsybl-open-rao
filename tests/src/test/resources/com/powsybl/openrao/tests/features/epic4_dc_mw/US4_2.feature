# Copyright (c) 2024, RTE (http://www.rte-france.com)
# This Source Code Form is subject to the terms of the Mozilla Public
# License, v. 2.0. If a copy of the MPL was not distributed with this
# file, You can obtain one at http://mozilla.org/MPL/2.0/.

Feature: US 4.2: Optimization in A/MW, thresholds in A/MW, computation in AC/DC

  @fast @rao @mock @dc @preventive-only
  Scenario: US 4.2.1: MW thresholds in DC mode and min margin in MW
    Given network file is "common/TestCase12Nodes.uct"
    Given crac file is "epic4/SL_ep4us2_4MR_MW.json"
    Given configuration file is "common/RaoParameters_maxMargin_megawatt_dc.json"
    When I launch rao
    Then the worst margin is 22 MW
    And the value of the objective function after CRA should be -22.0
    And the tap of PstRangeAction "PRA_PST_BE" should be 5 in preventive
    And the margin on cnec "FFR2AA1  DDE3AA1  1 - N-1 NL1-NL3 - outage" after PRA should be 22.4 MW
    And the margin on cnec "NNL2AA1  BBE3AA1  1 - preventive" after PRA should be 24.1 MW
    And the margin on cnec "FFR2AA1  DDE3AA1  1 - preventive" after PRA should be 44.0 MW

<<<<<<< HEAD
=======
  @fast @rao @mock @ac @preventive-only
  Scenario: US 4.2.2: MW thresholds in AC mode and min margin in MW
    Given network file is "common/TestCase12Nodes.uct"
    Given crac file is "epic4/SL_ep4us2_4MR_MW.json"
    Given configuration file is "common/RaoParameters_maxMargin_megawatt_ac.json"
    When I launch rao
    Then the worst margin is 18.0 MW
    And the value of the objective function after CRA should be -18.0
    And the tap of PstRangeAction "PRA_PST_BE" should be 4 in preventive
    And the margin on cnec "FFR2AA1  DDE3AA1  1 - N-1 NL1-NL3 - outage" after PRA should be 28.1 MW
    And the margin on cnec "NNL2AA1  BBE3AA1  1 - preventive" after PRA should be 19.0 MW
    And the margin on cnec "FFR2AA1  DDE3AA1  1 - preventive" after PRA should be 49.0 MW

>>>>>>> 6ad08ae2
  @fast @rao @mock @dc @preventive-only
  Scenario: US 4.2.3: A thresholds in DC mode and min margin in MW
    Given network file is "common/TestCase12Nodes.uct" for CORE CC
    Given crac file is "epic4/SL_ep4us2_4MR_A.json"
    Given configuration file is "common/RaoParameters_maxMargin_megawatt_dc.json"
    When I launch rao
    Then the worst margin is 15.07 MW
    Then the value of the objective function after CRA should be -15.07
    Then the tap of PstRangeAction "PRA_PST_BE" should be 4 in preventive
    And the margin on cnec "FFR2AA1  DDE3AA1  1 - N-1 NL1-NL3 - outage" after PRA should be 23.38 MW
    And the margin on cnec "NNL2AA1  BBE3AA1  1 - preventive" after PRA should be 15.07 MW
    And the margin on cnec "FFR2AA1  DDE3AA1  1 - preventive" after PRA should be 45.12 MW

  @fast @rao @mock @ac @preventive-only
  Scenario: US 4.2.4: A thresholds in AC mode and min margin in A
    Given network file is "common/TestCase12Nodes.uct"
    Given crac file is "epic4/SL_ep4us2_4MR_A.json"
    Given configuration file is "common/RaoParameters_maxMargin_ampere.json"
    When I launch rao
    Then the worst margin is 19.0 A
    Then the value of the objective function after CRA should be -19.0
    Then the tap of PstRangeAction "PRA_PST_BE" should be 4 in preventive
    And the margin on cnec "NNL2AA1  BBE3AA1  1 - preventive" after PRA should be 19.0 A
    And the margin on cnec "FFR2AA1  DDE3AA1  1 - N-1 NL1-NL3 - outage" after PRA should be 31.0 A
    And the margin on cnec "NNL2AA1  BBE3AA1  1 - N-1 NL1-NL3 - outage" after PRA should be 51.0 A
    And the margin on cnec "FFR2AA1  DDE3AA1  1 - preventive" after PRA should be 63.0 A

  @fast @rao @mock @dc @preventive-only
  Scenario: US 4.2.5: mixed thresholds in DC mode and min margin in MW
    Given network file is "common/TestCase12Nodes.uct" for CORE CC
    Given crac file is "epic4/SL_ep4us2_4MR_mixed.json"
    Given configuration file is "common/RaoParameters_maxMargin_megawatt_dc.json"
    When I launch rao
    Then the worst margin is 18.52 MW
    Then the value of the objective function after CRA should be -18.52
    Then the tap of PstRangeAction "PRA_PST_BE" should be 4 in preventive
    And the margin on cnec "NNL2AA1  BBE3AA1  1 - preventive" after PRA should be 18.52 MW
    And the margin on cnec "FFR2AA1  DDE3AA1  1 - N-1 NL1-NL3 - outage" after PRA should be 23.38 MW

  @fast @rao @mock @ac @preventive-only
<<<<<<< HEAD
  Scenario: US 4.2.6: mixed thresholds in AC mode and min margin in A
    Given network file is "common/TestCase12Nodes.uct"
    Given crac file is "epic4/SL_ep4us2_4MR_mixed.json"
    Given configuration file is "common/RaoParameters_maxMargin_ampere_ac.json"
    When I launch search_tree_rao
=======
  Scenario: US 4.2.6: mixed thresholds in AC mode and min margin in MW
    Given network file is "common/TestCase12Nodes.uct" for CORE CC
    Given crac file is "epic4/SL_ep4us2_4MR_mixed.json"
    Given configuration file is "common/RaoParameters_maxMargin_megawatt_ac.json"
    When I launch rao
    Then the worst margin is 19.0 MW
    Then the value of the objective function after CRA should be -19.0
>>>>>>> 6ad08ae2
    Then the tap of PstRangeAction "PRA_PST_BE" should be 4 in preventive
    Then the worst margin is 24.0 A
    Then the value of the objective function after CRA should be -24.0
    And the margin on cnec "NNL2AA1  BBE3AA1  1 - preventive" after PRA should be 24.0 A
    And the margin on cnec "FFR2AA1  DDE3AA1  1 - N-1 NL1-NL3 - outage" after PRA should be 31.0 A<|MERGE_RESOLUTION|>--- conflicted
+++ resolved
@@ -18,22 +18,19 @@
     And the margin on cnec "NNL2AA1  BBE3AA1  1 - preventive" after PRA should be 24.1 MW
     And the margin on cnec "FFR2AA1  DDE3AA1  1 - preventive" after PRA should be 44.0 MW
 
-<<<<<<< HEAD
-=======
   @fast @rao @mock @ac @preventive-only
   Scenario: US 4.2.2: MW thresholds in AC mode and min margin in MW
     Given network file is "common/TestCase12Nodes.uct"
     Given crac file is "epic4/SL_ep4us2_4MR_MW.json"
     Given configuration file is "common/RaoParameters_maxMargin_megawatt_ac.json"
-    When I launch rao
-    Then the worst margin is 18.0 MW
-    And the value of the objective function after CRA should be -18.0
+    When I launch search_tree_rao
+    Then the worst margin is 19.0 MW
+    And the value of the objective function after CRA should be -19.0
     And the tap of PstRangeAction "PRA_PST_BE" should be 4 in preventive
-    And the margin on cnec "FFR2AA1  DDE3AA1  1 - N-1 NL1-NL3 - outage" after PRA should be 28.1 MW
+    And the margin on cnec "FFR2AA1  DDE3AA1  1 - N-1 NL1-NL3 - outage" after PRA should be 25.0 MW
     And the margin on cnec "NNL2AA1  BBE3AA1  1 - preventive" after PRA should be 19.0 MW
     And the margin on cnec "FFR2AA1  DDE3AA1  1 - preventive" after PRA should be 49.0 MW
 
->>>>>>> 6ad08ae2
   @fast @rao @mock @dc @preventive-only
   Scenario: US 4.2.3: A thresholds in DC mode and min margin in MW
     Given network file is "common/TestCase12Nodes.uct" for CORE CC
@@ -74,21 +71,11 @@
     And the margin on cnec "FFR2AA1  DDE3AA1  1 - N-1 NL1-NL3 - outage" after PRA should be 23.38 MW
 
   @fast @rao @mock @ac @preventive-only
-<<<<<<< HEAD
   Scenario: US 4.2.6: mixed thresholds in AC mode and min margin in A
-    Given network file is "common/TestCase12Nodes.uct"
+    Given network file is "common/TestCase12Nodes.uct" for CORE CC
     Given crac file is "epic4/SL_ep4us2_4MR_mixed.json"
     Given configuration file is "common/RaoParameters_maxMargin_ampere_ac.json"
-    When I launch search_tree_rao
-=======
-  Scenario: US 4.2.6: mixed thresholds in AC mode and min margin in MW
-    Given network file is "common/TestCase12Nodes.uct" for CORE CC
-    Given crac file is "epic4/SL_ep4us2_4MR_mixed.json"
-    Given configuration file is "common/RaoParameters_maxMargin_megawatt_ac.json"
     When I launch rao
-    Then the worst margin is 19.0 MW
-    Then the value of the objective function after CRA should be -19.0
->>>>>>> 6ad08ae2
     Then the tap of PstRangeAction "PRA_PST_BE" should be 4 in preventive
     Then the worst margin is 24.0 A
     Then the value of the objective function after CRA should be -24.0
