# Copyright (c) 2024, RTE (http://www.rte-france.com)
# This Source Code Form is subject to the terms of the Mozilla Public
# License, v. 2.0. If a copy of the MPL was not distributed with this
# file, You can obtain one at http://mozilla.org/MPL/2.0/.

Feature: US 4.2: Optimization in A/MW, thresholds in A/MW, computation in AC/DC

  @fast @rao @mock @dc @preventive-only
  Scenario: US 4.2.1: MW thresholds in DC mode and min margin in MW
    Given network file is "common/TestCase12Nodes.uct"
    Given crac file is "epic4/SL_ep4us2_4MR_MW.json"
    Given configuration file is "common/RaoParameters_maxMargin_megawatt_dc.json"
    When I launch rao
    Then the worst margin is 22 MW
    And the value of the objective function after CRA should be -22.0
    And the tap of PstRangeAction "PRA_PST_BE" should be 5 in preventive
    And the margin on cnec "FFR2AA1  DDE3AA1  1 - N-1 NL1-NL3 - outage" after PRA should be 22.4 MW
    And the margin on cnec "NNL2AA1  BBE3AA1  1 - preventive" after PRA should be 24.1 MW
    And the margin on cnec "FFR2AA1  DDE3AA1  1 - preventive" after PRA should be 44.0 MW

  @fast @rao @mock @ac @preventive-only
  Scenario: US 4.2.2: MW thresholds in AC mode and min margin in MW
    Given network file is "common/TestCase12Nodes.uct"
    Given crac file is "epic4/SL_ep4us2_4MR_MW.json"
    Given configuration file is "common/RaoParameters_maxMargin_megawatt_ac.json"
    When I launch rao
    Then the worst margin is 18.0 MW
    And the value of the objective function after CRA should be -18.0
    And the tap of PstRangeAction "PRA_PST_BE" should be 4 in preventive
    And the margin on cnec "FFR2AA1  DDE3AA1  1 - N-1 NL1-NL3 - outage" after PRA should be 28.1 MW
    And the margin on cnec "NNL2AA1  BBE3AA1  1 - preventive" after PRA should be 19.0 MW
    And the margin on cnec "FFR2AA1  DDE3AA1  1 - preventive" after PRA should be 49.0 MW

  @fast @rao @mock @dc @preventive-only
  Scenario: US 4.2.3: A thresholds in DC mode and min margin in MW
    Given network file is "common/TestCase12Nodes.uct" for CORE CC
    Given crac file is "epic4/SL_ep4us2_4MR_A.json"
    Given configuration file is "common/RaoParameters_maxMargin_megawatt_dc.json"
<<<<<<< HEAD
    When I launch search_tree_rao
=======
    When I launch rao
>>>>>>> 0b7b2187
    Then the worst margin is 15.07 MW
    Then the value of the objective function after CRA should be -15.07
    Then the tap of PstRangeAction "PRA_PST_BE" should be 4 in preventive
    And the margin on cnec "FFR2AA1  DDE3AA1  1 - N-1 NL1-NL3 - outage" after PRA should be 23.38 MW
    And the margin on cnec "NNL2AA1  BBE3AA1  1 - preventive" after PRA should be 15.07 MW
    And the margin on cnec "FFR2AA1  DDE3AA1  1 - preventive" after PRA should be 45.12 MW

  @fast @rao @mock @ac @preventive-only
  Scenario: US 4.2.4: A thresholds in AC mode and min margin in A
    Given network file is "common/TestCase12Nodes.uct"
    Given crac file is "epic4/SL_ep4us2_4MR_A.json"
    Given configuration file is "common/RaoParameters_maxMargin_ampere.json"
    When I launch rao
    Then the worst margin is 19.0 A
    Then the value of the objective function after CRA should be -19.0
    Then the tap of PstRangeAction "PRA_PST_BE" should be 4 in preventive
    And the margin on cnec "NNL2AA1  BBE3AA1  1 - preventive" after PRA should be 19.0 A
    And the margin on cnec "FFR2AA1  DDE3AA1  1 - N-1 NL1-NL3 - outage" after PRA should be 31.0 A
    And the margin on cnec "NNL2AA1  BBE3AA1  1 - N-1 NL1-NL3 - outage" after PRA should be 51.0 A
    And the margin on cnec "FFR2AA1  DDE3AA1  1 - preventive" after PRA should be 63.0 A

  @fast @rao @mock @dc @preventive-only
  Scenario: US 4.2.5: mixed thresholds in DC mode and min margin in MW
    Given network file is "common/TestCase12Nodes.uct" for CORE CC
    Given crac file is "epic4/SL_ep4us2_4MR_mixed.json"
    Given configuration file is "common/RaoParameters_maxMargin_megawatt_dc.json"
<<<<<<< HEAD
    When I launch search_tree_rao
=======
    When I launch rao
>>>>>>> 0b7b2187
    Then the worst margin is 18.52 MW
    Then the value of the objective function after CRA should be -18.52
    Then the tap of PstRangeAction "PRA_PST_BE" should be 4 in preventive
    And the margin on cnec "NNL2AA1  BBE3AA1  1 - preventive" after PRA should be 18.52 MW
    And the margin on cnec "FFR2AA1  DDE3AA1  1 - N-1 NL1-NL3 - outage" after PRA should be 23.38 MW

  @fast @rao @mock @ac @preventive-only
  Scenario: US 4.2.6: mixed thresholds in AC mode and min margin in MW
    Given network file is "common/TestCase12Nodes.uct" for CORE CC
    Given crac file is "epic4/SL_ep4us2_4MR_mixed.json"
    Given configuration file is "common/RaoParameters_maxMargin_megawatt_ac.json"
    When I launch rao
    Then the worst margin is 19.0 MW
    Then the value of the objective function after CRA should be -19.0
    Then the tap of PstRangeAction "PRA_PST_BE" should be 4 in preventive
    And the margin on cnec "NNL2AA1  BBE3AA1  1 - preventive" after PRA should be 19.0 MW
    And the margin on cnec "FFR2AA1  DDE3AA1  1 - N-1 NL1-NL3 - outage" after PRA should be 23.0 MW<|MERGE_RESOLUTION|>--- conflicted
+++ resolved
@@ -36,11 +36,7 @@
     Given network file is "common/TestCase12Nodes.uct" for CORE CC
     Given crac file is "epic4/SL_ep4us2_4MR_A.json"
     Given configuration file is "common/RaoParameters_maxMargin_megawatt_dc.json"
-<<<<<<< HEAD
-    When I launch search_tree_rao
-=======
     When I launch rao
->>>>>>> 0b7b2187
     Then the worst margin is 15.07 MW
     Then the value of the objective function after CRA should be -15.07
     Then the tap of PstRangeAction "PRA_PST_BE" should be 4 in preventive
@@ -67,11 +63,7 @@
     Given network file is "common/TestCase12Nodes.uct" for CORE CC
     Given crac file is "epic4/SL_ep4us2_4MR_mixed.json"
     Given configuration file is "common/RaoParameters_maxMargin_megawatt_dc.json"
-<<<<<<< HEAD
-    When I launch search_tree_rao
-=======
     When I launch rao
->>>>>>> 0b7b2187
     Then the worst margin is 18.52 MW
     Then the value of the objective function after CRA should be -18.52
     Then the tap of PstRangeAction "PRA_PST_BE" should be 4 in preventive
