{
  "version" : "3.1",
  "objective-function" : {
    "type" : "MIN_COST",
    "unit" : "MW"
  },
  "range-actions-optimization" : {
    "pst-ra-min-impact-threshold" : 0.1,
    "hvdc-ra-min-impact-threshold" : 0.1,
    "injection-ra-min-impact-threshold" : 0.1
  },
  "topological-actions-optimization" : {
    "relative-minimum-impact-threshold" : 0.01,
    "absolute-minimum-impact-threshold" : 100
  },
  "not-optimized-cnecs" : {
    "do-not-optimize-curative-cnecs-for-tsos-without-cras" : false
  },
  "extensions" : {
    "open-rao-search-tree-parameters" : {
      "objective-function" : {
        "curative-min-obj-improvement" : 0.0
      },
      "range-actions-optimization" : {
        "max-mip-iterations" : 2,
        "pst-sensitivity-threshold" : 0.001,
        "pst-model" : "APPROXIMATED_INTEGERS",
        "hvdc-sensitivity-threshold" : 0.001,
        "injection-ra-sensitivity-threshold" : 0.001,
        "ra-range-shrinking" : "DISABLED",
        "linear-optimization-solver" : {
          "solver" : "CBC",
          "relative-mip-gap" : 0.001,
          "solver-specific-parameters" : null
        }
      },
      "topological-actions-optimization" : {
        "max-preventive-search-tree-depth" : 2,
        "max-curative-search-tree-depth" : 2,
        "predefined-combinations" : [ ],
        "skip-actions-far-from-most-limiting-element" : false,
        "max-number-of-boundaries-for-skipping-actions" : 0
      },
      "second-preventive-rao" : {
        "execution-condition" : "POSSIBLE_CURATIVE_IMPROVEMENT",
        "re-optimize-curative-range-actions" : true,
        "hint-from-first-preventive-rao" : false
      },
      "load-flow-and-sensitivity-computation" : {
        "load-flow-provider" : "OpenLoadFlow",
        "sensitivity-provider" : "OpenLoadFlow",
        "sensitivity-failure-overcost" : 10000.0,
        "sensitivity-parameters" : {
          "version" : "1.0",
          "load-flow-parameters" : {
            "version" : "1.9",
            "voltageInitMode" : "UNIFORM_VALUES",
            "transformerVoltageControlOn" : false,
            "phaseShifterRegulationOn" : false,
            "useReactiveLimits" : true,
            "twtSplitShuntAdmittance" : true,
            "shuntCompensatorVoltageControlOn" : false,
            "readSlackBus" : false,
            "writeSlackBus" : true,
            "dc" : true,
            "distributedSlack" : true,
            "balanceType" : "PROPORTIONAL_TO_GENERATION_P",
            "dcUseTransformerRatio" : false,
            "countriesToBalance" : [ "GR", "BE", "SK", "TR", "CH", "RS", "PL", "UA", "BG", "ES", "ME", "CZ", "HR", "AL", "RO", "HU", "AT", "FR", "PT", "DE", "MK", "BA", "SI", "IT", "NL" ],
            "connectedComponentMode" : "MAIN",
            "hvdcAcEmulation" : true,
            "dcPowerFactor" : 1.0,
            "extensions" : {
              "open-load-flow-parameters" : {
                "slackBusSelectionMode" : "MOST_MESHED",
                "slackBusesIds" : [ ],
                "slackDistributionFailureBehavior" : "LEAVE_ON_SLACK_BUS",
                "lowImpedanceBranchMode" : "REPLACE_BY_ZERO_IMPEDANCE_LINE",
                "loadPowerFactorConstant" : false,
                "plausibleActivePowerLimit" : 10000.0,
                "newtonRaphsonStoppingCriteriaType" : "UNIFORM_CRITERIA",
                "maxActivePowerMismatch" : 0.01,
                "maxReactivePowerMismatch" : 0.01,
                "maxVoltageMismatch" : 1.0E-4,
                "maxAngleMismatch" : 1.0E-5,
                "maxRatioMismatch" : 1.0E-5,
                "maxSusceptanceMismatch" : 1.0E-4,
                "slackBusPMaxMismatch" : 1.0,
                "voltagePerReactivePowerControl" : false,
                "maxNewtonRaphsonIterations" : 30,
                "maxOuterLoopIterations" : 20,
                "newtonRaphsonConvEpsPerEq" : 1.0E-4,
                "voltageInitModeOverride" : "NONE",
                "transformerVoltageControlMode" : "WITH_GENERATOR_VOLTAGE_CONTROL",
                "shuntVoltageControlMode" : "WITH_GENERATOR_VOLTAGE_CONTROL",
                "minPlausibleTargetVoltage" : 0.8,
                "maxPlausibleTargetVoltage" : 1.2,
                "minNominalVoltageTargetVoltageCheck" : 20.0,
                "minRealisticVoltage" : 0.5,
                "maxRealisticVoltage" : 1.5,
                "lowImpedanceThreshold" : 1.0E-8,
                "reactiveRangeCheckMode" : "MAX",
                "networkCacheEnabled" : false,
                "svcVoltageMonitoring" : true,
                "stateVectorScalingMode" : "NONE",
                "maxSlackBusCount" : 1,
                "debugDir" : null,
                "incrementalTransformerRatioTapControlOuterLoopMaxTapShift" : 3,
                "secondaryVoltageControl" : false,
                "reactiveLimitsMaxPqPvSwitch" : 3,
                "phaseShifterControlMode" : "CONTINUOUS_WITH_DISCRETISATION",
                "alwaysUpdateNetwork" : false,
                "mostMeshedSlackBusSelectorMaxNominalVoltagePercentile" : 95.0,
                "reportedFeatures" : [ ],
                "slackBusCountryFilter" : [ ],
                "actionableSwitchesIds" : [ ],
                "asymmetrical" : false,
                "reactivePowerDispatchMode" : "Q_EQUAL_PROPORTION",
                "outerLoopNames" : null,
                "useActiveLimits" : true,
                "lineSearchStateVectorScalingMaxIteration" : 10,
                "lineSearchStateVectorScalingStepFold" : 1.3333333333333333,
                "maxVoltageChangeStateVectorScalingMaxDv" : 0.1,
                "maxVoltageChangeStateVectorScalingMaxDphi" : 0.17453292519943295,
                "linePerUnitMode" : "IMPEDANCE",
                "useLoadModel" : false,
                "dcApproximationType" : "IGNORE_R",
                "simulateAutomationSystems" : false
              }
            }
          }
        }
      },
      "multi-threading" : {
        "available-cpus" : 14
      },
      "mnec-parameters" : {
        "violation-cost" : 100000.0,
        "constraint-adjustment-coefficient" : 3.0
      },
<<<<<<< HEAD
      "ics-importer-parameters" : {
        "cost-down" : 10.0,
        "cost-up" : 10.0
      },
      "min-margin-parameters" : {
        "overload-penalty" : 1000.0
=======
      "costly-min-margin-parameters" : {
        "shifted-violation-penalty" : 1000.0
>>>>>>> fd2ae6c4
      }
    }
  }
}<|MERGE_RESOLUTION|>--- conflicted
+++ resolved
@@ -138,17 +138,8 @@
         "violation-cost" : 100000.0,
         "constraint-adjustment-coefficient" : 3.0
       },
-<<<<<<< HEAD
-      "ics-importer-parameters" : {
-        "cost-down" : 10.0,
-        "cost-up" : 10.0
-      },
-      "min-margin-parameters" : {
-        "overload-penalty" : 1000.0
-=======
       "costly-min-margin-parameters" : {
         "shifted-violation-penalty" : 1000.0
->>>>>>> fd2ae6c4
       }
     }
   }
