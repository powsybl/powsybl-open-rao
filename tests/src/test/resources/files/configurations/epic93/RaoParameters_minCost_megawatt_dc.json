--- conflicted
+++ resolved
@@ -136,10 +136,6 @@
         "available-cpus" : 14
       },
       "mnec-parameters" : {
-<<<<<<< HEAD
-        "violation-cost" : 10.0,
-=======
->>>>>>> d1526385
         "constraint-adjustment-coefficient" : 3.0
       }
     }
