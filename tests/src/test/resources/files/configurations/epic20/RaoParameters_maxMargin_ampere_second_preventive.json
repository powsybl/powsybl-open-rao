--- conflicted
+++ resolved
@@ -46,10 +46,6 @@
       },
       "second-preventive-rao" : {
         "execution-condition" : "POSSIBLE_CURATIVE_IMPROVEMENT",
-<<<<<<< HEAD
-        "re-optimize-curative-range-actions" : true,
-=======
->>>>>>> f4ae7f76
         "hint-from-first-preventive-rao" : false
       },
       "load-flow-and-sensitivity-computation" : {
