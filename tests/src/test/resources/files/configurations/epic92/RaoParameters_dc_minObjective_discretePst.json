--- conflicted
+++ resolved
@@ -134,14 +134,9 @@
       "multi-threading" : {
         "available-cpus" : 4
       },
-<<<<<<< HEAD
-      "min-margin-parameters": {
-        "overload-penalty" : 1000.0
-=======
       "costly-min-margin-parameters": {
         "shifted-violation-penalty" : 10000.0,
         "shifted-violation-threshold": 0.0
->>>>>>> fd2ae6c4
       }
     }
   }
