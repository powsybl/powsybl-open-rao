--- conflicted
+++ resolved
@@ -1,14 +1,9 @@
 {
   "version" : "2.5",
   "objective-function" : {
-<<<<<<< HEAD
     "type" : "MIN_COST",
     "unit" : "MW",
-    "curative-min-obj-improvement" : 0.0,
-=======
-    "type" : "MIN_COST_IN_MEGAWATT",
     "curative-min-obj-improvement" : 10000.0,
->>>>>>> 625a0d9e
     "preventive-stop-criterion" : "MIN_OBJECTIVE"
   },
   "range-actions-optimization" : {
