{
  "version" : "3.1",
  "objective-function" : {
    "type" : "MAX_MIN_RELATIVE_MARGIN",
    "unit" : "MW",
    "enforce-curative-security" : false
  },
  "range-actions-optimization" : {
    "pst-ra-min-impact-threshold" : 0.01,
    "hvdc-ra-min-impact-threshold" : 0.001,
    "injection-ra-min-impact-threshold" : 0.001
  },
  "topological-actions-optimization" : {
    "relative-minimum-impact-threshold" : 0.0,
    "absolute-minimum-impact-threshold" : 1.0
  },
  "not-optimized-cnecs" : {
    "do-not-optimize-curative-cnecs-for-tsos-without-cras" : false
  },
  "mnec-parameters" : {
    "acceptable-margin-decrease" : 50.0
  },
  "relative-margins-parameters" : {
    "ptdf-boundaries" : [ "{FR}-{BE}", "{FR}-{DE}", "{BE}-{NL}", "{NL}-{DE}" ]
  },
  "extensions" : {
    "open-rao-search-tree-parameters" : {
      "objective-function" : {
        "curative-min-obj-improvement" : 10000.0
      },
      "range-actions-optimization" : {
        "max-mip-iterations" : 10,
        "pst-sensitivity-threshold" : 1.0E-6,
        "pst-model" : "CONTINUOUS",
        "hvdc-sensitivity-threshold" : 1.0E-6,
        "injection-ra-sensitivity-threshold" : 1.0E-6,
        "linear-optimization-solver" : {
          "solver" : "CBC",
          "relative-mip-gap" : 1.0E-4,
          "solver-specific-parameters" : null
        }
      },
      "topological-actions-optimization" : {
        "max-preventive-search-tree-depth" : 2147483647,
        "max-curative-search-tree-depth" : 2147483647,
        "predefined-combinations" : [ ],
        "skip-actions-far-from-most-limiting-element" : false,
        "max-number-of-boundaries-for-skipping-actions" : 2
      },
      "second-preventive-rao" : {
        "execution-condition" : "DISABLED",
        "re-optimize-curative-range-actions" : false,
        "hint-from-first-preventive-rao" : false
      },
      "load-flow-and-sensitivity-computation" : {
        "load-flow-provider" : "OpenLoadFlow",
        "sensitivity-provider" : "OpenLoadFlow",
        "sensitivity-failure-overcost" : 10000.0,
        "sensitivity-parameters" : {
          "version" : "1.0",
          "load-flow-parameters" : {
            "version" : "1.9",
            "voltageInitMode" : "UNIFORM_VALUES",
            "transformerVoltageControlOn" : false,
            "phaseShifterRegulationOn" : false,
            "useReactiveLimits" : true,
            "twtSplitShuntAdmittance" : false,
            "shuntCompensatorVoltageControlOn" : false,
            "readSlackBus" : true,
            "writeSlackBus" : true,
            "dc" : false,
            "distributedSlack" : true,
            "balanceType" : "PROPORTIONAL_TO_GENERATION_P",
            "dcUseTransformerRatio" : true,
            "countriesToBalance" : [ ],
            "connectedComponentMode" : "MAIN",
            "hvdcAcEmulation" : true
          }
        }
      },
      "multi-threading" : {
        "available-cpus" : 1
      },
      "mnec-parameters" : {
        "violation-cost" : 10.0,
        "constraint-adjustment-coefficient" : 0.0
      },
      "relative-margins-parameters" : {
        "ptdf-sum-lower-bound" : 0.01
<<<<<<< HEAD
=======
      },
      "costly-min-margin-parameters" : {
        "shifted-violation-penalty" : 1000.0
>>>>>>> 16438a14
      }
    }
  }
}<|MERGE_RESOLUTION|>--- conflicted
+++ resolved
@@ -87,12 +87,9 @@
       },
       "relative-margins-parameters" : {
         "ptdf-sum-lower-bound" : 0.01
-<<<<<<< HEAD
-=======
       },
       "costly-min-margin-parameters" : {
         "shifted-violation-penalty" : 1000.0
->>>>>>> 16438a14
       }
     }
   }
