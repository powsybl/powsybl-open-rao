--- conflicted
+++ resolved
@@ -88,13 +88,8 @@
       "relative-margins-parameters" : {
         "ptdf-sum-lower-bound" : 0.01
       },
-<<<<<<< HEAD
-      "min-margin-parameters" : {
-        "overload-penalty" : 1000.0
-=======
       "costly-min-margin-parameters" : {
         "shifted-violation-penalty" : 1000.0
->>>>>>> fd2ae6c4
       }
     }
   }
