/*
 * Copyright (c) 2024, RTE (http://www.rte-france.com)
 * This Source Code Form is subject to the terms of the Mozilla Public
 * License, v. 2.0. If a copy of the MPL was not distributed with this
 * file, You can obtain one at http://mozilla.org/MPL/2.0/.
 */
package com.powsybl.openrao.tests.steps;

import com.powsybl.glsk.commons.ZonalData;
import com.powsybl.iidm.modification.scalable.Scalable;
import com.powsybl.iidm.network.Network;
import com.powsybl.iidm.serde.NetworkSerDe;
import com.powsybl.openrao.commons.OpenRaoException;
import com.powsybl.openrao.data.crac.api.Crac;
import com.powsybl.openrao.data.crac.api.CracCreationContext;
import com.powsybl.openrao.data.crac.api.parameters.CracCreationParameters;
import com.powsybl.openrao.data.crac.api.parameters.JsonCracCreationParameters;
import com.powsybl.openrao.data.crac.io.cim.parameters.CimCracCreationParameters;
import com.powsybl.openrao.data.crac.io.fbconstraint.parameters.FbConstraintCracCreationParameters;
import com.powsybl.openrao.data.crac.io.nc.parameters.NcCracCreationParameters;
import com.powsybl.openrao.data.glsk.virtual.hubs.GlskVirtualHubs;
import com.powsybl.openrao.data.raoresult.api.RaoResult;
import com.powsybl.openrao.data.refprog.referenceprogram.ReferenceProgram;
import com.powsybl.openrao.monitoring.results.MonitoringResult;
import com.powsybl.openrao.monitoring.results.RaoResultWithAngleMonitoring;
import com.powsybl.openrao.raoapi.json.JsonRaoParameters;
import com.powsybl.openrao.raoapi.parameters.RaoParameters;
<<<<<<< HEAD
import com.powsybl.openrao.raoapi.parameters.extensions.FastRaoParameters;
=======
>>>>>>> 16438a14
import com.powsybl.openrao.raoapi.parameters.extensions.OpenRaoSearchTreeParameters;
import com.powsybl.openrao.raoapi.parameters.extensions.SearchTreeRaoRangeActionsOptimizationParameters;
import com.powsybl.openrao.tests.utils.CoreCcPreprocessor;
import com.powsybl.openrao.tests.utils.Helpers;
import com.powsybl.openrao.virtualhubs.VirtualHubsConfiguration;
import com.powsybl.openrao.virtualhubs.xml.XmlVirtualHubsConfiguration;
import com.powsybl.sensitivity.SensitivityVariableSet;
import io.cucumber.java.Before;
import io.cucumber.java.en.Given;
import io.cucumber.java.en.When;
import org.apache.commons.lang3.tuple.Pair;

import java.io.*;
import java.time.OffsetDateTime;

import static com.powsybl.openrao.tests.utils.Helpers.*;
import static com.powsybl.openrao.tests.utils.Helpers.getOffsetDateTimeFromBrusselsTimestamp;

public final class CommonTestData {

    private static final String DEFAULT_CRAC_CREATION_PARAMETERS_PATH = "cracCreationParameters/common/CracCreationParameters_default.json";
    private static final String DEFAULT_RAO_PARAMETERS_PATH = "configurations/common/RaoParameters_default.json";

    private static String dataPrefix = "src/test/resources/files/";

    private static String overrideLinearSolver = null;

    private static String networkPath;
    private static Boolean coreCcNetworkPreprocessing = false;
    private static Network network;

    private static String cracPath;
    private static String cracCreationParametersPath;
    private static CracCreationContext cracCreationContext;
    private static Crac crac;

    private static String raoParametersPath;
    private static RaoParameters raoParameters;

    private static String loopflowGlskPath;
    private static String monitoringGlskPath;
    private static ZonalData<Scalable> monitoringGlsks;
    private static ZonalData<SensitivityVariableSet> loopflowGlsks;

    private static String raoResultPath;
    private static RaoResult raoResult;

    private static String refProgPath;
    private static ReferenceProgram referenceProgram;

    private static String virtualHubsConfigPath;

    private static MonitoringResult monitoringResult;

    private static String timestamp;

    private CommonTestData() {
        // should not be instantiated
    }

    public static void setRaoResult(RaoResult raoResult) {
        if (CommonTestData.monitoringResult != null) {
            // update RAO result with angle values
            CommonTestData.raoResult = new RaoResultWithAngleMonitoring(raoResult, CommonTestData.monitoringResult);
        } else {
            CommonTestData.raoResult = raoResult;
        }
    }

    public static void setMonitoringResult(MonitoringResult result) {
        CommonTestData.monitoringResult = result;
        if (CommonTestData.raoResult != null) {
            // update RAO result with angle values
            CommonTestData.raoResult = new RaoResultWithAngleMonitoring(CommonTestData.raoResult, CommonTestData.monitoringResult);
        }
    }

    public static void setDataLocation(String location) {
        dataPrefix = location.concat("/");
    }

    public static void resetDataLocation() {
        setDataLocation("src/test/resources/files/");
    }

    public static String getResourcesPath() {
        return dataPrefix;
    }

    public static void setLinearSolver(String solver) {
        overrideLinearSolver = solver;
    }

    public static void resetLinearSolver() {
        overrideLinearSolver = null;
    }

    @Before
    // Reset data to null before every scenario
    public static void reset() {
        networkPath = null;
        raoParametersPath = null;
        cracCreationParametersPath = null;
        loopflowGlskPath = null;
        monitoringGlskPath = null;
        refProgPath = null;
        cracPath = null;
        raoResultPath = null;
        crac = null;
        cracCreationContext = null;
        network = null;
        virtualHubsConfigPath = null;
        raoParameters = null;
        loopflowGlsks = null;
        monitoringGlsks = null;
        referenceProgram = null;
        raoResult = null;
        monitoringResult = null;
    }

    @Given("crac file is {string}")
    public static void cracFileIs(String path) {
        cracPath = getResourcesPath().concat("crac/").concat(path);
    }

    @Given("crac creation parameters file is {string}")
    public static void cracCreationParametersFileIs(String path) {
        cracCreationParametersPath = getResourcesPath().concat("cracCreationParameters/").concat(path);
    }

    @Given("network file is {string}")
    public static void networkFileIs(String path) {
        setNetworkInput(path, false);
    }

    @Given("network file is {string} for CORE CC")
    public static void networkFileIsForCoreCC(String path) {
        // We do this in the code, because replacing UCTE files with XIIDM files multiplies their size by ~10
        setNetworkInput(path, true);
    }

    private static void setNetworkInput(String path, Boolean coreCcPreprocessing) {
        networkPath = getResourcesPath().concat("cases/").concat(path);
        coreCcNetworkPreprocessing = coreCcPreprocessing;
    }

    @Given("configuration file is {string}")
    public static void configurationFileIs(String path) {
        raoParametersPath = getResourcesPath().concat("configurations/").concat(path);
    }

    @Given("loopflow glsk file is {string}")
    public static void loopflowGlskFileIs(String path) {
        loopflowGlskPath = getResourcesPath().concat("glsks/").concat(path);
    }

    @Given("monitoring glsk file is {string}")
    public static void monitoringGlskFileIs(String path) {
        monitoringGlskPath = getResourcesPath().concat("glsks/").concat(path);
    }

    @Given("RefProg file is {string}")
    public static void refProgFileIs(String path) {
        refProgPath = getResourcesPath().concat("refprogs/").concat(path);
    }

    @Given("Virtual hubs configuration file is {string}")
    public static void virtualHubsConfigurationFileIs(String path) {
        virtualHubsConfigPath = getResourcesPath().concat("virtualhubs/").concat(path);
    }

    @Given("RaoResult file is {string}")
    public static void raoResultIs(String path) {
        raoResultPath = getResourcesPath().concat("raoresults/").concat(path);
    }

    @When("I import data")
    public static void iImportData() throws IOException {
        loadData(null);
    }

    @When("I import data at {string}")
    public static void iImportDataAt(String timestamp) throws IOException {
        loadData(timestamp);
    }

    public static Network getNetwork() {
        return network;
    }

    public static Network getNetworkClone() {
        return NetworkSerDe.copy(network);
    }

    public static Crac getCrac() {
        return crac;
    }

    public static CracCreationContext getCracCreationContext() {
        return cracCreationContext;
    }

    public static RaoParameters getRaoParameters() {
        return raoParameters;
    }

    public static ZonalData<SensitivityVariableSet> getLoopflowGlsks() {
        return loopflowGlsks;
    }

    public static ZonalData<Scalable> getMonitoringGlsks() {
        return monitoringGlsks;
    }

    public static ReferenceProgram getReferenceProgram() {
        return referenceProgram;
    }

    public static RaoResult getRaoResult() {
        return raoResult;
    }

    public static MonitoringResult getMonitoringResult() {
        return monitoringResult;
    }

    public static String getTimestamp() {
        return timestamp;
    }

    public static void loadData(String timestamp) throws IOException {
        // Detect the CRAC format first. If CIM, we have to import the network using RDF IDs as identifiable IDs
        String cracFormat = null;
        if (cracPath != null) {
            cracFormat = Helpers.getCracFormat(getFile(cracPath));
        } else {
            throw new OpenRaoException("You have not defined a CRAC file. All tests need a CRAC file.");
        }

        // Network
        if (networkPath != null) {
            network = importNetwork(getFile(networkPath), "CimCrac".equals(cracFormat));
        } else {
            throw new OpenRaoException("You have not defined a network file. All tests need a network file.");
        }
        if (coreCcNetworkPreprocessing) {
            CoreCcPreprocessor.applyCoreCcNetworkPreprocessing(network);
        }

        // CracCreationParameters
        CracCreationParameters cracCreationParameters = null;
        String ccpToImport = (cracCreationParametersPath == null) ? getResourcesPath().concat(DEFAULT_CRAC_CREATION_PARAMETERS_PATH) : cracCreationParametersPath;
        InputStream cracCreationParametersInputStream;
        try {
            cracCreationParametersInputStream = new BufferedInputStream(new FileInputStream(getFile(ccpToImport)));
            cracCreationParameters = JsonCracCreationParameters.read(cracCreationParametersInputStream);

        } catch (FileNotFoundException e) {
            e.printStackTrace();
        }

        OffsetDateTime offsetDateTime = null;
        // Add timestamp manually if no crac creation parameters file were given explicitly but a timestamp is still needed
        if (timestamp != null && cracCreationParametersPath == null) {
            offsetDateTime = getOffsetDateTimeFromBrusselsTimestamp(timestamp);
            addTimestampToCracCreationParameters(cracFormat, offsetDateTime, cracCreationParameters);
        } else if (cracCreationParametersPath != null) { //
            offsetDateTime = importTimestampFromCracCreationParameters(cracFormat, cracCreationParameters);
        }

        // Crac
        Pair<Crac, CracCreationContext> cracImportResult = importCrac(getFile(cracPath), network, cracCreationParameters);
        crac = cracImportResult.getLeft();
        cracCreationContext = cracImportResult.getRight();

        // RAO parameters
        if (raoParametersPath != null) {
            raoParameters = buildConfig(getFile(raoParametersPath));
        } else {
            raoParameters = buildDefaultConfig();
        }
        if (overrideLinearSolver != null) {
            raoParameters.getExtension(OpenRaoSearchTreeParameters.class).getRangeActionsOptimizationParameters().getLinearOptimizationSolver()
                .setSolver(SearchTreeRaoRangeActionsOptimizationParameters.Solver.valueOf(overrideLinearSolver.toUpperCase()));
<<<<<<< HEAD
        }

        if (!raoParameters.hasExtension(FastRaoParameters.class)) {
            raoParameters.addExtension(FastRaoParameters.class, new FastRaoParameters());
=======
>>>>>>> 16438a14
        }

        // Loopflow GLSK
        // only work with UCTE GLSK files
        if (loopflowGlskPath != null) {
            loopflowGlsks = importUcteGlskFile(getFile(loopflowGlskPath), offsetDateTime, network);
        }

        // Monitoring GLSK
        if (monitoringGlskPath != null) {
            monitoringGlsks = importMonitoringGlskFile(getFile(monitoringGlskPath), offsetDateTime, network);
        }

        // Reference program
        if (refProgPath != null) {
            referenceProgram = importRefProg(getFile(refProgPath), offsetDateTime);
        }

        // RaoResult
        if (raoResultPath != null) {
            raoResult = importRaoResult(getFile(raoResultPath));
        }

        // Virtual hubs configuration
        if (virtualHubsConfigPath != null) {
            if (referenceProgram != null && loopflowGlsks != null) {
                VirtualHubsConfiguration virtualHubsConfiguration = XmlVirtualHubsConfiguration.importConfiguration(new FileInputStream(getFile(virtualHubsConfigPath)));
                ZonalData<SensitivityVariableSet> glskOfVirtualHubs = GlskVirtualHubs.getVirtualHubGlsks(virtualHubsConfiguration, network, referenceProgram);
                loopflowGlsks.addAll(glskOfVirtualHubs);
            } else {
                throw new OpenRaoException("In order to import a virtual hubs configuration file, you should define a reference program file and a GLSK file.");
            }
        }

    }

    private static OffsetDateTime importTimestampFromCracCreationParameters(String cracFormat, CracCreationParameters cracCreationParameters) {
        if (cracFormat.equals("CimCrac")) {
            return cracCreationParameters.getExtension(CimCracCreationParameters.class).getTimestamp();
        } else if (cracFormat.equals("FlowBasedConstraintDocument")) {
            return cracCreationParameters.getExtension(FbConstraintCracCreationParameters.class).getTimestamp();
        } else if (cracFormat.equals("NC")) {
            return cracCreationParameters.getExtension(NcCracCreationParameters.class).getTimestamp();
        } else {
            return null;
        }
    }

    private static void addTimestampToCracCreationParameters(String cracFormat, OffsetDateTime timestamp, CracCreationParameters cracCreationParameters) {

        if (cracFormat.equals("CimCrac")) {
            CimCracCreationParameters cimParams = new CimCracCreationParameters();
            cimParams.setTimestamp(timestamp);
            cracCreationParameters.addExtension(CimCracCreationParameters.class, cimParams);
        } else if (cracFormat.equals("FlowBasedConstraintDocument")) {
            FbConstraintCracCreationParameters fbConstraintParams = new FbConstraintCracCreationParameters();
            fbConstraintParams.setTimestamp(timestamp);
            cracCreationParameters.addExtension(FbConstraintCracCreationParameters.class, fbConstraintParams);
        } else if (cracFormat.equals("NC")) {
            NcCracCreationParameters csaParams = new NcCracCreationParameters();
            csaParams.setTimestamp(timestamp);
            cracCreationParameters.addExtension(NcCracCreationParameters.class, csaParams);
        }
    }

    private static RaoParameters buildDefaultConfig() {
        try (InputStream configStream = new FileInputStream(getFile(getResourcesPath().concat(DEFAULT_RAO_PARAMETERS_PATH)))) {
            return JsonRaoParameters.read(configStream);
        } catch (Exception e) {
            throw new IllegalArgumentException("Could not load default configuration file", e);
        }
    }

    private static RaoParameters buildConfig(File configFile) {
        RaoParameters config = buildDefaultConfig();
        try (InputStream configStream = new FileInputStream(configFile)) {
            JsonRaoParameters.update(config, configStream);
        } catch (IOException | UncheckedIOException e) {
            throw new IllegalArgumentException("Configuration file is not in expected JSON format", e);
        } catch (AssertionError e) {
            throw new IllegalArgumentException("Unknown parameter in configuration file", e);
        }
        return config;
    }
}<|MERGE_RESOLUTION|>--- conflicted
+++ resolved
@@ -25,10 +25,6 @@
 import com.powsybl.openrao.monitoring.results.RaoResultWithAngleMonitoring;
 import com.powsybl.openrao.raoapi.json.JsonRaoParameters;
 import com.powsybl.openrao.raoapi.parameters.RaoParameters;
-<<<<<<< HEAD
-import com.powsybl.openrao.raoapi.parameters.extensions.FastRaoParameters;
-=======
->>>>>>> 16438a14
 import com.powsybl.openrao.raoapi.parameters.extensions.OpenRaoSearchTreeParameters;
 import com.powsybl.openrao.raoapi.parameters.extensions.SearchTreeRaoRangeActionsOptimizationParameters;
 import com.powsybl.openrao.tests.utils.CoreCcPreprocessor;
@@ -313,13 +309,6 @@
         if (overrideLinearSolver != null) {
             raoParameters.getExtension(OpenRaoSearchTreeParameters.class).getRangeActionsOptimizationParameters().getLinearOptimizationSolver()
                 .setSolver(SearchTreeRaoRangeActionsOptimizationParameters.Solver.valueOf(overrideLinearSolver.toUpperCase()));
-<<<<<<< HEAD
-        }
-
-        if (!raoParameters.hasExtension(FastRaoParameters.class)) {
-            raoParameters.addExtension(FastRaoParameters.class, new FastRaoParameters());
-=======
->>>>>>> 16438a14
         }
 
         // Loopflow GLSK
