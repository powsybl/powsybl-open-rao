--- conflicted
+++ resolved
@@ -7,13 +7,9 @@
     "phaseShifterRegulationOn" : false,
     "noGeneratorReactiveLimits" : false,
     "twtSplitShuntAdmittance" : false,
-<<<<<<< HEAD
-    "simulShunt" : false
-=======
     "simulShunt" : false,
     "readSlackBus" : false,
     "writeSlackBus" : false
->>>>>>> 163f266e
   },
   "sensitivity-parameters" : {
     "version" : "1.0",
@@ -24,13 +20,9 @@
       "phaseShifterRegulationOn" : false,
       "noGeneratorReactiveLimits" : false,
       "twtSplitShuntAdmittance" : false,
-<<<<<<< HEAD
-      "simulShunt" : false
-=======
       "simulShunt" : false,
       "readSlackBus" : false,
       "writeSlackBus" : false
->>>>>>> 163f266e
     }
   }
 }